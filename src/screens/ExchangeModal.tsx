import { useRoute } from '@react-navigation/native';
import lang from 'i18n-js';
import { isEmpty, isEqual } from 'lodash';
import React, {
  MutableRefObject,
  useCallback,
  useEffect,
  useLayoutEffect,
  useMemo,
  useRef,
  useState,
} from 'react';
import equal from 'react-fast-compare';
import {
  InteractionManager,
  Keyboard,
  NativeModules,
  TextInput,
} from 'react-native';
import { useAndroidBackHandler } from 'react-navigation-backhandler';
import { useDispatch, useSelector } from 'react-redux';
import { useDebounce } from 'use-debounce/lib';
import { useMemoOne } from 'use-memo-one';
import { dismissingScreenListener } from '../../shim';
import {
  AnimatedExchangeFloatingPanels,
  ConfirmExchangeButton,
  DepositInfo,
  ExchangeDetailsRow,
  ExchangeHeader,
  ExchangeInputField,
  ExchangeNotch,
  ExchangeOutputField,
} from '../components/exchange';
import { FloatingPanel } from '../components/floating-panels';
import { GasSpeedButton } from '../components/gas';
import { KeyboardFixedOpenLayout } from '../components/layout';
import { delayNext } from '../hooks/useMagicAutofocus';
import config from '../model/config';
import { WrappedAlert as Alert } from '@/helpers/alert';
import { analytics } from '@/analytics';
import { Box, Row, Rows } from '@/design-system';
import {
  AssetType,
  GasFee,
  LegacyGasFee,
  LegacyGasFeeParams,
  ParsedAddressAsset,
  SwappableAsset,
} from '@/entities';
import { getProviderForNetwork, getHasMerged } from '@/handlers/web3';
import {
  ExchangeModalTypes,
  isKeyboardOpen,
  Network,
  NetworkTypes,
} from '@/helpers';
import { KeyboardType } from '@/helpers/keyboardTypes';
import { divide, greaterThan, isZero, multiply } from '@/helpers/utilities';
import {
  useAccountSettings,
  useCurrentNonce,
  useGas,
  usePrevious,
  usePriceImpactDetails,
  useSwapCurrencies,
  useSwapCurrencyHandlers,
  useSwapDerivedOutputs,
  useSwapInputHandlers,
  useSwapInputRefs,
  useSwapIsSufficientBalance,
  useSwapSettings,
} from '@/hooks';
import { loadWallet } from '@/model/wallet';
import { useNavigation } from '@/navigation';
import {
  executeRap,
  getSwapRapEstimationByType,
  getSwapRapTypeByExchangeType,
} from '@/raps';
import {
  swapClearState,
  TypeSpecificParameters,
  updateSwapSlippage,
  updateSwapTypeDetails,
} from '@/redux/swap';
import { ETH_ADDRESS, ethUnits } from '@/references';
import Routes from '@/navigation/routesNames';
import { ethereumUtils, gasUtils } from '@/utils';
import { useEthUSDPrice } from '@/utils/ethereumUtils';
import { IS_ANDROID, IS_TEST } from '@/env';
import {
  CrosschainSwapActionParameters,
  SwapActionParameters,
} from '@/raps/common';
import { CROSSCHAIN_SWAPS, useExperimentalFlag } from '@/config';
<<<<<<< HEAD
import networkInfo from '@/helpers/networkInfo';
=======
import logger from '@/utils/logger';
import { CrosschainQuote, Quote } from '@rainbow-me/swaps';
>>>>>>> e64aa25f

export const DEFAULT_SLIPPAGE_BIPS = {
  [Network.mainnet]: 100,
  [Network.polygon]: 200,
  [Network.optimism]: 200,
  [Network.arbitrum]: 200,
  [Network.goerli]: 100,
};

export const getDefaultSlippageFromConfig = (network: Network) => {
  const configSlippage = (config.default_slippage_bips as unknown) as {
    [network: string]: number;
  };
  const slippage =
    configSlippage?.[network] ?? DEFAULT_SLIPPAGE_BIPS[network] ?? 100;
  return slippage;
};
const NOOP = () => null;

const FloatingPanels = AnimatedExchangeFloatingPanels;

const Wrapper = KeyboardFixedOpenLayout;

const getInputHeaderTitle = (
  type: keyof typeof ExchangeModalTypes,
  defaultInputAsset: SwappableAsset
) => {
  switch (type) {
    case ExchangeModalTypes.deposit:
      return lang.t('swap.modal_types.deposit');
    case ExchangeModalTypes.withdrawal:
      return lang.t('swap.modal_types.withdraw_symbol', {
        symbol: defaultInputAsset.symbol,
      });
    default:
      return lang.t('swap.modal_types.swap');
  }
};

const getShowOutputField = (type: keyof typeof ExchangeModalTypes) => {
  switch (type) {
    case ExchangeModalTypes.deposit:
    case ExchangeModalTypes.withdrawal:
      return false;
    default:
      return true;
  }
};

interface ExchangeModalProps {
  fromDiscover: boolean;
  ignoreInitialTypeCheck?: boolean;
  testID: string;
  type: keyof typeof ExchangeModalTypes;
  typeSpecificParams: TypeSpecificParameters;
}

export default function ExchangeModal({
  fromDiscover,
  ignoreInitialTypeCheck,
  testID,
  type,
  typeSpecificParams,
}: ExchangeModalProps) {
  const dispatch = useDispatch();
  const {
    slippageInBips,
    maxInputUpdate,
    flipCurrenciesUpdate,
  } = useSwapSettings();
  const {
    params: { inputAsset: defaultInputAsset, outputAsset: defaultOutputAsset },
  } = useRoute<{
    key: string;
    name: string;
    params: { inputAsset: SwappableAsset; outputAsset: SwappableAsset };
  }>();

  const crosschainSwapsEnabled = useExperimentalFlag(CROSSCHAIN_SWAPS);

  useLayoutEffect(() => {
    dispatch(updateSwapTypeDetails(type, typeSpecificParams));
  }, [dispatch, type, typeSpecificParams]);

  const title = getInputHeaderTitle(type, defaultInputAsset);
  const showOutputField = getShowOutputField(type);
  const priceOfEther = useEthUSDPrice();
  const [
    outputNetworkDetails,
    setOutputNetworkDetails,
  ] = useState<ParsedAddressAsset>();
  const genericAssets = useSelector<
    { data: { genericAssets: { [address: string]: SwappableAsset } } },
    { [address: string]: SwappableAsset }
  >(({ data: { genericAssets } }) => genericAssets);

  const {
    navigate,
    setParams,
    dangerouslyGetParent,
    addListener,
  } = useNavigation();

  const isDeposit = type === ExchangeModalTypes.deposit;
  const isWithdrawal = type === ExchangeModalTypes.withdrawal;
  const isSavings = isDeposit || isWithdrawal;
  const {
    selectedGasFee,
    gasFeeParamsBySpeed,
    startPollingGasFees,
    stopPollingGasFees,
    updateDefaultGasLimit,
    updateGasFeeOption,
    updateTxFee,
    txNetwork,
    isGasReady,
  } = useGas();
  const {
    accountAddress,
    flashbotsEnabled,
    nativeCurrency,
  } = useAccountSettings();

  const [isAuthorizing, setIsAuthorizing] = useState(false);
  const prevGasFeesParamsBySpeed = usePrevious(gasFeeParamsBySpeed);
  const prevTxNetwork = usePrevious(txNetwork);

  useAndroidBackHandler(() => {
    navigate(Routes.WALLET_SCREEN);
    return true;
  });

  const { inputCurrency, outputCurrency } = useSwapCurrencies();

  const {
    handleFocus,
    inputFieldRef,
    lastFocusedInputHandle,
    setLastFocusedInputHandle,
    nativeFieldRef,
    outputFieldRef,
  } = useSwapInputRefs();

  const {
    updateInputAmount,
    updateMaxInputAmount,
    updateNativeAmount,
    updateOutputAmount,
  } = useSwapInputHandlers();

  const {
    inputNetwork,
    outputNetwork,
    chainId,
    currentNetwork,
    isCrosschainSwap,
  } = useMemo(() => {
    const inputNetwork = ethereumUtils.getNetworkFromType(inputCurrency?.type);
    const outputNetwork = ethereumUtils.getNetworkFromType(
      outputCurrency?.type
    );
    const chainId =
      inputCurrency?.type || outputCurrency?.type
        ? ethereumUtils.getChainIdFromType(
            inputCurrency?.type ?? outputCurrency?.type
          )
        : 1;
    const currentNetwork = ethereumUtils.getNetworkFromChainId(chainId);
    const isCrosschainSwap =
      crosschainSwapsEnabled && inputNetwork !== outputNetwork;

    return {
      inputNetwork,
      outputNetwork,
      chainId,
      currentNetwork,
      isCrosschainSwap,
    };
  }, [crosschainSwapsEnabled, inputCurrency?.type, outputCurrency?.type]);

  // if the default input is on a different network than
  // we want to update the output to be on the same, if its not available -> null
  const defaultOutputAssetOverride = useMemo(() => {
    const newOutput = defaultOutputAsset;

    if (
      defaultInputAsset &&
      defaultOutputAsset &&
      defaultInputAsset.type !== defaultOutputAsset.type
    ) {
      // find address for output asset on the input's network
      // TODO: this value can be removed after the crosschain swaps flag is no longer necessary
      const inputNetworkImplementationAddress =
        defaultOutputAsset?.implementations?.[
          defaultInputAsset?.type === AssetType.token
            ? 'ethereum'
            : defaultInputAsset?.type
        ]?.address;
      if (inputNetworkImplementationAddress || crosschainSwapsEnabled) {
        if (!crosschainSwapsEnabled) {
          newOutput.address =
            inputNetworkImplementationAddress || defaultOutputAsset.address;
          if (defaultInputAsset.type !== Network.mainnet) {
            newOutput.mainnet_address = defaultOutputAsset.address;
          }
          newOutput.type = defaultInputAsset.type;
        }
        newOutput.uniqueId =
          newOutput.type === Network.mainnet
            ? defaultOutputAsset?.address
            : `${defaultOutputAsset?.address}_${defaultOutputAsset?.type}`;
        return newOutput;
      } else {
        return null;
      }
    } else {
      return newOutput;
    }
  }, [defaultInputAsset, defaultOutputAsset, crosschainSwapsEnabled]);

  const {
    flipCurrencies,
    navigateToSelectInputCurrency,
    navigateToSelectOutputCurrency,
  } = useSwapCurrencyHandlers({
    currentNetwork,
    inputNetwork,
    outputNetwork,
    defaultInputAsset,
    defaultOutputAsset: defaultOutputAssetOverride,
    fromDiscover,
    ignoreInitialTypeCheck,
    inputFieldRef,
    lastFocusedInputHandle,
    nativeFieldRef,
    outputFieldRef,
    setLastFocusedInputHandle,
    title,
    type,
  });
  const speedUrgentSelected = useRef(false);

  useEffect(() => {
    if (
      !speedUrgentSelected.current &&
      !isEmpty(gasFeeParamsBySpeed) &&
      (currentNetwork === Network.mainnet || currentNetwork === Network.polygon)
    ) {
      // Default to fast for networks with speed options
      updateGasFeeOption(gasUtils.FAST);
      speedUrgentSelected.current = true;
    }
  }, [
    currentNetwork,
    gasFeeParamsBySpeed,
    selectedGasFee,
    updateGasFeeOption,
    updateTxFee,
  ]);

  useEffect(() => {
    if (currentNetwork !== prevTxNetwork) {
      speedUrgentSelected.current = false;
    }
  }, [currentNetwork, prevTxNetwork]);

  useEffect(() => {
    const getNativeOutputAsset = async () => {
      if (!outputNetwork || !accountAddress) return;
      const nativeAsset = await ethereumUtils.getNativeAssetForNetwork(
        outputNetwork,
        accountAddress
      );
      setOutputNetworkDetails(nativeAsset);
    };
    getNativeOutputAsset();
  }, [outputNetwork, accountAddress]);

  const defaultGasLimit = useMemo(() => {
    const basicSwap = ethereumUtils.getBasicSwapGasLimit(Number(chainId));
    if (isDeposit) return ethUnits.basic_deposit;
    return isWithdrawal ? ethUnits.basic_withdrawal : basicSwap;
  }, [chainId, isDeposit, isWithdrawal]);

  const getNextNonce = useCurrentNonce(accountAddress, currentNetwork);

  const {
    result: {
      derivedValues: { inputAmount, nativeAmount, outputAmount },
      displayValues: {
        inputAmountDisplay,
        outputAmountDisplay,
        nativeAmountDisplay,
      },
      tradeDetails,
    },
    loading,
    resetSwapInputs,
    setRefuel,
    quoteError,
  } = useSwapDerivedOutputs(type);

  const lastTradeDetails = usePrevious(tradeDetails);
  const isSufficientBalance = useSwapIsSufficientBalance(inputAmount);

  const {
    isHighPriceImpact,
    outputPriceValue,
    priceImpactColor,
    priceImpactNativeAmount,
    priceImpactPercentDisplay,
  } = usePriceImpactDetails(
    inputAmount,
    outputAmount,
    inputCurrency,
    outputCurrency,
    currentNetwork,
    loading
  );
  const [debouncedIsHighPriceImpact] = useDebounce(isHighPriceImpact, 1000);
  // For a limited period after the merge we need to block the use of flashbots.
  // This line should be removed after reenabling flashbots in remote config.
  const hideFlashbotsPostMerge =
    getHasMerged(currentNetwork) && !config.flashbots_enabled;
  const swapSupportsFlashbots =
    currentNetwork === Network.mainnet && !hideFlashbotsPostMerge;
  const flashbots = swapSupportsFlashbots && flashbotsEnabled;

  const isDismissing = useRef(false);
  useEffect(() => {
    if (ios) {
      return;
    }
    ((dismissingScreenListener.current as unknown) as () => void) = () => {
      Keyboard.dismiss();
      isDismissing.current = true;
    };
    const unsubscribe = (
      dangerouslyGetParent()?.dangerouslyGetParent()?.addListener || addListener
    )(
      // @ts-expect-error - Not sure if this is even triggered as React Navigation apparently doesnt emit this event.
      'transitionEnd',
      // @ts-expect-error - Can't find any docs around this closing prop being sent is this a private API?
      ({ data: { closing } }) => {
        if (!closing && isDismissing.current) {
          isDismissing.current = false;
          ((lastFocusedInputHandle as unknown) as MutableRefObject<TextInput>)?.current?.focus();
        }
      }
    );
    return () => {
      unsubscribe();
      dismissingScreenListener.current = undefined;
    };
  }, [addListener, dangerouslyGetParent, lastFocusedInputHandle]);

  useEffect(() => {
    let slippage = DEFAULT_SLIPPAGE_BIPS?.[currentNetwork];
    const configSlippage = (config.default_slippage_bips as unknown) as {
      [network: string]: number;
    };
    if (configSlippage?.[currentNetwork]) {
      slippage = configSlippage?.[currentNetwork];
    }
    slippage && dispatch(updateSwapSlippage(slippage));
  }, [currentNetwork, dispatch]);

  useEffect(() => {
    return () => {
      dispatch(swapClearState());
      resetSwapInputs();
    };
    // eslint-disable-next-line react-hooks/exhaustive-deps
  }, []);

  const updateGasLimit = useCallback(async () => {
    try {
      const provider = await getProviderForNetwork(currentNetwork);
      const swapParams:
        | SwapActionParameters
        | CrosschainSwapActionParameters = {
        chainId,
        inputAmount: inputAmount!,
        outputAmount: outputAmount!,
        provider,
        tradeDetails: tradeDetails!,
      };

      const rapType = getSwapRapTypeByExchangeType(type, isCrosschainSwap);
      const gasLimit = await getSwapRapEstimationByType(rapType, swapParams);
      if (gasLimit) {
        if (currentNetwork === Network.optimism) {
          if (tradeDetails) {
            const l1GasFeeOptimism = await ethereumUtils.calculateL1FeeOptimism(
              // @ts-ignore
              {
                data: tradeDetails.data,
                from: tradeDetails.from,
                to: tradeDetails.to ?? null,
                value: tradeDetails.value,
              },
              provider
            );
            updateTxFee(gasLimit, null, l1GasFeeOptimism);
          } else {
            updateTxFee(
              gasLimit,
              null,
              ethUnits.default_l1_gas_fee_optimism_swap
            );
          }
        } else {
          updateTxFee(gasLimit, null);
        }
      }
    } catch (error) {
      updateTxFee(defaultGasLimit, null);
    }
  }, [
    chainId,
    currentNetwork,
    defaultGasLimit,
    inputAmount,
    isCrosschainSwap,
    outputAmount,
    tradeDetails,
    type,
    updateTxFee,
  ]);

  useEffect(() => {
    if (tradeDetails && !equal(tradeDetails, lastTradeDetails)) {
      updateGasLimit();
    }
  }, [lastTradeDetails, tradeDetails, updateGasLimit]);

  // Set default gas limit
  useEffect(() => {
    if (isEmpty(prevGasFeesParamsBySpeed) && !isEmpty(gasFeeParamsBySpeed)) {
      updateTxFee(defaultGasLimit, null);
    }
  }, [
    defaultGasLimit,
    gasFeeParamsBySpeed,
    prevGasFeesParamsBySpeed,
    updateTxFee,
  ]);

  // Update gas limit
  useEffect(() => {
    if (
      !isGasReady ||
      (!prevTxNetwork && txNetwork !== prevTxNetwork) ||
      (!isEmpty(gasFeeParamsBySpeed) &&
        !isEqual(gasFeeParamsBySpeed, prevGasFeesParamsBySpeed))
    ) {
      updateGasLimit();
    }
  }, [
    gasFeeParamsBySpeed,
    isGasReady,
    prevGasFeesParamsBySpeed,
    prevTxNetwork,
    txNetwork,
    updateGasLimit,
  ]);

  // Listen to gas prices, Uniswap reserves updates
  useEffect(() => {
    updateDefaultGasLimit(defaultGasLimit);
    InteractionManager.runAfterInteractions(() => {
      // Start polling in the current network
      startPollingGasFees(currentNetwork, flashbots);
    });
    return () => {
      stopPollingGasFees();
    };
  }, [
    defaultGasLimit,
    currentNetwork,
    startPollingGasFees,
    stopPollingGasFees,
    updateDefaultGasLimit,
    flashbots,
  ]);

  const checkGasVsOutput = async (gasPrice: string, outputPrice: string) => {
    if (
      greaterThan(outputPrice, 0) &&
      greaterThan(gasPrice, outputPrice) &&
      !(IS_ANDROID && IS_TEST)
    ) {
      const res = new Promise(resolve => {
        Alert.alert(
          lang.t('swap.warning.cost.are_you_sure_title'),
          lang.t('swap.warning.cost.this_transaction_will_cost_you_more'),
          [
            {
              onPress: () => {
                resolve(false);
              },
              text: lang.t('button.proceed_anyway'),
            },
            {
              onPress: () => {
                resolve(true);
              },
              style: 'cancel',
              text: lang.t('button.cancel'),
            },
          ]
        );
      });
      return res;
    } else {
      return false;
    }
  };

  const submit = useCallback(
    async amountInUSD => {
      setIsAuthorizing(true);
      const NotificationManager = ios
        ? NativeModules.NotificationManager
        : null;
      try {
        const wallet = await loadWallet();
        if (!wallet) {
          setIsAuthorizing(false);
          logger.sentry(`aborting ${type} due to missing wallet`);
          return false;
        }

        const callback = (
          success = false,
          errorMessage: string | null = null
        ) => {
          setIsAuthorizing(false);
          if (success) {
            setParams({ focused: false });
            navigate(Routes.PROFILE_SCREEN);
          } else if (errorMessage) {
            Alert.alert(errorMessage);
          }
        };
        logger.log('[exchange - handle submit] rap');
        const nonce = await getNextNonce();
        const swapParameters:
          | SwapActionParameters
          | CrosschainSwapActionParameters = {
          chainId,
          flashbots,
          inputAmount: inputAmount!,
          outputAmount: outputAmount!,
          nonce,
          tradeDetails: {
            ...tradeDetails,
            fromChainId: ethereumUtils.getChainIdFromType(inputCurrency?.type),
            toChainId: ethereumUtils.getChainIdFromType(outputCurrency?.type),
          } as Quote | CrosschainQuote,
        };
        const rapType = getSwapRapTypeByExchangeType(type, isCrosschainSwap);
        await executeRap(wallet, rapType, swapParameters, callback);
        logger.log('[exchange - handle submit] executed rap!');
        const slippage = slippageInBips / 100;
        analytics.track(`Completed ${type}`, {
          aggregator: tradeDetails?.source || '',
          amountInUSD,
          gasSetting: selectedGasFee?.option,
          inputTokenAddress: inputCurrency?.address || '',
          inputTokenName: inputCurrency?.name || '',
          inputTokenSymbol: inputCurrency?.symbol || '',
          isHighPriceImpact: debouncedIsHighPriceImpact,
          legacyGasPrice:
            ((selectedGasFee?.gasFeeParams as unknown) as LegacyGasFeeParams)
              ?.gasPrice?.amount || '',
          liquiditySources: JSON.stringify(tradeDetails?.protocols || []),
          maxNetworkFee:
            (selectedGasFee?.gasFee as GasFee)?.maxFee?.value?.amount || '',
          network: currentNetwork,
          networkFee: selectedGasFee?.gasFee?.estimatedFee?.value?.amount || '',
          outputTokenAddress: outputCurrency?.address || '',
          outputTokenName: outputCurrency?.name || '',
          outputTokenSymbol: outputCurrency?.symbol || '',
          priceImpact: priceImpactPercentDisplay,
          slippage: isNaN(slippage) ? 'Error calculating slippage.' : slippage,
          type,
        });
        // Tell iOS we finished running a rap (for tracking purposes)
        NotificationManager?.postNotification('rapCompleted');
        return true;
      } catch (error) {
        setIsAuthorizing(false);
        logger.log('[exchange - handle submit] error submitting swap', error);
        setParams({ focused: false });
        navigate(Routes.WALLET_SCREEN);
        return false;
      }
    },
    [
      chainId,
      currentNetwork,
      debouncedIsHighPriceImpact,
      flashbots,
      getNextNonce,
      inputAmount,
      inputCurrency?.address,
      inputCurrency?.name,
      inputCurrency?.symbol,
      inputCurrency?.type,
      isCrosschainSwap,
      navigate,
      outputAmount,
      outputCurrency?.address,
      outputCurrency?.name,
      outputCurrency?.symbol,
      outputCurrency?.type,
      priceImpactPercentDisplay,
      selectedGasFee?.gasFee,
      selectedGasFee?.gasFeeParams,
      selectedGasFee?.option,
      setParams,
      slippageInBips,
      tradeDetails,
      type,
    ]
  );

  const handleSubmit = useCallback(async () => {
    let amountInUSD = '0';
    const NotificationManager = ios ? NativeModules.NotificationManager : null;
    try {
      // Tell iOS we're running a rap (for tracking purposes)
      NotificationManager?.postNotification('rapInProgress');
      if (nativeCurrency.toLowerCase() === 'usd') {
        amountInUSD = nativeAmount!;
      } else {
        const ethPriceInNativeCurrency =
          genericAssets[ETH_ADDRESS]?.price?.value ?? 0;
        const inputTokenPriceInNativeCurrency =
          genericAssets[inputCurrency?.address]?.price?.value ?? 0;
        const outputTokenPriceInNativeCurrency =
          genericAssets[outputCurrency?.address]?.price?.value ?? 0;
        const inputTokensPerEth = divide(
          inputTokenPriceInNativeCurrency,
          ethPriceInNativeCurrency
        );
        const outputTokensPerEth = divide(
          outputTokenPriceInNativeCurrency,
          ethPriceInNativeCurrency
        );
        const inputTokensInEth = multiply(inputTokensPerEth, inputAmount!);
        const outputTokensInEth = multiply(outputTokensPerEth, outputAmount!);

        const availableTokenPrice = inputTokensInEth ?? outputTokensInEth;
        const maybeResultAmount = multiply(priceOfEther, availableTokenPrice);
        // We have to use string matching here because the multiply helper will return the value as a string from the helpers
        // If we pass a empty string value to segment it gets ignored
        amountInUSD = ['NaN', '0'].includes(maybeResultAmount)
          ? ''
          : maybeResultAmount;
      }
    } catch (e) {
      logger.log('error getting the swap amount in USD price', e);
    } finally {
      const slippage = slippageInBips / 100;
      analytics.track(`Submitted ${type}`, {
        aggregator: tradeDetails?.source || '',
        amountInUSD,
        gasSetting: selectedGasFee?.option,
        inputTokenAddress: inputCurrency?.address || '',
        inputTokenName: inputCurrency?.name || '',
        inputTokenSymbol: inputCurrency?.symbol || '',
        isHighPriceImpact: debouncedIsHighPriceImpact,
        legacyGasPrice:
          ((selectedGasFee?.gasFeeParams as unknown) as LegacyGasFeeParams)
            ?.gasPrice?.amount || '',
        liquiditySources: JSON.stringify(tradeDetails?.protocols || []),
        maxNetworkFee:
          (selectedGasFee?.gasFee as GasFee)?.maxFee?.value?.amount || '',
        network: currentNetwork,
        networkFee: selectedGasFee?.gasFee?.estimatedFee?.value?.amount || '',
        outputTokenAddress: outputCurrency?.address || '',
        outputTokenName: outputCurrency?.name || '',
        outputTokenSymbol: outputCurrency?.symbol || '',
        priceImpact: priceImpactPercentDisplay,
        slippage: isNaN(slippage) ? 'Error caclulating slippage.' : slippage,
        type,
      });
    }

    const outputInUSD = multiply(outputPriceValue!, outputAmount!);
    const gasPrice =
      (selectedGasFee?.gasFee as GasFee)?.maxFee?.native?.value?.amount ||
      (selectedGasFee?.gasFee as LegacyGasFee)?.estimatedFee?.native?.value
        ?.amount;
    const cancelTransaction = await checkGasVsOutput(gasPrice, outputInUSD);

    if (cancelTransaction) {
      return false;
    }
    try {
      return await submit(amountInUSD);
    } catch (e) {
      return false;
    }
  }, [
    outputPriceValue,
    outputAmount,
    selectedGasFee,
    submit,
    nativeCurrency,
    nativeAmount,
    genericAssets,
    inputCurrency?.address,
    inputCurrency?.name,
    inputCurrency?.symbol,
    inputAmount,
    priceOfEther,
    slippageInBips,
    type,
    tradeDetails?.source,
    tradeDetails?.protocols,
    debouncedIsHighPriceImpact,
    currentNetwork,
    outputCurrency?.address,
    outputCurrency?.name,
    outputCurrency?.symbol,
    priceImpactPercentDisplay,
  ]);

  const confirmButtonProps = useMemoOne(
    () => ({
      currentNetwork,
      disabled:
        !Number(inputAmount) || (!loading && !tradeDetails && !isSavings),
      inputAmount,
      isAuthorizing,
      isHighPriceImpact: debouncedIsHighPriceImpact,
      isSufficientBalance,
      loading,
      onSubmit: handleSubmit,
      quoteError,
      tradeDetails,
      type,
    }),
    [
      currentNetwork,
      loading,
      handleSubmit,
      inputAmount,
      isAuthorizing,
      debouncedIsHighPriceImpact,
      testID,
      tradeDetails,
      type,
      quoteError,
      isSufficientBalance,
    ]
  );

  const navigateToSwapSettingsSheet = useCallback(() => {
    android && Keyboard.dismiss();
    const lastFocusedInputHandleTemporary = lastFocusedInputHandle.current;
    android && (lastFocusedInputHandle.current = null);
    inputFieldRef?.current?.blur();
    outputFieldRef?.current?.blur();
    nativeFieldRef?.current?.blur();
    const internalNavigate = () => {
      delayNext();
      android && Keyboard.removeListener('keyboardDidHide', internalNavigate);
      setParams({ focused: false });
      navigate(Routes.SWAP_SETTINGS_SHEET, {
        asset: outputCurrency,
        network: currentNetwork,
        restoreFocusOnSwapModal: () => {
          android &&
            (lastFocusedInputHandle.current = lastFocusedInputHandleTemporary);
          setParams({ focused: true });
        },
        swapSupportsFlashbots,
        type: 'swap_settings',
      });
      analytics.track('Opened Swap Settings');
    };
    ios || !isKeyboardOpen()
      ? internalNavigate()
      : Keyboard.addListener('keyboardDidHide', internalNavigate);
  }, [
    lastFocusedInputHandle,
    inputFieldRef,
    outputFieldRef,
    nativeFieldRef,
    setParams,
    navigate,
    outputCurrency,
    currentNetwork,
    swapSupportsFlashbots,
  ]);

  const navigateToSwapDetailsModal = useCallback(
    (isRefuelTx = false) => {
      android && Keyboard.dismiss();
      const lastFocusedInputHandleTemporary = lastFocusedInputHandle.current;
      android && (lastFocusedInputHandle.current = null);
      inputFieldRef?.current?.blur();
      outputFieldRef?.current?.blur();
      nativeFieldRef?.current?.blur();
      const internalNavigate = () => {
        android && Keyboard.removeListener('keyboardDidHide', internalNavigate);
        setParams({ focused: false });
        navigate(Routes.SWAP_DETAILS_SHEET, {
          confirmButtonProps,
          currentNetwork,
          flashbotTransaction: flashbots,
          isRefuelTx,
          onClose: () => setRefuel(false),
          restoreFocusOnSwapModal: () => {
            android &&
              (lastFocusedInputHandle.current = lastFocusedInputHandleTemporary);
            setParams({ focused: true });
          },
          type: 'swap_details',
        });
        analytics.track('Opened Swap Details modal', {
          inputTokenAddress: inputCurrency?.address || '',
          inputTokenName: inputCurrency?.name || '',
          inputTokenSymbol: inputCurrency?.symbol || '',
          outputTokenAddress: outputCurrency?.address || '',
          outputTokenName: outputCurrency?.name || '',
          outputTokenSymbol: outputCurrency?.symbol || '',
          type,
        });
      };
      ios || !isKeyboardOpen()
        ? internalNavigate()
        : Keyboard.addListener('keyboardDidHide', internalNavigate);
    },
    [
      confirmButtonProps,
      currentNetwork,
      flashbots,
      inputCurrency?.address,
      inputCurrency?.name,
      inputCurrency?.symbol,
      inputFieldRef,
      lastFocusedInputHandle,
      nativeFieldRef,
      navigate,
      outputCurrency?.address,
      outputCurrency?.name,
      outputCurrency?.symbol,
      outputFieldRef,
      setParams,
      setRefuel,
      type,
    ]
  );

  const navigateToRefuelModal = useCallback(() => {
    const networkDetails = networkInfo[outputNetwork];
    android && Keyboard.dismiss();

    navigate(Routes.EXPLAIN_SHEET, {
      network: outputNetwork,
      networkName: networkDetails?.name,
      gasToken: networkDetails?.gasToken,
      nativeAsset: {
        mainnet_address: outputNetworkDetails?.mainnet_address,
        type: outputNetworkDetails?.type,
        symbol: outputNetworkDetails?.symbol,
      },
      onRefuel: (
        navigate: () => void,
        goBack: () => void,
        handleClose: () => void
      ) => {
        setRefuel(true);
        handleClose();
        navigateToSwapDetailsModal(true);
      },
      onContinue: (
        navigate: () => void,
        goBack: () => void,
        handleClose: () => void
      ) => {
        handleClose();
        navigateToSwapDetailsModal();
      },
      type: 'swap_refuel_add',
    });
  }, [
    outputNetwork,
    navigate,
    navigateToSwapDetailsModal,
    setRefuel,
    outputNetworkDetails,
  ]);

  const handleTapWhileDisabled = useCallback(() => {
    const lastFocusedInput = (lastFocusedInputHandle?.current as unknown) as TextInput;
    lastFocusedInput?.blur();
    navigate(Routes.EXPLAIN_SHEET, {
      inputToken: inputCurrency?.symbol,
      network: currentNetwork,
      onClose: () => {
        InteractionManager.runAfterInteractions(() => {
          setTimeout(() => {
            lastFocusedInput?.focus();
          }, 250);
        });
      },
      outputToken: outputCurrency?.symbol,
      type: 'output_disabled',
    });
  }, [
    currentNetwork,
    inputCurrency?.symbol,
    lastFocusedInputHandle,
    navigate,
    outputCurrency?.symbol,
  ]);

  const showConfirmButton = isSavings
    ? !!inputCurrency
    : !!inputCurrency && !!outputCurrency;

  const handleConfirmExchangePress = useCallback(() => {
    if (!outputNetworkDetails?.balance?.amount) return NOOP;

    const hasZeroBalance = isZero(outputNetworkDetails.balance.amount);

    const showRefuelAddSheet =
      isCrosschainSwap &&
      hasZeroBalance &&
      outputNetwork !== NetworkTypes.mainnet;

    if (loading) {
      return NOOP;
    }

    if (showRefuelAddSheet) {
      return navigateToRefuelModal();
    }

    return navigateToSwapDetailsModal();
  }, [
    outputNetworkDetails?.balance?.amount,
    isCrosschainSwap,
    outputNetwork,
    loading,
    navigateToSwapDetailsModal,
    navigateToRefuelModal,
  ]);

  return (
    <Wrapper keyboardType={KeyboardType.numpad}>
      <Box height="full" width="full">
        <FloatingPanels>
          <>
            <FloatingPanel
              borderRadius={39}
              overflow="visible"
              paddingBottom={{ custom: showOutputField ? 0 : 24 }}
              style={{
                ...(android && {
                  left: -1,
                }),
              }}
              testID={testID}
            >
              {showOutputField && <ExchangeNotch testID={testID} />}
              <ExchangeHeader testID={testID} title={title} />
              <ExchangeInputField
                disableInputCurrencySelection={isWithdrawal}
                editable={!!inputCurrency}
                inputAmount={inputAmountDisplay}
                inputCurrencyAddress={inputCurrency?.address}
                inputCurrencyAssetType={inputCurrency?.type}
                inputCurrencyMainnetAddress={inputCurrency?.mainnet_address}
                inputCurrencySymbol={inputCurrency?.symbol}
                inputFieldRef={inputFieldRef}
                loading={loading}
                nativeAmount={nativeAmountDisplay}
                nativeCurrency={nativeCurrency}
                nativeFieldRef={nativeFieldRef}
                network={inputNetwork}
                onFocus={handleFocus}
                onPressMaxBalance={updateMaxInputAmount}
                onPressSelectInputCurrency={navigateToSelectInputCurrency}
                setInputAmount={updateInputAmount}
                setNativeAmount={updateNativeAmount}
                testID={`${testID}-input`}
                updateAmountOnFocus={maxInputUpdate || flipCurrenciesUpdate}
              />
              {showOutputField && (
                <ExchangeOutputField
                  editable={
                    !!outputCurrency &&
                    currentNetwork !== Network.arbitrum &&
                    !isCrosschainSwap
                  }
                  network={outputNetwork}
                  onFocus={handleFocus}
                  onPressSelectOutputCurrency={() =>
                    navigateToSelectOutputCurrency(chainId)
                  }
                  {...(currentNetwork === Network.arbitrum &&
                    !!outputCurrency && {
                      onTapWhileDisabled: handleTapWhileDisabled,
                    })}
                  loading={loading}
                  outputAmount={outputAmountDisplay}
                  outputCurrencyAddress={outputCurrency?.address}
                  outputCurrencyAssetType={outputCurrency?.type}
                  outputCurrencyMainnetAddress={outputCurrency?.mainnet_address}
                  outputCurrencySymbol={outputCurrency?.symbol}
                  outputFieldRef={outputFieldRef}
                  setOutputAmount={updateOutputAmount}
                  testID={`${testID}-output`}
                  updateAmountOnFocus={maxInputUpdate || flipCurrenciesUpdate}
                />
              )}
            </FloatingPanel>
            {isDeposit && (
              <DepositInfo
                amount={(Number(inputAmount) > 0 && outputAmount) || null}
                asset={outputCurrency}
                isHighPriceImpact={debouncedIsHighPriceImpact}
                onPress={navigateToSwapDetailsModal}
                priceImpactColor={priceImpactColor}
                priceImpactNativeAmount={priceImpactNativeAmount}
                priceImpactPercentDisplay={priceImpactPercentDisplay}
              />
            )}
            {!isSavings && showConfirmButton && (
              <ExchangeDetailsRow
                isHighPriceImpact={
                  !confirmButtonProps.disabled &&
                  !confirmButtonProps.loading &&
                  debouncedIsHighPriceImpact &&
                  isSufficientBalance
                }
                onFlipCurrencies={loading ? NOOP : flipCurrencies}
                onPressImpactWarning={navigateToSwapDetailsModal}
                onPressSettings={navigateToSwapSettingsSheet}
                priceImpactColor={priceImpactColor}
                priceImpactNativeAmount={priceImpactNativeAmount}
                priceImpactPercentDisplay={priceImpactPercentDisplay}
                type={type}
              />
            )}

            {isWithdrawal && <Box height="30px" />}
          </>
        </FloatingPanels>

        <Box>
          <Rows alignVertical="bottom" space="19px (Deprecated)">
            <Row height="content">
              {showConfirmButton && (
                <ConfirmExchangeButton
                  {...confirmButtonProps}
                  onPressViewDetails={handleConfirmExchangePress}
                  testID={`${testID}-confirm-button`}
                />
              )}
            </Row>
            <Row height="content">
              {/* @ts-expect-error - Javascript Component */}
              <GasSpeedButton
                asset={outputCurrency}
                currentNetwork={currentNetwork}
                flashbotTransaction={flashbots}
                marginBottom={0}
                marginTop={0}
                testID={`${testID}-gas`}
              />
            </Row>
          </Rows>
        </Box>
      </Box>
    </Wrapper>
  );
}<|MERGE_RESOLUTION|>--- conflicted
+++ resolved
@@ -94,12 +94,9 @@
   SwapActionParameters,
 } from '@/raps/common';
 import { CROSSCHAIN_SWAPS, useExperimentalFlag } from '@/config';
-<<<<<<< HEAD
 import networkInfo from '@/helpers/networkInfo';
-=======
 import logger from '@/utils/logger';
 import { CrosschainQuote, Quote } from '@rainbow-me/swaps';
->>>>>>> e64aa25f
 
 export const DEFAULT_SLIPPAGE_BIPS = {
   [Network.mainnet]: 100,
