--- conflicted
+++ resolved
@@ -1,21 +1,12 @@
 import { useRoute } from '@react-navigation/native';
 import React from 'react';
-<<<<<<< HEAD
 import ExchangeModal from './ExchangeModal';
 import { ExchangeModalTypes } from '@rainbow-me/helpers';
 import { useStatusBarManaging } from '@rainbow-me/navigation';
-import createWithdrawFromCompoundRap, {
-  estimateWithdrawFromCompound,
-} from '@rainbow-me/raps/withdrawFromCompound';
-=======
-import ExchangeModalTypes from '../helpers/exchangeModalTypes';
-import useStatusBarManaging from '../navigation/useStatusBarManaging';
-import ExchangeModal from './ExchangeModal';
 import {
   createWithdrawFromCompoundRap,
   estimateWithdrawFromCompound,
 } from '@rainbow-me/raps';
->>>>>>> 805bb65d
 
 export default function WithdrawModal(props) {
   // eslint-disable-next-line react-hooks/rules-of-hooks
@@ -24,8 +15,8 @@
 
   return (
     <ExchangeModal
+      cTokenBalance={params?.cTokenBalance}
       createRap={createWithdrawFromCompoundRap}
-      cTokenBalance={params?.cTokenBalance}
       defaultInputAsset={params?.defaultInputAsset}
       estimateRap={estimateWithdrawFromCompound}
       showOutputField={false}
