import PropTypes from 'prop-types';
import React from 'react';
<<<<<<< HEAD
import { compose, withHandlers } from 'recompact';
=======
import { compose, withHandlers, onlyUpdateForKeys } from 'recompact';
>>>>>>> 279c7cd2
import styled from 'styled-components/primitives';
import { ActivityList } from '../components/activity-list';
import { Header, HeaderButton } from '../components/header';
import Icon from '../components/icons/Icon';
import { Column } from '../components/layout';
import { withAccountAddress, withAccountTransactions } from '../hoc';
import { colors, position } from '../styles';

const CloseButtonIcon = styled(Icon)`
  ${position.maxSize(19)}
`;

const Container = styled(Column)`
  ${position.size('100%')}
  background-color: ${colors.white};
  flex: 1;
`;

const ActivityScreen = ({
  accountAddress,
  fetchingTransactions,
  hasPendingTransaction,
  onPressBack,
  transactions,
<<<<<<< HEAD
=======
  transactionsCount,
>>>>>>> 279c7cd2
}) => (
  <Container>
    <Header align="end">
      <HeaderButton align="end" onPress={onPressBack}>
        <CloseButtonIcon
          color={colors.brightBlue}
          name="close"
        />
      </HeaderButton>
    </Header>
    {(accountAddress && !fetchingTransactions) && (
      <ActivityList
        accountAddress={accountAddress}
<<<<<<< HEAD
        fetchingTransactions={fetchingTransactions}
        hasPendingTransaction={hasPendingTransaction}
        transactions={transactions}
=======
        hasPendingTransaction={hasPendingTransaction}
        transactions={transactions}
        transactionsCount={transactionsCount}
>>>>>>> 279c7cd2
      />
    )}
  </Container>
);

ActivityScreen.propTypes = {
  accountAddress: PropTypes.string,
  fetchingTransactions: PropTypes.bool,
  hasPendingTransaction: PropTypes.bool,
  onPressBack: PropTypes.func,
  transactions: PropTypes.array,
<<<<<<< HEAD
=======
  transactionsCount: PropTypes.number,
>>>>>>> 279c7cd2
};

export default compose(
  withAccountAddress,
  withAccountTransactions,
  withHandlers({
    onPressBack: ({ navigation }) => () => navigation.goBack(),
  }),
<<<<<<< HEAD
=======
  onlyUpdateForKeys(['hasPendingTransaction', 'transactionsCount']),
>>>>>>> 279c7cd2
)(ActivityScreen);<|MERGE_RESOLUTION|>--- conflicted
+++ resolved
@@ -1,10 +1,6 @@
 import PropTypes from 'prop-types';
 import React from 'react';
-<<<<<<< HEAD
-import { compose, withHandlers } from 'recompact';
-=======
 import { compose, withHandlers, onlyUpdateForKeys } from 'recompact';
->>>>>>> 279c7cd2
 import styled from 'styled-components/primitives';
 import { ActivityList } from '../components/activity-list';
 import { Header, HeaderButton } from '../components/header';
@@ -29,10 +25,7 @@
   hasPendingTransaction,
   onPressBack,
   transactions,
-<<<<<<< HEAD
-=======
   transactionsCount,
->>>>>>> 279c7cd2
 }) => (
   <Container>
     <Header align="end">
@@ -46,15 +39,9 @@
     {(accountAddress && !fetchingTransactions) && (
       <ActivityList
         accountAddress={accountAddress}
-<<<<<<< HEAD
-        fetchingTransactions={fetchingTransactions}
-        hasPendingTransaction={hasPendingTransaction}
-        transactions={transactions}
-=======
         hasPendingTransaction={hasPendingTransaction}
         transactions={transactions}
         transactionsCount={transactionsCount}
->>>>>>> 279c7cd2
       />
     )}
   </Container>
@@ -66,10 +53,7 @@
   hasPendingTransaction: PropTypes.bool,
   onPressBack: PropTypes.func,
   transactions: PropTypes.array,
-<<<<<<< HEAD
-=======
   transactionsCount: PropTypes.number,
->>>>>>> 279c7cd2
 };
 
 export default compose(
@@ -78,8 +62,5 @@
   withHandlers({
     onPressBack: ({ navigation }) => () => navigation.goBack(),
   }),
-<<<<<<< HEAD
-=======
   onlyUpdateForKeys(['hasPendingTransaction', 'transactionsCount']),
->>>>>>> 279c7cd2
 )(ActivityScreen);