import React from 'react';
import { DoubleLineTransactionDetailsRow } from '@/screens/transaction-details/components/DoubleLineTransactionDetailsRow';
import { TransactionDetailsSymbol } from '@/screens/transaction-details/components/TransactionDetailsSymbol';
import { RainbowTransaction } from '@/entities/transactions/transaction';
import { Box, Stack, globalColors } from '@/design-system';
import { TransactionDetailsDivider } from '@/screens/transaction-details/components/TransactionDetailsDivider';
import * as i18n from '@/languages';

import RainbowCoinIcon from '@/components/coin-icon/RainbowCoinIcon';
import { convertAmountAndPriceToNativeDisplay, convertRawAmountToBalance } from '@/helpers/utilities';
import { useAccountSettings } from '@/hooks';
import { useTheme } from '@/theme';
import { CardSize } from '@/components/unique-token/CardSize';
import ImgixImage from '@/components/images/ImgixImage';
import { View } from 'react-native';
import ChainBadge from '@/components/coin-icon/ChainBadge';
<<<<<<< HEAD
import { checkForPendingSwap } from '../helpers/checkForPendingSwap';
import { ChainId } from '@/state/backendNetworks/types';
=======
import { checkForPendingSwap } from '@/helpers/checkForPendingSwap';
import { ChainId } from '@/chains/types';
>>>>>>> 384662a6

type Props = {
  transaction: RainbowTransaction;
  nativeCurrencyValue?: string;
  value?: string;
};

export const TransactionDetailsValueAndFeeSection: React.FC<Props> = ({ transaction }) => {
  const theme = useTheme();
  const { nativeCurrency } = useAccountSettings();
  const { fee } = transaction;
  const assetData = transaction?.asset;
  const change = transaction?.changes?.[0];

  const isPendingSwap = checkForPendingSwap(transaction);

  const value = change?.value || transaction.balance?.display;
  const valueDisplay = value ? convertRawAmountToBalance(value || '', assetData!).display : '';
  const nativeCurrencyValue = change?.asset?.price?.value
    ? convertAmountAndPriceToNativeDisplay(change?.asset?.balance?.amount || '', change?.asset?.price?.value || '', nativeCurrency).display
    : '';
  const feeValue = fee?.value.display ?? '';
  const feeNativeCurrencyValue = fee?.native?.display ?? '';

  if ((!value && !fee) || isPendingSwap) return null;

  return (
    <>
      <TransactionDetailsDivider />
      <Box paddingVertical="20px">
        <Stack space="20px">
          {value && (
            <DoubleLineTransactionDetailsRow
              leftComponent={
                assetData?.type === 'nft' ? (
                  <View
                    style={{
                      shadowColor: globalColors.grey100,
                      shadowOffset: { width: 0, height: 2 },
                      shadowOpacity: 0.02,
                      shadowRadius: 3,
                      paddingTop: 9,
                      paddingBottom: 10,
                      overflow: 'visible',
                    }}
                  >
                    <View
                      style={{
                        shadowColor: theme.colorScheme === 'dark' || !assetData.color ? globalColors.grey100 : assetData.color,
                        shadowOffset: { width: 0, height: 6 },
                        shadowOpacity: 0.24,
                        shadowRadius: 9,
                      }}
                    >
                      <ImgixImage
                        size={CardSize}
                        style={{
                          width: 40,
                          height: 40,
                          borderRadius: 10,
                        }}
                        source={{
                          uri: assetData.icon_url,
                        }}
                      />
                    </View>
                    {transaction.chainId !== ChainId.mainnet && <ChainBadge chainId={transaction.chainId} badgeYPosition={10} />}
                  </View>
                ) : (
                  <RainbowCoinIcon
                    size={40}
                    icon={assetData?.icon_url}
                    chainId={assetData?.chainId || ChainId.mainnet}
                    symbol={assetData?.symbol || ''}
                    theme={theme}
                    colors={assetData?.colors}
                  />
                )
              }
              title={i18n.t(i18n.l.transaction_details.value)}
              value={valueDisplay || ''}
              secondaryValue={nativeCurrencyValue}
            />
          )}
          {fee && (
            <DoubleLineTransactionDetailsRow
              leftComponent={<TransactionDetailsSymbol icon="􀵟" withBackground />}
              title={i18n.t(i18n.l.transaction_details.network_fee)}
              value={feeValue}
              secondaryValue={feeNativeCurrencyValue}
            />
          )}
        </Stack>
      </Box>
    </>
  );
};<|MERGE_RESOLUTION|>--- conflicted
+++ resolved
@@ -14,13 +14,8 @@
 import ImgixImage from '@/components/images/ImgixImage';
 import { View } from 'react-native';
 import ChainBadge from '@/components/coin-icon/ChainBadge';
-<<<<<<< HEAD
-import { checkForPendingSwap } from '../helpers/checkForPendingSwap';
+import { checkForPendingSwap } from '@/helpers/checkForPendingSwap';
 import { ChainId } from '@/state/backendNetworks/types';
-=======
-import { checkForPendingSwap } from '@/helpers/checkForPendingSwap';
-import { ChainId } from '@/chains/types';
->>>>>>> 384662a6
 
 type Props = {
   transaction: RainbowTransaction;
