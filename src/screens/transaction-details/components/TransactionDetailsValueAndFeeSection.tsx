import React from 'react';
import { DoubleLineTransactionDetailsRow } from '@/screens/transaction-details/components/DoubleLineTransactionDetailsRow';
import { TransactionDetailsSymbol } from '@/screens/transaction-details/components/TransactionDetailsSymbol';
import {
  RainbowTransaction,
  RainbowTransactionFee,
} from '@/entities/transactions/transaction';
import { CoinIcon } from '@/components/coin-icon';
import { Box, Stack } from '@/design-system';
import { TransactionDetailsDivider } from '@/screens/transaction-details/components/TransactionDetailsDivider';
import * as i18n from '@/languages';
<<<<<<< HEAD
import { AssetTypes } from '@/entities';
import { ethereumUtils } from '@/utils';
import { Network } from '@/networks/types';
import { useUserAsset } from '@/resources/assets/useUserAsset';
import {
  convertAmountAndPriceToNativeDisplay,
  convertAmountToBalanceDisplay,
  convertAmountToNativeDisplay,
} from '@/helpers/utilities';
import { useAccountSettings } from '@/hooks';
=======
import { TransactionType } from '@/entities';
import { ethereumUtils } from '@/utils';
import { Network } from '@/networks/types';
import { useUserAsset } from '@/resources/assets/useUserAsset';
import { getUniqueId } from '@/utils/ethereumUtils';
import FastCoinIcon from '@/components/asset-list/RecyclerAssetList2/FastComponents/FastCoinIcon';
import { useTheme } from '@/theme';
>>>>>>> b314bd6b

type Props = {
  transaction: RainbowTransaction;
  fee?: RainbowTransactionFee;
  nativeCurrencyValue?: string;
  value?: string;
};

export const TransactionDetailsValueAndFeeSection: React.FC<Props> = ({
  transaction,
}) => {
<<<<<<< HEAD
  const { nativeCurrency } = useAccountSettings();
  const { network, symbol, type, fee } = transaction;
  const assetData = transaction?.asset;
  const change = transaction?.changes?.[0];

  const coinAddress = assetData?.address;
  const mainnetCoinAddress = assetData?.mainnet_address;
  const coinSymbol = assetData?.symbol ?? symbol ?? undefined;
  const coinType =
    assetData?.type ?? network !== Network.mainnet ? network : AssetTypes.token;
=======
  const theme = useTheme();
  const { network, symbol, type, fee } = transaction;
  const assetUniqueId = getUniqueId(
    transaction?.address || '',
    transaction?.network || Network.mainnet
  );
  const { data: assetData } = useUserAsset(assetUniqueId);

  const coinAddress = assetData?.address || transaction?.address || '';
  const mainnetCoinAddress = assetData?.mainnet_address;
  const coinSymbol =
    type === TransactionType.contract_interaction
      ? ethereumUtils.getNetworkNativeAsset(network ?? Network.mainnet)?.symbol
      : assetData?.symbol ?? symbol ?? undefined;
>>>>>>> b314bd6b

  const value = change?.asset?.balance?.display || transaction.balance?.display;
  const nativeCurrencyValue = convertAmountAndPriceToNativeDisplay(
    change?.asset?.balance?.amount,
    change?.asset?.price?.value,
    nativeCurrency
  ).display;
  const feeValue = fee?.value.display ?? '';
  const feeNativeCurrencyValue = fee?.native?.display ?? '';
  return (
    <>
      <TransactionDetailsDivider />
      <Box paddingVertical="20px">
        <Stack space="20px">
          {true && (
            <DoubleLineTransactionDetailsRow
              leftComponent={
                <FastCoinIcon
                  mainnetAddress={mainnetCoinAddress}
                  address={coinAddress}
                  symbol={coinSymbol || ''}
                  network={network || Network.mainnet}
                  theme={theme}
                />
              }
              title={i18n.t(i18n.l.transaction_details.value)}
              value={value}
              secondaryValue={nativeCurrencyValue}
            />
          )}
          {fee && (
            <DoubleLineTransactionDetailsRow
              leftComponent={
                <TransactionDetailsSymbol icon="􀵟" withBackground />
              }
              title={i18n.t(i18n.l.transaction_details.network_fee)}
              value={feeValue}
              secondaryValue={feeNativeCurrencyValue}
            />
          )}
        </Stack>
      </Box>
    </>
  );
};<|MERGE_RESOLUTION|>--- conflicted
+++ resolved
@@ -9,7 +9,6 @@
 import { Box, Stack } from '@/design-system';
 import { TransactionDetailsDivider } from '@/screens/transaction-details/components/TransactionDetailsDivider';
 import * as i18n from '@/languages';
-<<<<<<< HEAD
 import { AssetTypes } from '@/entities';
 import { ethereumUtils } from '@/utils';
 import { Network } from '@/networks/types';
@@ -19,16 +18,10 @@
   convertAmountToBalanceDisplay,
   convertAmountToNativeDisplay,
 } from '@/helpers/utilities';
+s;
 import { useAccountSettings } from '@/hooks';
-=======
-import { TransactionType } from '@/entities';
-import { ethereumUtils } from '@/utils';
-import { Network } from '@/networks/types';
-import { useUserAsset } from '@/resources/assets/useUserAsset';
-import { getUniqueId } from '@/utils/ethereumUtils';
+import { useTheme } from '@/theme';
 import FastCoinIcon from '@/components/asset-list/RecyclerAssetList2/FastComponents/FastCoinIcon';
-import { useTheme } from '@/theme';
->>>>>>> b314bd6b
 
 type Props = {
   transaction: RainbowTransaction;
@@ -40,7 +33,7 @@
 export const TransactionDetailsValueAndFeeSection: React.FC<Props> = ({
   transaction,
 }) => {
-<<<<<<< HEAD
+  const theme = useTheme();
   const { nativeCurrency } = useAccountSettings();
   const { network, symbol, type, fee } = transaction;
   const assetData = transaction?.asset;
@@ -51,27 +44,11 @@
   const coinSymbol = assetData?.symbol ?? symbol ?? undefined;
   const coinType =
     assetData?.type ?? network !== Network.mainnet ? network : AssetTypes.token;
-=======
-  const theme = useTheme();
-  const { network, symbol, type, fee } = transaction;
-  const assetUniqueId = getUniqueId(
-    transaction?.address || '',
-    transaction?.network || Network.mainnet
-  );
-  const { data: assetData } = useUserAsset(assetUniqueId);
-
-  const coinAddress = assetData?.address || transaction?.address || '';
-  const mainnetCoinAddress = assetData?.mainnet_address;
-  const coinSymbol =
-    type === TransactionType.contract_interaction
-      ? ethereumUtils.getNetworkNativeAsset(network ?? Network.mainnet)?.symbol
-      : assetData?.symbol ?? symbol ?? undefined;
->>>>>>> b314bd6b
 
   const value = change?.asset?.balance?.display || transaction.balance?.display;
   const nativeCurrencyValue = convertAmountAndPriceToNativeDisplay(
-    change?.asset?.balance?.amount,
-    change?.asset?.price?.value,
+    change?.asset?.balance?.amount || '',
+    change?.asset?.price?.value || '',
     nativeCurrency
   ).display;
   const feeValue = fee?.value.display ?? '';
@@ -86,14 +63,14 @@
               leftComponent={
                 <FastCoinIcon
                   mainnetAddress={mainnetCoinAddress}
-                  address={coinAddress}
+                  address={coinAddress || ''}
                   symbol={coinSymbol || ''}
                   network={network || Network.mainnet}
                   theme={theme}
                 />
               }
               title={i18n.t(i18n.l.transaction_details.value)}
-              value={value}
+              value={value || ''}
               secondaryValue={nativeCurrencyValue}
             />
           )}
