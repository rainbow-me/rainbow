--- conflicted
+++ resolved
@@ -1,3 +1,4 @@
+import { navigateToSwaps } from '@/__swaps__/screens/Swap/navigateToSwaps';
 import { ButtonPressAnimation } from '@/components/animations';
 import { SheetActionButton } from '@/components/sheet';
 import { Box, Stack } from '@/design-system';
@@ -10,17 +11,13 @@
 import { SingleLineTransactionDetailsRow } from '@/screens/transaction-details/components/SingleLineTransactionDetailsRow';
 import { TransactionDetailsDivider } from '@/screens/transaction-details/components/TransactionDetailsDivider';
 import { shortenTxHashString } from '@/screens/transaction-details/helpers/shortenTxHashString';
+import { useWalletsStore } from '@/state/wallets/walletsStore';
 import { useTheme } from '@/theme';
 import { ethereumUtils, haptics } from '@/utils';
 import { openInBrowser } from '@/utils/openInBrowser';
-<<<<<<< HEAD
 import Clipboard from '@react-native-clipboard/clipboard';
 import startCase from 'lodash/startCase';
 import React, { useCallback, useMemo } from 'react';
-import { useWalletsStore } from '@/state/wallets/walletsStore';
-=======
-import { navigateToSwaps } from '@/__swaps__/screens/Swap/navigateToSwaps';
->>>>>>> 08dbabd7
 
 type Props = {
   transaction: RainbowTransaction;
@@ -48,11 +45,7 @@
     Navigation.handleAction(Routes.WALLET_SCREEN, {});
 
     // TODO: Add retry swap logic back for swaps
-<<<<<<< HEAD
-    Navigation.handleAction(Routes.SWAP, {});
-=======
     navigateToSwaps();
->>>>>>> 08dbabd7
   }, []);
 
   if (!hash || !network) {
