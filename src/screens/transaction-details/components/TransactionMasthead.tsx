--- conflicted
+++ resolved
@@ -33,13 +33,8 @@
 import ImageAvatar from '@/components/contacts/ImageAvatar';
 import RainbowCoinIcon from '@/components/coin-icon/RainbowCoinIcon';
 import * as lang from '@/languages';
-<<<<<<< HEAD
-import { checkForPendingSwap } from '../helpers/checkForPendingSwap';
+import { checkForPendingSwap } from '@/helpers/checkForPendingSwap';
 import { ChainId } from '@/state/backendNetworks/types';
-=======
-import { checkForPendingSwap } from '@/helpers/checkForPendingSwap';
-import { ChainId } from '@/chains/types';
->>>>>>> 384662a6
 
 const TransactionMastheadHeight = android ? 153 : 135;
 
