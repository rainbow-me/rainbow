import React, { useCallback, useMemo } from 'react';
import { RainbowTransaction, TransactionStatusTypes } from '@/entities';
import { Box, Stack, Text } from '@/design-system';
import { formatTransactionDetailsDate } from '@/screens/transaction-details/helpers/formatTransactionDetailsDate';
import { capitalize } from 'lodash';
import { getIconColorAndGradientForTransactionStatus } from '@/screens/transaction-details/helpers/getIconColorAndGradientForTransactionStatus';
import RadialGradient from 'react-native-radial-gradient';
import { useTheme } from '@/theme';
import ContextMenuButton from '@/components/native-context-menu/contextMenu';
import { StyleSheet } from 'react-native';
import { ButtonPressAnimation } from '@/components/animations';
import { haptics } from '@/utils';
import Routes from '@rainbow-me/routes';
import { useDispatch, useSelector } from 'react-redux';
import { AppState } from '@/redux/store';
import { useNavigation } from '@react-navigation/native';
import * as i18n from '@/languages';
import { dataRemovePendingTransaction } from '@/redux/data';

const SIZE = 40;

type Props = {
  transaction: RainbowTransaction;
  hideIcon?: boolean;
};

export const TransactionDetailsStatusActionsAndTimestampSection: React.FC<Props> = ({ transaction, hideIcon }) => {
  const { minedAt, status, pending, from } = transaction;
  const dispatch = useDispatch();
  const { navigate, goBack } = useNavigation();
  const accountAddress = useSelector((state: AppState) => state.settings.accountAddress);
  const date = formatTransactionDetailsDate(minedAt ?? undefined);
  const { colors } = useTheme();
<<<<<<< HEAD
  const { icon, color, gradient } = getIconColorAndGradientForTransactionStatus(
    colors,
    status
  );
=======
  const { icon, color, gradient } = getIconColorAndGradientForTransactionStatus(colors, status, pending);
>>>>>>> bea7da5e

  const isOutgoing = from?.toLowerCase() === accountAddress?.toLowerCase();
  const canBeResubmitted = isOutgoing && !minedAt;
  const canBeCancelled = canBeResubmitted && status !== TransactionStatusTypes.cancelling;

  const menuConfig = useMemo(
    () => ({
      menuTitle: '',
      menuItems: [
        ...(canBeResubmitted
          ? [
              {
                actionKey: 'speedUp',
                actionTitle: i18n.t(i18n.l.transaction_details.actions_menu.speed_up),
                icon: {
                  iconType: 'SYSTEM',
                  iconValue: 'speedometer',
                },
              },
            ]
          : []),
        ...(canBeCancelled
          ? [
              {
                actionKey: 'cancel',
                actionTitle: i18n.t(i18n.l.transaction_details.actions_menu.cancel),
                menuAttributes: ['destructive'],
                icon: {
                  iconType: 'SYSTEM',
                  iconValue: 'xmark.circle',
                },
              },
            ]
          : []),
        {
          actionKey: 'remove',
          actionTitle: i18n.t(i18n.l.transaction_details.actions_menu.remove),
          menuAttributes: ['destructive'],
          icon: {
            iconType: 'SYSTEM',
            iconValue: 'trash',
          },
        },
      ],
    }),
    [canBeCancelled, canBeResubmitted]
  );

  const onMenuItemPress = useCallback(
    // @ts-expect-error ContextMenu is an untyped JS component and can't type its onPress handler properly
    e => {
      const { actionKey } = e.nativeEvent;
      haptics.selection();
      switch (actionKey) {
        case 'speedUp':
          navigate(Routes.SPEED_UP_AND_CANCEL_SHEET, {
            tx: transaction,
            type: 'speed_up',
          });
          return;
        case 'cancel':
          navigate(Routes.SPEED_UP_AND_CANCEL_SHEET, {
            tx: transaction,
            type: 'cancel',
          });
          return;
        case 'remove':
          if (transaction.hash && transaction.network) {
            // remove tx
            dispatch(dataRemovePendingTransaction(transaction.hash, transaction.network));
            // close tx details sheet
            goBack();
          }
          return;
      }
    },
    [dispatch, goBack, navigate, transaction]
  );

  return (
    <Stack>
      <Box alignItems="flex-end" height="40px">
        {(canBeResubmitted || canBeCancelled) && (
          <ContextMenuButton menuConfig={menuConfig} onPressMenuItem={onMenuItemPress}>
            <ButtonPressAnimation>
              <Box style={styles.overflowHidden} height={{ custom: SIZE }} width={{ custom: SIZE }} borderRadius={SIZE / 2}>
                <RadialGradient style={styles.gradient} colors={colors.gradients.lightestGrey} center={[0, SIZE / 2]} radius={SIZE}>
                  <Text size="20pt" weight="bold" color="labelTertiary">
                    􀍠
                  </Text>
                </RadialGradient>
              </Box>
            </ButtonPressAnimation>
          </ContextMenuButton>
        )}
      </Box>
      <Box paddingBottom="24px">
        <Stack alignHorizontal="center" space="16px">
          {status && !hideIcon && (
            <Box borderRadius={30} style={{ overflow: 'hidden' }}>
              <RadialGradient
                style={{
                  width: 60,
                  height: 60,
                  alignItems: 'center',
                  justifyContent: 'center',
                }}
                colors={gradient}
                center={[30, 30]}
                radius={30}
              >
                <Text size="30pt" weight="heavy" color={color}>
                  {icon}
                </Text>
              </RadialGradient>
            </Box>
          )}
          <Stack alignHorizontal="center" space="24px">
            {status && (
              <Text size="22pt" weight="heavy" color={color}>
                {capitalize(status)}
              </Text>
            )}
            {date && (
              <Text size="17pt" weight="bold" color="labelTertiary">
                {date}
              </Text>
            )}
          </Stack>
        </Stack>
      </Box>
    </Stack>
  );
};

const styles = StyleSheet.create({
  gradient: {
    width: 40,
    height: 40,
    justifyContent: 'center',
    alignItems: 'center',
  },
  overflowHidden: { overflow: 'hidden' },
});<|MERGE_RESOLUTION|>--- conflicted
+++ resolved
@@ -25,20 +25,13 @@
 };
 
 export const TransactionDetailsStatusActionsAndTimestampSection: React.FC<Props> = ({ transaction, hideIcon }) => {
-  const { minedAt, status, pending, from } = transaction;
+  const { minedAt, status, from } = transaction;
   const dispatch = useDispatch();
   const { navigate, goBack } = useNavigation();
   const accountAddress = useSelector((state: AppState) => state.settings.accountAddress);
   const date = formatTransactionDetailsDate(minedAt ?? undefined);
   const { colors } = useTheme();
-<<<<<<< HEAD
-  const { icon, color, gradient } = getIconColorAndGradientForTransactionStatus(
-    colors,
-    status
-  );
-=======
-  const { icon, color, gradient } = getIconColorAndGradientForTransactionStatus(colors, status, pending);
->>>>>>> bea7da5e
+  const { icon, color, gradient } = getIconColorAndGradientForTransactionStatus(colors, status);
 
   const isOutgoing = from?.toLowerCase() === accountAddress?.toLowerCase();
   const canBeResubmitted = isOutgoing && !minedAt;
