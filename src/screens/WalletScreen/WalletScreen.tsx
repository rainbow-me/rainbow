import { MobileWalletProtocolListener } from '@/components/MobileWalletProtocolListener';
import { navbarHeight } from '@/components/navbar/Navbar';
import { Toast, ToastPositionContainer } from '@/components/toasts';
import { Box } from '@/design-system';
<<<<<<< HEAD
import { useAccountAccentColor, useAccountSettings, useFetchOpenCollectionsOnMount, useWalletSectionsData } from '@/hooks';
import { Toast, ToastPositionContainer } from '@/components/toasts';
import { useRecoilValue } from 'recoil';
import { useSafeAreaInsets } from 'react-native-safe-area-context';
=======
import { useAccountAccentColor, useAccountSettings, useWalletSectionsData } from '@/hooks';
import { hideSplashScreen } from '@/hooks/useHideSplashScreen';
import { useAppIconIdentify } from '@/hooks/useIdentifyAppIcon';
import { useInitializeWalletAndSetParams } from '@/hooks/useInitiailizeWalletAndSetParams';
import { useLoadDeferredWalletData } from '@/hooks/useLoadDeferredWalletData';
import { useRemoveScreen } from '@/hooks/useRemoveFirstScreen';
import { useWalletCohort } from '@/hooks/useWalletCohort';
import Routes from '@/navigation/Routes';
>>>>>>> 403e9363
import { addressCopiedToastAtom } from '@/recoil/addressCopiedToastAtom';
import { useNavigationStore } from '@/state/navigation/navigationStore';
import { RemoteCardsSync } from '@/state/sync/RemoteCardsSync';
import { RemotePromoSheetSync } from '@/state/sync/RemotePromoSheetSync';
import { useAccountAddress } from '@/state/wallets/walletsStore';
import { PerformanceMeasureView } from '@shopify/react-native-performance';
import React, { memo, useCallback, useMemo } from 'react';
import { InteractionManager } from 'react-native';
<<<<<<< HEAD
import { useNavigationStore } from '@/state/navigation/navigationStore';
import { useNftsStore } from '@/state/nfts/nfts';
import { hideSplashScreen } from '@/hooks/useHideSplashScreen';
import { useAccountAddress } from '@/state/wallets/walletsStore';
=======
import { useSafeAreaInsets } from 'react-native-safe-area-context';
import { useRecoilValue } from 'recoil';
import { AssetList } from '../../components/asset-list';
import { Page } from '../../components/layout';
>>>>>>> 403e9363

const UtilityComponents = memo(function UtilityComponents() {
  return (
    <>
      <RemoteCardsSync />
      <RemotePromoSheetSync />
      <MobileWalletProtocolListener />
    </>
  );
});

const ToastComponent = memo(function ToastComponent() {
  const isAddressCopiedToastActive = useRecoilValue(addressCopiedToastAtom);
  return (
    <ToastPositionContainer>
      <Toast isVisible={isAddressCopiedToastActive} text="􀁣 Address Copied" testID="address-copied-toast" />
    </ToastPositionContainer>
  );
});

const WalletScreenEffects = memo(function WalletScreenEffects() {
  useRemoveScreen(Routes.WELCOME_SCREEN);
  useInitializeWalletAndSetParams();
  useLoadDeferredWalletData();
  useWalletCohort();
  useAppIconIdentify();
  useFetchOpenCollectionsOnMount();
  return null;
});

function WalletScreen() {
  const { network: currentNetwork } = useAccountSettings();
  const accountAddress = useAccountAddress();
  const insets = useSafeAreaInsets();

  const {
    isWalletEthZero,
    isLoadingUserAssets,
    isLoadingBalance,
    briefSectionsData: walletBriefSectionsData,
  } = useWalletSectionsData({ type: 'wallet' });

  const isLoadingUserAssetsAndAddress = isLoadingUserAssets && !!accountAddress;
  const { highContrastAccentColor } = useAccountAccentColor();

  const disableRefreshControl = useMemo(
    () => isLoadingUserAssetsAndAddress || isLoadingBalance,
    [isLoadingUserAssetsAndAddress, isLoadingBalance]
  );

  const listContainerStyle = useMemo(() => ({ flex: 1, marginTop: -(navbarHeight + insets.top) }), [insets.top]);

  const handleWalletScreenMount = useCallback(() => {
    hideSplashScreen();
    requestIdleCallback(() => {
      InteractionManager.runAfterInteractions(() => {
        useNavigationStore.setState({ isWalletScreenMounted: true });
      });
    });
  }, []);

  return (
    <PerformanceMeasureView interactive={!isLoadingUserAssets} screenName="WalletScreen">
      <Box as={Page} flex={1} testID="wallet-screen" onLayout={handleWalletScreenMount} style={listContainerStyle}>
        <AssetList
          accentColor={highContrastAccentColor}
          disableRefreshControl={disableRefreshControl}
          isWalletEthZero={isWalletEthZero}
          network={currentNetwork}
          onEndReached={useNftsStore.getState().fetchNextNftCollectionPage}
          walletBriefSectionsData={walletBriefSectionsData}
        />
        <ToastComponent />
        <UtilityComponents />
        <WalletScreenEffects />
      </Box>
    </PerformanceMeasureView>
  );
}

export default React.memo(WalletScreen);<|MERGE_RESOLUTION|>--- conflicted
+++ resolved
@@ -2,13 +2,7 @@
 import { navbarHeight } from '@/components/navbar/Navbar';
 import { Toast, ToastPositionContainer } from '@/components/toasts';
 import { Box } from '@/design-system';
-<<<<<<< HEAD
 import { useAccountAccentColor, useAccountSettings, useFetchOpenCollectionsOnMount, useWalletSectionsData } from '@/hooks';
-import { Toast, ToastPositionContainer } from '@/components/toasts';
-import { useRecoilValue } from 'recoil';
-import { useSafeAreaInsets } from 'react-native-safe-area-context';
-=======
-import { useAccountAccentColor, useAccountSettings, useWalletSectionsData } from '@/hooks';
 import { hideSplashScreen } from '@/hooks/useHideSplashScreen';
 import { useAppIconIdentify } from '@/hooks/useIdentifyAppIcon';
 import { useInitializeWalletAndSetParams } from '@/hooks/useInitiailizeWalletAndSetParams';
@@ -16,7 +10,6 @@
 import { useRemoveScreen } from '@/hooks/useRemoveFirstScreen';
 import { useWalletCohort } from '@/hooks/useWalletCohort';
 import Routes from '@/navigation/Routes';
->>>>>>> 403e9363
 import { addressCopiedToastAtom } from '@/recoil/addressCopiedToastAtom';
 import { useNavigationStore } from '@/state/navigation/navigationStore';
 import { RemoteCardsSync } from '@/state/sync/RemoteCardsSync';
@@ -25,17 +18,11 @@
 import { PerformanceMeasureView } from '@shopify/react-native-performance';
 import React, { memo, useCallback, useMemo } from 'react';
 import { InteractionManager } from 'react-native';
-<<<<<<< HEAD
-import { useNavigationStore } from '@/state/navigation/navigationStore';
-import { useNftsStore } from '@/state/nfts/nfts';
-import { hideSplashScreen } from '@/hooks/useHideSplashScreen';
-import { useAccountAddress } from '@/state/wallets/walletsStore';
-=======
 import { useSafeAreaInsets } from 'react-native-safe-area-context';
 import { useRecoilValue } from 'recoil';
-import { AssetList } from '../../components/asset-list';
-import { Page } from '../../components/layout';
->>>>>>> 403e9363
+import { AssetList } from '@/components/asset-list';
+import { Page } from '@/components/layout';
+import { useNftsStore } from '@/state/nfts/nfts';
 
 const UtilityComponents = memo(function UtilityComponents() {
   return (
