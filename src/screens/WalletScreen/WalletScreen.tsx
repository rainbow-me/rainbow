--- conflicted
+++ resolved
@@ -20,11 +20,8 @@
 import { PerformanceMeasureView } from '@shopify/react-native-performance';
 import { InteractionManager } from 'react-native';
 import { useNavigationStore } from '@/state/navigation/navigationStore';
-<<<<<<< HEAD
 import { useNftsStore } from '@/state/nfts/nfts';
-=======
 import { hideSplashScreen } from '@/hooks/useHideSplashScreen';
->>>>>>> 917fdb15
 
 const UtilityComponents = memo(function UtilityComponents() {
   return (
@@ -57,11 +54,7 @@
 function WalletScreen() {
   const { network: currentNetwork, accountAddress } = useAccountSettings();
   const insets = useSafeAreaInsets();
-<<<<<<< HEAD
-  const hideSplashScreen = useHideSplashScreen();
   const fetchNextPage = useNftsStore(state => state.fetchNextPage);
-=======
->>>>>>> 917fdb15
 
   const {
     isWalletEthZero,
