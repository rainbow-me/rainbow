import React, { useEffect, useState } from 'react';
import { useSelector } from 'react-redux';
import { AssetList } from '../../components/asset-list';
import { Page } from '../../components/layout';
import { useRemoveFirst } from '@/navigation/useRemoveFirst';
import { navbarHeight } from '@/components/navbar/Navbar';
import { Box } from '@/design-system';
import {
  useAccountAccentColor,
  useAccountSettings,
  useInitializeWallet,
  useLoadAccountLateData,
  useLoadGlobalLateData,
  useWalletSectionsData,
} from '@/hooks';
import { Toast, ToastPositionContainer } from '@/components/toasts';
import { useRecoilValue } from 'recoil';
import { useSafeAreaInsets } from 'react-native-safe-area-context';
import { analyticsV2 } from '@/analytics';
import { AppState } from '@/redux/store';
import { addressCopiedToastAtom } from '@/recoil/addressCopiedToastAtom';
import { IS_ANDROID } from '@/env';
import { RemoteCardsSync } from '@/state/sync/RemoteCardsSync';
import { RemotePromoSheetSync } from '@/state/sync/RemotePromoSheetSync';
import { UserAssetsSync } from '@/state/sync/UserAssetsSync';
import { MobileWalletProtocolListener } from '@/components/MobileWalletProtocolListener';
import { runWalletBackupStatusChecks } from '@/handlers/walletReadyEvents';
import { RouteProp, useRoute } from '@react-navigation/native';
import { RootStackParamList } from '@/navigation/types';
import { useNavigation } from '@/navigation';
import Routes from '@/navigation/Routes';

function WalletScreen() {
  const { params } = useRoute<RouteProp<RootStackParamList, 'WalletScreen'>>();
  const { setParams, getState: dangerouslyGetState, getParent: dangerouslyGetParent } = useNavigation();
  const removeFirst = useRemoveFirst();
  const [initialized, setInitialized] = useState(!!params?.initialized);
  const initializeWallet = useInitializeWallet();
  const { network: currentNetwork, accountAddress, appIcon } = useAccountSettings();

  const loadAccountLateData = useLoadAccountLateData();
  const loadGlobalLateData = useLoadGlobalLateData();
  const insets = useSafeAreaInsets();

  const walletReady = useSelector(({ appState: { walletReady } }: AppState) => walletReady);
  const { isWalletEthZero, isLoadingUserAssets, isLoadingBalance, briefSectionsData: walletBriefSectionsData } = useWalletSectionsData();

  useEffect(() => {
    // This is the fix for Android wallet creation problem.
    // We need to remove the welcome screen from the stack.
    if (!IS_ANDROID) {
      return;
    }
    const isWelcomeScreen = dangerouslyGetParent()?.getState().routes[0].name === Routes.WELCOME_SCREEN;
    if (isWelcomeScreen) {
      removeFirst();
    }
  }, [dangerouslyGetParent, dangerouslyGetState, removeFirst]);

  useEffect(() => {
    const initializeAndSetParams = async () => {
      // @ts-expect-error messed up initializeWallet types
      await initializeWallet(null, null, null, !params?.emptyWallet);
      setInitialized(true);
      setParams({ emptyWallet: false });
    };

    if (!initialized || (params?.emptyWallet && initialized)) {
      // We run the migrations only once on app launch
      initializeAndSetParams();
    }
  }, [initializeWallet, initialized, params, setParams]);

  useEffect(() => {
    if (walletReady) {
      loadAccountLateData();
      loadGlobalLateData();
      runWalletBackupStatusChecks();
    }
  }, [loadAccountLateData, loadGlobalLateData, walletReady]);

  // track current app icon
  useEffect(() => {
    analyticsV2.identify({ appIcon });
  }, [appIcon]);

  const isAddressCopiedToastActive = useRecoilValue(addressCopiedToastAtom);

  const isLoadingUserAssetsAndAddress = isLoadingUserAssets && !!accountAddress;

  const { highContrastAccentColor } = useAccountAccentColor();

  return (
<<<<<<< HEAD
    <View
      style={{
        flex: 1,
      }}
    >
      <WalletPage testID="wallet-screen">
        <Box style={{ flex: 1, marginTop: -(navbarHeight + insets.top) }}>
          {/* @ts-expect-error JavaScript component */}
          <AssetList
            accentColor={highContrastAccentColor}
            disableRefreshControl={isLoadingUserAssetsAndAddress || isLoadingBalance}
            isLoading={IS_ANDROID && (isLoadingUserAssetsAndAddress || isLoadingBalance)}
            isWalletEthZero={isWalletEthZero}
            network={currentNetwork}
            walletBriefSectionsData={walletBriefSectionsData}
          />
        </Box>
        <ToastPositionContainer>
          <Toast isVisible={isAddressCopiedToastActive} text="􀁣 Address Copied" testID="address-copied-toast" />
        </ToastPositionContainer>

        {/* NOTE: The components below render null and are solely for keeping react-query and Zustand in sync */}
        <UserAssetsSync />
        <RemoteCardsSync />
        <RemotePromoSheetSync />

        {/* NOTE: This component listens for Mobile Wallet Protocol requests and handles them */}
        <MobileWalletProtocolListener />
      </WalletPage>
    </View>
=======
    <Box as={Page} flex={1} testID="wallet-screen">
      <Box style={{ flex: 1, marginTop: -(navbarHeight + insets.top) }}>
        {/* @ts-expect-error JavaScript component */}
        <AssetList
          accentColor={highContrastAccentColor}
          disableRefreshControl={isLoadingUserAssetsAndAddress || isLoadingBalance}
          isLoading={IS_ANDROID && (isLoadingUserAssetsAndAddress || isLoadingBalance)}
          isWalletEthZero={isWalletEthZero}
          network={currentNetwork}
          walletBriefSectionsData={walletBriefSectionsData}
        />
      </Box>
      <ToastPositionContainer>
        <Toast isVisible={isAddressCopiedToastActive} text="􀁣 Address Copied" testID="address-copied-toast" />
      </ToastPositionContainer>

      {/* NOTE: The components below render null and are solely for keeping react-query and Zustand in sync */}
      <UserAssetsSync />
      <RemoteCardsSync />
      <RemotePromoSheetSync />

      {/* NOTE: This component listens for Mobile Wallet Protocol requests and handles them */}
      <MobileWalletProtocolListener />
    </Box>
>>>>>>> 101f523b
  );
}

export default WalletScreen;<|MERGE_RESOLUTION|>--- conflicted
+++ resolved
@@ -91,38 +91,6 @@
   const { highContrastAccentColor } = useAccountAccentColor();
 
   return (
-<<<<<<< HEAD
-    <View
-      style={{
-        flex: 1,
-      }}
-    >
-      <WalletPage testID="wallet-screen">
-        <Box style={{ flex: 1, marginTop: -(navbarHeight + insets.top) }}>
-          {/* @ts-expect-error JavaScript component */}
-          <AssetList
-            accentColor={highContrastAccentColor}
-            disableRefreshControl={isLoadingUserAssetsAndAddress || isLoadingBalance}
-            isLoading={IS_ANDROID && (isLoadingUserAssetsAndAddress || isLoadingBalance)}
-            isWalletEthZero={isWalletEthZero}
-            network={currentNetwork}
-            walletBriefSectionsData={walletBriefSectionsData}
-          />
-        </Box>
-        <ToastPositionContainer>
-          <Toast isVisible={isAddressCopiedToastActive} text="􀁣 Address Copied" testID="address-copied-toast" />
-        </ToastPositionContainer>
-
-        {/* NOTE: The components below render null and are solely for keeping react-query and Zustand in sync */}
-        <UserAssetsSync />
-        <RemoteCardsSync />
-        <RemotePromoSheetSync />
-
-        {/* NOTE: This component listens for Mobile Wallet Protocol requests and handles them */}
-        <MobileWalletProtocolListener />
-      </WalletPage>
-    </View>
-=======
     <Box as={Page} flex={1} testID="wallet-screen">
       <Box style={{ flex: 1, marginTop: -(navbarHeight + insets.top) }}>
         {/* @ts-expect-error JavaScript component */}
@@ -147,7 +115,6 @@
       {/* NOTE: This component listens for Mobile Wallet Protocol requests and handles them */}
       <MobileWalletProtocolListener />
     </Box>
->>>>>>> 101f523b
   );
 }
 
