import { InteractionManager, View } from 'react-native';
import React, { useCallback, useEffect, useState } from 'react';
import { isEmpty, keys } from 'lodash';
import { useDispatch, useSelector } from 'react-redux';
import { AssetList } from '../../components/asset-list';
import { Page } from '../../components/layout';
import { Network } from '@/helpers';
import { useRemoveFirst } from '@/navigation/useRemoveFirst';
import { settingsUpdateNetwork } from '@/redux/settings';
import useExperimentalFlag, { PROFILES } from '@/config/experimentalHooks';
import { prefetchENSIntroData } from '@/handlers/ens';
import { navbarHeight } from '@/components/navbar/Navbar';
import { Box } from '@/design-system';
import {
  useAccountAccentColor,
  useAccountEmptyState,
  useAccountSettings,
  useInitializeAccountData,
  useInitializeWallet,
  useLoadAccountData,
  useLoadAccountLateData,
  useLoadGlobalLateData,
  useResetAccountState,
  useTrackENSProfile,
  useUserAccounts,
  useWalletSectionsData,
} from '@/hooks';
import Routes from '@rainbow-me/routes';
import { position } from '@/styles';
import { Toast, ToastPositionContainer } from '@/components/toasts';
import { useRecoilValue } from 'recoil';
import { useSafeAreaInsets } from 'react-native-safe-area-context';
import { analytics } from '@/analytics';
import { AppState } from '@/redux/store';
import { addressCopiedToastAtom } from '@/recoil/addressCopiedToastAtom';
import { usePositions } from '@/resources/defi/PositionsQuery';
import styled from '@/styled-thing';

const WalletPage = styled(Page)({
  ...position.sizeAsObject('100%'),
  flex: 1,
});

const WalletScreen: React.FC<any> = ({ navigation, route }) => {
  const { params } = route;
  const {
    setParams,
    getState: dangerouslyGetState,
    getParent: dangerouslyGetParent,
  } = navigation;
  const removeFirst = useRemoveFirst();
  const [initialized, setInitialized] = useState(!!params?.initialized);
  const initializeWallet = useInitializeWallet();
  const { trackENSProfile } = useTrackENSProfile();
  const {
    network: currentNetwork,
    accountAddress,
    appIcon,
    nativeCurrency,
  } = useAccountSettings();
  usePositions({ address: accountAddress, currency: nativeCurrency });

  const loadAccountLateData = useLoadAccountLateData();
  const loadGlobalLateData = useLoadGlobalLateData();
  const dispatch = useDispatch();
  const resetAccountState = useResetAccountState();
  const loadAccountData = useLoadAccountData();
  const initializeAccountData = useInitializeAccountData();
  const insets = useSafeAreaInsets();

  const revertToMainnet = useCallback(async () => {
    await resetAccountState();
    await dispatch(settingsUpdateNetwork(Network.mainnet));
    InteractionManager.runAfterInteractions(async () => {
      await loadAccountData(Network.mainnet);
      initializeAccountData();
    });
  }, [dispatch, initializeAccountData, loadAccountData, resetAccountState]);

  useEffect(() => {
    const supportedNetworks = [Network.mainnet];
    if (!supportedNetworks.includes(currentNetwork)) {
      revertToMainnet();
    }
  }, [currentNetwork, revertToMainnet]);

  const walletReady = useSelector(
    ({ appState: { walletReady } }: AppState) => walletReady
  );
  const {
    isWalletEthZero,
    isEmpty: isSectionsEmpty,
    isLoadingUserAssets,
    briefSectionsData: walletBriefSectionsData,
  } = useWalletSectionsData();

  useEffect(() => {
    // This is the fix for Android wallet creation problem.
    // We need to remove the welcome screen from the stack.
    if (ios) {
      return;
    }
    const isWelcomeScreen =
      dangerouslyGetParent()?.getState().routes[0].name ===
      Routes.WELCOME_SCREEN;
    if (isWelcomeScreen) {
      removeFirst();
    }
  }, [dangerouslyGetState, removeFirst]);

  const { isEmpty: isAccountEmpty } = useAccountEmptyState(
    isSectionsEmpty,
    isLoadingUserAssets
  );

  const { addressSocket } = useSelector(
    ({ explorer: { addressSocket } }: AppState) => ({
      addressSocket,
    })
  );

  const profilesEnabled = useExperimentalFlag(PROFILES);

  useEffect(() => {
    const initializeAndSetParams = async () => {
      // @ts-expect-error messed up initializeWallet types
      await initializeWallet(null, null, null, !params?.emptyWallet);
      setInitialized(true);
      setParams({ emptyWallet: false });
    };

    if (!initialized || (params?.emptyWallet && initialized)) {
      // We run the migrations only once on app launch
      initializeAndSetParams();
    }
  }, [initializeWallet, initialized, params, setParams]);

  useEffect(() => {
<<<<<<< HEAD
    if (walletReady && assetsSocket) {
=======
    if (initialized && addressSocket && !portfoliosFetched) {
      setPortfoliosFetched(true);
      const fetchPortfolios = async () => {
        for (let i = 0; i < userAccounts.length; i++) {
          const account = userAccounts[i];
          // Passing usd for consistency in tracking
          dispatch(emitPortfolioRequest(account.address.toLowerCase(), 'usd'));
        }
      };
      fetchPortfolios();
    }
  }, [
    addressSocket,
    dispatch,
    initialized,
    portfolios,
    portfoliosFetched,
    userAccounts,
  ]);

  useEffect(() => {
    if (
      !isEmpty(portfolios) &&
      portfoliosFetched &&
      keys(portfolios).length === userAccounts.length
    ) {
      trackPortfolios();
    }
  }, [portfolios, portfoliosFetched, trackPortfolios, userAccounts.length]);

  useEffect(() => {
    if (walletReady) {
>>>>>>> b784b8fc
      loadAccountLateData();
      loadGlobalLateData();
    }
  }, [loadAccountLateData, loadGlobalLateData, walletReady]);

  useEffect(() => {
    if (walletReady && profilesEnabled) {
      InteractionManager.runAfterInteractions(() => {
        // We are not prefetching intro profiles data on Android
        // as the RPC call queue is considerably slower.
        if (ios) {
          prefetchENSIntroData();
        }
        trackENSProfile();
      });
    }
  }, [profilesEnabled, trackENSProfile, walletReady]);

  // track current app icon
  useEffect(() => {
    analytics.identify(undefined, { appIcon });
  }, [appIcon]);

  const isAddressCopiedToastActive = useRecoilValue(addressCopiedToastAtom);

  const isLoadingUserAssetsAndAddress = isLoadingUserAssets && !!accountAddress;

  const { accentColor } = useAccountAccentColor();

  return (
    <View
      style={{
        height: '100%',
        width: '100%',
      }}
    >
      <WalletPage testID="wallet-screen">
        <Box style={{ flex: 1, marginTop: -(navbarHeight + insets.top) }}>
          {/* @ts-expect-error JavaScript component */}
          <AssetList
            accentColor={accentColor}
            disableRefreshControl={isLoadingUserAssetsAndAddress}
            isEmpty={isAccountEmpty || !!params?.emptyWallet}
            isLoading={android && isLoadingUserAssetsAndAddress}
            isWalletEthZero={isWalletEthZero}
            network={currentNetwork}
            walletBriefSectionsData={walletBriefSectionsData}
          />
        </Box>
        <ToastPositionContainer>
          <Toast
            isVisible={isAddressCopiedToastActive}
            text="􀁣 Address Copied"
            testID="address-copied-toast"
          />
        </ToastPositionContainer>
      </WalletPage>
    </View>
  );
};

export default WalletScreen;<|MERGE_RESOLUTION|>--- conflicted
+++ resolved
@@ -1,6 +1,5 @@
 import { InteractionManager, View } from 'react-native';
 import React, { useCallback, useEffect, useState } from 'react';
-import { isEmpty, keys } from 'lodash';
 import { useDispatch, useSelector } from 'react-redux';
 import { AssetList } from '../../components/asset-list';
 import { Page } from '../../components/layout';
@@ -22,7 +21,6 @@
   useLoadGlobalLateData,
   useResetAccountState,
   useTrackENSProfile,
-  useUserAccounts,
   useWalletSectionsData,
 } from '@/hooks';
 import Routes from '@rainbow-me/routes';
@@ -136,42 +134,7 @@
   }, [initializeWallet, initialized, params, setParams]);
 
   useEffect(() => {
-<<<<<<< HEAD
-    if (walletReady && assetsSocket) {
-=======
-    if (initialized && addressSocket && !portfoliosFetched) {
-      setPortfoliosFetched(true);
-      const fetchPortfolios = async () => {
-        for (let i = 0; i < userAccounts.length; i++) {
-          const account = userAccounts[i];
-          // Passing usd for consistency in tracking
-          dispatch(emitPortfolioRequest(account.address.toLowerCase(), 'usd'));
-        }
-      };
-      fetchPortfolios();
-    }
-  }, [
-    addressSocket,
-    dispatch,
-    initialized,
-    portfolios,
-    portfoliosFetched,
-    userAccounts,
-  ]);
-
-  useEffect(() => {
-    if (
-      !isEmpty(portfolios) &&
-      portfoliosFetched &&
-      keys(portfolios).length === userAccounts.length
-    ) {
-      trackPortfolios();
-    }
-  }, [portfolios, portfoliosFetched, trackPortfolios, userAccounts.length]);
-
-  useEffect(() => {
     if (walletReady) {
->>>>>>> b784b8fc
       loadAccountLateData();
       loadGlobalLateData();
     }
