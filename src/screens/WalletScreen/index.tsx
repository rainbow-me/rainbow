--- conflicted
+++ resolved
@@ -22,21 +22,18 @@
 import { AppState } from '@/redux/store';
 import { RemoteCardsSync } from '@/state/sync/RemoteCardsSync';
 import { RemotePromoSheetSync } from '@/state/sync/RemotePromoSheetSync';
+import { ReviewPromptAction } from '@/storage/schema';
+import { handleReviewPromptAction } from '@/utils/reviewAlert';
 import { RouteProp, useRoute } from '@react-navigation/native';
 import { PerformanceMeasureView } from '@shopify/react-native-performance';
-<<<<<<< HEAD
 import React, { useEffect, useRef } from 'react';
+import { InteractionManager } from 'react-native';
 import { useSafeAreaInsets } from 'react-native-safe-area-context';
 import { useSelector } from 'react-redux';
 import { useRecoilValue } from 'recoil';
 import { AssetList } from '../../components/asset-list';
 import { Page } from '../../components/layout';
 import { useWalletsStore } from '../../redux/wallets';
-=======
-import { InteractionManager } from 'react-native';
-import { handleReviewPromptAction } from '@/utils/reviewAlert';
-import { ReviewPromptAction } from '@/storage/schema';
->>>>>>> 24689b94
 
 enum WalletLoadingStates {
   IDLE = 0,
