--- conflicted
+++ resolved
@@ -30,11 +30,8 @@
 import { RootStackParamList } from '@/navigation/types';
 import { useNavigation } from '@/navigation';
 import Routes from '@/navigation/Routes';
-<<<<<<< HEAD
 import { BackendNetworks } from '@/components/BackendNetworks';
-=======
 import walletTypes from '@/helpers/walletTypes';
->>>>>>> 07057188
 
 function WalletScreen() {
   const { params } = useRoute<RouteProp<RootStackParamList, 'WalletScreen'>>();
