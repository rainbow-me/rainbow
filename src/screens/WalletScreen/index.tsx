import { InteractionManager, View } from 'react-native';
import React, { useCallback, useEffect, useState } from 'react';
import { isEmpty, keys } from 'lodash';
import { useDispatch, useSelector } from 'react-redux';
import { AssetList } from '../../components/asset-list';
import { Page } from '../../components/layout';
import { Network } from '@/helpers';
import { useRemoveFirst } from '@/navigation/useRemoveFirst';
import { settingsUpdateNetwork } from '@/redux/settings';
import useExperimentalFlag, { PROFILES } from '@/config/experimentalHooks';
import { prefetchENSIntroData } from '@/handlers/ens';
import { getCachedProviderForNetwork, isHardHat } from '@/handlers/web3';
import { navbarHeight } from '@/components/navbar/Navbar';
import { Box } from '@/design-system';
import {
  useAccountAccentColor,
  useAccountEmptyState,
  useAccountSettings,
  useCoinListEdited,
  useInitializeAccountData,
  useInitializeWallet,
  useLoadAccountData,
  useLoadAccountLateData,
  useLoadGlobalLateData,
  usePortfolios,
  useResetAccountState,
  useTrackENSProfile,
  useUserAccounts,
  useWalletSectionsData,
} from '@/hooks';
<<<<<<< HEAD
import { updateRefetchSavings } from '@/redux/data';
=======
>>>>>>> fef6175d
import { emitPortfolioRequest } from '@/redux/explorer';
import Routes from '@rainbow-me/routes';
import { position } from '@/styles';
import { Toast, ToastPositionContainer } from '@/components/toasts';
import { useRecoilValue } from 'recoil';
import { useSafeAreaInsets } from 'react-native-safe-area-context';
import { analytics } from '@/analytics';
import { AppState } from '@/redux/store';
import { addressCopiedToastAtom } from '@/recoil/addressCopiedToastAtom';
import { usePositions } from '@/resources/defi/PositionsQuery';
import styled from '@/styled-thing';
import { useTheme } from '@/theme';
import { useUserAssets } from '@/resources/assets/UserAssetsQuery';

const WalletPage = styled(Page)({
  ...position.sizeAsObject('100%'),
  flex: 1,
});

const WalletScreen: React.FC<any> = ({ navigation, route }) => {
  const { params } = route;
  const {
    setParams,
    getState: dangerouslyGetState,
    getParent: dangerouslyGetParent,
  } = navigation;
  const removeFirst = useRemoveFirst();
  const [initialized, setInitialized] = useState(!!params?.initialized);
  const [portfoliosFetched, setPortfoliosFetched] = useState(false);
  const initializeWallet = useInitializeWallet();
  const { isCoinListEdited } = useCoinListEdited();
  const { trackENSProfile } = useTrackENSProfile();
  const {
    network: currentNetwork,
    accountAddress,
    appIcon,
    nativeCurrency,
  } = useAccountSettings();
  const { userAccounts } = useUserAccounts();
  usePositions({ address: accountAddress, currency: nativeCurrency });

  const provider = getCachedProviderForNetwork(currentNetwork);
  const providerUrl = provider?.connection?.url;
  const connectedToHardhat = isHardHat(providerUrl);
  useUserAssets({
    address: accountAddress,
    currency: nativeCurrency,
    connectedToHardhat,
  });

  const { portfolios, trackPortfolios } = usePortfolios();
  const loadAccountLateData = useLoadAccountLateData();
  const loadGlobalLateData = useLoadGlobalLateData();
  const dispatch = useDispatch();
  const resetAccountState = useResetAccountState();
  const loadAccountData = useLoadAccountData();
  const initializeAccountData = useInitializeAccountData();
  const insets = useSafeAreaInsets();

  const revertToMainnet = useCallback(async () => {
    await resetAccountState();
    await dispatch(settingsUpdateNetwork(Network.mainnet));
    InteractionManager.runAfterInteractions(async () => {
      await loadAccountData(Network.mainnet);
      initializeAccountData();
    });
  }, [dispatch, initializeAccountData, loadAccountData, resetAccountState]);

  useEffect(() => {
    const supportedNetworks = [Network.mainnet];
    if (!supportedNetworks.includes(currentNetwork)) {
      revertToMainnet();
    }
  }, [currentNetwork, revertToMainnet]);

  const walletReady = useSelector(
    ({ appState: { walletReady } }: AppState) => walletReady
  );
  const {
    isWalletEthZero,
    isEmpty: isSectionsEmpty,
    briefSectionsData: walletBriefSectionsData,
  } = useWalletSectionsData();

  useEffect(() => {
    // This is the fix for Android wallet creation problem.
    // We need to remove the welcome screen from the stack.
    if (ios) {
      return;
    }
    const isWelcomeScreen =
      dangerouslyGetParent()?.getState().routes[0].name ===
      Routes.WELCOME_SCREEN;
    if (isWelcomeScreen) {
      removeFirst();
    }
  }, [dangerouslyGetState, removeFirst]);

  const { isEmpty: isAccountEmpty } = useAccountEmptyState(isSectionsEmpty);

  const { addressSocket, assetsSocket } = useSelector(
    ({ explorer: { addressSocket, assetsSocket } }: AppState) => ({
      addressSocket,
      assetsSocket,
    })
  );

  const profilesEnabled = useExperimentalFlag(PROFILES);

  useEffect(() => {
    const initializeAndSetParams = async () => {
      // @ts-expect-error messed up initializeWallet types
      await initializeWallet(null, null, null, !params?.emptyWallet);
      setInitialized(true);
      setParams({ emptyWallet: false });
    };

    if (!initialized || (params?.emptyWallet && initialized)) {
      // We run the migrations only once on app launch
      initializeAndSetParams();
    }
  }, [initializeWallet, initialized, params, setParams]);

  useEffect(() => {
    if (initialized && addressSocket && !portfoliosFetched) {
      setPortfoliosFetched(true);
      const fetchPortfolios = async () => {
        for (let i = 0; i < userAccounts.length; i++) {
          const account = userAccounts[i];
          // Passing usd for consistency in tracking
          dispatch(emitPortfolioRequest(account.address.toLowerCase(), 'usd'));
        }
      };
      fetchPortfolios();
    }
  }, [
    addressSocket,
    dispatch,
    initialized,
    portfolios,
    portfoliosFetched,
    userAccounts,
  ]);

  useEffect(() => {
    if (
      !isEmpty(portfolios) &&
      portfoliosFetched &&
      keys(portfolios).length === userAccounts.length
    ) {
      trackPortfolios();
    }
  }, [portfolios, portfoliosFetched, trackPortfolios, userAccounts.length]);

  useEffect(() => {
    if (walletReady && assetsSocket) {
      loadAccountLateData();
      loadGlobalLateData();
    }
  }, [assetsSocket, loadAccountLateData, loadGlobalLateData, walletReady]);

  useEffect(() => {
    if (walletReady && profilesEnabled) {
      InteractionManager.runAfterInteractions(() => {
        // We are not prefetching intro profiles data on Android
        // as the RPC call queue is considerably slower.
        if (ios) {
          prefetchENSIntroData();
        }
        trackENSProfile();
      });
    }
  }, [profilesEnabled, trackENSProfile, walletReady]);

  // track current app icon
  useEffect(() => {
    analytics.identify(undefined, { appIcon });
  }, [appIcon]);

  const isAddressCopiedToastActive = useRecoilValue(addressCopiedToastAtom);

  const isLoadingAssets =
    useSelector((state: AppState) => state.data.isLoadingAssets) &&
    !!accountAddress;

  const { accentColor } = useAccountAccentColor();

  const { colors } = useTheme();

  return (
    <View
      style={{
        height: '100%',
        width: '100%',
      }}
    >
      <WalletPage testID="wallet-screen">
<<<<<<< HEAD
        <Box
          style={{ flex: 1, marginTop: ios ? -(navbarHeight + insets.top) : 0 }}
        >
=======
        <Box style={{ flex: 1, marginTop: -(navbarHeight + insets.top) }}>
>>>>>>> fef6175d
          {/* @ts-expect-error JavaScript component */}
          <AssetList
            accentColor={accentColor}
            disableRefreshControl={isLoadingAssets}
            isEmpty={isAccountEmpty || !!params?.emptyWallet}
            isLoading={android && isLoadingAssets}
            isWalletEthZero={isWalletEthZero}
            network={currentNetwork}
            walletBriefSectionsData={walletBriefSectionsData}
          />
        </Box>
        <ToastPositionContainer>
          <Toast
            isVisible={isAddressCopiedToastActive}
            text="􀁣 Address Copied"
            testID="address-copied-toast"
          />
        </ToastPositionContainer>
      </WalletPage>
    </View>
  );
};

export default WalletScreen;<|MERGE_RESOLUTION|>--- conflicted
+++ resolved
@@ -28,10 +28,6 @@
   useUserAccounts,
   useWalletSectionsData,
 } from '@/hooks';
-<<<<<<< HEAD
-import { updateRefetchSavings } from '@/redux/data';
-=======
->>>>>>> fef6175d
 import { emitPortfolioRequest } from '@/redux/explorer';
 import Routes from '@rainbow-me/routes';
 import { position } from '@/styles';
@@ -229,13 +225,7 @@
       }}
     >
       <WalletPage testID="wallet-screen">
-<<<<<<< HEAD
-        <Box
-          style={{ flex: 1, marginTop: ios ? -(navbarHeight + insets.top) : 0 }}
-        >
-=======
         <Box style={{ flex: 1, marginTop: -(navbarHeight + insets.top) }}>
->>>>>>> fef6175d
           {/* @ts-expect-error JavaScript component */}
           <AssetList
             accentColor={accentColor}
