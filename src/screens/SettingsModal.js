<<<<<<< HEAD
import { useNavigation, useRoute } from '@react-navigation/native';
import React, { createElement, useCallback } from 'react';
import { Alert } from 'react-native';
import { getStatusBarHeight } from 'react-native-iphone-x-helper';
import { Column } from '../components/layout';
=======
import { useNavigation } from '@react-navigation/native';
import { createStackNavigator } from '@react-navigation/stack';

import { captureException } from '@sentry/react-native';
import React, { useCallback, useState } from 'react';
import { Animated } from 'react-native';
import { getStatusBarHeight } from 'react-native-iphone-x-helper';
import { PERMISSIONS, request } from 'react-native-permissions';
import styled from 'styled-components/native';
>>>>>>> 3226f404
import { Modal, ModalHeader } from '../components/modal';
import {
  BackupSection,
  CurrencySection,
  LanguageSection,
  NetworkSection,
  SettingsSection,
} from '../components/settings-menu';
<<<<<<< HEAD
import { wipeKeychain } from '../model/keychain';
=======
import DevSection from '../components/settings-menu/DevSection';
import { colors } from '../styles';

function cardStyleInterpolator({
  current,
  next,
  inverted,
  layouts: { screen },
}) {
  const translateFocused = Animated.multiply(
    current.progress.interpolate({
      extrapolate: 'clamp',
      inputRange: [0, 1],
      outputRange: [screen.width, 0],
    }),
    inverted
  );
  const translateUnfocused = next
    ? Animated.multiply(
        next.progress.interpolate({
          extrapolate: 'clamp',
          inputRange: [0, 1],
          outputRange: [0, -screen.width],
        }),
        inverted
      )
    : 0;

  return {
    cardStyle: {
      transform: [
        {
          translateX: Animated.add(translateFocused, translateUnfocused),
        },
      ],
    },
  };
}
>>>>>>> 3226f404

const statusBarHeight = getStatusBarHeight(true);

const SettingsPages = {
  backup: {
    component: BackupSection,
    key: 'BackupSection',
    title: 'Backup',
  },
  currency: {
    component: CurrencySection,
    key: 'CurrencySection',
    title: 'Currency',
  },
  default: {
    component: null,
    key: 'SettingsSection',
    title: 'Settings',
  },
  dev: {
    component: __DEV__ ? DevSection : null,
    key: 'DevSection',
    title: 'Dev',
  },
  language: {
    component: LanguageSection,
    key: 'LanguageSection',
    title: 'Language',
  },
  network: {
    component: NetworkSection,
    key: 'NetworkSection',
    title: 'Network',
  },
};

<<<<<<< HEAD
const onPressHiddenFeature = () => {
  Alert.alert(
    '🚨🚨🚨 WARNING  🚨🚨🚨',
    `This feature is intended to be used only for developers! \n\n
    You are about to reset all the wallet information from the keychain. \n
    Do you really want to proceed?  If you're not sure, press NO`,
    [
      {
        onPress: () => () => null,
        style: 'cancel',
        text: 'NO',
      },
      {
        onPress: async () => {
          await wipeKeychain();
          Alert.alert('Now you can restart the app');
        },
        text: 'Yes',
      },
    ],
    { cancelable: false }
  );
};
=======
const Container = styled.View`
  overflow: hidden;
  flex: 1;
`;

const Stack = createStackNavigator();

const requestFaceIDPermission = () =>
  request(PERMISSIONS.IOS.FACE_ID)
    .then(permission => {
      if (permission !== 'granted') {
        captureException(new Error(`FaceID permission: ${permission}`));
      }
    })
    .catch(error => {
      captureException(error);
    });
>>>>>>> 3226f404

const SettingsModal = () => {
  const navigation = useNavigation();
  const [currentSettingsPage, setCurrentSettingsPage] = useState(
    SettingsPages.default
  );

  const { title } = currentSettingsPage;
  const isDefaultPage = title === SettingsPages.default.title;

  const onCloseModal = useCallback(() => navigation.goBack(), [navigation]);

<<<<<<< HEAD
  const onPressBack = useCallback(
    () =>
      navigation.setParams({ section: SettingsPages.default, wallet_id: null }),
    [navigation]
  );
=======
  const onPressBack = useCallback(() => {
    setCurrentSettingsPage(SettingsPages.default);
    navigation.navigate('SettingsSection');
  }, [navigation, setCurrentSettingsPage]);
>>>>>>> 3226f404

  const onPressSection = useCallback(
    section => () => {
      setCurrentSettingsPage(section);
      navigation.navigate(section.key);
    },
    [navigation, setCurrentSettingsPage]
  );

  return (
    <Modal
      marginBottom={statusBarHeight}
      minHeight={580}
      onCloseModal={onCloseModal}
    >
      <Container>
        <ModalHeader
          onPressBack={onPressBack}
          onPressClose={onCloseModal}
          showBackButton={!isDefaultPage}
          title={title}
        />
        <Stack.Navigator
          headerMode="none"
          screenOptions={{
            cardStyle: { backgroundColor: colors.white },
            gestureEnabled: false,
          }}
        >
<<<<<<< HEAD
          <SettingsSection
            onCloseModal={onCloseModal}
            onPressBackup={onPressSection(SettingsPages.backup)}
            onPressCurrency={onPressSection(SettingsPages.currency)}
            onPressHiddenFeature={onPressHiddenFeature}
            onPressLanguage={onPressSection(SettingsPages.language)}
            onPressNetwork={onPressSection(SettingsPages.network)}
          />
          {component && createElement(component, { navigation })}
        </AnimatedPager>
      </Column>
=======
          <Stack.Screen name="SettingsSection">
            {() => (
              <SettingsSection
                onCloseModal={onCloseModal}
                onPressBackup={onPressSection(SettingsPages.backup)}
                onPressCurrency={onPressSection(SettingsPages.currency)}
                onPressHiddenFeature={requestFaceIDPermission}
                onPressLanguage={onPressSection(SettingsPages.language)}
                onPressNetwork={onPressSection(SettingsPages.network)}
                onPressDev={onPressSection(SettingsPages.dev)}
              />
            )}
          </Stack.Screen>
          {Object.values(SettingsPages).map(
            ({ component, title, key }) =>
              component && (
                <Stack.Screen
                  name={key}
                  title={title}
                  component={component}
                  options={{
                    cardStyleInterpolator,
                  }}
                />
              )
          )}
        </Stack.Navigator>
      </Container>
>>>>>>> 3226f404
    </Modal>
  );
};

export default SettingsModal;<|MERGE_RESOLUTION|>--- conflicted
+++ resolved
@@ -1,20 +1,10 @@
-<<<<<<< HEAD
-import { useNavigation, useRoute } from '@react-navigation/native';
-import React, { createElement, useCallback } from 'react';
-import { Alert } from 'react-native';
-import { getStatusBarHeight } from 'react-native-iphone-x-helper';
-import { Column } from '../components/layout';
-=======
 import { useNavigation } from '@react-navigation/native';
 import { createStackNavigator } from '@react-navigation/stack';
 
-import { captureException } from '@sentry/react-native';
 import React, { useCallback, useState } from 'react';
-import { Animated } from 'react-native';
+import { Alert, Animated } from 'react-native';
 import { getStatusBarHeight } from 'react-native-iphone-x-helper';
-import { PERMISSIONS, request } from 'react-native-permissions';
 import styled from 'styled-components/native';
->>>>>>> 3226f404
 import { Modal, ModalHeader } from '../components/modal';
 import {
   BackupSection,
@@ -23,10 +13,8 @@
   NetworkSection,
   SettingsSection,
 } from '../components/settings-menu';
-<<<<<<< HEAD
+import DevSection from '../components/settings-menu/DevSection';
 import { wipeKeychain } from '../model/keychain';
-=======
-import DevSection from '../components/settings-menu/DevSection';
 import { colors } from '../styles';
 
 function cardStyleInterpolator({
@@ -64,7 +52,6 @@
     },
   };
 }
->>>>>>> 3226f404
 
 const statusBarHeight = getStatusBarHeight(true);
 
@@ -101,7 +88,13 @@
   },
 };
 
-<<<<<<< HEAD
+const Container = styled.View`
+  overflow: hidden;
+  flex: 1;
+`;
+
+const Stack = createStackNavigator();
+
 const onPressHiddenFeature = () => {
   Alert.alert(
     '🚨🚨🚨 WARNING  🚨🚨🚨',
@@ -125,25 +118,6 @@
     { cancelable: false }
   );
 };
-=======
-const Container = styled.View`
-  overflow: hidden;
-  flex: 1;
-`;
-
-const Stack = createStackNavigator();
-
-const requestFaceIDPermission = () =>
-  request(PERMISSIONS.IOS.FACE_ID)
-    .then(permission => {
-      if (permission !== 'granted') {
-        captureException(new Error(`FaceID permission: ${permission}`));
-      }
-    })
-    .catch(error => {
-      captureException(error);
-    });
->>>>>>> 3226f404
 
 const SettingsModal = () => {
   const navigation = useNavigation();
@@ -156,18 +130,10 @@
 
   const onCloseModal = useCallback(() => navigation.goBack(), [navigation]);
 
-<<<<<<< HEAD
-  const onPressBack = useCallback(
-    () =>
-      navigation.setParams({ section: SettingsPages.default, wallet_id: null }),
-    [navigation]
-  );
-=======
   const onPressBack = useCallback(() => {
     setCurrentSettingsPage(SettingsPages.default);
     navigation.navigate('SettingsSection');
   }, [navigation, setCurrentSettingsPage]);
->>>>>>> 3226f404
 
   const onPressSection = useCallback(
     section => () => {
@@ -197,26 +163,13 @@
             gestureEnabled: false,
           }}
         >
-<<<<<<< HEAD
-          <SettingsSection
-            onCloseModal={onCloseModal}
-            onPressBackup={onPressSection(SettingsPages.backup)}
-            onPressCurrency={onPressSection(SettingsPages.currency)}
-            onPressHiddenFeature={onPressHiddenFeature}
-            onPressLanguage={onPressSection(SettingsPages.language)}
-            onPressNetwork={onPressSection(SettingsPages.network)}
-          />
-          {component && createElement(component, { navigation })}
-        </AnimatedPager>
-      </Column>
-=======
           <Stack.Screen name="SettingsSection">
             {() => (
               <SettingsSection
                 onCloseModal={onCloseModal}
                 onPressBackup={onPressSection(SettingsPages.backup)}
                 onPressCurrency={onPressSection(SettingsPages.currency)}
-                onPressHiddenFeature={requestFaceIDPermission}
+                onPressHiddenFeature={onPressHiddenFeature}
                 onPressLanguage={onPressSection(SettingsPages.language)}
                 onPressNetwork={onPressSection(SettingsPages.network)}
                 onPressDev={onPressSection(SettingsPages.dev)}
@@ -238,7 +191,6 @@
           )}
         </Stack.Navigator>
       </Container>
->>>>>>> 3226f404
     </Modal>
   );
 };
