import { useRoute } from '@react-navigation/native';
import { createStackNavigator } from '@react-navigation/stack';
import React, { useCallback, useEffect } from 'react';
import { Animated, InteractionManager, Platform, View } from 'react-native';
import styled from 'styled-components/native';
import { Icon } from '../components/icons';
import { Modal } from '../components/modal';
import ModalHeaderButton from '../components/modal/ModalHeaderButton';
import {
  CurrencySection,
  LanguageSection,
  NetworkSection,
  SettingsSection,
} from '../components/settings-menu';
import SettingsBackupView from '../components/settings-menu/BackupSection/SettingsBackupView';
import ShowSecretView from '../components/settings-menu/BackupSection/ShowSecretView';
import WalletSelectionView from '../components/settings-menu/BackupSection/WalletSelectionView';
import DevSection from '../components/settings-menu/DevSection';
import WalletTypes from '../helpers/walletTypes';
import { useDimensions, useWallets } from '../hooks';
import { useNavigation } from '../navigation/Navigation';
import { colors, fonts } from '@rainbow-me/styles';

function cardStyleInterpolator({
  current,
  next,
  inverted,
  layouts: { screen },
}) {
  const translateFocused = Animated.multiply(
    current.progress.interpolate({
      inputRange: [0, 1],
      outputRange: [screen.width, 0],
    }),
    inverted
  );
  const translateUnfocused = next
    ? Animated.multiply(
        next.progress.interpolate({
          inputRange: [0, 1],
          outputRange: [0, -screen.width],
        }),
        inverted
      )
    : 0;

  return {
    cardStyle: {
      transform: [
        {
          translateX: Animated.add(translateFocused, translateUnfocused),
        },
      ],
    },
  };
}

const SettingsPages = {
  backup: {
    component: View,
    key: 'BackupSection',
    title: 'Backup',
  },
  currency: {
    component: CurrencySection,
    key: 'CurrencySection',
    title: 'Currency',
  },
  default: {
    component: null,
    key: 'SettingsSection',
    title: 'Settings',
  },
  dev: {
    component: IS_DEV ? DevSection : null,
    key: 'DevSection',
    title: 'Dev',
  },
  language: {
    component: LanguageSection,
    key: 'LanguageSection',
    title: 'Language',
  },
  network: {
    component: NetworkSection,
    key: 'NetworkSection',
    title: 'Network',
  },
};

const BackArrow = styled(Icon).attrs({
  color: colors.appleBlue,
  direction: 'left',
  name: 'caret',
})`
  margin-left: 15;
  margin-right: 5;
  margin-top: ${Platform.OS === 'android' ? 2 : 0.5};
`;
const BackImage = () => <BackArrow />;

const Container = styled.View`
  flex: 1;
  overflow: hidden;
`;

const Stack = createStackNavigator();

const transitionConfig = {
  damping: 35,
  mass: 1,
  overshootClamping: false,
  restDisplacementThreshold: 0.01,
  restSpeedThreshold: 0.01,
  stiffness: 450,
};

export default function SettingsModal() {
  const { goBack, navigate } = useNavigation();
  const { wallets, selectedWallet } = useWallets();
  const { params } = useRoute();
  const { isTinyPhone, width: deviceWidth } = useDimensions();

  const getRealRoute = useCallback(
    key => {
      let route = key;
      let paramsToPass = {};
      if (key === SettingsPages.backup.key) {
        const walletId = params?.walletId;
        if (
          !walletId &&
          Object.keys(wallets).filter(
            key => wallets[key].type !== WalletTypes.readOnly
          ).length > 1
        ) {
          route = 'WalletSelectionView';
        } else {
          if (Object.keys(wallets).length === 1 && selectedWallet.imported) {
            paramsToPass.imported = true;
            paramsToPass.type = 'AlreadyBackedUpView';
          }
          route = 'SettingsBackupView';
        }
      }
      return { params: { ...params, ...paramsToPass }, route };
    },
    [params, selectedWallet.imported, wallets]
  );

  const onPressSection = useCallback(
    section => () => {
      const { params, route } = getRealRoute(section.key);
      navigate(route, params);
    },
    [getRealRoute, navigate]
  );

  const renderHeaderRight = useCallback(
    () => <ModalHeaderButton label="Done" onPress={goBack} side="right" />,
    [goBack]
  );

  useEffect(() => {
    if (params?.initialRoute) {
      const { route, params: routeParams } = getRealRoute(params?.initialRoute);
      InteractionManager.runAfterInteractions(() => {
        navigate(route, routeParams);
      });
    }
  }, [getRealRoute, navigate, params]);

  return (
    <Modal
      minHeight={isTinyPhone ? 500 : 600}
      onCloseModal={goBack}
      radius={18}
    >
      <Container>
        <Stack.Navigator
          screenOptions={{
            cardShadowEnabled: false,
            cardStyle: { backgroundColor: colors.white, overflow: 'visible' },
            gestureEnabled: true,
            gestureResponseDistance: { horizontal: deviceWidth },
            headerBackImage: BackImage,
            headerBackTitle: 'Back',
            headerBackTitleStyle: {
              fontFamily: fonts.family.SFProRounded,
              fontSize: parseFloat(fonts.size.large),
              fontWeight: fonts.weight.medium,
              letterSpacing: fonts.letterSpacing.roundedMedium,
            },
            headerRight: renderHeaderRight,
<<<<<<< HEAD
=======
            ...(Platform.OS === 'android' && {
              headerRightContainerStyle: {
                paddingTop: 6,
              },
            }),
>>>>>>> 01684bab
            headerStatusBarHeight: 0,
            headerStyle: {
              backgroundColor: 'transparent',
              elevation: 0,
              height: 49,
              shadowColor: 'transparent',
            },
            headerTitleAlign: 'center',
            headerTitleStyle: {
              fontFamily: fonts.family.SFProRounded,
              fontSize: parseFloat(fonts.size.large),
              fontWeight: fonts.weight.bold,
              letterSpacing: fonts.letterSpacing.roundedMedium,
            },
            transitionSpec: {
              close: {
                animation: 'spring',
                config: transitionConfig,
              },
              open: {
                animation: 'spring',
                config: transitionConfig,
              },
            },
          }}
        >
          <Stack.Screen
            name="SettingsSection"
            options={{
              ...(Platform.OS === 'android' && { headerLeft: null }),
              title: 'Settings',
            }}
          >
            {() => (
              <SettingsSection
                onCloseModal={goBack}
                onPressBackup={onPressSection(SettingsPages.backup)}
                onPressCurrency={onPressSection(SettingsPages.currency)}
                onPressDev={onPressSection(SettingsPages.dev)}
                onPressLanguage={onPressSection(SettingsPages.language)}
                onPressNetwork={onPressSection(SettingsPages.network)}
              />
            )}
          </Stack.Screen>
          {Object.values(SettingsPages).map(
            ({ component, title, key }) =>
              component && (
                <Stack.Screen
                  component={component}
                  key={key}
                  name={key}
                  options={{
                    cardStyleInterpolator,
                    title,
                  }}
                  title={title}
                />
              )
          )}

          <Stack.Screen
            component={WalletSelectionView}
            name="WalletSelectionView"
            options={{
              cardStyle: { backgroundColor: colors.white, marginTop: 6 },
              cardStyleInterpolator,
              title: 'Backup',
            }}
          />
          <Stack.Screen
            component={SettingsBackupView}
            name="SettingsBackupView"
            options={({ route }) => ({
              cardStyleInterpolator,
              title: route.params?.title || 'Backup',
            })}
          />
          <Stack.Screen
            component={ShowSecretView}
            name="ShowSecretView"
            options={({ route }) => ({
              cardStyleInterpolator,
              title: route.params?.title || 'Backup',
            })}
          />
        </Stack.Navigator>
      </Container>
    </Modal>
  );
}<|MERGE_RESOLUTION|>--- conflicted
+++ resolved
@@ -191,14 +191,11 @@
               letterSpacing: fonts.letterSpacing.roundedMedium,
             },
             headerRight: renderHeaderRight,
-<<<<<<< HEAD
-=======
             ...(Platform.OS === 'android' && {
               headerRightContainerStyle: {
                 paddingTop: 6,
               },
             }),
->>>>>>> 01684bab
             headerStatusBarHeight: 0,
             headerStyle: {
               backgroundColor: 'transparent',
