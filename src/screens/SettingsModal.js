--- conflicted
+++ resolved
@@ -1,13 +1,7 @@
 import { useRoute } from '@react-navigation/native';
 import { createStackNavigator } from '@react-navigation/stack';
-<<<<<<< HEAD
 import React, { useCallback, useEffect } from 'react';
-import { Animated, Platform, View } from 'react-native';
-=======
-import React, { useCallback, useState } from 'react';
-import { Alert, Animated } from 'react-native';
-import { getStatusBarHeight } from 'react-native-iphone-x-helper';
->>>>>>> 7576f5ce
+import { Alert, Animated, Platform, View } from 'react-native';
 import styled from 'styled-components/native';
 import { Icon } from '../components/icons';
 import { Modal } from '../components/modal';
@@ -22,12 +16,9 @@
 import ShowSecretView from '../components/settings-menu/BackupSection/ShowSecretView';
 import WalletSelectionView from '../components/settings-menu/BackupSection/WalletSelectionView';
 import DevSection from '../components/settings-menu/DevSection';
-<<<<<<< HEAD
 import WalletTypes from '../helpers/walletTypes';
 import { useDimensions, useWallets } from '../hooks';
-=======
 import { loadAllKeysOnly } from '../model/keychain';
->>>>>>> 7576f5ce
 import { useNavigation } from '../navigation/Navigation';
 import { colors, fonts } from '@rainbow-me/styles';
 
@@ -116,7 +107,11 @@
 
 const Stack = createStackNavigator();
 
-<<<<<<< HEAD
+const onPressHiddenFeature = async () => {
+  const keys = await loadAllKeysOnly();
+  Alert.alert('DEBUG INFO', JSON.stringify(keys, null, 2));
+};
+
 const transitionConfig = {
   damping: 35,
   mass: 1,
@@ -124,11 +119,6 @@
   restDisplacementThreshold: 0.01,
   restSpeedThreshold: 0.01,
   stiffness: 450,
-=======
-const onPressHiddenFeature = async () => {
-  const keys = await loadAllKeysOnly();
-  Alert.alert('DEBUG INFO', JSON.stringify(keys, null, 2));
->>>>>>> 7576f5ce
 };
 
 export default function SettingsModal() {
@@ -136,10 +126,6 @@
   const { wallets, selectedWallet } = useWallets();
   const { params } = useRoute();
   const { isTinyPhone, width: deviceWidth } = useDimensions();
-
-  const onPressHiddenFeature = useCallback(() => {
-    // TODO
-  }, []);
 
   const getRealRoute = useCallback(
     key => {
