--- conflicted
+++ resolved
@@ -75,13 +75,8 @@
     key: 'SettingsSection',
   },
   dev: {
-<<<<<<< HEAD
     component: IS_DEV ? DevSection : UserDevSection,
-    getTitle: () => lang.t('settings.developer'),
-=======
-    component: IS_DEV ? DevSection : null,
     getTitle: () => lang.t('settings.dev'),
->>>>>>> e782a6b1
     key: 'DevSection',
   },
   language: {
