--- conflicted
+++ resolved
@@ -2,11 +2,7 @@
 import { BottomSheetContext } from '@gorhom/bottom-sheet/src/contexts/external';
 import { useFocusEffect, useRoute } from '@react-navigation/core';
 import lang from 'i18n-js';
-<<<<<<< HEAD
 import isEmpty from 'lodash/isEmpty';
-import React, { useCallback, useEffect, useMemo, useState } from 'react';
-=======
-import { isEmpty } from 'lodash';
 import React, {
   useCallback,
   useContext,
@@ -14,7 +10,6 @@
   useMemo,
   useState,
 } from 'react';
->>>>>>> 0458d49e
 import { Keyboard, ScrollView } from 'react-native';
 import Animated, {
   useAnimatedStyle,
