import { AccentColorProvider, Bleed, Box, Cover, Heading, Inline, Inset, Row, Rows, Stack, Text } from '@/design-system';
import { getSeenOnchainDataDisclaimer, saveSeenOnchainDataDisclaimer } from '@/handlers/localstorage/ens';
import { accentColorAtom, ENS_RECORDS, REGISTRATION_MODES, TextRecordField, textRecordFields } from '@/helpers/ens';
import {
  useDimensions,
  useENSModifiedRegistration,
  useENSRecords,
  useENSRegistration,
  useENSRegistrationCosts,
  useENSRegistrationForm,
  useENSRegistrationStepHandler,
  useENSSearch,
  useKeyboardHeight,
  useWalletSectionsData,
} from '@/hooks';
import { usePersistentDominantColorFromImage } from '@/hooks/usePersistentDominantColorFromImage';
import Routes from '@/navigation/routesNames';
import { useAccountProfileInfo } from '@/state/wallets/walletsStore';
import { abbreviateEnsForDisplay } from '@/utils/abbreviations';
import { BottomSheetScrollView } from '@gorhom/bottom-sheet';
import { BottomSheetContext } from '@gorhom/bottom-sheet/src/contexts/external';
import { RouteProp, useFocusEffect, useRoute } from '@react-navigation/native';
import lang from 'i18n-js';
import { isEmpty } from 'lodash';
import React, { useCallback, useContext, useEffect, useMemo, useRef, useState } from 'react';
import { EmitterSubscription, Keyboard, LayoutChangeEvent, ScrollView } from 'react-native';
import Animated, { useAnimatedStyle, useSharedValue, withSpring, withTiming } from 'react-native-reanimated';
import { useRecoilState } from 'recoil';
import { ButtonPressAnimation } from '../components/animations/';
import TintButton from '../components/buttons/TintButton';
import { RegistrationAvatar, RegistrationCover, TextRecordsForm } from '../components/ens-registration';
import SelectableButton from '../components/ens-registration/TextRecordsForm/SelectableButton';
import { SheetActionButton, SheetActionButtonRow } from '../components/sheet';
import { delayNext } from '../hooks/useMagicAutofocus';
import { useNavigation } from '../navigation/Navigation';
import { useTheme } from '../theme/ThemeContext';
import { ENSConfirmRegisterSheetHeight, ENSConfirmUpdateSheetHeight } from './ENSConfirmRegisterSheet';
<<<<<<< HEAD
=======
import { abbreviateEnsForDisplay } from '@/utils/abbreviations';
import { AccentColorProvider, Bleed, Box, Cover, Heading, Inline, Inset, Row, Rows, Stack, Text } from '@/design-system';
import { getSeenOnchainDataDisclaimer, saveSeenOnchainDataDisclaimer } from '@/handlers/localstorage/ens';
import { accentColorAtom, ENS_RECORDS, REGISTRATION_MODES, TextRecordField, textRecordFields } from '@/helpers/ens';
import {
  useAccountProfile,
  useDimensions,
  useENSModifiedRegistration,
  useENSRecords,
  useENSRegistration,
  useENSRegistrationCosts,
  useENSRegistrationForm,
  useENSRegistrationStepHandler,
  useENSSearch,
  useKeyboardHeight,
  useWalletSectionsData,
} from '@/hooks';
import Routes from '@/navigation/routesNames';
import { usePersistentDominantColorFromImage } from '@/hooks/usePersistentDominantColorFromImage';
import { ENSRoutes } from '@/navigation/RegisterENSNavigator';
import { RootStackParamList } from '@/navigation/types';
>>>>>>> 08dbabd7

const BottomActionHeight = ios ? 281 : 250;
const BottomActionHeightSmall = 215;
const ExtraBottomPadding = 55;

export default function ENSAssignRecordsSheet() {
  const { params } = useRoute<RouteProp<RootStackParamList, typeof Routes.REGISTER_ENS_NAVIGATOR>>();
  const { colors } = useTheme();
  const { isSmallPhone } = useDimensions();
  const { name } = useENSRegistration();
  const { hasNFTs } = useWalletSectionsData();
  const isInsideBottomSheet = !!useContext(BottomSheetContext);

  const {
    images: { avatarUrl: initialAvatarUrl },
  } = useENSModifiedRegistration({
    modifyChangedRecords: true,
    setInitialRecordsWhenInEditMode: true,
  });

  const { data: registrationData } = useENSSearch({
    name,
  });
  const { step } = useENSRegistrationStepHandler();

  const defaultFields = useMemo(
    () =>
      [ENS_RECORDS.name, ENS_RECORDS.description, ENS_RECORDS.url, ENS_RECORDS.twitter].map(
        fieldName => textRecordFields[fieldName] as TextRecordField
      ),
    []
  );

  const { isLoading } = useENSRegistrationForm({
    defaultFields,
    initializeForm: true,
  });

  const { data: { records } = {} } = useENSRecords(name);
  const isEmptyProfile = isEmpty(records);

  const displayTitleLabel = params.mode !== REGISTRATION_MODES.EDIT || !isLoading;

  useENSRegistrationCosts({
    name,
    rentPrice: registrationData?.rentPrice,
    step,
    yearsDuration: 1,
  });

  const [avatarUrl, setAvatarUrl] = useState(initialAvatarUrl);
  const [accentColor, setAccentColor] = useRecoilState(accentColorAtom);

  const avatarImage = avatarUrl || initialAvatarUrl || params?.externalAvatarUrl || '';
  const dominantColor = usePersistentDominantColorFromImage(avatarImage);

  const bottomActionHeight = isSmallPhone ? BottomActionHeightSmall : BottomActionHeight;

  useFocusEffect(() => {
    if (dominantColor || (!dominantColor && !avatarImage)) {
      setAccentColor(dominantColor || colors.purple);
    }
  });

  const handleAutoFocusLayout = useCallback(
    ({
      nativeEvent: {
        layout: { y },
      },
    }: LayoutChangeEvent) => {
      params?.sheetRef?.current?.scrollTo({ y });
    },
    [params?.sheetRef]
  );

  const handleError = useCallback(
    ({ yOffset }: { yOffset: number }) => {
      params?.sheetRef?.current?.scrollTo({ y: yOffset });
    },
    [params?.sheetRef]
  );

  const [hasSeenExplainSheet, setHasSeenExplainSheet] = useState(false);

  useEffect(() => {
    (async () => {
      setHasSeenExplainSheet(Boolean(await getSeenOnchainDataDisclaimer()));
    })();
  }, []);

  const { navigate } = useNavigation();

  const handleFocus = useCallback(() => {
    if (!hasSeenExplainSheet) {
      android && Keyboard.dismiss();
      navigate(Routes.EXPLAIN_SHEET, {
        type: 'ensOnChainDataWarning',
      });
      setHasSeenExplainSheet(true);
      saveSeenOnchainDataDisclaimer(true);
    }
  }, [hasSeenExplainSheet, navigate, setHasSeenExplainSheet]);

  return (
    <AccentColorProvider color={accentColor}>
      <Box
        as={(isInsideBottomSheet ? BottomSheetScrollView : ScrollView) as typeof ScrollView}
        background="body (Deprecated)"
        contentContainerStyle={{
          paddingBottom: bottomActionHeight + ExtraBottomPadding,
        }}
        flexGrow={1}
        scrollEnabled={android}
        testID={`ens-${REGISTRATION_MODES.EDIT.toLowerCase()}-records-sheet`}
      >
        <Stack space="19px (Deprecated)">
          <RegistrationCover enableNFTs={hasNFTs} hasSeenExplainSheet={hasSeenExplainSheet} onShowExplainSheet={handleFocus} />
          <Bleed top={{ custom: 38 }}>
            <Box alignItems="center">
              <RegistrationAvatar
                enableNFTs={hasNFTs}
                hasSeenExplainSheet={hasSeenExplainSheet}
                onChangeAvatarUrl={setAvatarUrl}
                onShowExplainSheet={handleFocus}
              />
            </Box>
          </Bleed>
          <Inset horizontal="19px (Deprecated)">
            <Stack space="30px (Deprecated)">
              <Stack alignHorizontal="center" space="15px (Deprecated)">
                <Heading align="center" numberOfLines={1} color="primary (Deprecated)" size="26px / 30px (Deprecated)" weight="heavy">
                  {abbreviateEnsForDisplay(name, 15)}
                </Heading>
                <Text align="center" color="accent" size="16px / 22px (Deprecated)" weight="heavy">
                  {displayTitleLabel
                    ? lang.t(`profiles.${isEmptyProfile && params.mode !== REGISTRATION_MODES.EDIT ? 'create' : 'edit'}.label`)
                    : ''}
                </Text>
              </Stack>
              <Box flexGrow={1}>
                <TextRecordsForm
                  autoFocusKey={params?.autoFocusKey}
                  key={name}
                  onAutoFocusLayout={handleAutoFocusLayout}
                  onError={handleError}
                  onFocus={handleFocus}
                  selectionColor={accentColor}
                />
              </Box>
            </Stack>
          </Inset>
        </Stack>
      </Box>
    </AccentColorProvider>
  );
}

export function ENSAssignRecordsBottomActions({
  visible: defaultVisible,
  previousRouteName,
  currentRouteName,
}: {
  visible: boolean;
  previousRouteName?: ENSRoutes;
  currentRouteName: string;
}) {
  const { navigate, goBack } = useNavigation();
  const { isSmallPhone } = useDimensions();
  const keyboardHeight = useKeyboardHeight();
  const { accountENS } = useAccountProfileInfo();
  const { colors } = useTheme();
  const [accentColor, setAccentColor] = useRecoilState(accentColorAtom);
  const { mode, name } = useENSRegistration();
  const [fromRoute, setFromRoute] = useState<ENSRoutes | undefined>(previousRouteName);
  const {
    disabled,
    errors,
    isValidating,
    isEmpty: isEmptyForm,
    selectedFields,
    onAddField,
    onRemoveField,
    submit,
    values,
  } = useENSRegistrationForm();
  const { isSuccess } = useENSModifiedRegistration();
  const handlePressBack = useCallback(() => {
    delayNext();
    if (fromRoute) {
      navigate(fromRoute);
    }
    setAccentColor(colors.purple);
  }, [colors.purple, fromRoute, navigate, setAccentColor]);

  const hasBackButton = useMemo(
    () => fromRoute === Routes.ENS_SEARCH_SHEET || fromRoute === Routes.ENS_INTRO_SHEET || fromRoute === Routes.ENS_ASSIGN_RECORDS_SHEET,
    [fromRoute]
  );

  useEffect(() => {
    if (previousRouteName !== currentRouteName) {
      setFromRoute(previousRouteName);
    }
  }, [currentRouteName, previousRouteName]);

  const handlePressContinue = useCallback(() => {
    submit(() => {
      navigate(Routes.ENS_CONFIRM_REGISTER_SHEET, {
        longFormHeight:
          mode === REGISTRATION_MODES.EDIT
            ? ENSConfirmUpdateSheetHeight + (accountENS !== name ? 50 : 0) + (values.avatar ? 70 : 0)
            : ENSConfirmRegisterSheetHeight + (values.avatar ? 70 : 0),
      });
    });
  }, [accountENS, mode, name, navigate, submit, values.avatar]);

  const navigateToAdditionalRecords = useCallback(() => {
    android && Keyboard.dismiss();
    navigate(Routes.ENS_ADDITIONAL_RECORDS_SHEET);
  }, [navigate]);

  const [visible, setVisible] = useState(false);
  useEffect(() => {
    if (mode === REGISTRATION_MODES.EDIT) {
      setTimeout(() => setVisible(isSuccess), 200);
    } else {
      setVisible(defaultVisible);
    }
  }, [defaultVisible, mode, isSuccess]);

  const bottomActionHeight = isSmallPhone ? BottomActionHeightSmall : BottomActionHeight;

  const animatedStyle = useAnimatedStyle(() => {
    return {
      bottom: withSpring(visible ? 0 : -bottomActionHeight - 10, {
        damping: 40,
        mass: 1,
        stiffness: 420,
      }),
    };
  });

  const keyboardButtonWrapperStyle = useMemo(() => ({ bottom: keyboardHeight }), [keyboardHeight]);

  return (
    <>
      {visible && (
        <Box position="absolute" right="0px" style={keyboardButtonWrapperStyle}>
          <Inset bottom="19px (Deprecated)" right="19px (Deprecated)">
            <HideKeyboardButton color={accentColor} />
          </Inset>
        </Box>
      )}
      <Box
        as={Animated.View}
        background="body (Deprecated)"
        style={[animatedStyle, { position: 'absolute', width: '100%' }]}
        testID="ens-assign-records-sheet"
      >
        <AccentColorProvider color={accentColor}>
          <Box paddingBottom="19px (Deprecated)" style={{ height: bottomActionHeight }}>
            {ios ? <Shadow /> : null}
            <Rows>
              <Row>
                <Inset horizontal="19px (Deprecated)" top={isSmallPhone ? '19px (Deprecated)' : '30px (Deprecated)'}>
                  <SelectableAttributesButtons
                    navigateToAdditionalRecords={navigateToAdditionalRecords}
                    onAddField={onAddField}
                    onRemoveField={onRemoveField}
                    selectedFields={selectedFields}
                  />
                </Inset>
              </Row>
              <Row height="content">
                <SheetActionButtonRow
                  {...(android
                    ? {
                        ignorePaddingBottom: true,
                        paddingBottom: 8,
                      }
                    : {
                        ignorePaddingBottom: true,
                        paddingBottom: isSmallPhone ? 0 : 36,
                      })}
                >
                  {hasBackButton && <TintButton onPress={handlePressBack}>{lang.t('profiles.create.back')}</TintButton>}
                  {isEmptyForm && mode === REGISTRATION_MODES.CREATE ? (
                    <TintButton disabled={disabled} onPress={handlePressContinue} testID="ens-assign-records-skip">
                      {lang.t('profiles.create.skip')}
                    </TintButton>
                  ) : (
                    <Box>
                      {!disabled ? (
                        <SheetActionButton
                          color={accentColor}
                          disabled={isValidating || !isEmpty(errors)}
                          label={lang.t('profiles.create.review')}
                          onPress={handlePressContinue}
                          size="big"
                          testID="ens-assign-records-review"
                          weight="heavy"
                        />
                      ) : (
                        <TintButton onPress={() => goBack()} testID="ens-assign-records-cancel">
                          {lang.t('profiles.create.cancel')}
                        </TintButton>
                      )}
                    </Box>
                  )}
                </SheetActionButtonRow>
              </Row>
            </Rows>
          </Box>
        </AccentColorProvider>
      </Box>
    </>
  );
}

function HideKeyboardButton({ color }: { color: string }) {
  const show = useSharedValue(false);
  const keyboardHideListener = useRef<EmitterSubscription>();
  const keyboardShowListener = useRef<EmitterSubscription>();

  useEffect(() => {
    const handleShowKeyboard = () => (show.value = true);
    const handleHideKeyboard = () => (show.value = false);

    const showListener = android ? 'keyboardDidShow' : 'keyboardWillShow';
    const hideListener = android ? 'keyboardDidHide' : 'keyboardWillHide';

    keyboardShowListener.current = Keyboard.addListener(showListener, handleShowKeyboard);
    keyboardHideListener.current = Keyboard.addListener(hideListener, handleHideKeyboard);
    return () => {
      keyboardHideListener.current?.remove();
      keyboardShowListener.current?.remove();
    };
  }, [show]);

  const style = useAnimatedStyle(() => {
    return {
      opacity: withTiming(show.value ? 1 : 0, { duration: 100 }),
    };
  });

  return (
    <Box as={Animated.View} style={style}>
      <ButtonPressAnimation onPress={() => Keyboard.dismiss()} scaleTo={0.8} testID="hide-keyboard-button">
        <AccentColorProvider color={color}>
          <Box background="accent" borderRadius={15} height={{ custom: 30 }} shadow="15px light (Deprecated)" width={{ custom: 30 }}>
            <Cover alignHorizontal="center" alignVertical="center">
              <Box paddingTop={android ? '4px' : '2px'}>
                <Text align="center" color="primary (Deprecated)" size="14px / 19px (Deprecated)" weight="heavy">
                  􀆈
                </Text>
              </Box>
            </Cover>
          </Box>
        </AccentColorProvider>
      </ButtonPressAnimation>
    </Box>
  );
}

function Shadow() {
  return (
    <>
      <Cover>
        <Box
          background="body (Deprecated)"
          height="30px"
          shadow={{
            custom: {
              android: {
                elevation: 30,
                color: 'shadowFar',
                opacity: 0.08,
              },
              ios: [
                {
                  blur: 30,
                  x: 0,
                  y: -10,
                  color: 'shadowFar',
                  opacity: 0.08,
                },
              ],
            },
          }}
          width="full"
        />
      </Cover>
      <Cover>
        <Box background="body (Deprecated)" height="46px" width="full" />
      </Cover>
    </>
  );
}

const MAX_DISPLAY_BUTTONS = 9;

function SelectableAttributesButtons({
  selectedFields,
  onAddField,
  onRemoveField,
  navigateToAdditionalRecords,
}: {
  selectedFields: TextRecordField[];
  onAddField: (fieldsToAdd: TextRecordField, selectedFields: TextRecordField[]) => void;
  onRemoveField: (fieldsToRemove: TextRecordField, selectedFields: TextRecordField[]) => void;
  navigateToAdditionalRecords: () => void;
}) {
  const dotsButtonIsSelected = useMemo(() => {
    const nonPrimaryRecordsIds = Object.values(textRecordFields)
      .slice(MAX_DISPLAY_BUTTONS)
      .map(({ id }) => id);
    const dotsSelected = selectedFields.some(field => nonPrimaryRecordsIds.includes(field.id));
    return dotsSelected;
  }, [selectedFields]);

  return (
    <Inline space="10px">
      {Object.values(textRecordFields)
        .slice(0, MAX_DISPLAY_BUTTONS)
        .map((textRecordField, i) => {
          const isSelected = selectedFields.some(field => field.id === textRecordField.id);
          return (
            <SelectableButton
              isSelected={isSelected}
              key={i}
              onSelect={() => {
                if (isSelected) {
                  const index = selectedFields.findIndex(({ id }) => textRecordField.id === id);
                  const fieldToRemove = selectedFields[index];
                  const newFields = [...selectedFields];
                  newFields.splice(index, 1);
                  onRemoveField(fieldToRemove, newFields);
                } else {
                  const fieldToAdd = textRecordField;
                  const newSelectedFields = [...selectedFields];
                  newSelectedFields.splice(i, 0, fieldToAdd);
                  onAddField(fieldToAdd, newSelectedFields);
                }
              }}
              testID={`ens-selectable-attribute-${textRecordField.id}`}
            >
              {textRecordField.label}
            </SelectableButton>
          );
        })}
      <SelectableButton isSelected={dotsButtonIsSelected} onSelect={navigateToAdditionalRecords} testID="ens-selectable-attribute-dots">
        􀍠
      </SelectableButton>
    </Inline>
  );
}<|MERGE_RESOLUTION|>--- conflicted
+++ resolved
@@ -14,7 +14,9 @@
   useWalletSectionsData,
 } from '@/hooks';
 import { usePersistentDominantColorFromImage } from '@/hooks/usePersistentDominantColorFromImage';
+import { ENSRoutes } from '@/navigation/RegisterENSNavigator';
 import Routes from '@/navigation/routesNames';
+import { RootStackParamList } from '@/navigation/types';
 import { useAccountProfileInfo } from '@/state/wallets/walletsStore';
 import { abbreviateEnsForDisplay } from '@/utils/abbreviations';
 import { BottomSheetScrollView } from '@gorhom/bottom-sheet';
@@ -35,30 +37,6 @@
 import { useNavigation } from '../navigation/Navigation';
 import { useTheme } from '../theme/ThemeContext';
 import { ENSConfirmRegisterSheetHeight, ENSConfirmUpdateSheetHeight } from './ENSConfirmRegisterSheet';
-<<<<<<< HEAD
-=======
-import { abbreviateEnsForDisplay } from '@/utils/abbreviations';
-import { AccentColorProvider, Bleed, Box, Cover, Heading, Inline, Inset, Row, Rows, Stack, Text } from '@/design-system';
-import { getSeenOnchainDataDisclaimer, saveSeenOnchainDataDisclaimer } from '@/handlers/localstorage/ens';
-import { accentColorAtom, ENS_RECORDS, REGISTRATION_MODES, TextRecordField, textRecordFields } from '@/helpers/ens';
-import {
-  useAccountProfile,
-  useDimensions,
-  useENSModifiedRegistration,
-  useENSRecords,
-  useENSRegistration,
-  useENSRegistrationCosts,
-  useENSRegistrationForm,
-  useENSRegistrationStepHandler,
-  useENSSearch,
-  useKeyboardHeight,
-  useWalletSectionsData,
-} from '@/hooks';
-import Routes from '@/navigation/routesNames';
-import { usePersistentDominantColorFromImage } from '@/hooks/usePersistentDominantColorFromImage';
-import { ENSRoutes } from '@/navigation/RegisterENSNavigator';
-import { RootStackParamList } from '@/navigation/types';
->>>>>>> 08dbabd7
 
 const BottomActionHeight = ios ? 281 : 250;
 const BottomActionHeightSmall = 215;
