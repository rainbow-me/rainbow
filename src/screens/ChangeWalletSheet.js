--- conflicted
+++ resolved
@@ -2,11 +2,6 @@
 import analytics from '@segment/analytics-react-native';
 import { captureException } from '@sentry/react-native';
 import lang from 'i18n-js';
-<<<<<<< HEAD
-import { get } from 'lodash';
-=======
-import { toLower } from 'lodash';
->>>>>>> 244422b5
 import React, { useCallback, useMemo, useRef, useState } from 'react';
 import { InteractionManager } from 'react-native';
 import ReactNativeHapticFeedback from 'react-native-haptic-feedback';
