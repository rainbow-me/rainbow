--- conflicted
+++ resolved
@@ -1,10 +1,6 @@
 import { useRoute } from '@react-navigation/core';
 import { captureException } from '@sentry/react-native';
 import lang from 'i18n-js';
-<<<<<<< HEAD
-import { get, toLower } from 'lodash';
-=======
->>>>>>> 5bd35391
 import React, { useCallback, useMemo, useRef, useState } from 'react';
 import { InteractionManager } from 'react-native';
 import ReactNativeHapticFeedback from 'react-native-haptic-feedback';
@@ -391,7 +387,7 @@
             onCloseModal: async args => {
               if (args) {
                 setIsWalletLoading(WalletLoadingStates.CREATING_WALLET);
-                const name = get(args, 'name', '');
+                const name = args?.name ?? '';
                 // Check if the selected wallet is the primary
                 let primaryWalletKey = selectedWallet.primary
                   ? selectedWallet.id
