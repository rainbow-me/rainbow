import { useRoute } from '@react-navigation/core';
import { captureException } from '@sentry/react-native';
import lang from 'i18n-js';
import React, { useCallback, useMemo, useRef, useState } from 'react';
import { InteractionManager } from 'react-native';
import ReactNativeHapticFeedback from 'react-native-haptic-feedback';
import { useDispatch } from 'react-redux';
import Divider from '../components/Divider';
import { ButtonPressAnimation } from '../components/animations';
import WalletList from '../components/change-wallet/WalletList';
import { Centered, Column, Row } from '../components/layout';
import { Sheet, SheetTitle } from '../components/sheet';
import { Text } from '../components/text';
import { backupUserDataIntoCloud } from '../handlers/cloudBackup';
import { removeWalletData } from '../handlers/localstorage/removeWallet';
import showWalletErrorAlert from '../helpers/support';
import { WalletLoadingStates } from '../helpers/walletLoadingStates';
import WalletTypes from '../helpers/walletTypes';
import { cleanUpWalletKeys, createWallet } from '../model/wallet';
import { useNavigation } from '../navigation/Navigation';
import {
  addressSetSelected,
  createAccountForWallet,
  walletsLoadState,
  walletsSetSelected,
  walletsUpdate,
} from '../redux/wallets';
<<<<<<< HEAD
import { analytics } from '@/analytics';
import { PROFILES, useExperimentalFlag } from '@/config';
import WalletBackupTypes from '@/helpers/walletBackupTypes';
=======
import { runCampaignChecks } from '@/campaigns/campaignChecks';
import { analytics } from '@rainbow-me/analytics';
import { PROFILES, useExperimentalFlag } from '@rainbow-me/config';
import WalletBackupTypes from '@rainbow-me/helpers/walletBackupTypes';
>>>>>>> be2d54ef
import {
  useAccountSettings,
  useInitializeWallet,
  useWallets,
  useWalletsWithBalancesAndNames,
  useWebData,
} from '@/hooks';
import Routes from '@/navigation/routesNames';
import styled from '@/styled-thing';
import {
  abbreviations,
  deviceUtils,
  doesWalletsContainAddress,
  showActionSheetWithOptions,
} from '@/utils';

import logger from '@/utils/logger';

const deviceHeight = deviceUtils.dimensions.height;
const footerHeight = 111;
const listPaddingBottom = 6;
const walletRowHeight = 59;
const maxListHeight = deviceHeight - 220;

const EditButton = styled(ButtonPressAnimation).attrs(({ editMode }) => ({
  scaleTo: 0.96,
  wrapperStyle: {
    width: editMode ? 70 : 58,
  },
}))(
  ios
    ? {
        position: 'absolute',
        right: 20,
        top: -11,
      }
    : {
        elevation: 10,
        position: 'relative',
        right: 20,
        top: 6,
      }
);

const EditButtonLabel = styled(Text).attrs(
  ({ theme: { colors }, editMode }) => ({
    align: 'right',
    color: colors.appleBlue,
    letterSpacing: 'roundedMedium',
    size: 'large',
    weight: editMode ? 'bold' : 'semibold',
  })
)({
  height: 40,
});

const Whitespace = styled.View({
  backgroundColor: ({ theme: { colors } }) => colors.white,
  bottom: -398,
  height: 400,
  position: 'absolute',
  width: '100%',
});

const getWalletRowCount = wallets => {
  let count = 0;
  if (wallets) {
    Object.keys(wallets).forEach(key => {
      // Addresses
      count += wallets[key].addresses.filter(account => account.visible).length;
    });
  }
  return count;
};

export default function ChangeWalletSheet() {
  const { params = {} } = useRoute();
  const { onChangeWallet, watchOnly = false, currentAccountAddress } = params;
  const {
    isDamaged,
    selectedWallet,
    setIsWalletLoading,
    wallets,
  } = useWallets();

  const { colors } = useTheme();
  const { updateWebProfile } = useWebData();
  const { accountAddress } = useAccountSettings();
  const { goBack, navigate } = useNavigation();
  const dispatch = useDispatch();
  const initializeWallet = useInitializeWallet();
  const walletsWithBalancesAndNames = useWalletsWithBalancesAndNames();
  const creatingWallet = useRef();
  const profilesEnabled = useExperimentalFlag(PROFILES);

  const [editMode, setEditMode] = useState(false);
  const [currentAddress, setCurrentAddress] = useState(
    currentAccountAddress || accountAddress
  );
  const [currentSelectedWallet, setCurrentSelectedWallet] = useState(
    selectedWallet
  );

  const walletRowCount = useMemo(() => getWalletRowCount(wallets), [wallets]);

  let headerHeight = 30;
  let listHeight =
    walletRowHeight * walletRowCount +
    (!watchOnly ? footerHeight + listPaddingBottom : android ? 20 : 0);
  let scrollEnabled = false;
  let showDividers = false;
  if (listHeight > maxListHeight) {
    headerHeight = 40;
    listHeight = maxListHeight;
    scrollEnabled = true;
    showDividers = true;
  }

  const onChangeAccount = useCallback(
    async (walletId, address, fromDeletion = false) => {
      if (editMode && !fromDeletion) return;
      const wallet = wallets[walletId];
      if (watchOnly) {
        setCurrentAddress(address);
        setCurrentSelectedWallet(wallet);
        onChangeWallet(address, wallet);
        return;
      }
      if (address === currentAddress) return;
      try {
        setCurrentAddress(address);
        setCurrentSelectedWallet(wallet);
        const p1 = dispatch(walletsSetSelected(wallet));
        const p2 = dispatch(addressSetSelected(address));
        await Promise.all([p1, p2]);

        initializeWallet(null, null, null, false, false, null, true);
        if (!fromDeletion) {
          goBack();
          InteractionManager.runAfterInteractions(() => {
            setTimeout(async () => {
              await runCampaignChecks();
            }, 5000);
          });
        }
      } catch (e) {
        logger.log('error while switching account', e);
      }
    },
    [
      currentAddress,
      dispatch,
      editMode,
      goBack,
      initializeWallet,
      onChangeWallet,
      wallets,
      watchOnly,
    ]
  );

  const deleteWallet = useCallback(
    async (walletId, address) => {
      const newWallets = {
        ...wallets,
        [walletId]: {
          ...wallets[walletId],
          addresses: wallets[walletId].addresses.map(account =>
            account.address.toLowerCase() === address.toLowerCase()
              ? { ...account, visible: false }
              : account
          ),
        },
      };
      // If there are no visible wallets
      // then delete the wallet
      const visibleAddresses = newWallets[walletId].addresses.filter(
        account => account.visible
      );
      if (visibleAddresses.length === 0) {
        delete newWallets[walletId];
        await dispatch(walletsUpdate(newWallets));
      } else {
        await dispatch(walletsUpdate(newWallets));
      }
      removeWalletData(address);
    },
    [dispatch, wallets]
  );

  const renameWallet = useCallback(
    (walletId, address) => {
      const wallet = wallets[walletId];
      const account = wallet.addresses.find(
        account => account.address === address
      );

      InteractionManager.runAfterInteractions(() => {
        goBack();
      });

      InteractionManager.runAfterInteractions(() => {
        setTimeout(() => {
          navigate(Routes.MODAL_SCREEN, {
            address,
            asset: [],
            onCloseModal: async args => {
              if (args) {
                if ('name' in args) {
                  analytics.track('Tapped "Done" after editing wallet', {
                    wallet_label: args.name,
                  });

                  const walletAddresses = wallets[walletId].addresses;
                  const walletAddressIndex = walletAddresses.findIndex(
                    account => account.address === address
                  );
                  const walletAddress = walletAddresses[walletAddressIndex];

                  const updatedWalletAddress = {
                    ...walletAddress,
                    color: args.color,
                    label: args.name,
                  };
                  let updatedWalletAddresses = [...walletAddresses];
                  updatedWalletAddresses[
                    walletAddressIndex
                  ] = updatedWalletAddress;

                  const updatedWallet = {
                    ...wallets[walletId],
                    addresses: updatedWalletAddresses,
                  };
                  const updatedWallets = {
                    ...wallets,
                    [walletId]: updatedWallet,
                  };

                  if (currentSelectedWallet.id === walletId) {
                    await setCurrentSelectedWallet(updatedWallet);
                    await dispatch(walletsSetSelected(updatedWallet));
                  }

                  updateWebProfile(
                    address,
                    args.name,
                    colors.avatarBackgrounds[args.color]
                  );

                  await dispatch(walletsUpdate(updatedWallets));
                } else {
                  analytics.track('Tapped "Cancel" after editing wallet');
                }
              }
            },
            profile: {
              color: account.color,
              image: account.image || ``,
              name: account.label || ``,
            },
            type: 'wallet_profile',
          });
        }, 50);
      });
    },
    [
      wallets,
      goBack,
      navigate,
      dispatch,
      currentSelectedWallet.id,
      updateWebProfile,
      colors.avatarBackgrounds,
    ]
  );

  const getEditMenuItems = () => {
    const buttons = [lang.t('wallet.action.edit')];
    buttons.push(lang.t('wallet.action.delete'));

    if (ios) {
      buttons.push(lang.t('button.cancel'));
    }

    return {
      menuItems: buttons.map(button => ({
        actionKey: button,
        actionTitle: button,
      })),
    };
  };

  const getOnMenuItemPress = (walletId, address, label) => buttonIndex => {
    // If there's more than 1 account
    // it's deletable
    let isLastAvailableWallet = false;
    for (let i = 0; i < Object.keys(wallets).length; i++) {
      const key = Object.keys(wallets)[i];
      const someWallet = wallets[key];
      const otherAccount = someWallet.addresses.find(
        account => account.visible && account.address !== address
      );
      if (otherAccount) {
        isLastAvailableWallet = true;
        break;
      }
    }

    if (buttonIndex === 0) {
      // Edit wallet
      analytics.track('Tapped "Edit Wallet"');
      renameWallet(walletId, address);
    } else if (buttonIndex === 1) {
      analytics.track('Tapped "Delete Wallet"');
      // Delete wallet with confirmation
      showActionSheetWithOptions(
        {
          cancelButtonIndex: 1,
          destructiveButtonIndex: 0,
          message: lang.t('wallet.action.delete_confirm'),
          options: [lang.t('wallet.action.delete'), lang.t('button.cancel')],
          title: `${label || abbreviations.address(address, 4, 6)}`,
        },
        async buttonIndex => {
          if (buttonIndex === 0) {
            analytics.track('Tapped "Delete Wallet" (final confirm)');
            await deleteWallet(walletId, address);
            ReactNativeHapticFeedback.trigger('notificationSuccess');
            if (!isLastAvailableWallet) {
              await cleanUpWalletKeys();
              goBack();
              navigate(Routes.WELCOME_SCREEN);
            } else {
              // If we're deleting the selected wallet
              // we need to switch to another one
              if (address === currentAddress) {
                const { wallet: foundWallet, key } =
                  doesWalletsContainAddress({
                    address: address,
                    wallets,
                  }) || {};
                if (foundWallet) {
                  await onChangeAccount(key, foundWallet.address, true);
                }
              }
            }
          }
        }
      );
    }
  };

  const onPressAddAccount = useCallback(async () => {
    try {
      analytics.track('Tapped "Create a new wallet"');
      if (creatingWallet.current) return;
      creatingWallet.current = true;

      // Show naming modal
      InteractionManager.runAfterInteractions(() => {
        goBack();
      });
      InteractionManager.runAfterInteractions(() => {
        setTimeout(() => {
          navigate(Routes.MODAL_SCREEN, {
            actionType: 'Create',
            asset: [],
            isNewProfile: true,
            onCloseModal: async args => {
              if (args) {
                setIsWalletLoading(WalletLoadingStates.CREATING_WALLET);
                const name = args?.name ?? '';
                const color = args?.color ?? null;
                // Check if the selected wallet is the primary
                let primaryWalletKey = selectedWallet.primary
                  ? selectedWallet.id
                  : null;

                // If it's not, then find it
                !primaryWalletKey &&
                  Object.keys(wallets).some(key => {
                    const wallet = wallets[key];
                    if (
                      wallet.type === WalletTypes.mnemonic &&
                      wallet.primary
                    ) {
                      primaryWalletKey = key;
                      return true;
                    }
                    return false;
                  });

                // If there's no primary wallet at all,
                // we fallback to an imported one with a seed phrase
                !primaryWalletKey &&
                  Object.keys(wallets).some(key => {
                    const wallet = wallets[key];
                    if (
                      wallet.type === WalletTypes.mnemonic &&
                      wallet.imported
                    ) {
                      primaryWalletKey = key;
                      return true;
                    }
                    return false;
                  });

                try {
                  // If we found it and it's not damaged use it to create the new account
                  if (primaryWalletKey && !wallets[primaryWalletKey].damaged) {
                    const newWallets = await dispatch(
                      createAccountForWallet(primaryWalletKey, color, name)
                    );
                    await initializeWallet();
                    // If this wallet was previously backed up to the cloud
                    // We need to update userData backup so it can be restored too
                    if (
                      wallets[primaryWalletKey].backedUp &&
                      wallets[primaryWalletKey].backupType ===
                        WalletBackupTypes.cloud
                    ) {
                      try {
                        await backupUserDataIntoCloud({ wallets: newWallets });
                      } catch (e) {
                        logger.sentry(
                          'Updating wallet userdata failed after new account creation'
                        );
                        captureException(e);
                        throw e;
                      }
                    }

                    // If doesn't exist, we need to create a new wallet
                  } else {
                    await createWallet(null, color, name);
                    await dispatch(walletsLoadState(profilesEnabled));
                    await initializeWallet();
                  }
                } catch (e) {
                  logger.sentry('Error while trying to add account');
                  captureException(e);
                  if (isDamaged) {
                    setTimeout(() => {
                      showWalletErrorAlert();
                    }, 1000);
                  }
                }
              }
              creatingWallet.current = false;
              setIsWalletLoading(null);
            },
            profile: {
              color: null,
              name: ``,
            },
            type: 'wallet_profile',
          });
        }, 50);
      });
    } catch (e) {
      setIsWalletLoading(null);
      logger.log('Error while trying to add account', e);
    }
  }, [
    dispatch,
    goBack,
    initializeWallet,
    isDamaged,
    navigate,
    selectedWallet.id,
    selectedWallet.primary,
    setIsWalletLoading,
    wallets,
    profilesEnabled,
  ]);

  const onPressImportSeedPhrase = useCallback(() => {
    analytics.track('Tapped "Add an existing wallet"');
    navigate(Routes.IMPORT_SEED_PHRASE_FLOW);
  }, [navigate]);

  const onPressEditMode = useCallback(() => {
    analytics.track('Tapped "Edit"');
    setEditMode(e => !e);
  }, []);

  return (
    <Sheet borderRadius={30}>
      {android && <Whitespace />}
      <Column height={headerHeight} justify="space-between">
        <Centered>
          <SheetTitle testID="change-wallet-sheet-title">
            {lang.t('wallet.label')}
          </SheetTitle>

          {!watchOnly && (
            <Row style={{ position: 'absolute', right: 0 }}>
              <EditButton editMode={editMode} onPress={onPressEditMode}>
                <EditButtonLabel editMode={editMode}>
                  {editMode ? lang.t('button.done') : lang.t('button.edit')}
                </EditButtonLabel>
              </EditButton>
            </Row>
          )}
        </Centered>
        {showDividers && (
          <Divider color={colors.rowDividerExtraLight} inset={[0, 15]} />
        )}
      </Column>
      <WalletList
        accountAddress={currentAddress}
        allWallets={walletsWithBalancesAndNames}
        currentWallet={currentSelectedWallet}
        editMode={editMode}
        getEditMenuItems={getEditMenuItems}
        getOnMenuItemPress={getOnMenuItemPress}
        height={listHeight}
        onChangeAccount={onChangeAccount}
        onPressAddAccount={onPressAddAccount}
        onPressImportSeedPhrase={onPressImportSeedPhrase}
        scrollEnabled={scrollEnabled}
        showDividers={showDividers}
        watchOnly={watchOnly}
      />
    </Sheet>
  );
}<|MERGE_RESOLUTION|>--- conflicted
+++ resolved
@@ -25,16 +25,10 @@
   walletsSetSelected,
   walletsUpdate,
 } from '../redux/wallets';
-<<<<<<< HEAD
 import { analytics } from '@/analytics';
 import { PROFILES, useExperimentalFlag } from '@/config';
 import WalletBackupTypes from '@/helpers/walletBackupTypes';
-=======
 import { runCampaignChecks } from '@/campaigns/campaignChecks';
-import { analytics } from '@rainbow-me/analytics';
-import { PROFILES, useExperimentalFlag } from '@rainbow-me/config';
-import WalletBackupTypes from '@rainbow-me/helpers/walletBackupTypes';
->>>>>>> be2d54ef
 import {
   useAccountSettings,
   useInitializeWallet,
