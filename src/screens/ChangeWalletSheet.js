import { captureException } from '@sentry/react-native';
import { get } from 'lodash';
import React, { useCallback, useMemo, useRef, useState } from 'react';
import { InteractionManager, Platform } from 'react-native';
import ReactNativeHapticFeedback from 'react-native-haptic-feedback';
import { useDispatch } from 'react-redux';
import styled from 'styled-components';
import Divider from '../components/Divider';
import { ButtonPressAnimation } from '../components/animations';
import WalletList from '../components/change-wallet/WalletList';
import { Column } from '../components/layout';
import { Sheet, SheetTitle } from '../components/sheet';
import { Text } from '../components/text';
import { removeWalletData } from '../handlers/localstorage/removeWallet';
<<<<<<< HEAD
import WalletLoadingStates from '../helpers/walletLoadingStates';
=======
import showWalletErrorAlert from '../helpers/support';
>>>>>>> 7576f5ce
import WalletTypes from '../helpers/walletTypes';
import { useWalletsWithBalancesAndNames } from '../hooks/useWalletsWithBalancesAndNames';
import { wipeKeychain } from '../model/keychain';
import { createWallet } from '../model/wallet';
import { useNavigation } from '../navigation/Navigation';
import {
  addressSetSelected,
  createAccountForWallet,
  setIsWalletLoading,
  walletsLoadState,
  walletsSetSelected,
  walletsUpdate,
} from '../redux/wallets';
import {
  useAccountSettings,
  useInitializeWallet,
  useWallets,
} from '@rainbow-me/hooks';
import Routes from '@rainbow-me/routes';
import { colors } from '@rainbow-me/styles';
import {
  abbreviations,
  deviceUtils,
  showActionSheetWithOptions,
} from '@rainbow-me/utils';
import logger from 'logger';

const deviceHeight = deviceUtils.dimensions.height;
const footerHeight = 111;
const listPaddingBottom = 6;
const walletRowHeight = 59;
const maxListHeight = deviceHeight - 220;

const EditButton = styled(ButtonPressAnimation).attrs({ scaleTo: 0.96 })`
  padding: 12px;
  position: absolute;
  right: 7px;
  top: 6px;
`;

const EditButtonLabel = styled(Text).attrs(({ editMode }) => ({
  align: 'right',
  color: colors.appleBlue,
  letterSpacing: 'roundedMedium',
  size: 'large',
  weight: editMode ? 'semibold' : 'medium',
}))``;

const Whitespace = styled.View`
  background-color: ${colors.white};
  bottom: -400px;
  height: 400px;
  position: absolute;
  width: 100%;
`;

const getWalletRowCount = wallets => {
  let count = 0;
  if (wallets) {
    Object.keys(wallets).forEach(key => {
      // Addresses
      count += wallets[key].addresses.filter(account => account.visible).length;
    });
  }
  return count;
};

export default function ChangeWalletSheet() {
  const { wallets, selectedWallet } = useWallets();
  const [editMode, setEditMode] = useState(false);

  const { goBack, navigate, replace } = useNavigation();
  const dispatch = useDispatch();
  const { accountAddress } = useAccountSettings();
  const initializeWallet = useInitializeWallet();
  const walletsWithBalancesAndNames = useWalletsWithBalancesAndNames();
  const creatingWallet = useRef();

  const [currentAddress, setCurrentAddress] = useState(accountAddress);
  const [currentSelectedWallet, setCurrentSelectedWallet] = useState(
    selectedWallet
  );

  const walletRowCount = useMemo(() => getWalletRowCount(wallets), [wallets]);

  let headerHeight = 30;
  let listHeight =
    walletRowHeight * walletRowCount + footerHeight + listPaddingBottom;
  let scrollEnabled = false;
  let showDividers = false;
  if (listHeight > maxListHeight) {
    headerHeight = 42;
    listHeight = maxListHeight;
    scrollEnabled = true;
    showDividers = true;
  }

  const onChangeAccount = useCallback(
    async (walletId, address, fromDeletion = false) => {
      if (editMode && !fromDeletion) return;
      if (address === currentAddress) return;
      try {
        const wallet = wallets[walletId];
        setCurrentAddress(address);
        setCurrentSelectedWallet(wallet);
        const p1 = dispatch(walletsSetSelected(wallet));
        const p2 = dispatch(addressSetSelected(address));
        await Promise.all([p1, p2]);

        initializeWallet();
        !fromDeletion && goBack();
      } catch (e) {
        logger.log('error while switching account', e);
      }
    },
    [currentAddress, dispatch, editMode, goBack, initializeWallet, wallets]
  );

  const deleteWallet = useCallback(
    async (walletId, address) => {
      const newWallets = { ...wallets };
      // Mark it as hidden
      newWallets[walletId].addresses.some((account, index) => {
        if (account.address === address) {
          newWallets[walletId].addresses[index].visible = false;
          return true;
        }
        return false;
      });
      // If there are no visible wallets
      // then delete the wallet
      const visibleAddresses = newWallets[walletId].addresses.filter(
        account => account.visible
      );
      if (visibleAddresses.length === 0) {
        delete newWallets[walletId];
      }
      await dispatch(walletsUpdate(newWallets));
      removeWalletData(address);
    },
    [dispatch, wallets]
  );

  const renameWallet = useCallback(
    (walletId, address) => {
      const wallet = wallets[walletId];
      const account = wallet.addresses.find(
        account => account.address === address
      );

      InteractionManager.runAfterInteractions(() => {
        goBack();
      });

      InteractionManager.runAfterInteractions(() => {
        setTimeout(() => {
          navigate(Routes.MODAL_SCREEN, {
            address,
            asset: [],
            onCloseModal: async args => {
              if (args) {
                const newWallets = { ...wallets };
                if ('name' in args) {
                  newWallets[walletId].addresses.some((account, index) => {
                    if (account.address === address) {
                      newWallets[walletId].addresses[index].label = args.name;
                      newWallets[walletId].addresses[index].color = args.color;
                      if (currentSelectedWallet.id === walletId) {
                        setCurrentSelectedWallet(wallet);
                        dispatch(walletsSetSelected(newWallets[walletId]));
                      }
                      return true;
                    }
                    return false;
                  });
                  await dispatch(walletsUpdate(newWallets));
                }
              }
            },
            profile: {
              color: account.color,
              name: account.label || ``,
            },
            type: 'wallet_profile',
          });
        }, 50);
      });
    },
    [dispatch, goBack, navigate, currentSelectedWallet.id, wallets]
  );

  const onEditWallet = useCallback(
    (walletId, address, label) => {
      // If there's more than 1 account
      // it's deletable
      let isLastAvailableWallet = false;
      for (let i = 0; i < Object.keys(wallets).length; i++) {
        const key = Object.keys(wallets)[i];
        const someWallet = wallets[key];
        const otherAccount = someWallet.addresses.find(
          account => account.visible && account.address !== address
        );
        if (otherAccount) {
          isLastAvailableWallet = true;
          break;
        }
      }

      const buttons = ['Edit Wallet'];
      buttons.push('Delete Wallet');
      buttons.push('Cancel');

      showActionSheetWithOptions(
        {
          cancelButtonIndex: 2,
          destructiveButtonIndex: 1,
          options: buttons,
          title: `${label || abbreviations.address(address, 4, 6)}`,
        },
        buttonIndex => {
          if (buttonIndex === 0) {
            // Edit wallet
            renameWallet(walletId, address);
          } else if (buttonIndex === 1) {
            // Delete wallet with confirmation
            showActionSheetWithOptions(
              {
                cancelButtonIndex: 1,
                destructiveButtonIndex: 0,
                message: `Are you sure you want to delete this wallet?`,
                options: ['Delete Wallet', 'Cancel'],
              },
              async buttonIndex => {
                if (buttonIndex === 0) {
                  await deleteWallet(walletId, address);
                  ReactNativeHapticFeedback.trigger('notificationSuccess');

                  if (!isLastAvailableWallet) {
                    await wipeKeychain();
                    goBack();
                    replace(Routes.WELCOME_SCREEN);
                  } else {
                    // If we're deleting the selected wallet
                    // we need to switch to another one
                    if (address === currentAddress) {
                      for (let i = 0; i < Object.keys(wallets).length; i++) {
                        const key = Object.keys(wallets)[i];
                        const someWallet = wallets[key];
                        const found = someWallet.addresses.find(
                          account =>
                            account.visible && account.address !== address
                        );

                        if (found) {
                          await onChangeAccount(key, found.address, true);
                          break;
                        }
                      }
                    }
                  }
                }
              }
            );
          }
        }
      );
    },
    [
      currentAddress,
      deleteWallet,
      goBack,
      onChangeAccount,
      renameWallet,
      replace,
      wallets,
    ]
  );

  const onPressAddAccount = useCallback(async () => {
    try {
      if (creatingWallet.current) return;
      creatingWallet.current = true;

      // Show naming modal
      InteractionManager.runAfterInteractions(() => {
        goBack();
      });
      InteractionManager.runAfterInteractions(() => {
        setTimeout(() => {
          navigate(Routes.MODAL_SCREEN, {
            actionType: 'Create',
            asset: [],
            isNewProfile: true,
            onCloseModal: async args => {
              if (args) {
                dispatch(
                  setIsWalletLoading(WalletLoadingStates.CREATING_ACCOUNT)
                );
                const name = get(args, 'name', '');
                const color = get(args, 'color', colors.getRandomColor());
                // Check if the selected wallet is the primary
                let primaryWalletKey = selectedWallet.primary
                  ? selectedWallet.id
                  : null;

                // If it's not, then find it
                !primaryWalletKey &&
                  Object.keys(wallets).some(key => {
                    const wallet = wallets[key];
                    if (
                      wallet.type === WalletTypes.mnemonic &&
                      wallet.primary
                    ) {
                      primaryWalletKey = key;
                      return true;
                    }
                    return false;
                  });

                // If there's no primary wallet at all,
                // we fallback to an imported one with a seed phrase
                !primaryWalletKey &&
                  Object.keys(wallets).some(key => {
                    const wallet = wallets[key];
                    if (
                      wallet.type === WalletTypes.mnemonic &&
                      wallet.imported
                    ) {
                      primaryWalletKey = key;
                      return true;
                    }
                    return false;
                  });

<<<<<<< HEAD
                // If we found it and it's not damaged use it to create the new account
                if (primaryWalletKey && !wallets[primaryWalletKey].damaged) {
                  await dispatch(
                    createAccountForWallet(primaryWalletKey, color, name)
                  );
                  await initializeWallet();
                  // If doesn't exist, we need to create a new wallet
                } else {
                  await createWallet(null, color, name);
                  await dispatch(walletsLoadState());
                  await initializeWallet();
=======
                try {
                  // If we found it, use it to create the new account
                  if (primaryWalletKey) {
                    await dispatch(
                      createAccountForWallet(primaryWalletKey, color, name)
                    );
                    await initializeWallet();
                    // If doesn't exist, we need to create a new wallet
                  } else {
                    await createWallet(null, color, name);
                    await dispatch(walletsLoadState());
                    await initializeWallet();
                  }
                } catch (e) {
                  dispatch(isCreatingAccount(false));
                  logger.sentry('Error while trying to add account');
                  captureException(e);
                  if (selectedWallet.damaged) {
                    setTimeout(() => {
                      showWalletErrorAlert();
                    }, 1000);
                  }
>>>>>>> 7576f5ce
                }
              }
              creatingWallet.current = false;
              dispatch(setIsWalletLoading(null));
            },
            profile: {
              color: null,
              name: ``,
            },
            type: 'wallet_profile',
          });
        }, 50);
      });
    } catch (e) {
      dispatch(setIsWalletLoading(null));
      logger.log('Error while trying to add account', e);
    }
  }, [
    dispatch,
    goBack,
    initializeWallet,
    navigate,
    selectedWallet.damaged,
    selectedWallet.id,
    selectedWallet.primary,
    wallets,
  ]);

  const onPressImportSeedPhrase = useCallback(() => {
    navigate(Routes.IMPORT_SEED_PHRASE_FLOW);
  }, [navigate]);

  return (
    <Sheet borderRadius={30}>
      {Platform.OS === 'android' && <Whitespace />}
      <Column height={headerHeight} justify="space-between">
        <SheetTitle>Wallets</SheetTitle>
        {showDividers && (
          <Divider color={colors.rowDividerExtraLight} inset={[0, 15]} />
        )}
      </Column>
      <EditButton onPress={() => setEditMode(e => !e)}>
        <EditButtonLabel editMode={editMode}>
          {editMode ? 'Done' : 'Edit'}
        </EditButtonLabel>
      </EditButton>
      <WalletList
        accountAddress={currentAddress}
        allWallets={walletsWithBalancesAndNames}
        currentWallet={currentSelectedWallet}
        editMode={editMode}
        height={listHeight}
        onChangeAccount={onChangeAccount}
        onEditWallet={onEditWallet}
        onPressAddAccount={onPressAddAccount}
        onPressImportSeedPhrase={onPressImportSeedPhrase}
        scrollEnabled={scrollEnabled}
        showDividers={showDividers}
      />
    </Sheet>
  );
}<|MERGE_RESOLUTION|>--- conflicted
+++ resolved
@@ -12,11 +12,8 @@
 import { Sheet, SheetTitle } from '../components/sheet';
 import { Text } from '../components/text';
 import { removeWalletData } from '../handlers/localstorage/removeWallet';
-<<<<<<< HEAD
+import showWalletErrorAlert from '../helpers/support';
 import WalletLoadingStates from '../helpers/walletLoadingStates';
-=======
-import showWalletErrorAlert from '../helpers/support';
->>>>>>> 7576f5ce
 import WalletTypes from '../helpers/walletTypes';
 import { useWalletsWithBalancesAndNames } from '../hooks/useWalletsWithBalancesAndNames';
 import { wipeKeychain } from '../model/keychain';
@@ -351,22 +348,9 @@
                     return false;
                   });
 
-<<<<<<< HEAD
-                // If we found it and it's not damaged use it to create the new account
-                if (primaryWalletKey && !wallets[primaryWalletKey].damaged) {
-                  await dispatch(
-                    createAccountForWallet(primaryWalletKey, color, name)
-                  );
-                  await initializeWallet();
-                  // If doesn't exist, we need to create a new wallet
-                } else {
-                  await createWallet(null, color, name);
-                  await dispatch(walletsLoadState());
-                  await initializeWallet();
-=======
                 try {
-                  // If we found it, use it to create the new account
-                  if (primaryWalletKey) {
+                  // If we found it and it's not damaged use it to create the new account
+                  if (primaryWalletKey && !wallets[primaryWalletKey].damaged) {
                     await dispatch(
                       createAccountForWallet(primaryWalletKey, color, name)
                     );
@@ -378,7 +362,6 @@
                     await initializeWallet();
                   }
                 } catch (e) {
-                  dispatch(isCreatingAccount(false));
                   logger.sentry('Error while trying to add account');
                   captureException(e);
                   if (selectedWallet.damaged) {
@@ -386,7 +369,6 @@
                       showWalletErrorAlert();
                     }, 1000);
                   }
->>>>>>> 7576f5ce
                 }
               }
               creatingWallet.current = false;
