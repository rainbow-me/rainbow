import { AddWalletList } from '@/components/add-wallet/AddWalletList';
import { AddWalletItem } from '@/components/add-wallet/AddWalletRow';
import { Box, globalColors, Inset } from '@/design-system';
import { useNavigation } from '@/navigation';
import Routes from '@/navigation/routesNames';
import React from 'react';
import * as i18n from '@/languages';
import { HARDWARE_WALLETS, useExperimentalFlag } from '@/config';
import { analytics, analyticsV2 } from '@/analytics';
<<<<<<< HEAD
import { InteractionManager, Linking } from 'react-native';
=======
import { InteractionManager } from 'react-native';
import { createAccountForWallet, walletsLoadState } from '@/redux/wallets';
import { createWallet } from '@/model/wallet';
import WalletTypes from '@/helpers/walletTypes';
>>>>>>> f1d3e7cc
import { logger, RainbowError } from '@/logger';
import WalletsAndBackup from '@/assets/WalletsAndBackup.png';
import CreateNewWallet from '@/assets/CreateNewWallet.png';
import PairHairwareWallet from '@/assets/PairHardwareWallet.png';
import ImportSecretPhraseOrPrivateKey from '@/assets/ImportSecretPhraseOrPrivateKey.png';
import WatchWalletIcon from '@/assets/watchWallet.png';
<<<<<<< HEAD
import {
  getGoogleAccountUserData,
  GoogleDriveUserData,
  isCloudBackupAvailable,
  login,
  logoutFromGoogleDrive,
} from '@/handlers/cloudBackup';
=======
import { useDispatch } from 'react-redux';
import showWalletErrorAlert from '@/helpers/support';
>>>>>>> f1d3e7cc
import { cloudPlatform } from '@/utils/platform';
import { RouteProp, useRoute } from '@react-navigation/native';
<<<<<<< HEAD
import { WrappedAlert as Alert } from '@/helpers/alert';
=======
import { useInitializeWallet, useWallets } from '@/hooks';
import { WalletLoadingStates } from '@/helpers/walletLoadingStates';
import { executeFnIfCloudBackupAvailable } from '@/model/backup';
import { walletLoadingStore } from '@/state/walletLoading/walletLoading';
>>>>>>> f1d3e7cc

const TRANSLATIONS = i18n.l.wallet.new.add_wallet_sheet;

export type AddWalletSheetParams = {
  isFirstWallet: boolean;
};

type RouteParams = {
  AddWalletSheetParams: AddWalletSheetParams;
};

export const AddWalletSheet = () => {
  const {
    params: { isFirstWallet },
  } = useRoute<RouteProp<RouteParams, 'AddWalletSheetParams'>>();

  const { goBack, navigate } = useNavigation();

  const hardwareWalletsEnabled = useExperimentalFlag(HARDWARE_WALLETS);
<<<<<<< HEAD
=======
  const dispatch = useDispatch();
  const initializeWallet = useInitializeWallet();
  const creatingWallet = useRef<boolean>();
  const { isDamaged, selectedWallet, wallets } = useWallets();
>>>>>>> f1d3e7cc

  const onPressCreate = async () => {
    try {
      analyticsV2.track(analyticsV2.event.addWalletFlowStarted, {
        isFirstWallet,
        type: 'new',
      });
      analytics.track('Tapped "Create a new wallet"');

<<<<<<< HEAD
      navigate(Routes.CHOOSE_WALLET_GROUP, {});
=======
      // Show naming modal
      InteractionManager.runAfterInteractions(() => {
        goBack();
      });
      InteractionManager.runAfterInteractions(() => {
        setTimeout(() => {
          navigate(Routes.MODAL_SCREEN, {
            actionType: 'Create',
            asset: [],
            isNewProfile: true,
            onCancel: () => {
              creatingWallet.current = false;
            },
            onCloseModal: async (args: any) => {
              if (args) {
                walletLoadingStore.setState({
                  loadingState: WalletLoadingStates.CREATING_WALLET,
                });

                const name = args?.name ?? '';
                const color = args?.color ?? null;
                // Check if the selected wallet is the primary
                let primaryWalletKey = selectedWallet.primary ? selectedWallet.id : null;

                // If it's not, then find it
                !primaryWalletKey &&
                  Object.keys(wallets as any).some(key => {
                    const wallet = wallets?.[key];
                    if (wallet?.type === WalletTypes.mnemonic && wallet.primary) {
                      primaryWalletKey = key;
                      return true;
                    }
                    return false;
                  });

                // If there's no primary wallet at all,
                // we fallback to an imported one with a seed phrase
                !primaryWalletKey &&
                  Object.keys(wallets as any).some(key => {
                    const wallet = wallets?.[key];
                    if (wallet?.type === WalletTypes.mnemonic && wallet.imported) {
                      primaryWalletKey = key;
                      return true;
                    }
                    return false;
                  });
                try {
                  // If we found it and it's not damaged use it to create the new account
                  if (primaryWalletKey && !wallets?.[primaryWalletKey].damaged) {
                    await dispatch(createAccountForWallet(primaryWalletKey, color, name));
                    // @ts-ignore
                    await initializeWallet();
                  } else {
                    // If doesn't exist, we need to create a new wallet
                    await createWallet({
                      color,
                      name,
                      clearCallbackOnStartCreation: true,
                    });
                    await dispatch(walletsLoadState());
                    // @ts-expect-error - needs refactor to object params
                    await initializeWallet();
                  }
                } catch (e) {
                  logger.error(new RainbowError('[AddWalletSheet]: Error while trying to add account'), {
                    error: e,
                  });
                  if (isDamaged) {
                    setTimeout(() => {
                      showWalletErrorAlert();
                    }, 1000);
                  }
                } finally {
                  walletLoadingStore.setState({
                    loadingState: null,
                  });
                }
              }
              creatingWallet.current = false;
            },
            profile: {
              color: null,
              name: ``,
            },
            type: 'wallet_profile',
          });
        }, 50);
      });
>>>>>>> f1d3e7cc
    } catch (e) {
      logger.error(new RainbowError('[AddWalletSheet]: Error while trying to add account'), {
        error: e,
      });
    }
  };

  const onPressRestoreFromSeed = () => {
    analytics.track('Tapped "Add an existing wallet"');
    analyticsV2.track(analyticsV2.event.addWalletFlowStarted, {
      isFirstWallet,
      type: 'seed',
    });
    navigate(Routes.ADD_WALLET_NAVIGATOR, {
      screen: Routes.IMPORT_OR_WATCH_WALLET_SHEET,
      params: { type: 'import', isFirstWallet },
    });
  };

  const onPressWatch = () => {
    analytics.track('Tapped "Watch an Ethereum Address"');
    analyticsV2.track(analyticsV2.event.addWalletFlowStarted, {
      isFirstWallet,
      type: 'watch',
    });
    navigate(Routes.ADD_WALLET_NAVIGATOR, {
      screen: Routes.IMPORT_OR_WATCH_WALLET_SHEET,
      params: { type: 'watch', isFirstWallet },
    });
  };

  const onPressRestoreFromCloud = async () => {
    analyticsV2.track(analyticsV2.event.addWalletFlowStarted, {
      isFirstWallet,
      type: 'seed',
    });

    executeFnIfCloudBackupAvailable({
      fn: () => navigate(Routes.RESTORE_SHEET),
      logout: true,
    });
  };

  const restoreFromCloudDescription = i18n.t(TRANSLATIONS.options.cloud.description_restore_sheet, {
    cloudPlatform,
  });

  const onPressConnectHardwareWallet = () => {
    analyticsV2.track(analyticsV2.event.addWalletFlowStarted, {
      isFirstWallet: false,
      type: 'ledger_nano_x',
    });
    goBack();
    InteractionManager.runAfterInteractions(() => {
      navigate(Routes.PAIR_HARDWARE_WALLET_NAVIGATOR, {
        entryPoint: Routes.ADD_WALLET_SHEET,
        isFirstWallet,
      });
    });
  };

  const create: AddWalletItem = {
    title: i18n.t(TRANSLATIONS.options.create_new.title),
    description: i18n.t(TRANSLATIONS.options.create_new.description),
    icon: CreateNewWallet,
    iconColor: globalColors.pink60,
    testID: 'create-new-button',
    onPress: onPressCreate,
  };

  const restoreFromCloud: AddWalletItem = {
    title: i18n.t(TRANSLATIONS.options.cloud.title, {
      platform: cloudPlatform,
    }),
    description: restoreFromCloudDescription,
    descriptionColor: 'blue',
    icon: WalletsAndBackup,
    onPress: onPressRestoreFromCloud,
  };

  const restoreFromSeed: AddWalletItem = {
    title: i18n.t(TRANSLATIONS.options.seed.title),
    description: i18n.t(TRANSLATIONS.options.seed.description),
    icon: ImportSecretPhraseOrPrivateKey,
    testID: 'restore-with-key-button',
    onPress: onPressRestoreFromSeed,
  };

  const watch: AddWalletItem = {
    title: i18n.t(TRANSLATIONS.options.watch.title),
    description: i18n.t(TRANSLATIONS.options.watch.description),
    icon: WatchWalletIcon,
    testID: 'watch-address-button',
    onPress: onPressWatch,
  };

  const connectHardwareWallet: AddWalletItem = {
    title: i18n.t(TRANSLATIONS.options.hardware_wallet.title),
    description: i18n.t(TRANSLATIONS.options.hardware_wallet.description),
    icon: PairHairwareWallet,
    iconColor: globalColors.blue60,
    testID: 'connect-hardware-wallet-button',
    onPress: onPressConnectHardwareWallet,
  };

  return (
    <Box height="full" width="full" background="surfaceSecondary" testID="add-wallet-sheet">
      <Inset horizontal="28px" top="36px">
        <AddWalletList
          totalHorizontalInset={24}
          items={[
            ...(!isFirstWallet ? [create] : []),
            ...(isFirstWallet ? [restoreFromCloud] : []),
            restoreFromSeed,
            ...(hardwareWalletsEnabled ? [connectHardwareWallet] : []),
            watch,
          ]}
        />
      </Inset>
    </Box>
  );
};<|MERGE_RESOLUTION|>--- conflicted
+++ resolved
@@ -7,42 +7,16 @@
 import * as i18n from '@/languages';
 import { HARDWARE_WALLETS, useExperimentalFlag } from '@/config';
 import { analytics, analyticsV2 } from '@/analytics';
-<<<<<<< HEAD
-import { InteractionManager, Linking } from 'react-native';
-=======
 import { InteractionManager } from 'react-native';
-import { createAccountForWallet, walletsLoadState } from '@/redux/wallets';
-import { createWallet } from '@/model/wallet';
-import WalletTypes from '@/helpers/walletTypes';
->>>>>>> f1d3e7cc
 import { logger, RainbowError } from '@/logger';
 import WalletsAndBackup from '@/assets/WalletsAndBackup.png';
 import CreateNewWallet from '@/assets/CreateNewWallet.png';
 import PairHairwareWallet from '@/assets/PairHardwareWallet.png';
 import ImportSecretPhraseOrPrivateKey from '@/assets/ImportSecretPhraseOrPrivateKey.png';
 import WatchWalletIcon from '@/assets/watchWallet.png';
-<<<<<<< HEAD
-import {
-  getGoogleAccountUserData,
-  GoogleDriveUserData,
-  isCloudBackupAvailable,
-  login,
-  logoutFromGoogleDrive,
-} from '@/handlers/cloudBackup';
-=======
-import { useDispatch } from 'react-redux';
-import showWalletErrorAlert from '@/helpers/support';
->>>>>>> f1d3e7cc
 import { cloudPlatform } from '@/utils/platform';
 import { RouteProp, useRoute } from '@react-navigation/native';
-<<<<<<< HEAD
-import { WrappedAlert as Alert } from '@/helpers/alert';
-=======
-import { useInitializeWallet, useWallets } from '@/hooks';
-import { WalletLoadingStates } from '@/helpers/walletLoadingStates';
 import { executeFnIfCloudBackupAvailable } from '@/model/backup';
-import { walletLoadingStore } from '@/state/walletLoading/walletLoading';
->>>>>>> f1d3e7cc
 
 const TRANSLATIONS = i18n.l.wallet.new.add_wallet_sheet;
 
@@ -62,13 +36,6 @@
   const { goBack, navigate } = useNavigation();
 
   const hardwareWalletsEnabled = useExperimentalFlag(HARDWARE_WALLETS);
-<<<<<<< HEAD
-=======
-  const dispatch = useDispatch();
-  const initializeWallet = useInitializeWallet();
-  const creatingWallet = useRef<boolean>();
-  const { isDamaged, selectedWallet, wallets } = useWallets();
->>>>>>> f1d3e7cc
 
   const onPressCreate = async () => {
     try {
@@ -78,98 +45,7 @@
       });
       analytics.track('Tapped "Create a new wallet"');
 
-<<<<<<< HEAD
       navigate(Routes.CHOOSE_WALLET_GROUP, {});
-=======
-      // Show naming modal
-      InteractionManager.runAfterInteractions(() => {
-        goBack();
-      });
-      InteractionManager.runAfterInteractions(() => {
-        setTimeout(() => {
-          navigate(Routes.MODAL_SCREEN, {
-            actionType: 'Create',
-            asset: [],
-            isNewProfile: true,
-            onCancel: () => {
-              creatingWallet.current = false;
-            },
-            onCloseModal: async (args: any) => {
-              if (args) {
-                walletLoadingStore.setState({
-                  loadingState: WalletLoadingStates.CREATING_WALLET,
-                });
-
-                const name = args?.name ?? '';
-                const color = args?.color ?? null;
-                // Check if the selected wallet is the primary
-                let primaryWalletKey = selectedWallet.primary ? selectedWallet.id : null;
-
-                // If it's not, then find it
-                !primaryWalletKey &&
-                  Object.keys(wallets as any).some(key => {
-                    const wallet = wallets?.[key];
-                    if (wallet?.type === WalletTypes.mnemonic && wallet.primary) {
-                      primaryWalletKey = key;
-                      return true;
-                    }
-                    return false;
-                  });
-
-                // If there's no primary wallet at all,
-                // we fallback to an imported one with a seed phrase
-                !primaryWalletKey &&
-                  Object.keys(wallets as any).some(key => {
-                    const wallet = wallets?.[key];
-                    if (wallet?.type === WalletTypes.mnemonic && wallet.imported) {
-                      primaryWalletKey = key;
-                      return true;
-                    }
-                    return false;
-                  });
-                try {
-                  // If we found it and it's not damaged use it to create the new account
-                  if (primaryWalletKey && !wallets?.[primaryWalletKey].damaged) {
-                    await dispatch(createAccountForWallet(primaryWalletKey, color, name));
-                    // @ts-ignore
-                    await initializeWallet();
-                  } else {
-                    // If doesn't exist, we need to create a new wallet
-                    await createWallet({
-                      color,
-                      name,
-                      clearCallbackOnStartCreation: true,
-                    });
-                    await dispatch(walletsLoadState());
-                    // @ts-expect-error - needs refactor to object params
-                    await initializeWallet();
-                  }
-                } catch (e) {
-                  logger.error(new RainbowError('[AddWalletSheet]: Error while trying to add account'), {
-                    error: e,
-                  });
-                  if (isDamaged) {
-                    setTimeout(() => {
-                      showWalletErrorAlert();
-                    }, 1000);
-                  }
-                } finally {
-                  walletLoadingStore.setState({
-                    loadingState: null,
-                  });
-                }
-              }
-              creatingWallet.current = false;
-            },
-            profile: {
-              color: null,
-              name: ``,
-            },
-            type: 'wallet_profile',
-          });
-        }, 50);
-      });
->>>>>>> f1d3e7cc
     } catch (e) {
       logger.error(new RainbowError('[AddWalletSheet]: Error while trying to add account'), {
         error: e,
