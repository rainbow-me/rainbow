--- conflicted
+++ resolved
@@ -235,7 +235,6 @@
     });
   };
 
-<<<<<<< HEAD
   const onPressRestoreFromCloud = async () => {
     analyticsV2.track(analyticsV2.event.addWalletFlowStarted, {
       isFirstWallet,
@@ -304,7 +303,6 @@
     );
   }
 
-=======
   const onPressConnectHardwareWallet = () => {
     analyticsV2.track(analyticsV2.event.addWalletFlowStarted, {
       isFirstWallet: false,
@@ -316,7 +314,6 @@
     });
   };
 
->>>>>>> 723eea8e
   const create: AddWalletItem = {
     title: i18n.t(TRANSLATIONS.options.create_new.title),
     description: i18n.t(TRANSLATIONS.options.create_new.description),
@@ -359,16 +356,7 @@
     icon: '􀕹',
     iconColor: globalColors.blue60,
     testID: 'connect-hardware-wallet-button',
-<<<<<<< HEAD
-    onPress: () => {
-      analyticsV2.track(analyticsV2.event.addWalletFlowStarted, {
-        isFirstWallet,
-        type: 'ledger_nano_x',
-      });
-    },
-=======
     onPress: onPressConnectHardwareWallet,
->>>>>>> 723eea8e
   };
 
   return (
