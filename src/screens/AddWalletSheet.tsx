--- conflicted
+++ resolved
@@ -389,68 +389,46 @@
                 )}
               </Text>
             </Stack>
-            <Box
-              background="surfaceSecondaryElevated"
-              borderRadius={18}
-              shadow="12px"
-              style={{ flex: 0 }}
-            >
-              <Inset vertical="24px" horizontal="20px">
-                <AddWalletList
-                  totalHorizontalInset={40}
-                  items={[
-                    ...(!isFirstWallet ? [create] : []),
-                    ...(cloudRestoreEnabled ? [restoreFromCloud] : []),
-                    restoreFromSeed,
-                    ...(hardwareWalletsEnabled ? [connectHardwareWallet] : []),
-                    watch,
-                  ]}
-                />
-              </Inset>
-            </Box>
-          </Stack>
-<<<<<<< HEAD
-        </Inset>
-      </Wrapper>
-=======
-          <View
-            style={{
-              shadowColor: globalColors.grey100,
-              shadowOffset: { width: 0, height: 2 },
-              shadowOpacity: 0.02,
-              shadowRadius: 3,
-            }}
-          >
             <View
               style={{
                 shadowColor: globalColors.grey100,
-                shadowOffset: { width: 0, height: 4 },
-                shadowOpacity: 0.16,
-                shadowRadius: 6,
+                shadowOffset: { width: 0, height: 2 },
+                shadowOpacity: 0.02,
+                shadowRadius: 3,
               }}
             >
-              <Box
-                paddingVertical="24px"
-                paddingHorizontal="20px"
-                background="surfaceSecondaryElevated"
-                borderRadius={18}
+              <View
+                style={{
+                  shadowColor: globalColors.grey100,
+                  shadowOffset: { width: 0, height: 4 },
+                  shadowOpacity: 0.16,
+                  shadowRadius: 6,
+                }}
               >
-                <AddWalletList
-                  totalHorizontalInset={40}
-                  items={[
-                    ...(!isFirstWallet ? [create] : []),
-                    ...(cloudRestoreEnabled ? [restoreFromCloud] : []),
-                    restoreFromSeed,
-                    ...(hardwareWalletsEnabled ? [connectHardwareWallet] : []),
-                    watch,
-                  ]}
-                />
-              </Box>
+                <Box
+                  paddingVertical="24px"
+                  paddingHorizontal="20px"
+                  background="surfaceSecondaryElevated"
+                  borderRadius={18}
+                >
+                  <AddWalletList
+                    totalHorizontalInset={40}
+                    items={[
+                      ...(!isFirstWallet ? [create] : []),
+                      ...(cloudRestoreEnabled ? [restoreFromCloud] : []),
+                      restoreFromSeed,
+                      ...(hardwareWalletsEnabled
+                        ? [connectHardwareWallet]
+                        : []),
+                      watch,
+                    ]}
+                  />
+                </Box>
+              </View>
             </View>
-          </View>
-        </Stack>
-      </Inset>
->>>>>>> 9549e2c2
+          </Stack>
+        </Inset>
+      </Wrapper>
     </Box>
   );
 };