--- conflicted
+++ resolved
@@ -18,15 +18,7 @@
 import WatchWalletIcon from '@/assets/watchWallet.png';
 import { captureException } from '@sentry/react-native';
 import { useDispatch } from 'react-redux';
-<<<<<<< HEAD
-import {
-  backupUserDataIntoCloud,
-  fetchUserDataFromCloud,
-  logoutFromGoogleDrive,
-} from '@/handlers/cloudBackup';
-=======
-import { backupUserDataIntoCloud, fetchUserDataFromCloud, isCloudBackupAvailable, logoutFromGoogleDrive } from '@/handlers/cloudBackup';
->>>>>>> 14f80d49
+import { backupUserDataIntoCloud, fetchUserDataFromCloud, logoutFromGoogleDrive } from '@/handlers/cloudBackup';
 import showWalletErrorAlert from '@/helpers/support';
 import { cloudPlatform } from '@/utils/platform';
 import { IS_ANDROID, IS_IOS } from '@/env';
@@ -220,43 +212,14 @@
     });
     if (IS_ANDROID) {
       await logoutFromGoogleDrive();
-<<<<<<< HEAD
     }
 
     try {
       const userData = await fetchUserDataFromCloud();
       console.log({ userData });
       if (!userData) {
-        Alert.alert(
-          i18n.t(TRANSLATIONS.options.cloud.no_backups),
-          i18n.t(TRANSLATIONS.options.cloud.no_google_backups)
-        );
+        Alert.alert(i18n.t(TRANSLATIONS.options.cloud.no_backups), i18n.t(TRANSLATIONS.options.cloud.no_google_backups));
         return;
-=======
-      const isAvailable = await isCloudBackupAvailable();
-      if (isAvailable) {
-        let proceed = false;
-        try {
-          const data = await fetchUserDataFromCloud();
-          if (data?.wallets) {
-            Object.values(data.wallets as RainbowWallet[]).forEach(wallet => {
-              if (wallet.backedUp && wallet.backupType === WalletBackupTypes.cloud) {
-                proceed = true;
-              }
-            });
-            if (proceed) {
-              navigate(Routes.RESTORE_SHEET, { userData: data });
-            }
-          }
-          logger.info(`Downloaded ${cloudPlatform} backup info`);
-        } catch (e) {
-          logger.error(e as RainbowError);
-        } finally {
-          if (!proceed) {
-            Alert.alert(i18n.t(TRANSLATIONS.options.cloud.no_backups), i18n.t(TRANSLATIONS.options.cloud.no_google_backups));
-          }
-        }
->>>>>>> 14f80d49
       }
 
       console.log(JSON.stringify(backups, null, 2));
@@ -270,39 +233,20 @@
     }
   };
 
-<<<<<<< HEAD
-  const cloudRestoreEnabled =
-    isFirstWallet && (IS_ANDROID || !!latestWalletBackedUpDate);
-=======
-  const cloudRestoreEnabled = isFirstWallet && (IS_ANDROID || walletsBackedUp > 0);
->>>>>>> 14f80d49
+  const cloudRestoreEnabled = isFirstWallet && (IS_ANDROID || !!latestWalletBackedUpDate);
 
   let restoreFromCloudDescription;
   if (IS_IOS) {
     // It is not possible for the user to be on iOS and have
     // no backups at this point, since `cloudRestoreEnabled`
     // would be false in that case.
-<<<<<<< HEAD
     if (latestWalletBackedUpDate) {
-      restoreFromCloudDescription = i18n.t(
-        TRANSLATIONS.options.cloud.description_with_latest_backup_date,
-        {
-          fromNow: formatDistance(
-            new Date(latestWalletBackedUpDate),
-            Date.now(),
-            {
-              addSuffix: true,
-            }
-          ),
-          time: format(new Date(latestWalletBackedUpDate), 'p'),
-        }
-      );
-=======
-    if (walletsBackedUp > 1) {
-      restoreFromCloudDescription = i18n.t(TRANSLATIONS.options.cloud.description_ios_multiple_wallets, {
-        walletCount: walletsBackedUp,
-      });
->>>>>>> 14f80d49
+      restoreFromCloudDescription = i18n.t(TRANSLATIONS.options.cloud.description_with_latest_backup_date, {
+        fromNow: formatDistance(new Date(latestWalletBackedUpDate), Date.now(), {
+          addSuffix: true,
+        }),
+        time: format(new Date(latestWalletBackedUpDate), 'p'),
+      });
     } else {
       restoreFromCloudDescription = i18n.t(TRANSLATIONS.options.cloud.description_ios_one_wallet);
     }
@@ -369,13 +313,7 @@
   };
 
   return (
-<<<<<<< HEAD
-    <Box
-      height="full"
-      width="full"
-      background="surfaceSecondary"
-      testID="add-wallet-sheet"
-    >
+    <Box height="full" width="full" background="surfaceSecondary" testID="add-wallet-sheet">
       <Inset horizontal="28px" top="36px">
         <AddWalletList
           totalHorizontalInset={24}
@@ -387,50 +325,6 @@
             watch,
           ]}
         />
-=======
-    <Box height="full" width="full" background="surfaceSecondary" testID="add-wallet-sheet">
-      <Inset horizontal="20px" top="36px" bottom="104px">
-        <Stack space="32px">
-          <Stack space="20px">
-            <Text align="center" size="26pt" weight="bold" color="label">
-              {i18n.t(TRANSLATIONS[isFirstWallet ? 'first_wallet' : 'additional_wallet'].title)}
-            </Text>
-            <Text align="center" size="15pt / 135%" weight="semibold" color="labelTertiary">
-              {i18n.t(TRANSLATIONS[isFirstWallet ? 'first_wallet' : 'additional_wallet'].description)}
-            </Text>
-          </Stack>
-          <View
-            style={{
-              shadowColor: globalColors.grey100,
-              shadowOffset: { width: 0, height: 2 },
-              shadowOpacity: 0.02,
-              shadowRadius: 3,
-            }}
-          >
-            <View
-              style={{
-                shadowColor: globalColors.grey100,
-                shadowOffset: { width: 0, height: 4 },
-                shadowOpacity: 0.16,
-                shadowRadius: 6,
-              }}
-            >
-              <Box paddingVertical="24px" paddingHorizontal="20px" background="surfaceSecondaryElevated" borderRadius={18}>
-                <AddWalletList
-                  totalHorizontalInset={40}
-                  items={[
-                    ...(!isFirstWallet ? [create] : []),
-                    ...(cloudRestoreEnabled ? [restoreFromCloud] : []),
-                    restoreFromSeed,
-                    ...(hardwareWalletsEnabled ? [connectHardwareWallet] : []),
-                    watch,
-                  ]}
-                />
-              </Box>
-            </View>
-          </View>
-        </Stack>
->>>>>>> 14f80d49
       </Inset>
     </Box>
   );
