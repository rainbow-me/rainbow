--- conflicted
+++ resolved
@@ -20,12 +20,7 @@
   prefetchENSCover,
   prefetchENSRecords,
   useAccountENSDomains,
-<<<<<<< HEAD
-=======
-  useAccountProfile,
-  useAccountSettings,
   useENSAvatar,
->>>>>>> 73b12680
 } from '@rainbow-me/hooks';
 import { ImgixImage } from '@rainbow-me/images';
 import { useNavigation } from '@rainbow-me/navigation';
@@ -38,20 +33,11 @@
 const maxListHeight = deviceHeight - 220;
 
 export default function SelectENSSheet() {
-<<<<<<< HEAD
   const {
+    isSuccess,
     nonPrimaryDomains,
     primaryDomain,
-    isSuccess,
   } = useAccountENSDomains();
-=======
-  const { accountAddress } = useAccountSettings();
-  const { accountENS } = useAccountProfile();
->>>>>>> 73b12680
-
-  const { data: accountENSDomains, isSuccess } = useAccountENSDomains({
-    accountAddress,
-  });
 
   const secondary06 = useForegroundColor('secondary06');
 
