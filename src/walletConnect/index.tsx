import { InteractionManager } from 'react-native';
import { SignClientTypes, SessionTypes } from '@walletconnect/types';
import { getSdkError, parseUri } from '@walletconnect/utils';
import { WC_PROJECT_ID } from 'react-native-dotenv';
import Minimizer from 'react-native-minimizer';
import { isAddress, getAddress } from '@ethersproject/address';
import { formatJsonRpcResult, formatJsonRpcError } from '@json-rpc-tools/utils';
import { gretch } from 'gretchen';
import messaging from '@react-native-firebase/messaging';
import { Core } from '@walletconnect/core';
import { Web3Wallet, Web3WalletTypes } from '@walletconnect/web3wallet';
import { isHexString } from '@ethersproject/bytes';
import { toUtf8String } from '@ethersproject/strings';

import { logger, RainbowError } from '@/logger';
import { WalletconnectApprovalSheetRouteParams } from '@/redux/walletconnect';
import Navigation, { getActiveRoute } from '@/navigation/Navigation';
import Routes from '@/navigation/routesNames';
import { analytics } from '@/analytics';
import { maybeSignUri } from '@/handlers/imgix';
import Alert from '@/components/alerts/Alert';
import * as lang from '@/languages';
import store from '@/redux/store';
import { findWalletWithAccount } from '@/helpers/findWalletWithAccount';
import WalletTypes from '@/helpers/walletTypes';
import ethereumUtils from '@/utils/ethereumUtils';
import { getRequestDisplayDetails } from '@/parsers/requests';
import {
  RequestData,
  REQUESTS_UPDATE_REQUESTS_TO_APPROVE,
  removeRequest,
} from '@/redux/requests';
import { saveLocalRequests } from '@/handlers/localstorage/walletconnectRequests';
import { events } from '@/handlers/appEvents';
import { getFCMToken } from '@/notifications/tokens';
<<<<<<< HEAD
import { isHexString } from '@ethersproject/bytes';
import { toUtf8String } from '@ethersproject/strings';
=======
import supportedChainConfigs from '@/references/chains.json';
>>>>>>> f1184d4a
import { IS_DEV, IS_ANDROID } from '@/env';
import { loadWallet } from '@/model/wallet';
import * as portal from '@/screens/Portal';
import {
  AuthRequestAuthenticateSignature,
  AuthRequestResponseErrorReason,
  RPCMethod,
  RPCPayload,
} from '@/walletConnect/types';
import { AuthRequest } from '@/walletConnect/sheets/AuthRequest';
import { getProviderForNetwork } from '@/handlers/web3';
import { RainbowNetworks } from '@/networks';

let PAIRING_TIMEOUT: NodeJS.Timeout | undefined = undefined;

/**
 * Indicates that the app should redirect or go back after the next action
 * completes
 *
 * This is a hack to get around having to muddy the scopes of our event
 * listeners. BE CAREFUL WITH THIS.
 */
let hasDeeplinkPendingRedirect = false;

/**
 * Set `hasDeeplinkPendingRedirect` to a boolean, indicating that the app
 * should redirect or go back after the next action completes
 *
 * This is a hack to get around having to muddy the scopes of our event
 * listeners. BE CAREFUL WITH THIS.
 */
export function setHasPendingDeeplinkPendingRedirect(value: boolean) {
  logger.info(`setHasPendingDeeplinkPendingRedirect`, { value });
  hasDeeplinkPendingRedirect = value;
}

/**
 * Called in case we're on mobile and have a pending redirect
 */
export function maybeGoBackAndClearHasPendingRedirect({
  delay = 0,
}: { delay?: number } = {}) {
  if (hasDeeplinkPendingRedirect) {
    InteractionManager.runAfterInteractions(() => {
      setTimeout(() => {
        setHasPendingDeeplinkPendingRedirect(false);
        Minimizer.goBack();
      }, delay);
    });
  }
}

/**
 * MAY BE UNDEFINED if WC v2 hasn't been instantiated yet
 */
let syncWeb3WalletClient:
  | Awaited<ReturnType<typeof Web3Wallet['init']>>
  | undefined;

const walletConnectCore = new Core({ projectId: WC_PROJECT_ID });

export const web3WalletClient = Promise.resolve(
  Web3Wallet.init({
    core: walletConnectCore,
    metadata: {
      name: '🌈 Rainbow',
      description: 'Rainbow makes exploring Ethereum fun and accessible 🌈',
      url: 'https://rainbow.me',
      icons: ['https://avatars2.githubusercontent.com/u/48327834?s=200&v=4'],
    },
  })
);

/**
 * For RPC requests that have [address, message] tuples (order may change),
 * return { address, message } and JSON.parse the value if it's from a typed
 * data request
 */
export function parseRPCParams({
  method,
  params,
}: RPCPayload): {
  address?: string;
  message?: string;
} {
  switch (method) {
    case 'eth_sign':
    case 'personal_sign': {
      const [address, message] = params.sort(a => (isAddress(a) ? -1 : 1));
      const isHex = isHexString(message);

      const decodedMessage = isHex ? toUtf8String(message) : message;

      return {
        address: getAddress(address),
        message: decodedMessage,
      };
    }
    /**
     * @see https://eips.ethereum.org/EIPS/eip-712#specification-of-the-eth_signtypeddata-json-rpc
     * @see https://docs.metamask.io/guide/signing-data.html#a-brief-history
     */
    case 'eth_signTypedData':
    case 'eth_signTypedData_v1':
    case 'eth_signTypedData_v3':
    case 'eth_signTypedData_v4': {
      const [address, message] = params;

      return {
        address: getAddress(address),
        message: JSON.parse(message),
      };
    }
    case 'eth_sendTransaction': {
      const [tx] = params;
      return {
        address: getAddress(tx.from),
      };
    }
    default:
      return {};
  }
}

export function isSupportedSigningMethod(method: RPCMethod) {
  return [
    RPCMethod.Sign,
    RPCMethod.PersonalSign,
    RPCMethod.SignTypedData,
    RPCMethod.SignTypedDataV1,
    RPCMethod.SignTypedDataV3,
    RPCMethod.SignTypedDataV4,
  ].includes(method);
}

export function isSupportedTransactionMethod(method: RPCMethod) {
  return [RPCMethod.SendTransaction].includes(method);
}

export function isSupportedMethod(method: RPCMethod) {
  return (
    isSupportedSigningMethod(method) || isSupportedTransactionMethod(method)
  );
}

export function isSupportedChain(chainId: number) {
  return !!RainbowNetworks.find(({ id }) => id === chainId);
}

/**
 * Navigates to `ExplainSheet` by way of `WalletConnectApprovalSheet`, and
 * shows the text configured by the `reason` string, which is a key of the
 * `explainers` object in `ExplainSheet`
 */
function showErrorSheet({
  reason,
  onClose,
}: { reason?: string; onClose?: () => void } = {}) {
  logger.debug(`showErrorSheet`, { reason });
  Navigation.handleAction(Routes.EXPLAIN_SHEET, {
    type: reason || 'failed_wc_connection',
    onClose,
  });
}

async function rejectProposal({
  proposal,
  reason,
}: {
  proposal: Web3WalletTypes.SessionProposal;
  reason: Parameters<typeof getSdkError>[0];
}) {
  logger.warn(`WC v2: session approval denied`, {
    reason,
    proposal,
  });

  const client = await web3WalletClient;
  const { id, proposer } = proposal.params;

  await client.rejectSession({ id, reason: getSdkError(reason) });

  analytics.track('Rejected new WalletConnect session', {
    dappName: proposer.metadata.name,
    dappUrl: proposer.metadata.url,
  });
}

export async function pair({ uri }: { uri: string }) {
  logger.debug(`WC v2: pair`, { uri }, logger.DebugContext.walletconnect);

  /**
   * Make sure this is cleared if we get multiple pairings in rapid succession
   */
  if (PAIRING_TIMEOUT) clearTimeout(PAIRING_TIMEOUT);

  const { topic, ...rest } = parseUri(uri);
  const client = await web3WalletClient;

  logger.debug(`WC v2: pair: parsed uri`, { topic, rest });

  // listen for THIS topic pairing, and clear timeout if received
  function handler(
    proposal: Web3WalletTypes.SessionProposal | Web3WalletTypes.AuthRequest
  ) {
    logger.debug(`WC v2: pair: handler`, { proposal });

    // @ts-expect-error We can't differentiate between these two unless we have separate handlers
    if (proposal.topic === topic || proposal.params.pairingTopic === topic) {
      if (PAIRING_TIMEOUT) clearTimeout(PAIRING_TIMEOUT);
    }
  }

  // set new timeout
  PAIRING_TIMEOUT = setTimeout(() => {
    logger.warn(`WC v2: pairing timeout`, { uri });
    client.off('session_proposal', handler);
    client.off('auth_request', handler);
    showErrorSheet();
    analytics.track('New WalletConnect session time out');
  }, 10_000);

  // CAN get fired on subsequent pairs, so need to make sure we clean up
  client.on('session_proposal', handler);
  client.on('auth_request', handler);

  // init pairing
  await client.core.pairing.pair({ uri });
}

export async function initListeners() {
  const client = await web3WalletClient;

  syncWeb3WalletClient = client;

  logger.debug(
    `WC v2: web3WalletClient initialized, initListeners`,
    {},
    logger.DebugContext.walletconnect
  );

  client.on('session_proposal', onSessionProposal);
  client.on('session_request', onSessionRequest);
  client.on('auth_request', onAuthRequest);
  client.on('session_delete', () => {
    logger.debug(
      `WC v2: session_delete`,
      {},
      logger.DebugContext.walletconnect
    );

    setTimeout(() => {
      events.emit('walletConnectV2SessionDeleted');
    }, 500);
  });

  try {
    const token = await getFCMToken();

    if (token) {
      const client_id = await client.core.crypto.getClientId();

      // initial subscription
      await subscribeToEchoServer({ token, client_id });

      /**
       * Ensure that if the FCM token changes we update the echo server
       */
      messaging().onTokenRefresh(async token => {
        await subscribeToEchoServer({ token, client_id });
      });
    } else {
      if (!IS_DEV) {
        logger.error(
          new RainbowError(
            `WC v2: FCM token not found, push notifications will not be received`
          )
        );
      }
    }
  } catch (e) {
    logger.error(new RainbowError(`WC v2: initListeners failed`), { error: e });
  }
}

async function subscribeToEchoServer({
  client_id,
  token,
}: {
  client_id: string;
  token: string;
}) {
  const res = await gretch(`https://wcpush.p.rainbow.me/clients`, {
    method: 'POST',
    json: {
      type: 'FCM',
      client_id,
      token,
    },
  }).json();

  if (res.error) {
    logger.error(new RainbowError(`WC v2: echo server subscription failed`), {
      error: res.error,
    });
  }
}

export async function onSessionProposal(
  proposal: Web3WalletTypes.SessionProposal
) {
  logger.debug(
    `WC v2: session_proposal`,
    {},
    logger.DebugContext.walletconnect
  );

  const receivedTimestamp = Date.now();
  const { proposer, requiredNamespaces } = proposal.params;

  const requiredNamespaceKeys = Object.keys(requiredNamespaces);
  const supportedNamespaces = requiredNamespaceKeys.filter(
    key => key === 'eip155'
  );
  const unsupportedNamespaces = requiredNamespaceKeys.filter(
    key => key !== 'eip155'
  );

  if (unsupportedNamespaces.length || !supportedNamespaces.length) {
    logger.warn(`WC v2: session proposal requested unsupported namespaces`, {
      unsupportedNamespaces,
    });
    await rejectProposal({ proposal, reason: 'UNSUPPORTED_CHAINS' });
    showErrorSheet({
      reason: 'failed_wc_invalid_chains',
      onClose() {
        maybeGoBackAndClearHasPendingRedirect();
      },
    });
    return;
  }

  const { chains, methods } = requiredNamespaces.eip155;
  // we already checked for eip155 namespace above
  const chainIds = chains!.map(chain => parseInt(chain.split('eip155:')[1]));
  const supportedChainIds = chainIds.filter(isSupportedChain);
  const unsupportedChainIds = chainIds.filter(id => !isSupportedChain(id));

  if (
    (unsupportedChainIds.length && !supportedChainIds.length) ||
    unsupportedNamespaces.length
  ) {
    logger.warn(
      `WC v2: session proposal requested unsupported networks or namespaces`,
      {
        unsupportedChainIds,
        unsupportedNamespaces,
      }
    );
    await rejectProposal({ proposal, reason: 'UNSUPPORTED_CHAINS' });
    showErrorSheet({
      reason: 'failed_wc_invalid_chains',
      onClose() {
        maybeGoBackAndClearHasPendingRedirect();
      },
    });
    return;
  } else if (unsupportedChainIds.length) {
    logger.info(`WC v2: session proposal requested unsupported networks`, {
      unsupportedChainIds,
    });
  }

  const peerMeta = proposer.metadata;
  const dappName = peerMeta.name || lang.t(lang.l.walletconnect.unknown_dapp);

  /**
   * Log these, but it's OK if they list them now, we'll just ignore requests
   * to use them later.
   */
  const unsupportedMethods = methods.filter(
    method => !isSupportedMethod(method as RPCMethod)
  );

  if (unsupportedMethods.length) {
    logger.info(`WC v2: dapp requested unsupported RPC methods`, {
      methods: unsupportedMethods,
    });
  }

  const routeParams: WalletconnectApprovalSheetRouteParams = {
    receivedTimestamp,
    meta: {
      chainIds: supportedChainIds,
      dappName,
      dappScheme: 'unused in WC v2', // only used for deeplinks from WC v1
      dappUrl: peerMeta.url || lang.t(lang.l.walletconnect.unknown_url),
      imageUrl: maybeSignUri(peerMeta?.icons?.[0], { w: 200 }),
      peerId: proposer.publicKey,
      isWalletConnectV2: true,
    },
    timedOut: false,
    callback: async (approved, approvedChainId, accountAddress) => {
      const client = await web3WalletClient;
      const { id, proposer, requiredNamespaces } = proposal.params;

      if (approved) {
        logger.debug(
          `WC v2: session approved`,
          {
            approved,
            approvedChainId,
            accountAddress,
          },
          logger.DebugContext.walletconnect
        );

        const namespaces: Parameters<
          typeof client.approveSession
        >[0]['namespaces'] = {};

        for (const [key, value] of Object.entries(requiredNamespaces)) {
          namespaces[key] = {
            accounts: [],
            methods: value.methods,
            events: value.events,
          };

          // @ts-expect-error We checked the namespace for chains prop above
          for (const chain of value.chains) {
            const chainId = parseInt(chain.split(`${key}:`)[1]);
            namespaces[key].accounts.push(
              `${key}:${chainId}:${accountAddress}`
            );
          }
        }

        logger.debug(
          `WC v2: session approved namespaces`,
          {},
          logger.DebugContext.walletconnect
        );

        try {
          /**
           * This is equivalent handling of setPendingRequest and
           * walletConnectApproveSession, since setPendingRequest is only used
           * within the /redux/walletconnect handlers
           *
           * WC v2 stores existing _pairings_ itself, so we don't need to persist
           * ourselves
           */
          await client.approveSession({
            id,
            namespaces,
          });

          // let the ConnectedDappsSheet know we've got a new one
          events.emit('walletConnectV2SessionCreated');

          maybeGoBackAndClearHasPendingRedirect();

          logger.debug(
            `WC v2: session created`,
            {},
            logger.DebugContext.walletconnect
          );

          analytics.track('Approved new WalletConnect session', {
            dappName: proposer.metadata.name,
            dappUrl: proposer.metadata.url,
          });
        } catch (e) {
          setHasPendingDeeplinkPendingRedirect(false);

          Alert({
            buttons: [
              {
                style: 'cancel',
                text: lang.t(lang.l.walletconnect.go_back),
              },
            ],
            message: lang.t(lang.l.walletconnect.failed_to_connect_to, {
              appName: dappName,
            }),
            title: lang.t(lang.l.walletconnect.connection_failed),
          });

          logger.error(new RainbowError(`WC v2: session approval failed`), {
            error: (e as Error).message,
          });
        }
      } else if (!approved) {
        await rejectProposal({ proposal, reason: 'USER_REJECTED' });
      }
    },
  };

  /**
   * We might see this at any point in the app, so only use `replace`
   * sometimes if the user is already looking at the approval sheet.
   */
  Navigation.handleAction(
    Routes.WALLET_CONNECT_APPROVAL_SHEET,
    routeParams,
    getActiveRoute()?.name === Routes.WALLET_CONNECT_APPROVAL_SHEET
  );
}

export async function onSessionRequest(
  event: SignClientTypes.EventArguments['session_request']
) {
  const client = await web3WalletClient;

  logger.debug(`WC v2: session_request`, {}, logger.DebugContext.walletconnect);

  const { id, topic } = event;
  const { method, params } = event.params.request;

  logger.debug(
    `WC v2: session_request method`,
    { method, params },
    logger.DebugContext.walletconnect
  );

  if (isSupportedMethod(method as RPCMethod)) {
    const isSigningMethod = isSupportedSigningMethod(method as RPCMethod);
    const { address, message } = parseRPCParams({
      method: method as RPCMethod,
      params,
    });
    const allWallets = store.getState().wallets.wallets;

    logger.debug(
      `WC v2: session_request method is supported`,
      { method, params, address, message },
      logger.DebugContext.walletconnect
    );

    if (isSigningMethod) {
      logger.debug(`WC v2: validating session_request signing method`);

      if (!address || !message) {
        logger.error(
          new RainbowError(
            `WC v2: session_request exited, signing request had no address and/or messsage`
          ),
          {
            address,
            message,
          }
        );

        await client.respondSessionRequest({
          topic,
          response: formatJsonRpcError(id, `Invalid RPC params`),
        });

        showErrorSheet({
          onClose() {
            maybeGoBackAndClearHasPendingRedirect();
          },
        });
        return;
      }

      // for TS only, should never happen
      if (!allWallets) {
        logger.error(
          new RainbowError(
            `WC v2: allWallets is null, this should never happen`
          )
        );
        return;
      }

      const selectedWallet = findWalletWithAccount(allWallets, address);

      if (!selectedWallet || selectedWallet?.type === WalletTypes.readOnly) {
        logger.error(
          new RainbowError(
            `WC v2: session_request exited, selectedWallet was falsy or read only`
          ),
          {
            selectedWalletType: selectedWallet?.type,
          }
        );

        await client.respondSessionRequest({
          topic,
          response: formatJsonRpcError(id, `Wallet is read-only`),
        });

        showErrorSheet({
          onClose() {
            maybeGoBackAndClearHasPendingRedirect();
          },
        });
        return;
      }
    }

    const session = Object.values(client.getActiveSessions() || {}).find(s => {
      return s.topic === topic;
    });

    // mostly a TS guard, pry won't happen
    if (!session) {
      logger.error(
        new RainbowError(`WC v2: session_request topic was not found`)
      );

      await client.respondSessionRequest({
        topic,
        response: formatJsonRpcError(id, `Session not found`),
      });

      return;
    }

    const { nativeCurrency, network } = store.getState().settings;
    const chainId = Number(event.params.chainId.split(':')[1]);
    const isSupportedNetwork = isSupportedChain(chainId);

    logger.debug(`WC v2: getting session for topic`, { session });

    if (!isSupportedNetwork) {
      logger.error(
        new RainbowError(`WC v2: session_request was for unsupported network`),
        {
          chainId,
        }
      );

      try {
        await client.respondSessionRequest({
          topic,
          response: formatJsonRpcError(id, `Network not supported`),
        });
      } catch (e) {
        logger.error(
          new RainbowError(`WC v2: error rejecting session_request`),
          {
            error: (e as Error).message,
          }
        );
      }

      showErrorSheet({
        reason: 'failed_wc_invalid_chain',
        onClose() {
          maybeGoBackAndClearHasPendingRedirect();
        },
      });

      return;
    }

    logger.debug(
      `WC v2: handling request`,
      {},
      logger.DebugContext.walletconnect
    );

    const dappNetwork = ethereumUtils.getNetworkFromChainId(chainId);
    const displayDetails = getRequestDisplayDetails(
      event.params.request,
      nativeCurrency,
      dappNetwork
    );
    const peerMeta = session.peer.metadata;
    const request: RequestData = {
      clientId: session.topic, // I don't think this is used
      peerId: session.topic, // I don't think this is used
      requestId: event.id,
      dappName: peerMeta.name || 'Unknown Dapp',
      dappScheme: 'unused in WC v2', // only used for deeplinks from WC v1
      dappUrl: peerMeta.url || 'Unknown URL',
      displayDetails,
      imageUrl: maybeSignUri(peerMeta.icons[0], { w: 200 }),
      payload: event.params.request,
      walletConnectV2RequestValues: {
        sessionRequestEvent: event,
        // @ts-ignore we assign address above
        address, // required by screen
        chainId, // required by screen
        onComplete() {
          maybeGoBackAndClearHasPendingRedirect({ delay: 300 });
        },
      },
    };

    const { requests: pendingRequests } = store.getState().requests;

    if (!pendingRequests[request.requestId]) {
      const updatedRequests = {
        ...pendingRequests,
        [request.requestId]: request,
      };
      store.dispatch({
        payload: updatedRequests,
        type: REQUESTS_UPDATE_REQUESTS_TO_APPROVE,
      });
      saveLocalRequests(updatedRequests, address, network);

      logger.debug(
        `WC v2: navigating to CONFIRM_REQUEST sheet`,
        {},
        logger.DebugContext.walletconnect
      );

      Navigation.handleAction(Routes.CONFIRM_REQUEST, {
        openAutomatically: true,
        transactionDetails: request,
      });

      analytics.track('Showing Walletconnect signing request', {
        dappName: request.dappName,
        dappUrl: request.dappUrl,
      });
    }
  } else {
    logger.error(
      new RainbowError(
        `WC v2: received unsupported session_request RPC method`
      ),
      {
        method,
      }
    );

    try {
      await client.respondSessionRequest({
        topic,
        response: formatJsonRpcError(id, `Method ${method} not supported`),
      });
    } catch (e) {
      logger.error(new RainbowError(`WC v2: error rejecting session_request`), {
        error: (e as Error).message,
      });
    }

    showErrorSheet({
      reason: 'failed_wc_invalid_methods',
      onClose() {
        maybeGoBackAndClearHasPendingRedirect();
      },
    });
  }
}

/**
 * Handles the result created on our confirmation screen and sends it along to the dapp via WC
 */
export async function handleSessionRequestResponse(
  {
    sessionRequestEvent,
  }: {
    sessionRequestEvent: SignClientTypes.EventArguments['session_request'];
  },
  { result, error }: { result: string; error: any }
) {
  logger.info(`WC v2: handleSessionRequestResponse`, {
    success: Boolean(result),
  });

  const client = await web3WalletClient;
  const { topic, id } = sessionRequestEvent;

  if (result) {
    const payload = {
      topic,
      response: formatJsonRpcResult(id, result),
    };
    logger.debug(
      `WC v2: handleSessionRequestResponse success`,
      {},
      logger.DebugContext.walletconnect
    );
    await client.respondSessionRequest(payload);
  } else {
    const payload = {
      topic,
      response: formatJsonRpcError(id, error),
    };
    logger.debug(
      `WC v2: handleSessionRequestResponse reject`,
      {},
      logger.DebugContext.walletconnect
    );
    await client.respondSessionRequest(payload);
  }

  store.dispatch(removeRequest(sessionRequestEvent.id));
}

export async function onAuthRequest(event: Web3WalletTypes.AuthRequest) {
  const client = await web3WalletClient;

  logger.debug(
    `WC v2: auth_request`,
    { event },
    logger.DebugContext.walletconnect
  );

  const authenticate: AuthRequestAuthenticateSignature = async ({
    address,
  }) => {
    try {
      const { wallets } = store.getState().wallets;
      const selectedWallet = findWalletWithAccount(wallets!, address);
      const isHardwareWallet = selectedWallet?.type === WalletTypes.bluetooth;
      const iss = `did:pkh:eip155:1:${address}`;

      // exit early if possible
      if (selectedWallet?.type === WalletTypes.readOnly) {
        await client.respondAuthRequest(
          {
            id: event.id,
            error: {
              code: 0,
              message: `Wallet is read-only`,
            },
          },
          iss
        );

        return {
          success: false,
          reason: AuthRequestResponseErrorReason.ReadOnly,
        };
      }

      /**
       * Locally scoped to this `authenticate` function. Simply here to
       * encapsulate reused code.
       */
      const loadWalletAndSignMessage = async () => {
        const provider = await getProviderForNetwork();
        const wallet = await loadWallet(address, false, provider);

        if (!wallet) {
          logger.error(
            new RainbowError(`WC v2: could not loadWallet to sign auth_request`)
          );

          return undefined;
        }

        const message = client.formatMessage(event.params.cacaoPayload, iss);
        // prompt the user to sign the message
        return wallet.signMessage(message);
      };

      // Get signature either directly, or via hardware wallet flow
      const signature = await (isHardwareWallet
        ? new Promise<Awaited<ReturnType<typeof loadWalletAndSignMessage>>>(
            (y, n) => {
              Navigation.handleAction(Routes.HARDWARE_WALLET_TX_NAVIGATOR, {
                async submit() {
                  try {
                    y(loadWalletAndSignMessage());
                  } catch (e) {
                    n(e);
                  }
                },
              });
            }
          )
        : loadWalletAndSignMessage());

      if (!signature) {
        return {
          success: false,
          reason: AuthRequestResponseErrorReason.Unknown,
        };
      }

      // respond to WC
      await client.respondAuthRequest(
        {
          id: event.id,
          signature: {
            s: signature,
            t: 'eip191',
          },
        },
        iss
      );

      // only handled on success
      maybeGoBackAndClearHasPendingRedirect({ delay: 300 });

      return { success: true };
    } catch (e: any) {
      logger.error(
        new RainbowError(
          `WC v2: an unknown error occurred when signing auth_request`
        ),
        {
          message: e.message,
        }
      );
      return { success: false, reason: AuthRequestResponseErrorReason.Unknown };
    }
  };

  portal.open(
    () =>
      AuthRequest({
        authenticate,
        requesterMeta: event.params.requester.metadata,
      }),
    { sheetHeight: IS_ANDROID ? 560 : 520 }
  );
}

/**
 * Returns all active settings in a type-safe manner.
 */
export async function getAllActiveSessions() {
  const client = await web3WalletClient;
  return Object.values(client?.getActiveSessions() || {}) || [];
}

/**
 * Synchronous version of `getAllActiveSessions`. Returns all active settings
 * in a type-safe manner.
 */
export function getAllActiveSessionsSync() {
  return Object.values(syncWeb3WalletClient?.getActiveSessions() || {}) || [];
}

/**
 * Adds an account to an existing session
 */
export async function addAccountToSession(
  session: SessionTypes.Struct,
  { address }: { address?: string }
) {
  try {
    const client = await web3WalletClient;

    const namespaces: Parameters<
      typeof client.updateSession
    >[0]['namespaces'] = {};

    for (const [key, value] of Object.entries(session.requiredNamespaces)) {
      /**
       * The `namespace` that corresponds to the `requiredNamespace` that was
       * requested when connecting the session. The `requiredNamespace` does
       * not have `accounts`, since it merely requests chains and methods, so
       * we need to referernce the connected `namespace` for existing `account`
       * values.
       */
      const ns = session.namespaces[key];

      namespaces[key] = {
        accounts: ns.accounts || [],
        methods: value.methods,
        events: value.events,
      };

      if (value.chains) {
        for (const chain of value.chains) {
          const chainId = parseInt(chain.split(`${key}:`)[1]);
          const account = `${key}:${chainId}:${address}`;

          /*
           * Add latest selected accounts to beginning of array so that our
           * switch wallet sheet shows that one as selected
           */
          if (!namespaces[key].accounts.includes(account)) {
            namespaces[key].accounts.unshift(account);
          } else {
            // remove and re-add to start of array
            namespaces[key].accounts.splice(
              namespaces[key].accounts.indexOf(account),
              1
            );
            namespaces[key].accounts.unshift(account);
          }
        }
      } else {
        logger.error(
          new RainbowError(
            `WC v2: namespace is missing chains prop when updating`
          ),
          { requiredNamespaces: session.requiredNamespaces }
        );
      }
    }

    logger.debug(`WC v2: updating session`, {
      namespaces,
    });

    await client.updateSession({
      topic: session.topic,
      namespaces,
    });
  } catch (e: any) {
    logger.error(new RainbowError(`WC v2: error adding account to session`), {
      message: e.message,
    });
  }
}

export async function changeAccount(
  session: SessionTypes.Struct,
  { address }: { address?: string }
) {
  try {
    const client = await web3WalletClient;

    /*
     * Before we can effectively switch accounts, we need to add the account to
     * the session. Only then can we tell the dapp to use the new account.
     */
    await addAccountToSession(session, { address });

    for (const value of Object.values(session.requiredNamespaces)) {
      if (!value.chains) {
        logger.debug(`WC v2: changeAccount, no chains found for namespace`);
        continue;
      }

      for (const chainId of value.chains) {
        logger.debug(`WC v2: changeAccount, updating accounts for chainId`, {
          chainId,
        });

        // tell the dapp to use the new account
        await client.emitSessionEvent({
          topic: session.topic,
          event: {
            name: 'accountsChanged',
            data: [address],
          },
          chainId,
        });

        logger.debug(`WC v2: changeAccount, updated accounts for chainId`, {
          chainId,
        });
      }
    }

    logger.debug(`WC v2: changeAccount complete`);
  } catch (e: any) {
    logger.error(new RainbowError(`WC v2: error changing account`), {
      message: e.message,
    });
  }
}

/**
 * Initiates a disconnect from the app-end of the connection. Disconnection
 * within a dapp is handled internally by WC v2.
 */
export async function disconnectSession(session: SessionTypes.Struct) {
  const client = await web3WalletClient;

  await client.disconnectSession({
    topic: session.topic,
    reason: getSdkError('USER_DISCONNECTED'),
  });
}<|MERGE_RESOLUTION|>--- conflicted
+++ resolved
@@ -33,12 +33,6 @@
 import { saveLocalRequests } from '@/handlers/localstorage/walletconnectRequests';
 import { events } from '@/handlers/appEvents';
 import { getFCMToken } from '@/notifications/tokens';
-<<<<<<< HEAD
-import { isHexString } from '@ethersproject/bytes';
-import { toUtf8String } from '@ethersproject/strings';
-=======
-import supportedChainConfigs from '@/references/chains.json';
->>>>>>> f1184d4a
 import { IS_DEV, IS_ANDROID } from '@/env';
 import { loadWallet } from '@/model/wallet';
 import * as portal from '@/screens/Portal';
