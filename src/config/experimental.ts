--- conflicted
+++ resolved
@@ -38,11 +38,8 @@
 export const PRINCE_OF_THE_HILL = 'Prince of the Hill';
 export const LAZY_TABS = 'Lazy Tabs';
 export const CANDLESTICK_CHARTS = 'Candlestick Charts';
-<<<<<<< HEAD
 export const CANDLESTICK_DATA_MONITOR = 'Candlestick Data Monitor';
-=======
 export const KING_OF_THE_HILL_TAB = 'King of the Hill Tab';
->>>>>>> 7df4026a
 
 /**
  * A developer setting that pushes log lines to an array in-memory so that
@@ -88,13 +85,9 @@
   [RAINBOW_TRENDING_TOKENS_LIST]: { settings: true, value: false },
   [PRINCE_OF_THE_HILL]: { settings: true, value: false },
   [LAZY_TABS]: { needsRestart: true, settings: true, value: false },
-<<<<<<< HEAD
   [CANDLESTICK_CHARTS]: { settings: true, value: IS_DEV || isTestFlight || false },
   [CANDLESTICK_DATA_MONITOR]: { settings: true, value: false },
-=======
-  [CANDLESTICK_CHARTS]: { settings: true, value: false },
   [KING_OF_THE_HILL_TAB]: { settings: true, value: false },
->>>>>>> 7df4026a
 } as const;
 
 /** This flag is not reactive. We use this in a static context. */
