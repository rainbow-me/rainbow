--- conflicted
+++ resolved
@@ -19,11 +19,8 @@
 export const DEFI_POSITIONS = 'Defi Positions';
 export const NFT_OFFERS = 'NFT Offers';
 export const MINTS = 'Mints';
-<<<<<<< HEAD
 export const REMOTE_PROMO_SHEETS = 'RemotePromoSheets';
-=======
 export const POINTS = 'Points';
->>>>>>> c5e1f8aa
 
 /**
  * A developer setting that pushes log lines to an array in-memory so that
@@ -52,11 +49,8 @@
   [DEFI_POSITIONS]: { settings: true, value: true },
   [NFT_OFFERS]: { settings: true, value: true },
   [MINTS]: { settings: true, value: false },
-<<<<<<< HEAD
   [REMOTE_PROMO_SHEETS]: { settings: true, value: false },
-=======
   [POINTS]: { settings: true, value: false },
->>>>>>> c5e1f8aa
 };
 
 const storageKey = 'config';
