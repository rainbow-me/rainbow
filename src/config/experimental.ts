--- conflicted
+++ resolved
@@ -43,12 +43,9 @@
   [CROSSCHAIN_SWAPS]: { settings: true, value: true },
   [OP_REWARDS]: { settings: true, value: false },
   [LOG_PUSH]: { settings: true, value: false },
-<<<<<<< HEAD
   [DEFI_POSITIONS]: { settings: true, value: true },
   [NFT_OFFERS]: { settings: true, value: false },
-=======
   [NFT_OFFERS]: { settings: true, value: true },
->>>>>>> 17f646d8
 };
 
 const storageKey = 'config';
