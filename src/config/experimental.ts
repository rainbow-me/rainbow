import { IS_TEST } from '@/env';
import { STORAGE_IDS } from '@/model/mmkv';
import { MMKV } from 'react-native-mmkv';

/**
 * This file contains flags for enabling features which are still in development.
 * While adding new functionality, please verify it against these features
 * keeping in mind that they should never be broken
 */

export const HARDWARE_WALLETS = 'Hardware Wallets';
export const LANGUAGE_SETTINGS = 'languageSettings';
export const NOTIFICATIONS = 'Notifications';
export const REVIEW_ANDROID = 'reviewAndroid';
export const PROFILES = 'ENS Profiles';
export const L2_TXS = 'L2 Transactions';
export const CROSSCHAIN_SWAPS = 'Crosschain Swaps';
export const OP_REWARDS = '$OP Rewards';
export const DEFI_POSITIONS = 'Defi Positions';
export const NFT_OFFERS = 'NFT Offers';
export const MINTS = 'Mints';
export const POINTS = 'Points';
export const REMOTE_PROMO_SHEETS = 'RemotePromoSheets';
export const REMOTE_CARDS = 'RemoteCards';
export const POINTS_NOTIFICATIONS_TOGGLE = 'PointsNotificationsToggle';
export const DAPP_BROWSER = 'Dapp Browser';
export const ETH_REWARDS = 'ETH Rewards';
export const DEGEN_MODE = 'Degen Mode';
export const FEATURED_RESULTS = 'Featured Results';
export const CLAIMABLES = 'Claimables';
export const NFTS_ENABLED = 'Nfts Enabled';
<<<<<<< HEAD
export const EXPANDED_STATE_V2 = 'Expanded State V2';
=======
export const TRENDING_TOKENS = 'Trending Tokens';

>>>>>>> 64de9d51
/**
 * A developer setting that pushes log lines to an array in-memory so that
 * they can be "dumped" or copied out of the app and analyzed.
 */
export const LOG_PUSH = 'Enable Log Push';

export type ExperimentalValue = {
  settings: boolean;
  value: boolean;
  needsRestart?: boolean;
};

export const defaultConfig: Record<string, ExperimentalValue> = {
  // this flag is not reactive. We use this in a static context
  [HARDWARE_WALLETS]: { settings: true, value: true },
  [L2_TXS]: { needsRestart: true, settings: true, value: true },
  [LANGUAGE_SETTINGS]: { settings: true, value: true },
  [NOTIFICATIONS]: { needsRestart: true, settings: true, value: true },
  [PROFILES]: { settings: true, value: true },
  [REVIEW_ANDROID]: { settings: false, value: false },
  [CROSSCHAIN_SWAPS]: { settings: true, value: true },
  [OP_REWARDS]: { settings: true, value: false },
  [LOG_PUSH]: { settings: true, value: false },
  [DEFI_POSITIONS]: { settings: true, value: true },
  [NFT_OFFERS]: { settings: true, value: true },
  [MINTS]: { settings: true, value: false },
  [POINTS]: { settings: true, value: false },
  [REMOTE_PROMO_SHEETS]: { settings: true, value: false },
  [REMOTE_CARDS]: { settings: true, value: false },
  [POINTS_NOTIFICATIONS_TOGGLE]: { settings: true, value: false },
  [DAPP_BROWSER]: { settings: true, value: !!IS_TEST },
  [ETH_REWARDS]: { settings: true, value: false },
  [DEGEN_MODE]: { settings: true, value: false },
  [FEATURED_RESULTS]: { settings: true, value: false },
  [CLAIMABLES]: { settings: true, value: false },
  [NFTS_ENABLED]: { settings: true, value: !!IS_TEST },
<<<<<<< HEAD
  [EXPANDED_STATE_V2]: { settings: true, value: false },
=======
  [TRENDING_TOKENS]: { settings: true, value: false },
>>>>>>> 64de9d51
};

export const defaultConfigValues: Record<string, boolean> = Object.fromEntries(
  Object.entries(defaultConfig).map(([key, { value }]) => [key, value])
);

const storageKey = 'config';

const storage = new MMKV({
  id: STORAGE_IDS.EXPERIMENTAL_CONFIG,
});

export function getExperimetalFlag(key: keyof typeof defaultConfig): boolean {
  const config = storage.getString(storageKey);
  if (typeof config !== 'string') {
    return defaultConfig[key].value;
  }
  const parsedConfig = JSON.parse(config);
  return (parsedConfig[key] as boolean) ?? defaultConfig[key].value;
}<|MERGE_RESOLUTION|>--- conflicted
+++ resolved
@@ -29,12 +29,9 @@
 export const FEATURED_RESULTS = 'Featured Results';
 export const CLAIMABLES = 'Claimables';
 export const NFTS_ENABLED = 'Nfts Enabled';
-<<<<<<< HEAD
 export const EXPANDED_STATE_V2 = 'Expanded State V2';
-=======
 export const TRENDING_TOKENS = 'Trending Tokens';
 
->>>>>>> 64de9d51
 /**
  * A developer setting that pushes log lines to an array in-memory so that
  * they can be "dumped" or copied out of the app and analyzed.
@@ -71,11 +68,8 @@
   [FEATURED_RESULTS]: { settings: true, value: false },
   [CLAIMABLES]: { settings: true, value: false },
   [NFTS_ENABLED]: { settings: true, value: !!IS_TEST },
-<<<<<<< HEAD
   [EXPANDED_STATE_V2]: { settings: true, value: false },
-=======
   [TRENDING_TOKENS]: { settings: true, value: false },
->>>>>>> 64de9d51
 };
 
 export const defaultConfigValues: Record<string, boolean> = Object.fromEntries(
