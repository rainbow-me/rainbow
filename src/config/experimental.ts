--- conflicted
+++ resolved
@@ -23,11 +23,8 @@
 export const REMOTE_PROMO_SHEETS = 'RemotePromoSheets';
 export const REMOTE_CARDS = 'RemoteCards';
 export const POINTS_NOTIFICATIONS_TOGGLE = 'PointsNotificationsToggle';
-<<<<<<< HEAD
 export const SWAPS_V2 = 'SwapsV2';
-=======
 export const DAPP_BROWSER = 'Dapp Browser';
->>>>>>> d0ad9fad
 
 /**
  * A developer setting that pushes log lines to an array in-memory so that
@@ -60,11 +57,8 @@
   [REMOTE_PROMO_SHEETS]: { settings: true, value: false },
   [REMOTE_CARDS]: { settings: true, value: false },
   [POINTS_NOTIFICATIONS_TOGGLE]: { settings: true, value: false },
-<<<<<<< HEAD
   [SWAPS_V2]: { settings: true, value: false },
-=======
   [DAPP_BROWSER]: { settings: true, value: false },
->>>>>>> d0ad9fad
 };
 
 const storageKey = 'config';
