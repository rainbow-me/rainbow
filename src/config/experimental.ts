/**
 * This file contains flags for enabling features which are still in development.
 * While adding new functionality, please verify it against these features
 * keeping in mind that they should never be broken
 */

export const LANGUAGE_SETTINGS = 'languageSettings';
export const REVIEW_ANDROID = 'reviewAndroid';
export const PROFILES = 'ENS Profiles';

export const defaultConfig = {
<<<<<<< HEAD
  [LANGUAGE_SETTINGS]: false,
  [PROFILES]: true,
  [REVIEW_ANDROID]: false,
=======
  [LANGUAGE_SETTINGS]: { settings: false, value: false },
  [PROFILES]: { settings: true, value: false },
  [REVIEW_ANDROID]: { settings: false, value: false },
>>>>>>> 582976bd
};<|MERGE_RESOLUTION|>--- conflicted
+++ resolved
@@ -9,13 +9,7 @@
 export const PROFILES = 'ENS Profiles';
 
 export const defaultConfig = {
-<<<<<<< HEAD
-  [LANGUAGE_SETTINGS]: false,
-  [PROFILES]: true,
-  [REVIEW_ANDROID]: false,
-=======
   [LANGUAGE_SETTINGS]: { settings: false, value: false },
   [PROFILES]: { settings: true, value: false },
   [REVIEW_ANDROID]: { settings: false, value: false },
->>>>>>> 582976bd
 };