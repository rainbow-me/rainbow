import { IS_TEST } from '@/env';
import { STORAGE_IDS } from '@/model/mmkv';
import { MMKV } from 'react-native-mmkv';

/**
 * This file contains flags for enabling features which are still in development.
 * While adding new functionality, please verify it against these features
 * keeping in mind that they should never be broken
 */

export const HARDWARE_WALLETS = 'Hardware Wallets';
export const LANGUAGE_SETTINGS = 'languageSettings';
export const NOTIFICATIONS = 'Notifications';
export const REVIEW_ANDROID = 'reviewAndroid';
export const PROFILES = 'ENS Profiles';
export const L2_TXS = 'L2 Transactions';
export const CROSSCHAIN_SWAPS = 'Crosschain Swaps';
export const OP_REWARDS = '$OP Rewards';
export const DEFI_POSITIONS = 'Defi Positions';
export const NFT_OFFERS = 'NFT Offers';
export const MINTS = 'Mints';
export const POINTS = 'Points';
export const REMOTE_PROMO_SHEETS = 'RemotePromoSheets';
export const REMOTE_CARDS = 'RemoteCards';
export const POINTS_NOTIFICATIONS_TOGGLE = 'PointsNotificationsToggle';
export const DAPP_BROWSER = 'Dapp Browser';
export const ETH_REWARDS = 'ETH Rewards';
export const DEGEN_MODE = 'Degen Mode';
export const FEATURED_RESULTS = 'Featured Results';
export const CLAIMABLES = 'Claimables';
export const NFTS_ENABLED = 'Nfts Enabled';
export const TRENDING_TOKENS = 'Trending Tokens';
export const PERFORMANCE_TOAST = 'Performance Toast';
export const RAINBOW_COIN_EFFECT = 'Rainbow Coin Effect';
export const NEW_DISCOVER_CARDS = 'New Discover Cards';
export const RAINBOW_TRENDING_TOKENS_LIST = 'Rainbow Trending Tokens List';
<<<<<<< HEAD
export const LAZY_TABS = 'Lazy Tabs';
=======
export const KING_OF_THE_HILL = 'King of the Hill';
>>>>>>> bb6ef233

/**
 * A developer setting that pushes log lines to an array in-memory so that
 * they can be "dumped" or copied out of the app and analyzed.
 */
export const LOG_PUSH = 'Enable Log Push';

export type ExperimentalValue = {
  settings: boolean;
  value: boolean;
  needsRestart?: boolean;
};

export type ExperimentalConfigKey = keyof typeof config;

const config = {
  [HARDWARE_WALLETS]: { settings: true, value: true },
  [L2_TXS]: { needsRestart: true, settings: true, value: true },
  [LANGUAGE_SETTINGS]: { settings: true, value: true },
  [NOTIFICATIONS]: { needsRestart: true, settings: true, value: true },
  [PROFILES]: { settings: true, value: true },
  [REVIEW_ANDROID]: { settings: false, value: false },
  [CROSSCHAIN_SWAPS]: { settings: true, value: true },
  [OP_REWARDS]: { settings: true, value: false },
  [LOG_PUSH]: { settings: true, value: false },
  [DEFI_POSITIONS]: { settings: true, value: true },
  [NFT_OFFERS]: { settings: true, value: true },
  [MINTS]: { settings: true, value: false },
  [POINTS]: { settings: true, value: false },
  [REMOTE_PROMO_SHEETS]: { settings: true, value: false },
  [REMOTE_CARDS]: { settings: true, value: false },
  [POINTS_NOTIFICATIONS_TOGGLE]: { settings: true, value: false },
  [DAPP_BROWSER]: { settings: true, value: !!IS_TEST },
  [ETH_REWARDS]: { settings: true, value: false },
  [DEGEN_MODE]: { settings: true, value: false },
  [FEATURED_RESULTS]: { settings: true, value: false },
  [CLAIMABLES]: { settings: true, value: false },
  [NFTS_ENABLED]: { settings: true, value: !!IS_TEST },
  [TRENDING_TOKENS]: { settings: true, value: false },
  [PERFORMANCE_TOAST]: { settings: true, value: false },
  [RAINBOW_COIN_EFFECT]: { settings: true, value: false },
  [NEW_DISCOVER_CARDS]: { settings: true, value: false },
  [RAINBOW_TRENDING_TOKENS_LIST]: { settings: true, value: false },
<<<<<<< HEAD
  [LAZY_TABS]: { needsRestart: true, settings: true, value: false },
=======
  [KING_OF_THE_HILL]: { settings: true, value: false },
>>>>>>> bb6ef233
} as const;

/** This flag is not reactive. We use this in a static context. */
export const defaultConfig: Record<ExperimentalConfigKey, ExperimentalValue> = config;

export const defaultConfigValues = Object.entries(defaultConfig).reduce(
  (acc, [key, { value }]) => {
    acc[key as ExperimentalConfigKey] = value;
    return acc;
  },
  {} as Record<ExperimentalConfigKey, boolean>
);

const storageKey = 'config';

const storage = new MMKV({
  id: STORAGE_IDS.EXPERIMENTAL_CONFIG,
});

export function getExperimetalFlag(key: ExperimentalConfigKey): boolean {
  const config = storage.getString(storageKey);
  if (typeof config !== 'string') {
    return defaultConfig[key].value;
  }
  const parsedConfig: Record<ExperimentalConfigKey, boolean> = JSON.parse(config);
  return parsedConfig[key] ?? defaultConfig[key].value;
}<|MERGE_RESOLUTION|>--- conflicted
+++ resolved
@@ -34,11 +34,8 @@
 export const RAINBOW_COIN_EFFECT = 'Rainbow Coin Effect';
 export const NEW_DISCOVER_CARDS = 'New Discover Cards';
 export const RAINBOW_TRENDING_TOKENS_LIST = 'Rainbow Trending Tokens List';
-<<<<<<< HEAD
+export const KING_OF_THE_HILL = 'King of the Hill';
 export const LAZY_TABS = 'Lazy Tabs';
-=======
-export const KING_OF_THE_HILL = 'King of the Hill';
->>>>>>> bb6ef233
 
 /**
  * A developer setting that pushes log lines to an array in-memory so that
@@ -82,11 +79,8 @@
   [RAINBOW_COIN_EFFECT]: { settings: true, value: false },
   [NEW_DISCOVER_CARDS]: { settings: true, value: false },
   [RAINBOW_TRENDING_TOKENS_LIST]: { settings: true, value: false },
-<<<<<<< HEAD
+  [KING_OF_THE_HILL]: { settings: true, value: false },
   [LAZY_TABS]: { needsRestart: true, settings: true, value: false },
-=======
-  [KING_OF_THE_HILL]: { settings: true, value: false },
->>>>>>> bb6ef233
 } as const;
 
 /** This flag is not reactive. We use this in a static context. */
