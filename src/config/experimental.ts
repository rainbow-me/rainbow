import { MMKV } from 'react-native-mmkv';
import { STORAGE_IDS } from '@/model/mmkv';

/**
 * This file contains flags for enabling features which are still in development.
 * While adding new functionality, please verify it against these features
 * keeping in mind that they should never be broken
 */

export const HARDWARE_WALLETS = 'Hardware Wallets';
export const LANGUAGE_SETTINGS = 'languageSettings';
export const NOTIFICATIONS = 'Notifications';
export const REVIEW_ANDROID = 'reviewAndroid';
export const PROFILES = 'ENS Profiles';
export const L2_TXS = 'L2 Transactions';
export const FLASHBOTS_WC = 'Flashbots for WC';
export const CROSSCHAIN_SWAPS = 'Crosschain Swaps';
export const OP_REWARDS = '$OP Rewards';
export const DEFI_POSITIONS = 'Defi Positions';
export const NFT_OFFERS = 'NFT Offers';
export const MINTS = 'Mints';
<<<<<<< HEAD
=======
export const POINTS = 'Points';
>>>>>>> 34d14e56
export const REMOTE_PROMO_SHEETS = 'RemotePromoSheets';

/**
 * A developer setting that pushes log lines to an array in-memory so that
 * they can be "dumped" or copied out of the app and analyzed.
 */
export const LOG_PUSH = 'Enable Log Push';

export type ExperimentalValue = {
  settings: boolean;
  value: boolean;
  needsRestart?: boolean;
};

export const defaultConfig: Record<string, ExperimentalValue> = {
  // this flag is not reactive. We use this in a static context
  [FLASHBOTS_WC]: { settings: true, value: false },
  [HARDWARE_WALLETS]: { settings: true, value: true },
  [L2_TXS]: { needsRestart: true, settings: true, value: true },
  [LANGUAGE_SETTINGS]: { settings: true, value: true },
  [NOTIFICATIONS]: { needsRestart: true, settings: true, value: true },
  [PROFILES]: { settings: true, value: true },
  [REVIEW_ANDROID]: { settings: false, value: false },
  [CROSSCHAIN_SWAPS]: { settings: true, value: true },
  [OP_REWARDS]: { settings: true, value: false },
  [LOG_PUSH]: { settings: true, value: false },
  [DEFI_POSITIONS]: { settings: true, value: true },
  [NFT_OFFERS]: { settings: true, value: true },
  [MINTS]: { settings: true, value: false },
<<<<<<< HEAD
=======
  [POINTS]: { settings: true, value: false },
>>>>>>> 34d14e56
  [REMOTE_PROMO_SHEETS]: { settings: true, value: false },
};

const storageKey = 'config';

const storage = new MMKV({
  id: STORAGE_IDS.EXPERIMENTAL_CONFIG,
});

export function getExperimetalFlag(key: keyof typeof defaultConfig): boolean {
  const config = storage.getString(storageKey);
  if (typeof config !== 'string') {
    return defaultConfig[key].value;
  }
  const parsedConfig = JSON.parse(config);
  return (parsedConfig[key] as boolean) ?? defaultConfig[key].value;
}<|MERGE_RESOLUTION|>--- conflicted
+++ resolved
@@ -19,10 +19,7 @@
 export const DEFI_POSITIONS = 'Defi Positions';
 export const NFT_OFFERS = 'NFT Offers';
 export const MINTS = 'Mints';
-<<<<<<< HEAD
-=======
 export const POINTS = 'Points';
->>>>>>> 34d14e56
 export const REMOTE_PROMO_SHEETS = 'RemotePromoSheets';
 
 /**
@@ -52,10 +49,7 @@
   [DEFI_POSITIONS]: { settings: true, value: true },
   [NFT_OFFERS]: { settings: true, value: true },
   [MINTS]: { settings: true, value: false },
-<<<<<<< HEAD
-=======
   [POINTS]: { settings: true, value: false },
->>>>>>> 34d14e56
   [REMOTE_PROMO_SHEETS]: { settings: true, value: false },
 };
 
