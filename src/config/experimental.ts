import { MMKV } from 'react-native-mmkv';
import { STORAGE_IDS } from '@/model/mmkv';

/**
 * This file contains flags for enabling features which are still in development.
 * While adding new functionality, please verify it against these features
 * keeping in mind that they should never be broken
 */

export const HARDWARE_WALLETS = 'Hardware Wallets';
export const LANGUAGE_SETTINGS = 'languageSettings';
export const NOTIFICATIONS = 'Notifications';
export const REVIEW_ANDROID = 'reviewAndroid';
export const PROFILES = 'ENS Profiles';
export const L2_TXS = 'L2 Transactions';
export const FLASHBOTS_WC = 'Flashbots for WC';
export const CROSSCHAIN_SWAPS = 'Crosschain Swaps';
export const WC_V2 = 'Wallet Connect v2';
export const OP_REWARDS = '$OP Rewards';

export const defaultConfig = {
  // this flag is not reactive. We use this in a static context
  [FLASHBOTS_WC]: { settings: true, value: false },
<<<<<<< HEAD
  [HARDWARE_WALLETS]: { settings: true, value: true },
  [L2_TXS]: { needsRestart: true, settings: true, value: false },
=======
  [HARDWARE_WALLETS]: { settings: true, value: false },
  [L2_TXS]: { needsRestart: true, settings: true, value: true },
>>>>>>> 95a3e3e8
  [LANGUAGE_SETTINGS]: { settings: false, value: false },
  [NOTIFICATIONS]: { needsRestart: true, settings: true, value: true },
  [PROFILES]: { settings: true, value: true },
  [REVIEW_ANDROID]: { settings: false, value: false },
  [CROSSCHAIN_SWAPS]: { settings: true, value: true },
  [WC_V2]: { settings: true, value: false },
  [OP_REWARDS]: { settings: true, value: false },
};

const storageKey = 'config';

const storage = new MMKV({
  id: STORAGE_IDS.EXPERIMENTAL_CONFIG,
});

export function getExperimetalFlag(key: keyof typeof defaultConfig): boolean {
  const config = storage.getString(storageKey);
  if (typeof config !== 'string') {
    return defaultConfig[key].value;
  }
  const parsedConfig = JSON.parse(config);
  return (parsedConfig[key] as boolean) ?? defaultConfig[key].value;
}<|MERGE_RESOLUTION|>--- conflicted
+++ resolved
@@ -21,13 +21,8 @@
 export const defaultConfig = {
   // this flag is not reactive. We use this in a static context
   [FLASHBOTS_WC]: { settings: true, value: false },
-<<<<<<< HEAD
   [HARDWARE_WALLETS]: { settings: true, value: true },
-  [L2_TXS]: { needsRestart: true, settings: true, value: false },
-=======
-  [HARDWARE_WALLETS]: { settings: true, value: false },
   [L2_TXS]: { needsRestart: true, settings: true, value: true },
->>>>>>> 95a3e3e8
   [LANGUAGE_SETTINGS]: { settings: false, value: false },
   [NOTIFICATIONS]: { needsRestart: true, settings: true, value: true },
   [PROFILES]: { settings: true, value: true },
