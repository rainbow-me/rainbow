--- conflicted
+++ resolved
@@ -6,14 +6,6 @@
 
 // this flag is used outside components and cannot be changed dynamically
 export const chartExpandedAvailable = false;
-<<<<<<< HEAD
-export const nativeTransactionListAvailable = true;
-export const nativeButtonPressAnimationAvailable = true;
-export const isAvatarPickerAvailable = false;
-export const iconOnSplashScreenAnimated = true;
-export const isNewOnboardingFlowAvailable = true;
-export const isRainbowTextAvailable = true;
-=======
 
 export const AVATAR_PICKER = 'avatarPicker';
 export const DISCOVER_SHEET = 'discoverSheet';
@@ -31,5 +23,4 @@
   [NEW_ONBOARDING]: false,
   [NEW_SPLASH_SCREEN]: false,
   [RAINBOW_TEXT]: true,
-};
->>>>>>> 3226f404
+};