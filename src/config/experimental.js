/**
 * This file contains flags for enabling features which are still in development.
 * While adding new functionality, please verify it against these features
 * keeping in mind that they should never be broken
 */

<<<<<<< HEAD
export const discoverSheetAvailable = false;
export const chartExpandedAvailable = true;
export const nativeTransactionListAvailable = true;
export const nativeButtonPressAnimationAvailable = true;
export const isAvatarPickerAvailable = false;
export const iconOnSplashScreenAnimated = true;
export const isNewOnboardingFlowAvailable = false;
export const isRainbowTextAvailable = true;
=======
// this flag is used outside components and cannot be changed dynamically
export const chartExpandedAvailable = false;

export const AVATAR_PICKER = 'avatarPicker';
export const DISCOVER_SHEET = 'discoverSheet';
export const NATIVE_BPA = 'nativeButtonPressAnimation';
export const NATIVE_TRANSACTION_LIST = 'nativeTransactionList';
export const NEW_ONBOARDING = 'newOnboardingFlow';
export const RAINBOW_TEXT = 'rainbowText';
export const NEW_SPLASH_SCREEN = 'newSplashScreen';

export const defaultConfig = {
  [AVATAR_PICKER]: false,
  [DISCOVER_SHEET]: false,
  [NATIVE_BPA]: true,
  [NATIVE_TRANSACTION_LIST]: true,
  [NEW_ONBOARDING]: false,
  [NEW_SPLASH_SCREEN]: false,
  [RAINBOW_TEXT]: true,
};
>>>>>>> c932dc0e
<|MERGE_RESOLUTION|>--- conflicted
+++ resolved
@@ -4,18 +4,8 @@
  * keeping in mind that they should never be broken
  */
 
-<<<<<<< HEAD
-export const discoverSheetAvailable = false;
+// this flag is used outside components and cannot be changed dynamically
 export const chartExpandedAvailable = true;
-export const nativeTransactionListAvailable = true;
-export const nativeButtonPressAnimationAvailable = true;
-export const isAvatarPickerAvailable = false;
-export const iconOnSplashScreenAnimated = true;
-export const isNewOnboardingFlowAvailable = false;
-export const isRainbowTextAvailable = true;
-=======
-// this flag is used outside components and cannot be changed dynamically
-export const chartExpandedAvailable = false;
 
 export const AVATAR_PICKER = 'avatarPicker';
 export const DISCOVER_SHEET = 'discoverSheet';
@@ -33,5 +23,4 @@
   [NEW_ONBOARDING]: false,
   [NEW_SPLASH_SCREEN]: false,
   [RAINBOW_TEXT]: true,
-};
->>>>>>> c932dc0e
+};