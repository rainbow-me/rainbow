--- conflicted
+++ resolved
@@ -9,8 +9,5 @@
 export const nativeTransactionListAvailable = true;
 export const nativeButtonPressAnimationAvailable = true;
 export const isAvatarPickerAvailable = false;
-<<<<<<< HEAD
 export const iconOnSplashScreenAnimated = false;
-=======
-export const isRainbowTextAvailable = true;
->>>>>>> 401879dc
+export const isRainbowTextAvailable = true;