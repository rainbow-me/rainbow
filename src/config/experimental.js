--- conflicted
+++ resolved
@@ -9,9 +9,6 @@
 export const nativeTransactionListAvailable = true;
 export const nativeButtonPressAnimationAvailable = true;
 export const isAvatarPickerAvailable = false;
-<<<<<<< HEAD
 export const iconOnSplashScreenAnimated = false;
-=======
 export const isNewOnboardingFlowAvailable = false;
-export const isRainbowTextAvailable = true;
->>>>>>> 10880854
+export const isRainbowTextAvailable = true;