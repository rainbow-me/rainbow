/**
 * This file contains flags for enabling features which are still in development.
 * While adding new functionality, please verify it against these features
 * keeping in mind that they should never be broken
 */

export const discoverSheetAvailable = false;
export const chartExpandedAvailable = false;
export const nativeTransactionListAvailable = true;
export const nativeButtonPressAnimationAvailable = true;
export const isAvatarPickerAvailable = false;
<<<<<<< HEAD
export const isNewOnboardingFlowAvailable = true;
=======
export const iconOnSplashScreenAnimated = true;
export const isNewOnboardingFlowAvailable = false;
>>>>>>> 64b47cd2
export const isRainbowTextAvailable = true;<|MERGE_RESOLUTION|>--- conflicted
+++ resolved
@@ -9,10 +9,6 @@
 export const nativeTransactionListAvailable = true;
 export const nativeButtonPressAnimationAvailable = true;
 export const isAvatarPickerAvailable = false;
-<<<<<<< HEAD
+export const iconOnSplashScreenAnimated = true;
 export const isNewOnboardingFlowAvailable = true;
-=======
-export const iconOnSplashScreenAnimated = true;
-export const isNewOnboardingFlowAvailable = false;
->>>>>>> 64b47cd2
 export const isRainbowTextAvailable = true;