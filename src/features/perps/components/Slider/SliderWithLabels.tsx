--- conflicted
+++ resolved
@@ -1,10 +1,4 @@
-import { GestureHandlerV1Button } from '@/__swaps__/screens/Swap/components/GestureHandlerV1Button';
-import { pulsingConfig } from '@/__swaps__/screens/Swap/constants';
-import { opacity } from '@/__swaps__/utils/swaps';
-import { SPRING_CONFIGS, TIMING_CONFIGS } from '@/components/animations/animationConfigs';
-import { AnimatedText, Bleed, Column, Columns, Inline, useColorMode, useForegroundColor } from '@/design-system';
-import { SCRUBBER_WIDTH } from '@/features/perps/constants';
-import React, { useRef } from 'react';
+import React, { useCallback, useRef } from 'react';
 import { View } from 'react-native';
 import Animated, {
   SharedValue,
@@ -16,7 +10,12 @@
   withSpring,
   withTiming,
 } from 'react-native-reanimated';
-import { Slider, SliderProps, SliderVisualState } from './Slider';
+import { AnimatedText, Bleed, Column, Columns, Inline, useColorMode, useForegroundColor } from '@/design-system';
+import { SPRING_CONFIGS, TIMING_CONFIGS } from '@/components/animations/animationConfigs';
+import { opacity } from '@/__swaps__/utils/swaps';
+import { GestureHandlerV1Button } from '@/__swaps__/screens/Swap/components/GestureHandlerV1Button';
+import { pulsingConfig } from '@/__swaps__/screens/Swap/constants';
+import { Slider, SliderProps, SliderChangeSource, SliderVisualState } from './Slider';
 
 export interface SliderLabels {
   title?: string | SharedValue<string>;
@@ -43,18 +42,8 @@
   height,
   width,
   snapPoints,
-<<<<<<< HEAD
-  onPercentageChangeWorklet,
-  onGestureStart,
-  onGestureEnd,
-  onGestureUpdateWorklet,
-  onGestureFinalize,
-  checkExceedsMax,
-  onExceedsMax,
-=======
   onPercentageChange: onPercentageChangeProp,
   onPercentageUpdate,
->>>>>>> aecd0503
   containerStyle,
   labels = {},
   showPercentage = true,
@@ -90,8 +79,9 @@
 
   // Calculate percentage from slider position
   const xPercentage = useDerivedValue(() => {
-    const sliderWidth = width ?? 0;
-    return Math.max(0, Math.min(1, (sliderXPosition.value - SCRUBBER_WIDTH / sliderWidth) / sliderWidth));
+    const sliderWidth = width || 287; // Default SLIDER_WIDTH
+    const scrubberWidth = 12; // SCRUBBER_WIDTH
+    return Math.max(0, Math.min(1, (sliderXPosition.value - scrubberWidth / sliderWidth) / sliderWidth));
   });
 
   // Format percentage text
@@ -135,8 +125,6 @@
 
   const titleLabelStyle = useAnimatedStyle(() => ({ marginRight: isEnabled.value ? 3 : 0 }));
 
-<<<<<<< HEAD
-=======
   // Wrap onPercentageChange to handle max button press
   const onPercentageChange = useCallback(
     (percentage: number, source: SliderChangeSource) => {
@@ -145,17 +133,14 @@
     [onPercentageChangeProp]
   );
 
->>>>>>> aecd0503
   const handleMaxPress = () => {
     'worklet';
     if (!isEnabled.value) return;
 
-    sliderXPosition.value = withSpring(width ?? 0, SPRING_CONFIGS.snappySpringConfig);
-
     if (onMaxPress) {
       runOnJS(onMaxPress)();
     }
-    onPercentageChangeWorklet(1, 'max-button');
+    runOnJS(onPercentageChange)(1, 'max-button');
   };
 
   return (
@@ -172,7 +157,7 @@
                   </AnimatedText>
                 )}
                 {showPercentage && (
-                  <AnimatedText color="labelSecondary" size="15pt" style={percentageTextStyle} weight="heavy" tabularNumbers>
+                  <AnimatedText color="labelSecondary" size="15pt" style={percentageTextStyle} weight="heavy">
                     {percentageText}
                   </AnimatedText>
                 )}
@@ -197,18 +182,8 @@
           expandedHeight={height}
           width={width}
           snapPoints={snapPoints}
-<<<<<<< HEAD
-          onPercentageChangeWorklet={onPercentageChangeWorklet}
-          onGestureStart={onGestureStart}
-          onGestureEnd={onGestureEnd}
-          onGestureUpdateWorklet={onGestureUpdateWorklet}
-          onGestureFinalize={onGestureFinalize}
-          checkExceedsMax={checkExceedsMax}
-          onExceedsMax={onExceedsMax}
-=======
           onPercentageChange={onPercentageChange}
           onPercentageUpdate={onPercentageUpdate}
->>>>>>> aecd0503
         />
       </Animated.View>
     </Animated.View>
