import React, { useCallback, useMemo } from 'react';
import { AnimatedText, Box, Text, useForegroundColor } from '@/design-system';
import { PerpMarket } from '@/features/perps/types';
import { LeverageBadge } from '@/features/perps/components/LeverageBadge';
import { HyperliquidTokenIcon } from '@/features/perps/components/HyperliquidTokenIcon';
import { formatAssetPrice } from '@/helpers/formatAssetPrice';
import { abbreviateNumberWorklet } from '@/helpers/utilities';
import { LiveTokenText, useLiveTokenSharedValue } from '@/components/live-token-text/LiveTokenText';
<<<<<<< HEAD
import { formatPriceChange } from '@/features/perps/utils';
import { Navigation } from '@/navigation';
import Routes from '@/navigation/routesNames';
import { Pressable } from 'react-native';
=======
import { formatPriceChange, getHyperliquidTokenId } from '@/features/perps/utils';
>>>>>>> 7856c58e

type PerpMarketRowProps = {
  market: PerpMarket;
};

export const PerpMarketRow = function PerpMarketRow({ market }: PerpMarketRowProps) {
  const green = useForegroundColor('green');
  const red = useForegroundColor('red');
  const labelTertiary = useForegroundColor('labelTertiary');

  // TODO (kane): does this need to be live?
  const volume = useMemo(() => {
    return abbreviateNumberWorklet(parseFloat(market.volume['24h']), 1);
  }, [market.volume]);

  const livePrice = useLiveTokenSharedValue({
    tokenId: getHyperliquidTokenId(market.symbol),
    initialValue: formatAssetPrice({ value: market.price, currency: 'USD' }),
    selector: state => {
      return formatAssetPrice({ value: state.price, currency: 'USD' });
    },
  });

  const onRowPress = useCallback(() => {
    // @ts-expect-error TODO (kane): Fix
    Navigation.handleAction(Routes.PERPS_DETAIL_SCREEN, {
      market,
    });
  }, [market]);

  return (
    <Pressable onPress={onRowPress}>
      <Box width="full" flexDirection="row" alignItems="center" gap={12}>
        <HyperliquidTokenIcon symbol={market.symbol} style={{ width: 40, height: 40 }} />
        <Box style={{ flex: 1 }} gap={8}>
          <Box flexDirection="row" alignItems="center" justifyContent="space-between">
            <Text size="17pt" weight="bold" color="label">
              {market.symbol}
            </Text>
            <AnimatedText size="17pt" weight="bold" color="label">
              {livePrice}
            </AnimatedText>
          </Box>
          <Box flexDirection="row" alignItems="center" justifyContent="space-between">
            <Box flexDirection="row" alignItems="center" gap={4}>
              <Box flexDirection="row" alignItems="center" gap={4}>
                <Text size="11pt" weight="bold" color="labelQuaternary">
                  {'UP TO'}
                </Text>
                <LeverageBadge leverage={market.maxLeverage} />
              </Box>
              <Box width={1} height={10} background="fillQuaternary" borderRadius={1} />
              <Box flexDirection="row" alignItems="center" gap={4}>
                <Text size="11pt" weight="bold" color="labelQuaternary">
                  {'VOL'}
                </Text>
                <Text size="11pt" weight="heavy" color="labelTertiary">
                  {volume}
                </Text>
              </Box>
            </Box>
            <LiveTokenText
              selector={state => {
                return formatPriceChange(state.change.change24hPct);
              }}
              tokenId={`${market.symbol}:hl`}
              initialValueLastUpdated={0}
              initialValue={formatPriceChange(market.priceChange['24h'])}
              autoSubscriptionEnabled={false}
              usePriceChangeColor
              priceChangeChangeColors={{
                positive: green,
                negative: red,
                neutral: labelTertiary,
              }}
              color={'label'}
              size="11pt"
              weight="heavy"
              align="right"
            />
          </Box>
<<<<<<< HEAD
=======
          <LiveTokenText
            selector={state => {
              return formatPriceChange(state.change.change24hPct);
            }}
            tokenId={getHyperliquidTokenId(market.symbol)}
            initialValueLastUpdated={0}
            initialValue={formatPriceChange(market.priceChange['24h'])}
            autoSubscriptionEnabled={false}
            usePriceChangeColor
            priceChangeChangeColors={{
              positive: green,
              negative: red,
              neutral: labelTertiary,
            }}
            color={'label'}
            size="11pt"
            weight="heavy"
            align="right"
          />
>>>>>>> 7856c58e
        </Box>
      </Box>
    </Pressable>
  );
};<|MERGE_RESOLUTION|>--- conflicted
+++ resolved
@@ -6,14 +6,10 @@
 import { formatAssetPrice } from '@/helpers/formatAssetPrice';
 import { abbreviateNumberWorklet } from '@/helpers/utilities';
 import { LiveTokenText, useLiveTokenSharedValue } from '@/components/live-token-text/LiveTokenText';
-<<<<<<< HEAD
-import { formatPriceChange } from '@/features/perps/utils';
 import { Navigation } from '@/navigation';
 import Routes from '@/navigation/routesNames';
 import { Pressable } from 'react-native';
-=======
 import { formatPriceChange, getHyperliquidTokenId } from '@/features/perps/utils';
->>>>>>> 7856c58e
 
 type PerpMarketRowProps = {
   market: PerpMarket;
@@ -95,28 +91,6 @@
               align="right"
             />
           </Box>
-<<<<<<< HEAD
-=======
-          <LiveTokenText
-            selector={state => {
-              return formatPriceChange(state.change.change24hPct);
-            }}
-            tokenId={getHyperliquidTokenId(market.symbol)}
-            initialValueLastUpdated={0}
-            initialValue={formatPriceChange(market.priceChange['24h'])}
-            autoSubscriptionEnabled={false}
-            usePriceChangeColor
-            priceChangeChangeColors={{
-              positive: green,
-              negative: red,
-              neutral: labelTertiary,
-            }}
-            color={'label'}
-            size="11pt"
-            weight="heavy"
-            align="right"
-          />
->>>>>>> 7856c58e
         </Box>
       </Box>
     </Pressable>
