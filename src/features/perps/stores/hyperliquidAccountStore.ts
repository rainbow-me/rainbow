--- conflicted
+++ resolved
@@ -100,11 +100,7 @@
     seenFilledOrders: new Set<string>(),
     deposit: async ({ asset, amount }) => {},
     withdraw: async ({ asset, amount }) => {},
-<<<<<<< HEAD
     getPosition: symbol => get().positions.find(p => p.symbol === symbol),
-    createIsolatedMarginPosition: async ({ asset, side, leverage }) => {
-      // const exchangeClient = await getHyperliquidExchangeClient();
-=======
     createIsolatedMarginPosition: async ({ symbol, side, leverage, amount, assetPrice, decimals }) => {
       const address = useWalletsStore.getState().accountAddress;
       const exchangeClient = await getHyperliquidExchangeClient(address);
@@ -117,7 +113,6 @@
         decimals,
         orderType: OrderType.MARKET,
       });
->>>>>>> 7856c58e
     },
     checkIfHyperliquidAccountExists: async () => {
       // This is fine
