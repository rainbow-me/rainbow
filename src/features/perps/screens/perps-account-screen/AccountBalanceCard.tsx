import React, { memo } from 'react';
import { Box, Stack, Text, TextIcon, TextShadow, useColorMode } from '@/design-system';
import { HYPERLIQUID_GREEN, USDC_ICON_URL } from '@/features/perps/constants';
import { useHyperliquidAccountStore } from '@/features/perps/stores/hyperliquidAccountStore';
import ButtonPressAnimation from '@/components/animations/ButtonPressAnimation';
import { usePerpsAccentColorContext } from '@/features/perps/context/PerpsAccentColorContext';
import { toFixedWorklet } from '@/safe-math/SafeMath';
import { Navigation } from '@/navigation';
import Routes from '@/navigation/routesNames';
import { View } from 'react-native';
import { HyperliquidButton } from '@/features/perps/components/HyperliquidButton';
<<<<<<< HEAD
import { ImgixImage } from '@/components/images';
import { THICKER_BORDER_WIDTH } from '@/__swaps__/screens/Swap/constants';
=======
import { RainbowImage } from '@/components/RainbowImage';
import { useUserAssetsStore } from '@/state/assets/userAssets';
>>>>>>> 7db48c9f

export const PerpsAccountBalanceCard = memo(function PerpsAccountBalanceCard() {
  const { isDarkMode } = useColorMode();
  const { accentColors } = usePerpsAccentColorContext();
  const balance = useHyperliquidAccountStore(state => state.getBalance());
  const formattedBalance = `${toFixedWorklet(balance, 2)} USDC`;
  const isBalanceZero = Number(balance) === 0;
  const userAssetIds = useUserAssetsStore(state => state.getFilteredUserAssetIds());
  const hasNoAssets = userAssetIds.length === 0;

  return (
    <Box
      backgroundColor={isDarkMode ? accentColors.surfacePrimary : 'white'}
      padding={'12px'}
      borderRadius={110}
      borderWidth={isDarkMode ? THICKER_BORDER_WIDTH : 0}
      borderColor={{ custom: accentColors.opacity6 }}
      shadow={'18px'}
    >
      <Box flexDirection="row" justifyContent="space-between">
        <Box flexDirection="row" alignItems="center" gap={12}>
          <ImgixImage enableFasterImage source={{ uri: USDC_ICON_URL }} size={40} style={{ width: 40, height: 40 }} />
          <Stack space={'10px'}>
            <Text color="labelSecondary" size="11pt" weight="heavy">
              {'AVAILABLE BALANCE'}
            </Text>
            <View style={{ opacity: isBalanceZero ? 0.4 : 1 }}>
              <TextShadow color={HYPERLIQUID_GREEN} blur={16} shadowOpacity={0.24}>
                <Text color={{ custom: HYPERLIQUID_GREEN }} size="17pt" weight="heavy">
                  {formattedBalance}
                </Text>
              </TextShadow>
            </View>
          </Stack>
        </Box>
        {!isBalanceZero && (
          <Box flexDirection="row" gap={10}>
            <ButtonPressAnimation
              onPress={() => {
                Navigation.handleAction(Routes.PERPS_WITHDRAWAL_SCREEN);
              }}
            >
              <Box
                justifyContent="center"
                alignItems="center"
                backgroundColor={accentColors.opacity8}
                height={40}
                width={52}
                borderRadius={24}
                borderWidth={THICKER_BORDER_WIDTH}
                borderColor={{ custom: accentColors.opacity6 }}
              >
                <TextShadow color={accentColors.opacity100} blur={12} shadowOpacity={0.24}>
                  <Text align="center" color={{ custom: accentColors.opacity100 }} size="icon 20px" weight="black">
                    {'􀅽'}
                  </Text>
                </TextShadow>
              </Box>
            </ButtonPressAnimation>
            <HyperliquidButton
              onPress={() => {
                Navigation.handleAction(Routes.PERPS_DEPOSIT_SCREEN);
              }}
              height={40}
              width={52}
              paddingHorizontal={'16px'}
              paddingVertical={'12px'}
              borderRadius={24}
              borderWidth={isDarkMode ? THICKER_BORDER_WIDTH : 0}
            >
              <TextIcon color={isDarkMode ? 'black' : 'white'} size="icon 20px" weight="black">
                {'􀅼'}
              </TextIcon>
            </HyperliquidButton>
          </Box>
        )}
        {isBalanceZero && (
          <HyperliquidButton
            onPress={() => {
              if (hasNoAssets) {
                Navigation.handleAction(Routes.ADD_CASH_SHEET);
              } else {
                Navigation.handleAction(Routes.PERPS_DEPOSIT_SCREEN);
              }
            }}
            paddingHorizontal={'16px'}
            paddingVertical={'12px'}
            borderRadius={24}
            height={40}
          >
            <Text color={isDarkMode ? 'black' : 'white'} size={hasNoAssets ? '17pt' : '20pt'} weight="black">
              {hasNoAssets ? 'Fund Wallet' : 'Deposit'}
            </Text>
          </HyperliquidButton>
        )}
      </Box>
    </Box>
  );
});<|MERGE_RESOLUTION|>--- conflicted
+++ resolved
@@ -9,13 +9,9 @@
 import Routes from '@/navigation/routesNames';
 import { View } from 'react-native';
 import { HyperliquidButton } from '@/features/perps/components/HyperliquidButton';
-<<<<<<< HEAD
 import { ImgixImage } from '@/components/images';
 import { THICKER_BORDER_WIDTH } from '@/__swaps__/screens/Swap/constants';
-=======
-import { RainbowImage } from '@/components/RainbowImage';
 import { useUserAssetsStore } from '@/state/assets/userAssets';
->>>>>>> 7db48c9f
 
 export const PerpsAccountBalanceCard = memo(function PerpsAccountBalanceCard() {
   const { isDarkMode } = useColorMode();
@@ -23,8 +19,7 @@
   const balance = useHyperliquidAccountStore(state => state.getBalance());
   const formattedBalance = `${toFixedWorklet(balance, 2)} USDC`;
   const isBalanceZero = Number(balance) === 0;
-  const userAssetIds = useUserAssetsStore(state => state.getFilteredUserAssetIds());
-  const hasNoAssets = userAssetIds.length === 0;
+  const hasNoAssets = useUserAssetsStore(state => !state.getFilteredUserAssetIds().length);
 
   return (
     <Box
