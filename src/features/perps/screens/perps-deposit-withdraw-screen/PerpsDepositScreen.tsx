import { BalanceBadge } from '@/__swaps__/screens/Swap/components/BalanceBadge';
import { GestureHandlerButton } from '@/__swaps__/screens/Swap/components/GestureHandlerButton';
import { SwapActionButton } from '@/__swaps__/screens/Swap/components/SwapActionButton';
<<<<<<< HEAD
import { INPUT_INNER_WIDTH, INPUT_PADDING, THICK_BORDER_WIDTH } from '@/__swaps__/screens/Swap/constants';
import { getGasSettingsBySpeed } from '@/__swaps__/screens/Swap/hooks/useSelectedGas';
=======
import { INPUT_INNER_WIDTH, INPUT_PADDING } from '@/__swaps__/screens/Swap/constants';
import { getGasSettings, getGasSettingsBySpeed } from '@/__swaps__/screens/Swap/hooks/useSelectedGas';
>>>>>>> 7db48c9f
import { useSwapEstimatedGasLimit } from '@/__swaps__/screens/Swap/hooks/useSwapEstimatedGasLimit';
import { calculateGasFeeWorklet } from '@/__swaps__/screens/Swap/providers/SyncSwapStateAndSharedValues';
import { ExtendedAnimatedAssetWithColors, ParsedAsset, ParsedSearchAsset } from '@/__swaps__/types/assets';
import { GasSpeed } from '@/__swaps__/types/gas';
import { getInputValuesForSliderPositionWorklet } from '@/__swaps__/utils/flipAssets';
import { useMeteorologySuggestions } from '@/__swaps__/utils/meteorology';
import {
  addCommasToNumber,
  clamp,
  getColorValueForThemeWorklet,
  parseAssetAndExtend,
  stripNonDecimalNumbers,
} from '@/__swaps__/utils/swaps';
import { trackSwapEvent } from '@/__swaps__/utils/trackSwapEvent';
import { analytics } from '@/analytics';
import { AccountImage } from '@/components/AccountImage';
import { SPRING_CONFIGS, TIMING_CONFIGS } from '@/components/animations/animationConfigs';
import Page from '@/components/layout/Page';
import { Navbar } from '@/components/navbar/Navbar';
import { AnimatedText, Box, Column, Columns, Separator, Stack, Text, TextIcon, useColorMode, useForegroundColor } from '@/design-system';
import { LegacyTransactionGasParamAmounts, TransactionGasParamAmounts } from '@/entities';
import { InputValueCaret } from '@/features/perps/components/InputValueCaret';
import { NumberPad } from '@/features/perps/components/NumberPad/NumberPad';
import { NumberPadField } from '@/features/perps/components/NumberPad/NumberPadKey';
import { PerpsSwapButton } from '@/features/perps/components/PerpsSwapButton';
import { PerpsTextSkeleton } from '@/features/perps/components/PerpsTextSkeleton';
import { SheetHandle } from '@/features/perps/components/SheetHandle';
import { SliderWithLabels } from '@/features/perps/components/Slider';
import { USDC_ASSET } from '@/features/perps/constants';
import { PerpsAccentColorContextProvider } from '@/features/perps/context/PerpsAccentColorContext';
import { LedgerSigner } from '@/handlers/LedgerSigner';
import { getProvider } from '@/handlers/web3';
import { convertRawAmountToDecimalFormat, handleSignificantDecimalsWorklet } from '@/helpers/utilities';
import * as i18n from '@/languages';
import { logger, RainbowError } from '@/logger';
import { loadWallet } from '@/model/wallet';
import { Navigation } from '@/navigation';
<<<<<<< HEAD
import Routes from '@/navigation/routesNames';
=======
>>>>>>> 7db48c9f
import { walletExecuteRap } from '@/raps/execute';
import { RapSwapActionParameters } from '@/raps/references';
import { divWorklet, powWorklet, subWorklet, sumWorklet, toFixedWorklet } from '@/safe-math/SafeMath';
import { GasButton } from '@/screens/token-launcher/components/gas/GasButton';
import { useUserAssetsStore } from '@/state/assets/userAssets';
import { ChainId } from '@/state/backendNetworks/types';
import { getNextNonce } from '@/state/nonces';
import { performanceTracking, Screens, TimeToSignOperation } from '@/state/performance/performance';
import { CrosschainQuote, QuoteError } from '@rainbow-me/swaps';
import React, { memo, useCallback, useMemo, useState } from 'react';
import { Alert } from 'react-native';
import Animated, {
  interpolate,
  runOnJS,
  SharedValue,
  useAnimatedReaction,
  useAnimatedStyle,
  useDerivedValue,
  useSharedValue,
  withSpring,
  withTiming,
} from 'react-native-reanimated';
import { triggerHaptics } from 'react-native-turbo-haptics';
import { FOOTER_HEIGHT, SLIDER_WIDTH, SLIDER_WITH_LABELS_HEIGHT } from './constants';
import { PerpsAssetCoinIcon } from './PerpsAssetCoinIcon';
import { PerpsInputContainer } from './PerpsInputContainer';
import { PerpsTokenList } from './PerpsTokenList';
import { usePerpsDepositQuote } from './usePerpsDepositQuote';
<<<<<<< HEAD
import { PERPS_BACKGROUND_DARK, PERPS_BACKGROUND_LIGHT, USDC_ASSET } from '@/features/perps/constants';
import { PerpsAccentColorContextProvider } from '@/features/perps/context/PerpsAccentColorContext';
import { ImgixImage } from '@/components/images';
=======
import { isNativeAsset } from '@/handlers/assets';
>>>>>>> 7db48c9f

const enum NavigationSteps {
  INPUT_ELEMENT_FOCUSED = 0,
  TOKEN_LIST_FOCUSED = 1,
  SHOW_GAS = 3,
  SHOW_REVIEW = 4,
  SHOW_SETTINGS = 5,
}

type InputMethod = 'inputAmount' | 'inputNativeValue';

// Deposit Input Component
const DepositInputSection = memo(function DepositInputSection({
  asset,
  quote,
  formattedInputAmount,
  formattedInputNativeValue,
  inputMethod,
  changeInputMethod,
  onSelectAsset,
}: {
  asset: ExtendedAnimatedAssetWithColors | null;
  quote: CrosschainQuote | QuoteError | null;
  formattedInputAmount: SharedValue<string>;
  formattedInputNativeValue: SharedValue<string>;
  inputMethod: SharedValue<InputMethod>;
  changeInputMethod: (inputMethod: InputMethod) => void;
  onSelectAsset: (asset: ParsedSearchAsset | null) => void;
}) {
  const noBalanceLabel = i18n.t(i18n.l.perps.deposit.no_balance);
  const { isDarkMode } = useColorMode();
  const inputProgress = useSharedValue(NavigationSteps.INPUT_ELEMENT_FOCUSED);
  const [selectedInputChainId, setSelectedInputChainId] = useState<ChainId | undefined>(undefined);

  const balanceLabel = useDerivedValue(() => {
    if (!asset) return noBalanceLabel;
    const hasBalance = Number(asset.balance?.amount) > 0;
    return hasBalance ? asset.balance?.display || noBalanceLabel : noBalanceLabel;
  });

  const sharedAsset = useDerivedValue(() => asset);

  const primaryFormattedInput = useDerivedValue(() => {
    if (inputMethod.value === 'inputAmount') {
      return formattedInputAmount.value;
    }
    return formattedInputNativeValue.value;
  });

  const secondaryFormattedInput = useDerivedValue(() => {
    if (inputMethod.value === 'inputAmount') {
      return formattedInputNativeValue.value;
    }
    return formattedInputAmount.value;
  });

  const inputTokenListStyle = useAnimatedStyle(() => {
    return {
      opacity: withTiming(interpolate(inputProgress.value, [0, 1], [0, 1], 'clamp'), TIMING_CONFIGS.fadeConfig),
      pointerEvents: inputProgress.value === 0 ? 'none' : 'auto',
    };
  });

  const inputStyle = useAnimatedStyle(() => {
    return {
      opacity: withTiming(interpolate(inputProgress.value, [0, 1], [1, 0], 'clamp'), TIMING_CONFIGS.fadeConfig),
      pointerEvents: inputProgress.value === 0 ? 'auto' : 'none',
    };
  });

  const secondaryInputIconStyle = useAnimatedStyle(() => {
    return {
      display: inputMethod.value === 'inputNativeValue' ? 'flex' : 'none',
    };
  });

  const formattedOutputAmount = useMemo(() => {
    if (quote == null || 'error' in quote) {
      return null;
    }
    const outputAsset = quote.buyTokenAsset;
    return `~${Number(
      convertRawAmountToDecimalFormat(
        quote.buyAmount.toString(),
        outputAsset?.networks[outputAsset.chainId]?.decimals ?? outputAsset?.decimals ?? 18
      )
    ).toFixed(2)} ${USDC_ASSET.symbol}`;
  }, [quote]);

  const assetColor = getColorValueForThemeWorklet(asset?.highContrastColor, isDarkMode);

  return (
    <PerpsInputContainer asset={asset} progress={inputProgress}>
      <Box as={Animated.View} style={inputStyle} flexGrow={1} gap={20}>
        <Columns alignHorizontal="justify" alignVertical="center">
          <Column width="content">
            <Box paddingRight="10px">
              <PerpsAssetCoinIcon asset={asset} size={40} />
            </Box>
          </Column>
          <Column>
            <Stack space="12px" alignHorizontal="left">
              <Text size="17pt" weight="bold" color={{ custom: assetColor }}>
                {asset?.name}
              </Text>
              <BalanceBadge label={balanceLabel} />
            </Stack>
          </Column>
          {asset != null && (
            <Column width="content">
              <SwapActionButton
                asset={sharedAsset}
                disableShadow={isDarkMode}
                hugContent
                label={asset?.symbol || ''}
                onPressWorklet={() => {
                  'worklet';
                  inputProgress.value = NavigationSteps.TOKEN_LIST_FOCUSED;
                }}
                rightIcon={'􀆏'}
                style={{ marginLeft: 20 }}
                small
              />
            </Column>
          )}
        </Columns>
<<<<<<< HEAD
        <Separator color="separatorTertiary" thickness={1} />
        <Box alignItems="center" justifyContent="center" flexGrow={1} gap={16}>
=======
        <Separator direction="horizontal" color="separatorSecondary" />
        <Box alignItems="center" justifyContent="center" flexGrow={1} gap={16} style={{ opacity: asset == null ? 0.3 : 1 }}>
>>>>>>> 7db48c9f
          <Box gap={2} flexDirection="row" alignItems="center">
            <AnimatedText size="44pt" weight="heavy" color={{ custom: assetColor }} tabularNumbers numberOfLines={1} ellipsizeMode="middle">
              {primaryFormattedInput}
            </AnimatedText>
            {asset != null && <InputValueCaret color={assetColor} value={primaryFormattedInput} />}
          </Box>
          <GestureHandlerButton
            disableHaptics
            disableScale
            onPressWorklet={() => {
              'worklet';
              changeInputMethod(inputMethod.value === 'inputAmount' ? 'inputNativeValue' : 'inputAmount');
            }}
            disabled={asset == null}
          >
            <Box gap={6} flexDirection="row" alignItems="center" justifyContent="center">
              <Animated.View style={secondaryInputIconStyle}>
                <PerpsAssetCoinIcon asset={asset} size={16} showBadge={false} />
              </Animated.View>
              <AnimatedText size="17pt" weight="bold" color="labelSecondary" tabularNumbers numberOfLines={1} ellipsizeMode="middle">
                {secondaryFormattedInput}
              </AnimatedText>
              <TextIcon color={{ custom: assetColor }} size="13pt" weight="bold">
                {'􀄬'}
              </TextIcon>
            </Box>
          </GestureHandlerButton>
        </Box>
<<<<<<< HEAD
        <Separator color="separatorTertiary" thickness={THICK_BORDER_WIDTH} />
        {quote != null && 'error' in quote ? (
          <Box flexDirection="row" alignItems="center" justifyContent="center" height={18}>
            <Text size="15pt" weight="bold" color="labelTertiary">
              {i18n.t(i18n.l.perps.deposit.quote_error)}
            </Text>
          </Box>
        ) : (
          <Box flexDirection="row" alignItems="center" justifyContent="center" height={18}>
            <ImgixImage
              enableFasterImage
              size={14}
              source={{ uri: USDC_ASSET.icon_url }}
              style={{ height: 14, marginRight: 6, width: 14 }}
            />
            <Text size="15pt" weight="bold" color="labelQuaternary">
              {i18n.t(i18n.l.perps.deposit.receive)}{' '}
            </Text>
            {formattedOutputAmount == null ? (
              <PerpsTextSkeleton width={90} height={15} />
=======
        {asset != null && (
          <>
            <Separator direction="horizontal" color="separatorSecondary" />
            {quote != null && 'error' in quote ? (
              <Box flexDirection="row" alignItems="center" justifyContent="center" height={18}>
                <Text size="15pt" weight="bold" color="labelTertiary">
                  {i18n.t(i18n.l.perps.deposit.quote_error)}
                </Text>
              </Box>
>>>>>>> 7db48c9f
            ) : (
              <Box flexDirection="row" alignItems="center" justifyContent="center" height={18}>
                <RainbowImage
                  source={{
                    url: USDC_ASSET.icon_url,
                  }}
                  style={{ width: 14, height: 14, marginRight: 6 }}
                />
                <Text size="15pt" weight="bold" color="labelQuaternary">
                  {i18n.t(i18n.l.perps.deposit.receive)}{' '}
                </Text>
                {formattedOutputAmount == null ? (
                  <PerpsTextSkeleton width={90} height={15} />
                ) : (
                  <Text size="15pt" weight="bold" color="labelTertiary" tabularNumbers>
                    {formattedOutputAmount}
                  </Text>
                )}
              </Box>
            )}
          </>
        )}
      </Box>
      <Box
        as={Animated.View}
        paddingTop={{ custom: INPUT_PADDING }}
        paddingBottom={{ custom: 14.5 }}
        position="absolute"
        style={inputTokenListStyle}
        width={{ custom: INPUT_INNER_WIDTH }}
      >
        <PerpsTokenList
          selectedChainId={selectedInputChainId}
          onSelectChain={chainId => {
            setSelectedInputChainId(chainId);
          }}
          onSelectToken={token => {
            inputProgress.value = NavigationSteps.INPUT_ELEMENT_FOCUSED;
            onSelectAsset(token);
          }}
        />
      </Box>
    </PerpsInputContainer>
  );
});

export const PerpsDepositScreen = memo(function PerpsDepositScreen() {
  const separatorSecondary = useForegroundColor('separatorSecondary');
<<<<<<< HEAD
  const { accountImage, accountColor, accountSymbol } = useAccountProfileInfo();
  const { isDarkMode } = useColorMode();
=======
>>>>>>> 7db48c9f

  // State for input values
  const inputMethod = useSharedValue<InputMethod>('inputNativeValue');
  const sliderXPosition = useSharedValue(SLIDER_WIDTH * 0.25); // Default to 25% of slider width

  const highestValueNativeAsset = useUserAssetsStore(state => state.getHighestValueNativeAsset());

  const initialAsset = highestValueNativeAsset
    ? parseAssetAndExtend({ asset: highestValueNativeAsset, insertUserAssetBalance: true })
    : null;
  const [selectedAsset, setSelectedAsset] = useState<ExtendedAnimatedAssetWithColors | null>(initialAsset);
  const [gasSpeed, setGasSpeed] = useState(GasSpeed.FAST);
  const [loading, setLoading] = useState(false);

  const fieldsValueForAsset = (
    asset: ExtendedAnimatedAssetWithColors | null,
    percentage: number,
    maxSwappableAmount: string | undefined
  ): Record<string, NumberPadField> => {
    'worklet';
    const decimals = asset?.decimals || 18;

    const { inputAmount, inputNativeValue } = getInputValuesForSliderPositionWorklet({
      selectedInputAsset: asset != null ? { ...asset, maxSwappableAmount: maxSwappableAmount || '0' } : null,
      percentageToSwap: percentage,
      sliderXPosition: percentage * SLIDER_WIDTH,
    });

    return {
      inputAmount: {
        id: 'inputAmount',
        value: inputAmount,
        maxDecimals: decimals,
        allowDecimals: true,
      },
      inputNativeValue: {
        id: 'inputNativeValue',
        value: toFixedWorklet(inputNativeValue, 2),
        maxDecimals: 2,
        allowDecimals: true,
      },
    };
  };

  const fields = useSharedValue<Record<string, NumberPadField>>(fieldsValueForAsset(initialAsset, 0.25, initialAsset?.balance.amount));

  const [quote, fetchQuote] = usePerpsDepositQuote(selectedAsset, fields);
  const hasQuoteError = quote != null && 'error' in quote;
  const chainId = selectedAsset?.chainId ?? ChainId.mainnet;
  const gasLimit = useSwapEstimatedGasLimit({
    quote,
    assetToSell: selectedAsset,
    chainId,
    usePlaceholderData: false,
  });
  const { data: gasSuggestions, isLoading: isGasSuggestionsLoading } = useMeteorologySuggestions({
    chainId,
    enabled: true,
  });
  const maxSwappableAmount = useMemo(() => {
    const gasSettings = getGasSettings(gasSpeed, chainId);
    const gasFee = gasSettings != null && gasLimit != null ? calculateGasFeeWorklet(gasSettings, gasLimit) : null;
    return selectedAsset?.balance.amount != null && gasFee != null && isNativeAsset(selectedAsset.address, selectedAsset.chainId)
      ? subWorklet(selectedAsset?.balance.amount, divWorklet(gasFee, powWorklet(10, selectedAsset.decimals)))
      : selectedAsset?.balance.amount;
  }, [chainId, gasLimit, gasSpeed, selectedAsset]);

  const sliderColors = {
    activeLeft: 'rgba(100, 117, 133, 0.90)',
    inactiveLeft: 'rgba(100, 117, 133, 0.90)',
    activeRight: separatorSecondary,
    inactiveRight: separatorSecondary,
  };

  // Formatted values
  const formattedInputAmount = useDerivedValue(() => {
    const value = fields.value.inputAmount.value;
    if (value === '0' || value === '') return '0';
    return addCommasToNumber(value, '0');
  });

  const formattedInputNativeValue = useDerivedValue(() => {
    const value = fields.value.inputNativeValue?.value || '0';
    if (value === '0' || value === '') return '$0';
    const formatted = addCommasToNumber(value, '0');
    return `$${formatted}`;
  });

  const handleNumberPadChange = useCallback(
    (fieldId: string, newValue: string | number) => {
      'worklet';
      const asset = selectedAsset;
      if (!asset) return;

      const nativePrice = asset.price?.value || 0;

      let amount = 0;
      if (fieldId === 'inputAmount') {
        amount = Number(newValue);
        const nativeValue = amount * nativePrice;

        fields.modify(current => ({
          ...current,
          inputNativeValue: {
            ...current.inputNativeValue,
            value: toFixedWorklet(nativeValue, 2),
          },
        }));
      } else if (fieldId === 'inputNativeValue') {
        const nativeValue = Number(newValue);
        amount = nativePrice > 0 ? nativeValue / nativePrice : 0;

        fields.modify(current => ({
          ...current,
          inputAmount: {
            ...current.inputAmount,
            value: handleSignificantDecimalsWorklet(amount, asset.decimals),
          },
        }));
      }

      // Update slider position
      const maxAmount = Number(maxSwappableAmount || '0');
      const percentage = maxAmount > 0 ? Number(divWorklet(amount, maxAmount)) : 0;
      sliderXPosition.value = withSpring(clamp(percentage * SLIDER_WIDTH, 0, SLIDER_WIDTH), SPRING_CONFIGS.snappySpringConfig);
    },
    [fields, maxSwappableAmount, selectedAsset, sliderXPosition]
  );

  const handlePercentageChange = useCallback(
    (percentage: number) => {
      'worklet';

      fields.value = fieldsValueForAsset(selectedAsset, percentage, maxSwappableAmount);
    },
    [fields, selectedAsset, maxSwappableAmount]
  );

  const handleGestureUpdate = useCallback(
    (percentage: number) => {
      'worklet';

      handlePercentageChange(percentage);
    },
    [handlePercentageChange]
  );

  useAnimatedReaction(
    () => fields.value.inputAmount.value,
    () => {
      runOnJS(fetchQuote)();
    }
  );

  const handleSwap = useCallback(async () => {
    if (quote == null || 'error' in quote || selectedAsset == null || loading || !gasSuggestions) return;

    setLoading(true);

    const type = 'crosschainSwap' as const;
    const parameters: Omit<RapSwapActionParameters<typeof type>, 'gasParams' | 'gasFeeParamsBySpeed' | 'selectedGasFee'> = {
      sellAmount: quote.sellAmount?.toString(),
      buyAmount: quote.buyAmount?.toString(),
      chainId: selectedAsset.chainId,
      assetToSell: selectedAsset,
      assetToBuy: USDC_ASSET as unknown as ParsedAsset,
      quote,
    };

    try {
      const provider = getProvider({ chainId: selectedAsset.chainId });

      const wallet = await performanceTracking.getState().executeFn({
        fn: loadWallet,
        screen: Screens.PERPS_DEPOSIT,
        operation: TimeToSignOperation.KeychainRead,
      })({
        address: quote.from,
        showErrorIfNotLoaded: false,
        provider,
        timeTracking: {
          screen: Screens.PERPS_DEPOSIT,
          operation: TimeToSignOperation.Authentication,
        },
      });
      const isHardwareWallet = wallet instanceof LedgerSigner;

      if (!wallet) {
        triggerHaptics('notificationError');
        return;
      }

      const gasFeeParamsBySpeed = getGasSettingsBySpeed(selectedAsset.chainId);
      let gasParams: TransactionGasParamAmounts | LegacyTransactionGasParamAmounts;

      const selectedGas = gasSuggestions[gasSpeed as keyof typeof gasSuggestions];

      if (selectedGas.isEIP1559) {
        gasParams = {
          maxFeePerGas: sumWorklet(selectedGas.maxBaseFee, selectedGas.maxPriorityFee),
          maxPriorityFeePerGas: selectedGas.maxPriorityFee,
        };
      } else {
        gasParams = { gasPrice: selectedGas.gasPrice };
      }

      const nonce = await getNextNonce({ address: quote.from, chainId: selectedAsset.chainId });

      const { errorMessage } = await performanceTracking.getState().executeFn({
        fn: walletExecuteRap,
        screen: Screens.PERPS_DEPOSIT,
        operation: TimeToSignOperation.SignTransaction,
      })(wallet, type, {
        ...parameters,
        nonce,
        chainId: selectedAsset.chainId,
        gasParams,
        gasFeeParamsBySpeed,
      });

      if (errorMessage) {
        trackSwapEvent(analytics.event.swapsFailed, {
          errorMessage,
          isHardwareWallet,
          parameters,
          type,
        });

        if (errorMessage !== 'handled') {
          logger.error(new RainbowError(`[getNonceAndPerformSwap]: Error executing swap: ${errorMessage}`));
          const extractedError = errorMessage.split('[')[0];
          Alert.alert(i18n.t(i18n.l.swap.error_executing_swap), extractedError);
          return;
        }
      }

      performanceTracking.getState().executeFn({
        fn: () => {
          Navigation.goBack();
        },
        screen: Screens.PERPS_DEPOSIT,
        operation: TimeToSignOperation.SheetDismissal,
        endOfOperation: true,
      })();

      trackSwapEvent(analytics.event.swapsSubmitted, {
        isHardwareWallet,
        parameters,
        type,
      });
    } catch (error) {
      const message = error instanceof Error ? error.message : 'Generic error while trying to swap';
      logger.error(new RainbowError(`[getNonceAndPerformSwap]: ${message}`), {
        data: { error, parameters, type },
      });
    } finally {
      setLoading(false);
    }
  }, [gasSpeed, gasSuggestions, loading, quote, selectedAsset]);

  const handleSelectAsset = useCallback(
    (asset: ParsedSearchAsset | null) => {
      if (!asset) return;
      const extendedAsset = parseAssetAndExtend({ asset, insertUserAssetBalance: true });
      setSelectedAsset(extendedAsset);

      fields.value = fieldsValueForAsset(extendedAsset, 0.25, extendedAsset?.balance.amount);
      sliderXPosition.value = withSpring(clamp(0.25 * SLIDER_WIDTH, 0, SLIDER_WIDTH), SPRING_CONFIGS.snappySpringConfig);
    },
    [fields, sliderXPosition]
  );

  const formattedValues = useDerivedValue(() => {
    return {
      inputAmount: formattedInputAmount.value,
      inputNativeValue: formattedInputNativeValue.value,
    } as Record<string, string>;
  });

  const inputAmountErrorShared = useDerivedValue(() => {
    const balance = Number(maxSwappableAmount || '0');
    const amountNumber = Number(fields.value.inputAmount.value || '0');
    if (amountNumber === 0) return 'zero';
    if (amountNumber > balance) return 'overBalance';
    return null;
  });
  // Sync this JS state with input amount error reanimated value.
  const [inputAmountError, setInputAmountError] = useState<'overBalance' | 'zero' | null>(null);
  useAnimatedReaction(
    () => inputAmountErrorShared.value,
    newError => {
      runOnJS(setInputAmountError)(newError);
    }
  );

  const getConfirmButtonLabel = () => {
    if (inputAmountError === 'zero') {
      return i18n.t(i18n.l.perps.deposit.confirm_button_zero_text);
    }
    if (inputAmountError === 'overBalance') {
      return i18n.t(i18n.l.perps.deposit.confirm_button_over_balance_text);
    }
    if (hasQuoteError) {
      return i18n.t(i18n.l.perps.deposit.confirm_button_error_text);
    }
    if (loading) {
      return i18n.t(i18n.l.perps.deposit.confirm_button_loading_text);
    }
    return i18n.t(i18n.l.perps.deposit.confirm_button_text);
  };

  const handleChangeInputMethod = useCallback(
    (newInputMethod: InputMethod) => {
      'worklet';
      inputMethod.value = newInputMethod;
    },
    [inputMethod]
  );

  return (
    <PerpsAccentColorContextProvider>
      <Box
        as={Page}
        backgroundColor={isDarkMode ? PERPS_BACKGROUND_DARK : PERPS_BACKGROUND_LIGHT}
        flex={1}
        height="full"
        testID="perps-deposit-screen"
        width="full"
      >
        <SheetHandle extraPaddingTop={6} />
        <Navbar hasStatusBarInset leftComponent={<AccountImage />} title={i18n.t(i18n.l.perps.deposit.title)} />
        <Box alignItems="center" paddingTop="20px">
          <DepositInputSection
            asset={selectedAsset}
            quote={quote}
            formattedInputAmount={formattedInputAmount}
            formattedInputNativeValue={formattedInputNativeValue}
            changeInputMethod={handleChangeInputMethod}
            inputMethod={inputMethod}
            onSelectAsset={handleSelectAsset}
          />
        </Box>
        <SliderWithLabels
          sliderXPosition={sliderXPosition}
          width={SLIDER_WIDTH}
          containerStyle={{ height: SLIDER_WITH_LABELS_HEIGHT, marginHorizontal: 20, justifyContent: 'center' }}
          onPercentageChange={handlePercentageChange}
          onPercentageUpdate={handleGestureUpdate}
          showMaxButton={true}
          showPercentage={true}
          labels={{
            title: i18n.t(i18n.l.perps.deposit.slider_label),
            disabledText: i18n.t(i18n.l.perps.deposit.no_balance),
          }}
          icon={<PerpsAssetCoinIcon asset={selectedAsset} size={16} showBadge={false} />}
          colors={sliderColors}
        />
        <NumberPad
          activeFieldId={inputMethod as SharedValue<string>}
          fields={fields}
          formattedValues={formattedValues}
          onValueChange={handleNumberPadChange}
          stripFormatting={stripNonDecimalNumbers}
        />
        <Box
          width="full"
          paddingHorizontal="20px"
          paddingTop="16px"
          height={{ custom: FOOTER_HEIGHT }}
          flexDirection="row"
          gap={20}
          alignItems="center"
        >
          <Box alignItems="flex-start" justifyContent="center">
            <GasButton
              gasSpeed={gasSpeed}
              chainId={selectedAsset?.chainId ?? ChainId.mainnet}
              onSelectGasSpeed={setGasSpeed}
              gasLimit={gasLimit}
              isFetching={quote == null || isGasSuggestionsLoading}
            />
          </Box>
          <Box height={32}>
            <Separator color={'separatorTertiary'} direction="vertical" thickness={THICK_BORDER_WIDTH} />
          </Box>
          <Box flexGrow={1}>
            <PerpsSwapButton
              label={getConfirmButtonLabel()}
              onLongPress={handleSwap}
              disabled={loading || quote == null || hasQuoteError || inputAmountError != null}
              disabledOpacity={inputAmountError != null || hasQuoteError ? 1 : undefined}
            />
          </Box>
        </Box>
      </Box>
    </PerpsAccentColorContextProvider>
  );
});<|MERGE_RESOLUTION|>--- conflicted
+++ resolved
@@ -1,13 +1,8 @@
 import { BalanceBadge } from '@/__swaps__/screens/Swap/components/BalanceBadge';
 import { GestureHandlerButton } from '@/__swaps__/screens/Swap/components/GestureHandlerButton';
 import { SwapActionButton } from '@/__swaps__/screens/Swap/components/SwapActionButton';
-<<<<<<< HEAD
 import { INPUT_INNER_WIDTH, INPUT_PADDING, THICK_BORDER_WIDTH } from '@/__swaps__/screens/Swap/constants';
-import { getGasSettingsBySpeed } from '@/__swaps__/screens/Swap/hooks/useSelectedGas';
-=======
-import { INPUT_INNER_WIDTH, INPUT_PADDING } from '@/__swaps__/screens/Swap/constants';
 import { getGasSettings, getGasSettingsBySpeed } from '@/__swaps__/screens/Swap/hooks/useSelectedGas';
->>>>>>> 7db48c9f
 import { useSwapEstimatedGasLimit } from '@/__swaps__/screens/Swap/hooks/useSwapEstimatedGasLimit';
 import { calculateGasFeeWorklet } from '@/__swaps__/screens/Swap/providers/SyncSwapStateAndSharedValues';
 import { ExtendedAnimatedAssetWithColors, ParsedAsset, ParsedSearchAsset } from '@/__swaps__/types/assets';
@@ -36,8 +31,9 @@
 import { PerpsTextSkeleton } from '@/features/perps/components/PerpsTextSkeleton';
 import { SheetHandle } from '@/features/perps/components/SheetHandle';
 import { SliderWithLabels } from '@/features/perps/components/Slider';
-import { USDC_ASSET } from '@/features/perps/constants';
+import { PERPS_BACKGROUND_DARK, PERPS_BACKGROUND_LIGHT, USDC_ASSET } from '@/features/perps/constants';
 import { PerpsAccentColorContextProvider } from '@/features/perps/context/PerpsAccentColorContext';
+import { isNativeAsset } from '@/handlers/assets';
 import { LedgerSigner } from '@/handlers/LedgerSigner';
 import { getProvider } from '@/handlers/web3';
 import { convertRawAmountToDecimalFormat, handleSignificantDecimalsWorklet } from '@/helpers/utilities';
@@ -45,10 +41,6 @@
 import { logger, RainbowError } from '@/logger';
 import { loadWallet } from '@/model/wallet';
 import { Navigation } from '@/navigation';
-<<<<<<< HEAD
-import Routes from '@/navigation/routesNames';
-=======
->>>>>>> 7db48c9f
 import { walletExecuteRap } from '@/raps/execute';
 import { RapSwapActionParameters } from '@/raps/references';
 import { divWorklet, powWorklet, subWorklet, sumWorklet, toFixedWorklet } from '@/safe-math/SafeMath';
@@ -77,13 +69,7 @@
 import { PerpsInputContainer } from './PerpsInputContainer';
 import { PerpsTokenList } from './PerpsTokenList';
 import { usePerpsDepositQuote } from './usePerpsDepositQuote';
-<<<<<<< HEAD
-import { PERPS_BACKGROUND_DARK, PERPS_BACKGROUND_LIGHT, USDC_ASSET } from '@/features/perps/constants';
-import { PerpsAccentColorContextProvider } from '@/features/perps/context/PerpsAccentColorContext';
 import { ImgixImage } from '@/components/images';
-=======
-import { isNativeAsset } from '@/handlers/assets';
->>>>>>> 7db48c9f
 
 const enum NavigationSteps {
   INPUT_ELEMENT_FOCUSED = 0,
@@ -210,13 +196,8 @@
             </Column>
           )}
         </Columns>
-<<<<<<< HEAD
         <Separator color="separatorTertiary" thickness={1} />
-        <Box alignItems="center" justifyContent="center" flexGrow={1} gap={16}>
-=======
-        <Separator direction="horizontal" color="separatorSecondary" />
         <Box alignItems="center" justifyContent="center" flexGrow={1} gap={16} style={{ opacity: asset == null ? 0.3 : 1 }}>
->>>>>>> 7db48c9f
           <Box gap={2} flexDirection="row" alignItems="center">
             <AnimatedText size="44pt" weight="heavy" color={{ custom: assetColor }} tabularNumbers numberOfLines={1} ellipsizeMode="middle">
               {primaryFormattedInput}
@@ -245,28 +226,6 @@
             </Box>
           </GestureHandlerButton>
         </Box>
-<<<<<<< HEAD
-        <Separator color="separatorTertiary" thickness={THICK_BORDER_WIDTH} />
-        {quote != null && 'error' in quote ? (
-          <Box flexDirection="row" alignItems="center" justifyContent="center" height={18}>
-            <Text size="15pt" weight="bold" color="labelTertiary">
-              {i18n.t(i18n.l.perps.deposit.quote_error)}
-            </Text>
-          </Box>
-        ) : (
-          <Box flexDirection="row" alignItems="center" justifyContent="center" height={18}>
-            <ImgixImage
-              enableFasterImage
-              size={14}
-              source={{ uri: USDC_ASSET.icon_url }}
-              style={{ height: 14, marginRight: 6, width: 14 }}
-            />
-            <Text size="15pt" weight="bold" color="labelQuaternary">
-              {i18n.t(i18n.l.perps.deposit.receive)}{' '}
-            </Text>
-            {formattedOutputAmount == null ? (
-              <PerpsTextSkeleton width={90} height={15} />
-=======
         {asset != null && (
           <>
             <Separator direction="horizontal" color="separatorSecondary" />
@@ -276,14 +235,13 @@
                   {i18n.t(i18n.l.perps.deposit.quote_error)}
                 </Text>
               </Box>
->>>>>>> 7db48c9f
             ) : (
               <Box flexDirection="row" alignItems="center" justifyContent="center" height={18}>
-                <RainbowImage
-                  source={{
-                    url: USDC_ASSET.icon_url,
-                  }}
-                  style={{ width: 14, height: 14, marginRight: 6 }}
+                <ImgixImage
+                  enableFasterImage
+                  size={14}
+                  source={{ uri: USDC_ASSET.icon_url }}
+                  style={{ height: 14, marginRight: 6, width: 14 }}
                 />
                 <Text size="15pt" weight="bold" color="labelQuaternary">
                   {i18n.t(i18n.l.perps.deposit.receive)}{' '}
@@ -324,13 +282,8 @@
 });
 
 export const PerpsDepositScreen = memo(function PerpsDepositScreen() {
+  const { isDarkMode } = useColorMode();
   const separatorSecondary = useForegroundColor('separatorSecondary');
-<<<<<<< HEAD
-  const { accountImage, accountColor, accountSymbol } = useAccountProfileInfo();
-  const { isDarkMode } = useColorMode();
-=======
->>>>>>> 7db48c9f
-
   // State for input values
   const inputMethod = useSharedValue<InputMethod>('inputNativeValue');
   const sliderXPosition = useSharedValue(SLIDER_WIDTH * 0.25); // Default to 25% of slider width
