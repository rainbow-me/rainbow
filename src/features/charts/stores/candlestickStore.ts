--- conflicted
+++ resolved
@@ -1,12 +1,12 @@
 import qs from 'qs';
 import { NativeCurrencyKey } from '@/entities';
 import { IS_DEV } from '@/env';
-<<<<<<< HEAD
+import {
+  HyperliquidChartParams,
+  MAX_HYPERLIQUID_CANDLES_PER_REQUEST,
+  fetchHyperliquidChart,
+} from '@/features/charts/candlestick/hyperliquid/hyperliquidCharts';
 import { ChartsState, chartsActions, useChartsStore } from '@/features/charts/stores/chartsStore';
-=======
-import { fetchHyperliquidChart, HyperliquidChartParams } from '@/features/charts/candlestick/hyperliquid/hyperliquidCharts';
-import { ChartsState, useChartsStore } from '@/features/charts/stores/chartsStore';
->>>>>>> fb854edd
 import { ensureError } from '@/logger';
 import { getPlatformClient } from '@/resources/platform/client';
 import { ExpandedSheetParamAsset } from '@/screens/expandedAssetSheet/context/ExpandedAssetSheetContext';
@@ -28,18 +28,6 @@
 import { INITIAL_BAR_COUNT } from '../constants';
 import { CandleResolution, ChartType, HyperliquidSymbol, Token } from '../types';
 
-<<<<<<< HEAD
-=======
-// ============ Constants ====================================================== //
-
-const CANDLESTICK_ENDPOINT = '/tokens/charts/GetCandleChart';
-
-const ERROR_NO_DATA_FOUND = 'token data not found';
-const ERROR_UNSUPPORTED_CHAIN = 'unsupported chain id';
-
-const MAX_CANDLES_PER_REQUEST = 1500;
-
->>>>>>> fb854edd
 // ============ Core Types ===================================================== //
 
 type BaseParams = Pick<CandlestickParams, 'candleResolution' | 'token'> & Partial<Pick<CandlestickParams, 'currency'>>;
@@ -53,7 +41,6 @@
 const ERROR_NO_DATA_FOUND = 'token data not found';
 const ERROR_UNSUPPORTED_CHAIN = 'unsupported chain id';
 
-const INITIAL_BAR_COUNT = 200;
 const MAX_CANDLES_PER_REQUEST = 1500;
 
 // ============ Candlestick Store ============================================== //
@@ -162,7 +149,7 @@
  */
 export function prefetchCandlestickData(asset: Token | ExpandedSheetParamAsset): void {
   const { candleResolution, chartType } = useChartsStore.getState();
-  const token = { address: asset.address, chainId: asset.chainId };
+  const token = typeof asset === 'string' ? asset : { address: asset.address, chainId: asset.chainId };
   chartsActions.setToken(token);
   if (chartType === ChartType.Line) return;
   candlestickActions.fetch(buildBaseParams({ candleResolution, token }));
@@ -303,26 +290,16 @@
   const isPrepending = startTimestamp !== undefined;
   const resolutionMinutes = getResolutionMinutes(candleResolution);
 
-<<<<<<< HEAD
   const candlesToRequest = Math.min(
     isPrepending
-      ? barCount
+      ? requestedBarCount
       : determineCandlesToRequest({
           existingData,
-          requestedBarCount: barCount,
+          requestedBarCount,
           resolutionMinutes,
         }),
     MAX_CANDLES_PER_REQUEST
   );
-=======
-  const candlesToRequest = isPrepending
-    ? Math.min(requestedBarCount, MAX_CANDLES_PER_REQUEST)
-    : determineCandlesToRequest({
-        existingData,
-        requestedBarCount,
-        resolutionMinutes,
-      });
->>>>>>> fb854edd
 
   const queryParams: GetCandlestickChartRequest = {
     currency,
@@ -343,13 +320,16 @@
   const isPrepending = startTimestamp !== undefined;
   const resolutionMinutes = getResolutionMinutes(candleResolution);
 
-  const candlesToRequest = isPrepending
-    ? Math.min(requestedBarCount, MAX_CANDLES_PER_REQUEST)
-    : determineCandlesToRequest({
-        existingData,
-        requestedBarCount,
-        resolutionMinutes,
-      });
+  const candlesToRequest = Math.min(
+    isPrepending
+      ? requestedBarCount
+      : determineCandlesToRequest({
+          existingData,
+          requestedBarCount,
+          resolutionMinutes,
+        }),
+    MAX_HYPERLIQUID_CANDLES_PER_REQUEST
+  );
 
   return {
     barCount: candlesToRequest,
