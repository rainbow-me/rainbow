--- conflicted
+++ resolved
@@ -1,29 +1,3 @@
-<<<<<<< HEAD
-=======
-import { PropsWithChildren, useCallback, useEffect, useRef } from 'react';
-import { usePrevious, useSwitchWallet, useWallets } from '@/hooks';
-import { setupAndroidChannels } from '@/notifications/setupAndroidChannels';
-import messaging, { FirebaseMessagingTypes } from '@react-native-firebase/messaging';
-import {
-  FixedRemoteMessage,
-  MarketingNotificationData,
-  MinimalNotification,
-  NotificationTypes,
-  TransactionNotificationData,
-} from '@/notifications/types';
-import { handleShowingForegroundNotification } from '@/notifications/foregroundHandler';
-import { registerTokenRefreshListener, saveFCMToken } from '@/notifications/tokens';
-import { useDispatch, useSelector } from 'react-redux';
-import { ThunkDispatch } from 'redux-thunk';
-import store, { AppState } from '@/redux/store';
-import { AnyAction } from 'redux';
-import { NotificationStorage } from '@/notifications/deferredNotificationStorage';
-import { Navigation } from '@/navigation';
-import Routes from '@rainbow-me/routes';
-import { AppState as ApplicationState, AppStateStatus, NativeEventSubscription } from 'react-native';
-import notifee, { Event as NotifeeEvent, EventType } from '@notifee/react-native';
-import { isLowerCaseMatch } from '@/utils';
->>>>>>> 08dbabd7
 import walletTypes from '@/helpers/walletTypes';
 import { usePrevious, useSwitchWallet } from '@/hooks';
 import { logger } from '@/logger';
@@ -49,29 +23,22 @@
   TransactionNotificationData,
 } from '@/notifications/types';
 import store, { AppState } from '@/redux/store';
+import { transactionFetchQuery } from '@/resources/transactions/transaction';
 import { getAccountAddress, useWalletsStore } from '@/state/wallets/walletsStore';
-import { transactionFetchQuery } from '@/resources/transactions/transaction';
 import { isLowerCaseMatch } from '@/utils';
 import notifee, { EventType, Event as NotifeeEvent } from '@notifee/react-native';
 import Routes from '@rainbow-me/routes';
 import messaging, { FirebaseMessagingTypes } from '@react-native-firebase/messaging';
-import { PropsWithChildren, useCallback, useEffect, useRef } from 'react';
+import { useCallback, useEffect, useRef } from 'react';
 import { AppState as ApplicationState, AppStateStatus, NativeEventSubscription } from 'react-native';
-import { useDispatch } from 'react-redux';
+import { useDispatch, useSelector } from 'react-redux';
 import { AnyAction } from 'redux';
 import { ThunkDispatch } from 'redux-thunk';
 
 type Callback = () => void;
 
-<<<<<<< HEAD
-type Props = PropsWithChildren<{ walletReady: boolean }>;
-
-export const NotificationsHandler = ({ walletReady }: Props) => {
+export const NotificationsHandler = () => {
   const wallets = useWalletsStore(state => state.wallets);
-=======
-export const NotificationsHandler = () => {
-  const { wallets } = useWallets();
->>>>>>> 08dbabd7
   const walletSwitcher = useSwitchWallet();
   const dispatch: ThunkDispatch<AppState, unknown, AnyAction> = useDispatch();
   const walletSwitcherRef = useRef(walletSwitcher);
