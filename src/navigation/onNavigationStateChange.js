--- conflicted
+++ resolved
@@ -1,22 +1,12 @@
 import { NativeModules } from 'react-native';
 import { SystemBars } from 'react-native-edge-to-edge';
 import { analytics } from '@/analytics';
-<<<<<<< HEAD
-import { StatusBarHelper } from '@/helpers';
 import { isSwipeRoute, setActiveRoute } from '@/state/navigation/navigationStore';
 import { currentColors } from '@/theme';
 import { sentryUtils } from '../utils';
 import { Navigation } from './index';
 import Routes, { POINTS_ROUTES } from './routesNames';
-=======
-import { POINTS_ROUTES } from '@/screens/points/PointsScreen';
-import { useNavigationStore } from '@/state/navigation/navigationStore';
-import { currentColors } from '@/theme';
-import { sentryUtils } from '../utils';
-import { Navigation } from './index';
-import Routes from './routesNames';
 import { isSplashScreenHidden } from '@/hooks/useHideSplashScreen';
->>>>>>> e251542b
 
 let memState;
 let memRouteName;
@@ -46,7 +36,7 @@
 
   const isRoutesLengthDecrease = prevState?.routes.length > currentState?.routes.length;
   switch (routeName) {
-    case Routes.EXPANDED_ASSET_SHEET:
+    case Routes.EXPANDED_ASSET_SHEET: {
       // handles the status bar when opening nested modals
       if (isRoutesLengthDecrease && isFromWalletScreen && routeName === Routes.EXPANDED_ASSET_SHEET) {
         SystemBars.setStyle({ statusBar: 'dark' });
@@ -56,21 +46,11 @@
         break;
       }
       break;
-<<<<<<< HEAD
-    case Routes.EXPANDED_ASSET_SHEET_V2:
-      if (currentColors.theme === 'dark') {
-        StatusBarHelper.setLightContent();
-      } else {
-        StatusBarHelper.setDarkContent();
-      }
-      break;
-=======
     }
 
     // Full light screens - dark status bar and navigation bar.
     case Routes.KING_OF_THE_HILL:
     case Routes.EXPANDED_ASSET_SHEET_V2:
->>>>>>> e251542b
     case Routes.PROFILE_SCREEN:
     case Routes.WALLET_SCREEN:
     case Routes.DISCOVER_SCREEN:
@@ -80,10 +60,6 @@
     case Routes.DAPP_BROWSER_SCREEN:
     case Routes.WELCOME_SCREEN:
     case Routes.SWAP_NAVIGATOR:
-<<<<<<< HEAD
-    case Routes.SWAP:
-      StatusBarHelper.setDarkContent();
-=======
     case Routes.PIN_AUTHENTICATION_SCREEN:
     case Routes.SWAP: {
       SystemBars.setStyle('dark');
@@ -102,18 +78,13 @@
     // Dark sheets with top padding - dark status bar and light navigation bar.
     case Routes.RECEIVE_MODAL: {
       SystemBars.setStyle({ statusBar: 'dark', navigationBar: 'light' });
->>>>>>> e251542b
       break;
+    }
 
-<<<<<<< HEAD
-    default:
-      StatusBarHelper.setLightContent();
-=======
     // Sheets with top padding - light status bar and dark navigation bar.
     default: {
       SystemBars.setStyle({ statusBar: 'light', navigationBar: 'dark' });
     }
->>>>>>> e251542b
   }
 }
 
