import { NativeModules } from 'react-native';
// eslint-disable-next-line import/default
import AndroidKeyboardAdjust from 'react-native-android-keyboard-adjust';
import { sentryUtils } from '../utils';
import Routes from './routesNames';
import { Navigation } from './index';
<<<<<<< HEAD
import { StatusBarHelper } from '@/helpers';
import { analytics } from '@rainbow-me/analytics';
import { currentColors } from '@rainbow-me/theme';
=======
import { analytics } from '@/analytics';
>>>>>>> c0ef4cbd

let memState;
let memRouteName;
let memPrevRouteName;

let action = null;

const isOnSwipeScreen = name =>
  [
    Routes.WALLET_SCREEN,
    Routes.QR_SCANNER_SCREEN,
    Routes.PROFILE_SCREEN,
  ].includes(name);

export function triggerOnSwipeLayout(newAction) {
  if (isOnSwipeScreen(Navigation.getActiveRoute()?.name)) {
    newAction();
  } else {
    action = newAction;
  }
}

export function onHandleStatusBar(currentState, prevState) {
  const routeName = Navigation.getActiveRouteName();
  if (currentColors.theme === 'dark') {
    StatusBarHelper.setLightContent();
    return;
  }
  const isFromWalletScreen = Navigation.getActiveRoute().params
    ?.isFromWalletScreen;

  const isRoutesLengthDecrease =
    prevState?.routes.length > currentState?.routes.length;
  switch (routeName) {
    case Routes.EXPANDED_ASSET_SHEET:
    case Routes.EXPANDED_ASSET_SHEET_POOLS:
      //handles the status bar when opening nested modals
      if (
        isRoutesLengthDecrease &&
        isFromWalletScreen &&
        (routeName === Routes.EXPANDED_ASSET_SHEET_POOLS ||
          routeName === Routes.EXPANDED_ASSET_SHEET)
      ) {
        StatusBarHelper.setDarkContent();
        break;
      } else if (
        !android &&
        isFromWalletScreen &&
        routeName !== Routes.EXPANDED_ASSET_SHEET_POOLS &&
        memRouteName !== Routes.WALLET_SCREEN
      ) {
        StatusBarHelper.setLightContent();
        break;
      }
      break;
    case Routes.PROFILE_SCREEN:
    case Routes.WALLET_SCREEN:
    case Routes.WYRE_WEBVIEW:
    case Routes.SAVINGS_SHEET:
    case Routes.WELCOME_SCREEN:
    case Routes.CHANGE_WALLET_SHEET:
      StatusBarHelper.setDarkContent();
      break;

    default:
      StatusBarHelper.setLightContent();
  }
}

export function onNavigationStateChange(currentState) {
  const routeName = Navigation.getActiveRouteName();

  const prevState = memState;
  memState = currentState;

  if (android) {
    NativeModules.MenuViewModule.dismiss();
    setTimeout(NativeModules.MenuViewModule.dismiss, 400);
  }

  if (isOnSwipeScreen(routeName)) {
    action?.();
    action = undefined;
  }

  onHandleStatusBar(currentState, prevState);

  memPrevRouteName = memRouteName;
  memRouteName = routeName;

  if (android) {
    if (
      routeName === Routes.MAIN_EXCHANGE_SCREEN ||
      routeName === Routes.SAVINGS_WITHDRAW_MODAL ||
      routeName === Routes.SEND_SHEET ||
      routeName === Routes.SEND_SHEET_NAVIGATOR ||
      routeName === Routes.SWAP_DETAILS_SCREEN ||
      routeName === Routes.SWAP_DETAILS_SHEET ||
      routeName === Routes.QR_SCANNER_SCREEN ||
      routeName === Routes.CUSTOM_GAS_SHEET ||
      routeName === Routes.ENS_INTRO_SHEET ||
      routeName === Routes.SWAPS_PROMO_SHEET ||
      routeName === Routes.WALLET_SCREEN ||
      routeName === Routes.ENS_SEARCH_SHEET ||
      routeName === Routes.ENS_ASSIGN_RECORDS_SHEET ||
      (routeName === Routes.MODAL_SCREEN &&
        (Navigation.getActiveRoute().params?.type === 'contact_profile' ||
          Navigation.getActiveRoute().params?.type === 'wallet_profile'))
    ) {
      AndroidKeyboardAdjust.setAdjustPan();
    } else {
      AndroidKeyboardAdjust.setAdjustResize();
    }
  }

  if (routeName !== memPrevRouteName) {
    let paramsToTrack = null;

    if (routeName === Routes.EXPANDED_ASSET_SHEET) {
      const { asset, type } = Navigation.getActiveRoute().params;
      paramsToTrack = {
        assetContractAddress: asset.address || asset?.asset_contract?.address,
        assetName: asset.name,
        assetSymbol: asset.symbol || asset?.asset_contract?.symbol,
        assetType: type,
      };
    }

    sentryUtils.addNavBreadcrumb(memPrevRouteName, routeName, paramsToTrack);
    return android
      ? paramsToTrack && analytics.screen(routeName, paramsToTrack)
      : analytics.screen(routeName, paramsToTrack);
  }
}<|MERGE_RESOLUTION|>--- conflicted
+++ resolved
@@ -4,13 +4,9 @@
 import { sentryUtils } from '../utils';
 import Routes from './routesNames';
 import { Navigation } from './index';
-<<<<<<< HEAD
 import { StatusBarHelper } from '@/helpers';
-import { analytics } from '@rainbow-me/analytics';
-import { currentColors } from '@rainbow-me/theme';
-=======
 import { analytics } from '@/analytics';
->>>>>>> c0ef4cbd
+import { currentColors } from '@/theme';
 
 let memState;
 let memRouteName;
