--- conflicted
+++ resolved
@@ -112,14 +112,8 @@
       routeName === Routes.ENS_SEARCH_SHEET ||
       routeName === Routes.ENS_ASSIGN_RECORDS_SHEET ||
       (routeName === Routes.MODAL_SCREEN &&
-<<<<<<< HEAD
-        Navigation.getActiveRoute().params?.type.includes(
-          'contact_profile' || 'wallet_profile'
-        ))
-=======
         (Navigation.getActiveRoute().params?.type === 'contact_profile' ||
           Navigation.getActiveRoute().params?.type === 'wallet_profile'))
->>>>>>> 0e7c342c
     ) {
       AndroidKeyboardAdjust.setAdjustPan();
     } else {
