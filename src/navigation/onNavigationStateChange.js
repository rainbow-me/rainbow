import analytics from '@segment/analytics-react-native';
import { get } from 'lodash';
import { StatusBar } from 'react-native';
// eslint-disable-next-line import/default
import AndroidKeyboardAdjust from 'react-native-android-keyboard-adjust';
import currentColors from '../context/currentColors';
import { sentryUtils } from '../utils';
import Routes from './routesNames';
import { Navigation } from './index';

let memRouteName;
let memState;

let action = null;

const isOnSwipeScreen = name =>
  [
    Routes.WALLET_SCREEN,
    Routes.QR_SCANNER_SCREEN,
    Routes.PROFILE_SCREEN,
  ].includes(name);

export function triggerOnSwipeLayout(newAction) {
  if (isOnSwipeScreen(Navigation.getActiveRoute().name)) {
    newAction();
  } else {
    action = newAction;
  }
}

export function onNavigationStateChange(currentState) {
  const prevState = memState;
  memState = currentState;
  const { name: routeName } = Navigation.getActiveRoute();
  if (isOnSwipeScreen(routeName)) {
    action?.();
    action = undefined;
  }
  const prevRouteName = memRouteName;
  memRouteName = routeName;

  if (routeName === Routes.QR_SCANNER_SCREEN) {
    StatusBar.setBarStyle('light-content', true);
  }

  if (
    prevRouteName === Routes.QR_SCANNER_SCREEN &&
    routeName === Routes.WALLET_SCREEN
  ) {
    StatusBar.setBarStyle('dark-content', true);
  }

  if (currentColors.theme === 'dark') {
    StatusBar.setBarStyle('light-content');
  } else {
    if (ios) {
      const oldBottomSheetStackRoute = prevState?.routes[prevState.index].name;
      const newBottomSheetStackRoute =
        currentState?.routes[currentState.index].name;

      const wasCustomSlackOpen =
        oldBottomSheetStackRoute === Routes.CONFIRM_REQUEST ||
        oldBottomSheetStackRoute === Routes.RECEIVE_MODAL ||
        oldBottomSheetStackRoute === Routes.SETTINGS_MODAL;
      const isCustomSlackOpen =
        newBottomSheetStackRoute === Routes.CONFIRM_REQUEST ||
        newBottomSheetStackRoute === Routes.RECEIVE_MODAL ||
        newBottomSheetStackRoute === Routes.SETTINGS_MODAL;

      if (wasCustomSlackOpen !== isCustomSlackOpen) {
        StatusBar.setBarStyle(
          wasCustomSlackOpen ? 'dark-content' : 'light-content'
        );
      }
    } else {
      if (routeName !== prevRouteName) {
        if ([prevRouteName, routeName].includes(Routes.RECEIVE_MODAL)) {
          StatusBar.setBarStyle(
            routeName === Routes.RECEIVE_MODAL
              ? 'light-content'
              : 'dark-content',
            true
          );
        }

        if (
          routeName === Routes.MAIN_EXCHANGE_SCREEN ||
          routeName === Routes.SAVINGS_WITHDRAW_MODAL ||
          routeName === Routes.SEND_SHEET ||
<<<<<<< HEAD
          routeName === Routes.SWAP_DETAILS_SCREEN ||
          routeName === Routes.QR_SCANNER_SCREEN
=======
          routeName === Routes.SWAP_DETAILS_SHEET
>>>>>>> 323e5b59
        ) {
          AndroidKeyboardAdjust.setAdjustPan();
        } else {
          AndroidKeyboardAdjust.setAdjustResize();
        }

        if ([prevRouteName, routeName].includes(Routes.BACKUP_SHEET)) {
          StatusBar.setBarStyle(
            !isOnSwipeScreen(routeName) ? 'light-content' : 'dark-content',
            true
          );
        }

        if ([prevRouteName, routeName].includes(Routes.SAVINGS_SHEET)) {
          StatusBar.setBarStyle(
            !isOnSwipeScreen(routeName) ? 'light-content' : 'dark-content',
            true
          );
        }

        if (
          routeName === Routes.EXPANDED_ASSET_SHEET &&
          Navigation.getActiveRoute().params.type === 'uniswap'
        ) {
          StatusBar.setBarStyle('light-content', true);
        }

        if (prevRouteName === Routes.EXPANDED_ASSET_SHEET) {
          StatusBar.setBarStyle('dark-content', true);
        }
      }
    }
  }

  if (routeName !== prevRouteName) {
    let paramsToTrack = null;

    if (routeName === Routes.EXPANDED_ASSET_SHEET) {
      const { asset, type } = Navigation.getActiveRoute().params;
      paramsToTrack = {
        assetContractAddress:
          asset.address || get(asset, 'asset_contract.address'),
        assetName: asset.name,
        assetSymbol: asset.symbol || get(asset, 'asset_contract.symbol'),
        assetType: type,
      };
    }

    sentryUtils.addNavBreadcrumb(prevRouteName, routeName, paramsToTrack);
    return android
      ? paramsToTrack && analytics.screen(routeName, paramsToTrack)
      : analytics.screen(routeName, paramsToTrack);
  }
}<|MERGE_RESOLUTION|>--- conflicted
+++ resolved
@@ -87,12 +87,9 @@
           routeName === Routes.MAIN_EXCHANGE_SCREEN ||
           routeName === Routes.SAVINGS_WITHDRAW_MODAL ||
           routeName === Routes.SEND_SHEET ||
-<<<<<<< HEAD
           routeName === Routes.SWAP_DETAILS_SCREEN ||
+          routeName === Routes.SWAP_DETAILS_SHEET ||
           routeName === Routes.QR_SCANNER_SCREEN
-=======
-          routeName === Routes.SWAP_DETAILS_SHEET
->>>>>>> 323e5b59
         ) {
           AndroidKeyboardAdjust.setAdjustPan();
         } else {
