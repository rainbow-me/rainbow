--- conflicted
+++ resolved
@@ -119,12 +119,9 @@
       routeName === Routes.SWAP_DETAILS_SCREEN ||
       routeName === Routes.SWAP_DETAILS_SHEET ||
       routeName === Routes.QR_SCANNER_SCREEN ||
-<<<<<<< HEAD
+      routeName === Routes.CUSTOM_GAS_SHEET ||
       (routeName === Routes.MODAL_SCREEN &&
         Navigation.getActiveRoute().params?.type === 'contact_profile')
-=======
-      routeName === Routes.CUSTOM_GAS_SHEET
->>>>>>> 7d8cf332
     ) {
       AndroidKeyboardAdjust.setAdjustPan();
     } else {
