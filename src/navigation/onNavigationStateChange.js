--- conflicted
+++ resolved
@@ -39,56 +39,12 @@
   const prevRouteName = memRouteName;
   memRouteName = routeName;
 
-<<<<<<< HEAD
   if ([prevRouteName, routeName].includes(Routes.QR_SCANNER_SCREEN)) {
     StatusBar.setBarStyle(
       routeName === Routes.QR_SCANNER_SCREEN ? 'light-content' : 'dark-content',
       true
     );
   }
-
-  if (ios) {
-    const oldBottomSheetStackRoute = prevState?.routes[prevState.index].name;
-    const newBottomSheetStackRoute =
-      currentState?.routes[currentState.index].name;
-
-    const wasCustomSlackOpen =
-      oldBottomSheetStackRoute === Routes.CONFIRM_REQUEST ||
-      oldBottomSheetStackRoute === Routes.RECEIVE_MODAL ||
-      oldBottomSheetStackRoute === Routes.SETTINGS_MODAL;
-    const isCustomSlackOpen =
-      newBottomSheetStackRoute === Routes.CONFIRM_REQUEST ||
-      newBottomSheetStackRoute === Routes.RECEIVE_MODAL ||
-      newBottomSheetStackRoute === Routes.SETTINGS_MODAL;
-
-    if (wasCustomSlackOpen !== isCustomSlackOpen) {
-      StatusBar.setBarStyle(
-        wasCustomSlackOpen ? 'dark-content' : 'light-content'
-      );
-    }
-  } else {
-    if (routeName !== prevRouteName) {
-      if ([prevRouteName, routeName].includes(Routes.RECEIVE_MODAL)) {
-        StatusBar.setBarStyle(
-          routeName === Routes.RECEIVE_MODAL ? 'light-content' : 'dark-content',
-          true
-        );
-      }
-
-      if (
-        routeName === Routes.MAIN_EXCHANGE_SCREEN ||
-        routeName === Routes.SAVINGS_WITHDRAW_MODAL ||
-        routeName === Routes.SEND_SHEET ||
-        routeName === Routes.SWAP_DETAILS_SCREEN ||
-        routeName === Routes.QR_SCANNER_SCREEN
-      ) {
-        AndroidKeyboardAdjust.setAdjustPan();
-      } else {
-        AndroidKeyboardAdjust.setAdjustResize();
-      }
-
-      if ([prevRouteName, routeName].includes(Routes.BACKUP_SHEET)) {
-=======
   if (currentColors.theme === 'dark') {
     StatusBar.setBarStyle('light-content');
   } else {
@@ -107,7 +63,6 @@
         newBottomSheetStackRoute === Routes.SETTINGS_MODAL;
 
       if (wasCustomSlackOpen !== isCustomSlackOpen) {
->>>>>>> 805bb65d
         StatusBar.setBarStyle(
           wasCustomSlackOpen ? 'dark-content' : 'light-content'
         );
@@ -127,20 +82,12 @@
           routeName === Routes.MAIN_EXCHANGE_SCREEN ||
           routeName === Routes.SAVINGS_WITHDRAW_MODAL ||
           routeName === Routes.SEND_SHEET ||
-          routeName === Routes.SWAP_DETAILS_SCREEN
+          routeName === Routes.SWAP_DETAILS_SCREEN ||
+          routeName === Routes.QR_SCANNER_SCREEN
         ) {
           AndroidKeyboardAdjust.setAdjustPan();
         } else {
           AndroidKeyboardAdjust.setAdjustResize();
-        }
-
-        if ([prevRouteName, routeName].includes(Routes.QR_SCANNER_SCREEN)) {
-          StatusBar.setBarStyle(
-            routeName === Routes.QR_SCANNER_SCREEN
-              ? 'light-content'
-              : 'dark-content',
-            true
-          );
         }
 
         if ([prevRouteName, routeName].includes(Routes.BACKUP_SHEET)) {
