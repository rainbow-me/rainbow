import React from 'react';
import { Animated, View } from 'react-native';
import { getStatusBarHeight } from 'react-native-iphone-x-helper';
import { HeaderHeightWithStatusBar } from '../components/header';
import { AvatarCircle } from '../components/profile';
import { deviceUtils } from '../utils';
import { colors } from '@rainbow-me/styles';

const statusBarHeight = getStatusBarHeight(true);
export const sheetVerticalOffset = statusBarHeight;
export let swapDetailsTransitionPosition = new Animated.Value(0);

const backgroundInterpolator = ({
  current: { progress: current },
  layouts: { screen },
}) => {
  const cardOpacity = current.interpolate({
    inputRange: [0, 1],
    outputRange: [0, 1],
  });

  const translateY = current.interpolate({
    inputRange: [0, 1, 2],
    outputRange: [screen.height, 0, 0],
  });

  return {
    cardStyle: {
      transform: [{ translateY }],
    },
    overlayStyle: {
      opacity: cardOpacity,
    },
  };
};

const emojiStyleInterpolator = ({
  current: { progress: current },
  layouts: { screen },
}) => {
  const backgroundOpacity = current.interpolate({
    inputRange: [-1, 0, 0.975, 2],
    outputRange: [0, 0, 1, 1],
  });

  const translateY = current.interpolate({
    inputRange: [0, 1],
    outputRange: [screen.height, 0],
  });

  return {
    cardStyle: {
      transform: [{ translateY }],
    },
    overlayStyle: {
      opacity: backgroundOpacity,
    },
  };
};

const exchangeStyleInterpolator = ({
  current: { progress: current },
  layouts: { screen },
}) => {
  const backgroundOpacity = current.interpolate({
    inputRange: [-1, 0, 0.925, 2],
    outputRange: [0, 0, 1, 1],
  });

  const translateY = current.interpolate({
    inputRange: [-1, 0, 1, 2],
    outputRange: [screen.height, screen.height, 0, 0],
  });

  return {
    cardStyle: {
      shadowColor: colors.black,
      shadowOffset: { height: 10, width: 0 },
      shadowOpacity: 0.6,
      shadowRadius: 25,
      transform: [{ translateY }],
    },
    overlayStyle: {
      opacity: backgroundOpacity,
    },
  };
};

const expandStyleInterpolator = targetOpacity => ({
  current: { progress: current },
  layouts: { screen },
}) => {
  const backgroundOpacity = current.interpolate({
    inputRange: [-1, 0, 0.975, 2],
    outputRange: [0, 0, targetOpacity, targetOpacity],
  });

  const translateY = current.interpolate({
    inputRange: [0, 1, 2],
    outputRange: [screen.height, 0, -screen.height / 3],
  });

  return {
    cardStyle: {
      shadowColor: colors.dark,
      shadowOffset: { height: 10, width: 0 },
      shadowOpacity: 0.5,
      shadowRadius: 25,
      transform: [{ translateY }],
    },
    overlayStyle: {
      backgroundColor: colors.blueGreyDarker,
      opacity: backgroundOpacity,
    },
  };
};

const savingsStyleInterpolator = ({
  current: { progress: current },
  layouts: { screen },
}) => {
  const backgroundOpacity = current.interpolate({
    inputRange: [-1, 0, 0.975, 2],
    outputRange: [0, 0, 0.4, 0.4],
  });

  const translateY = current.interpolate({
    extrapolate: 'clamp',
    inputRange: [0, 1],
    outputRange: [screen.height, 0],
  });

  return {
    cardStyle: {
      shadowColor: colors.dark,
      shadowOffset: { height: 10, width: 0 },
      shadowOpacity: 0.6,
      shadowRadius: 25,
      transform: [{ translateY }],
    },
    overlayStyle: {
      backgroundColor: colors.dark,
      opacity: backgroundOpacity,
    },
  };
};

const sheetStyleInterpolator = (targetOpacity = 1) => ({
  current: { progress: current },
  layouts: { screen },
}) => {
  const backgroundOpacity = current.interpolate({
    inputRange: [-1, 0, 0.975, 2],
    outputRange: [0, 0, targetOpacity, targetOpacity],
  });

  const translateY = current.interpolate({
    extrapolate: 'clamp',
    inputRange: [0, 1],
    outputRange: [screen.height, 0],
  });

  return {
    cardStyle: {
      shadowColor: colors.black,
      shadowOffset: { height: 10, width: 0 },
      shadowOpacity: 0.6,
      shadowRadius: 25,
      transform: [{ translateY }],
    },
    overlayStyle: {
      backgroundColor: colors.black,
      opacity: backgroundOpacity,
    },
  };
};

const swapDetailInterpolator = ({
  current: { progress: current },
  layouts: { screen },
}) => {
  // kinda hacky... but lets me expose the
  // stack's transitionPosition in an exportable way
  Animated.spring(swapDetailsTransitionPosition, {
    toValue: current,
    useNativeDriver: true,
  }).start();

  const backgroundOpacity = current.interpolate({
    inputRange: [-1, 0, 0.975, 2],
    outputRange: [0, 0, 0.6, 0.6],
  });

  const translateY = current.interpolate({
    inputRange: [0, 1],
    outputRange: [screen.height, 0],
  });

  return {
    cardStyle: {
      shadowColor: colors.dark,
      shadowOffset: { height: 10, width: 0 },
      shadowOpacity: 0.5,
      shadowRadius: 25,
      transform: [{ translateY }],
    },
    overlayStyle: {
      backgroundColor: colors.blueGreyDarker,
      opacity: backgroundOpacity,
      overflow: 'hidden',
    },
  };
};

const closeSpec = {
  animation: 'spring',
  config: {
    bounciness: 0,
    speed: 14,
  },
};

const emojiOpenSpec = {
  animation: 'spring',
  config: {
    damping: 37.5,
    mass: 1,
    stiffness: 500,
  },
};

const openSpec = {
  animation: 'spring',
  config: {
    bounciness: 6,
    speed: 25,
  },
};

const sheetOpenSpec = {
  animation: 'spring',
  config: {
    bounciness: 0,
    speed: 22,
  },
};

const gestureResponseDistance = {
  vertical: deviceUtils.dimensions.height,
};

export const backgroundPreset = {
  cardStyle: { backgroundColor: 'transparent' },
  cardStyleInterpolator: backgroundInterpolator,
  gestureResponseDistance,
};

export const emojiPreset = {
  cardOverlay: ({ style }) => {
    const backgroundOpacity = style.opacity.interpolate({
      inputRange: [-1, 0, 0.975, 2],
      outputRange: [0, 0, 1, 1],
    });

    return (
      <Animated.View
        pointerEvents="none"
        style={{
          backgroundColor: 'rgb(51, 54, 59)',
          height: deviceUtils.dimensions.height + 50,
          opacity: backgroundOpacity,
          position: 'absolute',
          width: deviceUtils.dimensions.width,
        }}
      >
        <View
          style={{
            alignItems: 'center',
            top: HeaderHeightWithStatusBar,
          }}
        >
          <AvatarCircle overlayStyles />
        </View>
      </Animated.View>
    );
  },
  cardOverlayEnabled: true,
  cardShadowEnabled: false,
  cardStyle: { backgroundColor: 'transparent' },
  cardStyleInterpolator: emojiStyleInterpolator,
  cardTransparent: true,
  gestureDirection: 'vertical-inverted',
  gestureEnabled: false,
  gestureResponseDistance,
  transitionSpec: { close: closeSpec, open: emojiOpenSpec },
};

export const exchangePreset = {
  cardOverlayEnabled: true,
  cardShadowEnabled: true,
  cardStyle: { backgroundColor: 'transparent' },
  cardStyleInterpolator: exchangeStyleInterpolator,
  cardTransparent: true,
  gestureDirection: 'vertical',
  gestureEnabled: true,
  gestureResponseDistance,
  transitionSpec: { close: closeSpec, open: sheetOpenSpec },
};

export const expandedPreset = {
  cardOverlayEnabled: true,
  cardShadowEnabled: true,
  cardStyle: { backgroundColor: 'transparent', overflow: 'visible' },
  cardStyleInterpolator: expandStyleInterpolator(0.7),
  cardTransparent: true,
  gestureDirection: 'vertical',
  gestureResponseDistance,
  transitionSpec: { close: closeSpec, open: openSpec },
};

export const overlayExpandedPreset = {
  cardOverlayEnabled: true,
  cardShadowEnabled: false,
  cardStyle: { backgroundColor: 'transparent', overflow: 'visible' },
  cardStyleInterpolator: expandStyleInterpolator(0.6),
  cardTransparent: true,
  gestureDirection: 'vertical',
  gestureResponseDistance,
  transitionSpec: { close: closeSpec, open: openSpec },
};

export const bottomSheetPreset = {
  cardOverlayEnabled: true,
  cardShadowEnabled: true,
  cardStyle: { backgroundColor: 'transparent' },
  cardStyleInterpolator: savingsStyleInterpolator,
  cardTransparent: true,
  gestureDirection: 'vertical',
  gestureResponseDistance,
  transitionSpec: { close: closeSpec, open: sheetOpenSpec },
};

export const sheetPreset = ({ route }) => ({
  cardOverlayEnabled: true,
  cardShadowEnabled: true,
  cardStyle: { backgroundColor: 'transparent' },
<<<<<<< HEAD
  cardStyleInterpolator: sheetStyleInterpolator(),
=======
  cardStyleInterpolator: sheetStyleInterpolator(
    route.params.type === 'token' ? 0.3 : 0
  ),
>>>>>>> a80db689
  cardTransparent: true,
  gestureDirection: 'vertical',
  gestureResponseDistance,
  transitionSpec: { close: closeSpec, open: sheetOpenSpec },
});

export const settingsPreset = {
  ...sheetPreset,
  cardStyleInterpolator: sheetStyleInterpolator(0.5),
};

export const settingsPreset = {
  ...sheetPreset,
  cardStyleInterpolator: sheetStyleInterpolator(0.5),
};

export const exchangeModalPreset = {
  cardStyle: { backgroundColor: 'transparent' },
  cardStyleInterpolator: () => ({
    overlayStyle: {
      backgroundColor: 'transparent',
    },
  }),
  gestureEnabled: true,
  gestureResponseDistance,
};

export const swapDetailsPreset = {
  cardOverlayEnabled: true,
  cardShadowEnabled: true,
  cardStyle: { backgroundColor: 'transparent' },
  cardStyleInterpolator: swapDetailInterpolator,
  cardTransparent: true,
  gestureDirection: 'vertical',
  gestureResponseDistance,
  transitionSpec: { close: closeSpec, open: openSpec },
};<|MERGE_RESOLUTION|>--- conflicted
+++ resolved
@@ -344,13 +344,9 @@
   cardOverlayEnabled: true,
   cardShadowEnabled: true,
   cardStyle: { backgroundColor: 'transparent' },
-<<<<<<< HEAD
-  cardStyleInterpolator: sheetStyleInterpolator(),
-=======
   cardStyleInterpolator: sheetStyleInterpolator(
     route.params.type === 'token' ? 0.3 : 0
   ),
->>>>>>> a80db689
   cardTransparent: true,
   gestureDirection: 'vertical',
   gestureResponseDistance,
@@ -362,11 +358,6 @@
   cardStyleInterpolator: sheetStyleInterpolator(0.5),
 };
 
-export const settingsPreset = {
-  ...sheetPreset,
-  cardStyleInterpolator: sheetStyleInterpolator(0.5),
-};
-
 export const exchangeModalPreset = {
   cardStyle: { backgroundColor: 'transparent' },
   cardStyleInterpolator: () => ({
