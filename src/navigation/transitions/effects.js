--- conflicted
+++ resolved
@@ -1,12 +1,5 @@
 import { StatusBar } from 'react-native';
 import { getStatusBarHeight } from 'react-native-iphone-x-helper';
-<<<<<<< HEAD
-import { transformOrigin } from 'react-native-redash';
-import store from '../../redux/store';
-import { updateTransitionProps } from '../../redux/navigation';
-import { interpolate } from '../../components/animations';
-=======
->>>>>>> 6a1380c7
 import { deviceUtils } from '../../utils';
 import { colors } from '../../styles';
 
@@ -17,62 +10,40 @@
 
 export const sheetVerticalOffset = statusBarHeight;
 
-<<<<<<< HEAD
-const effectOpacity = Animated.proc((closing, current) =>
-  block([
-    cond(
-      // onStart
-      or(
-        and(eq(closing, 0), eq(current, 0)),
-        and(eq(closing, 1), eq(current, 1))
-      ),
-      // setShowingModal
-      call([], () => {
-        store.dispatch(updateTransitionProps({ showingModal: true }));
-      })
-    ),
-    // return opacity value of 1
-    1,
-  ])
-);
-
 const emojiStyleInterpolator = ({
   current: { progress: current },
   layouts: { screen },
 }) => {
-  const backgroundOpacity = interpolate(current, {
-    extrapolate: Animated.Extrapolate.CLAMP,
+  const backgroundOpacity = current.interpolate({
     inputRange: [-1, 0, 0.975, 2],
     outputRange: [0, 0, 1, 1],
   });
 
-  const opacity = interpolate(current, {
-    inputRange: [0, 1],
-    outputRange: [0, 1],
-  });
-
-  const scale = interpolate(current, {
-    inputRange: [0, 1],
-    outputRange: [0.5, 1],
-  });
-
-  return {
-    cardStyle: {
-      opacity: opacity,
-      transform: transformOrigin(
-        0,
-        -(screen.height / 2) + statusBarHeight + 78.5,
-        { scale }
-      ),
-    },
-    containerStyle: {
-      backgroundColor: color(51, 54, 59, backgroundOpacity),
-    },
-  };
-};
-
-=======
->>>>>>> 6a1380c7
+  const translateY = current.interpolate({
+    inputRange: [0, 1],
+    outputRange: [-screen.height / 2, 0],
+  });
+
+  const scale = current.interpolate({
+    inputRange: [-1, 0, 0.99, 2],
+    outputRange: [0.01, 0.01, 1, 1],
+  });
+
+  return {
+    cardStyle: {
+      transform: [{ translateY }, { scale }],
+    },
+    overlayStyle: {
+      backgroundColor: 'rgb(37, 41, 46)',
+      opacity: backgroundOpacity,
+      shadowColor: colors.dark,
+      shadowOffset: { height: 10, width: 0 },
+      shadowOpacity: 0.6,
+      shadowRadius: 25,
+    },
+  };
+};
+
 const exchangeStyleInterpolator = ({
   current: { progress: current },
   layouts: { screen },
@@ -127,36 +98,28 @@
       shadowOffset: { height: 10, width: 0 },
       shadowOpacity: 0.6,
       shadowRadius: 25,
-<<<<<<< HEAD
-      // Translation for the animation of the current card
+    },
+  };
+};
+
+const sheetStyleInterpolator = ({
+  current: { progress: current },
+  layouts: { screen },
+}) => {
+  const backgroundOpacity = current.interpolate({
+    inputRange: [-1, 0, 0.975, 2],
+    outputRange: [0, 0, 0.9, 0.9],
+  });
+
+  const translateY = current.interpolate({
+    inputRange: [0, 1],
+    outputRange: [screen.height, 0],
+  });
+
+  return {
+    cardStyle: {
       transform: [{ translateY }],
     },
-    containerStyle: {
-      backgroundColor: color(37, 41, 46, backgroundOpacity),
-=======
->>>>>>> 6a1380c7
-    },
-  };
-};
-
-const sheetStyleInterpolator = ({
-  current: { progress: current },
-  layouts: { screen },
-}) => {
-  const backgroundOpacity = current.interpolate({
-    inputRange: [-1, 0, 0.975, 2],
-    outputRange: [0, 0, 0.9, 0.9],
-  });
-
-  const translateY = current.interpolate({
-    inputRange: [0, 1],
-    outputRange: [screen.height, 0],
-  });
-
-  return {
-    cardStyle: {
-      transform: [{ translateY }],
-    },
     overlayStyle: {
       backgroundColor: '#141414',
       opacity: backgroundOpacity,
@@ -164,14 +127,6 @@
       shadowOffset: { height: 10, width: 0 },
       shadowOpacity: 0.4,
       shadowRadius: 25,
-<<<<<<< HEAD
-      // Translation for the animation of the current card
-      transform: [{ translateY }],
-    },
-    containerStyle: {
-      backgroundColor: color(0, 0, 0, backgroundOpacity),
-=======
->>>>>>> 6a1380c7
     },
   };
 };
@@ -195,27 +150,27 @@
   },
 };
 
-const emojiCloseSpec = {
-  animation: 'spring',
-  config: SpringUtils.makeConfigFromBouncinessAndSpeed({
-    ...SpringUtils.makeDefaultConfig(),
-    bounciness: 6,
-    mass: 1,
-    overshootClamping: true,
-    speed: 40,
-  }),
-};
-
-const emojiOpenSpec = {
-  animation: 'spring',
-  config: SpringUtils.makeConfigFromBouncinessAndSpeed({
-    ...SpringUtils.makeDefaultConfig(),
-    bounciness: 6,
-    mass: 1,
-    overshootClamping: false,
-    speed: 28,
-  }),
-};
+// const emojiCloseSpec = {
+//   animation: 'spring',
+//   config: SpringUtils.makeConfigFromBouncinessAndSpeed({
+//     ...SpringUtils.makeDefaultConfig(),
+//     bounciness: 6,
+//     mass: 1,
+//     overshootClamping: true,
+//     speed: 40,
+//   }),
+// };
+
+// const emojiOpenSpec = {
+//   animation: 'spring',
+//   config: SpringUtils.makeConfigFromBouncinessAndSpeed({
+//     ...SpringUtils.makeDefaultConfig(),
+//     bounciness: 6,
+//     mass: 1,
+//     overshootClamping: false,
+//     speed: 28,
+//   }),
+// };
 
 const openSpec = {
   animation: 'spring',
@@ -246,11 +201,15 @@
 };
 
 export const emojiPreset = {
-  cardShadowEnabled: true,
+  cardOverlayEnabled: true,
+  cardShadowEnabled: true,
+  cardStyle: { backgroundColor: 'transparent' },
   cardStyleInterpolator: emojiStyleInterpolator,
   cardTransparent: true,
-  onTransitionStart,
-  transitionSpec: { close: emojiCloseSpec, open: emojiOpenSpec },
+  gestureDirection: 'vertical-inverted',
+  gestureResponseDistance,
+  onTransitionStart,
+  transitionSpec: { close: closeSpec, open: sheetOpenSpec },
 };
 
 export const exchangePreset = {
