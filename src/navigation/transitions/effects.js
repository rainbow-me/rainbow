--- conflicted
+++ resolved
@@ -1,9 +1,5 @@
-<<<<<<< HEAD
 import React from 'react';
 import { Animated, StatusBar, View } from 'react-native';
-=======
-import { Animated, StatusBar } from 'react-native';
->>>>>>> 54a3de87
 import { getStatusBarHeight } from 'react-native-iphone-x-helper';
 import { colors } from '../../styles';
 import { deviceUtils } from '../../utils';
@@ -31,12 +27,7 @@
       transform: [{ scale }],
     },
     overlayStyle: {
-<<<<<<< HEAD
       opacity: current,
-=======
-      backgroundColor: 'rgb(37, 41, 46)',
-      opacity: backgroundOpacity,
->>>>>>> 54a3de87
     },
   };
 };
@@ -309,7 +300,7 @@
         <View
           style={{
             alignItems: 'center',
-            top: Header.heightWithStatusBar - 1,
+            top: Header.heightWithStatusBar - 4,
           }}
         >
           <AvatarCircle />
