import { NavigationContainer } from '@react-navigation/native';
import { createStackNavigator } from '@react-navigation/stack';
import React, { useContext } from 'react';
import { AddCashSheet } from '../screens/AddCash';
import AvatarBuilder from '../screens/AvatarBuilder';
import BackupSheet from '../screens/BackupSheet';
import ChangeWalletSheet from '../screens/ChangeWalletSheet';
import ConnectedDappsSheet from '../screens/ConnectedDappsSheet';
import ENSAdditionalRecordsSheet from '../screens/ENSAdditionalRecordsSheet';
import ENSConfirmRegisterSheet from '../screens/ENSConfirmRegisterSheet';
import ExpandedAssetSheet from '../screens/ExpandedAssetSheet';
import ExplainSheet from '../screens/ExplainSheet';
import ExternalLinkWarningSheet from '../screens/ExternalLinkWarningSheet';
import ModalScreen from '../screens/ModalScreen';
import ProfileSheet from '../screens/ProfileSheet';
import ReceiveModal from '../screens/ReceiveModal';
import { RestoreSheet } from '../screens/RestoreSheet';
import SelectENSSheet from '../screens/SelectENSSheet';
import SelectUniqueTokenSheet from '../screens/SelectUniqueTokenSheet';
import { SendConfirmationSheet } from '../screens/SendConfirmationSheet';
import SendSheet from '../screens/SendSheet';
import { SettingsSheet } from '../screens/SettingsSheet';
import ShowcaseScreen from '../screens/ShowcaseSheet';
import { SignTransactionSheet } from '../screens/SignTransactionSheet';
import SpeedUpAndCancelSheet from '../screens/SpeedUpAndCancelSheet';
import NotificationsPromoSheet from '../screens/NotificationsPromoSheet';
import WalletConnectApprovalSheet from '../screens/WalletConnectApprovalSheet';
import WalletConnectRedirectSheet from '../screens/WalletConnectRedirectSheet';
import { WalletDiagnosticsSheet } from '../screens/Diagnostics';
import WelcomeScreen from '../screens/WelcomeScreen';
import { useTheme } from '../theme/ThemeContext';
import RegisterENSNavigator from './RegisterENSNavigator';
import { SwipeNavigator } from './SwipeNavigator';
import {
  backupSheetConfig,
  basicSheetConfig,
  hardwareWalletTxNavigatorConfig,
  consoleSheetConfig,
  customGasSheetConfig,
  defaultScreenStackOptions,
  ensAdditionalRecordsSheetConfig,
  ensConfirmRegisterSheetConfig,
  expandedAssetSheetConfigWithLimit,
  explainSheetConfig,
  externalLinkWarningSheetConfig,
  mintsSheetConfig,
  nativeStackDefaultConfig,
  nativeStackDefaultConfigWithoutStatusBar,
  nftOffersSheetConfig,
  nftSingleOfferSheetConfig,
  pairHardwareWalletNavigatorConfig,
  profileConfig,
  profilePreviewConfig,
  qrScannerConfig,
  promoSheetConfig,
  registerENSNavigatorConfig,
  restoreSheetConfig,
  sendConfirmationSheetConfig,
  settingsSheetConfig,
  signTransactionSheetConfig,
  stackNavigationConfig,
  swapConfig,
  swapDetailsSheetConfig,
  learnWebViewScreenConfig,
  transactionDetailsConfig,
  addWalletNavigatorConfig,
  opRewardsSheetConfig,
  portalSheetConfig,
  walletDiagnosticsSheetConfig,
  positionSheetConfig,
  appIconUnlockSheetConfig,
} from './config';
import { addCashSheet, emojiPreset, emojiPresetWallet, overlayExpandedPreset, sheetPreset } from './effects';
import { InitialRouteContext } from './initialRoute';
import { nativeStackConfig } from './nativeStackConfig';
import { onNavigationStateChange } from './onNavigationStateChange';
import Routes from './routesNames';
import { ExchangeModalNavigator } from './index';
import useExperimentalFlag, { PROFILES } from '@/config/experimentalHooks';
import createNativeStackNavigator from '@/react-native-cool-modals/createNativeStackNavigator';
import QRScannerScreen from '@/screens/QRScannerScreen';
import { PairHardwareWalletNavigator } from './PairHardwareWalletNavigator';
import LearnWebViewScreen from '@/screens/LearnWebViewScreen';
import { SwapScreen } from '@/screens/Swap/Swap';
import { TransactionDetails } from '@/screens/transaction-details/TransactionDetails';
import { AddWalletNavigator } from './AddWalletNavigator';
import { HardwareWalletTxNavigator } from './HardwareWalletTxNavigator';
import { RewardsSheet } from '@/screens/rewards/RewardsSheet';
import { Portal } from '@/screens/Portal';
import PoapSheet from '@/screens/mints/PoapSheet';
import { PositionSheet } from '@/screens/positions/PositionSheet';
import { NFTOffersSheet } from '@/screens/NFTOffersSheet';
import { NFTSingleOfferSheet } from '@/screens/NFTSingleOfferSheet';
import MintSheet from '@/screens/mints/MintSheet';
import { MintsSheet } from '@/screens/MintsSheet/MintsSheet';
import { RemotePromoSheet } from '@/components/remote-promo-sheet/RemotePromoSheet';
import { ConsoleSheet } from '@/screens/points/ConsoleSheet';
import { PointsProfileProvider } from '@/screens/points/contexts/PointsProfileContext';
import AppIconUnlockSheet from '@/screens/AppIconUnlockSheet';

type StackNavigatorParams = {
  [Routes.SEND_SHEET]: unknown;
  [Routes.MODAL_SCREEN]: unknown;
};

const Stack = createStackNavigator();
const NativeStack = createNativeStackNavigator();

function SendFlowNavigator() {
  return (
    <Stack.Navigator {...stackNavigationConfig} initialRouteName={Routes.SEND_SHEET}>
      <Stack.Screen component={ModalScreen} name={Routes.MODAL_SCREEN} options={overlayExpandedPreset} />
      <Stack.Screen component={SendSheet} name={Routes.SEND_SHEET} options={sheetPreset} />
    </Stack.Navigator>
  );
}

function MainNavigator() {
  const initialRoute = useContext(InitialRouteContext) as unknown as string;

  return (
    <Stack.Navigator initialRouteName={initialRoute} {...stackNavigationConfig} screenOptions={defaultScreenStackOptions}>
      <Stack.Screen component={SwipeNavigator} name={Routes.SWIPE_LAYOUT} />
      <Stack.Screen component={WelcomeScreen} name={Routes.WELCOME_SCREEN} options={{ animationEnabled: false, gestureEnabled: false }} />
      <Stack.Screen component={AvatarBuilder} name={Routes.AVATAR_BUILDER} options={emojiPreset} />
      <Stack.Screen component={AvatarBuilder} name={Routes.AVATAR_BUILDER_WALLET} options={emojiPresetWallet} />
      <Stack.Screen component={AddCashSheet} name={Routes.ADD_CASH_SHEET} options={addCashSheet} />
    </Stack.Navigator>
  );
}

function MainStack() {
  return (
    <Stack.Navigator initialRouteName={Routes.MAIN_NAVIGATOR_WRAPPER} {...stackNavigationConfig} screenOptions={defaultScreenStackOptions}>
      <Stack.Screen component={MainNavigator} name={Routes.MAIN_NAVIGATOR_WRAPPER} />
    </Stack.Navigator>
  );
}

function NativeStackNavigator() {
  const { colors, isDarkMode } = useTheme();
  const profilesEnabled = useExperimentalFlag(PROFILES);

  return (
    <NativeStack.Navigator {...nativeStackConfig}>
      <NativeStack.Screen component={MainStack} name={Routes.STACK} />
      <NativeStack.Screen component={LearnWebViewScreen} name={Routes.LEARN_WEB_VIEW_SCREEN} {...learnWebViewScreenConfig} />
      <NativeStack.Screen
        component={ReceiveModal}
        name={Routes.RECEIVE_MODAL}
        options={{
          backgroundColor: isDarkMode ? colors.offWhite : '#3B3E43',
          backgroundOpacity: 1,
          customStack: true,
        }}
      />
      <NativeStack.Screen component={SettingsSheet} name={Routes.SETTINGS_SHEET} {...settingsSheetConfig} />
      <NativeStack.Screen
        component={ExchangeModalNavigator}
        name={Routes.EXCHANGE_MODAL}
        options={{ ...nativeStackDefaultConfig, relevantScrollViewDepth: 2 }}
      />
      <NativeStack.Screen component={ExpandedAssetSheet} name={Routes.EXPANDED_ASSET_SHEET} {...expandedAssetSheetConfigWithLimit} />
      <NativeStack.Screen component={PoapSheet} name={Routes.POAP_SHEET} {...expandedAssetSheetConfigWithLimit} />
      <NativeStack.Screen component={MintSheet} name={Routes.MINT_SHEET} {...expandedAssetSheetConfigWithLimit} />
      <NativeStack.Screen component={PositionSheet} name={Routes.POSITION_SHEET} {...positionSheetConfig} />
      <NativeStack.Screen
        component={ShowcaseScreen}
        name={Routes.SHOWCASE_SHEET}
        options={{
          customStack: true,
        }}
      />
      <NativeStack.Screen
        component={SelectUniqueTokenSheet}
        name={Routes.SELECT_UNIQUE_TOKEN_SHEET}
        {...expandedAssetSheetConfigWithLimit}
      />
      <NativeStack.Screen
        component={SpeedUpAndCancelSheet}
        name={Routes.SPEED_UP_AND_CANCEL_SHEET}
        options={{
          allowsDragToDismiss: true,
          backgroundOpacity: 0.6,
          customStack: true,
          headerHeight: 0,
          isShortFormEnabled: false,
          topOffset: 0,
        }}
      />
      <Stack.Screen component={SendConfirmationSheet} name={Routes.SEND_CONFIRMATION_SHEET} {...sendConfirmationSheetConfig} />
      <NativeStack.Screen component={ExplainSheet} name={Routes.EXPLAIN_SHEET} {...explainSheetConfig} />
      <NativeStack.Screen component={RemotePromoSheet} name={Routes.REMOTE_PROMO_SHEET} {...promoSheetConfig} />
      <NativeStack.Screen component={NotificationsPromoSheet} name={Routes.NOTIFICATIONS_PROMO_SHEET} {...promoSheetConfig} />
      <NativeStack.Screen
        component={ExternalLinkWarningSheet}
        name={Routes.EXTERNAL_LINK_WARNING_SHEET}
        {...externalLinkWarningSheetConfig}
      />
      <NativeStack.Screen component={WalletDiagnosticsSheet} name={Routes.DIAGNOSTICS_SHEET} {...walletDiagnosticsSheetConfig} />
      <NativeStack.Screen
        component={ChangeWalletSheet}
        name={Routes.CHANGE_WALLET_SHEET}
        options={{
          allowsDragToDismiss: true,
          backgroundOpacity: 0.7,
          customStack: true,
          springDamping: 1,
          transitionDuration: 0.25,
        }}
      />
      <NativeStack.Screen
        component={ConnectedDappsSheet}
        name={Routes.CONNECTED_DAPPS}
        options={{
          allowsDragToDismiss: true,
          backgroundOpacity: 0.7,
          customStack: true,
          springDamping: 1,
          transitionDuration: 0.25,
        }}
      />
      <NativeStack.Screen component={BackupSheet} name={Routes.BACKUP_SHEET} {...backupSheetConfig} />
      <NativeStack.Screen
        component={ModalScreen}
        name={Routes.MODAL_SCREEN}
        options={{
          customStack: true,
          ignoreBottomOffset: true,
          onAppear: null,
          topOffset: 0,
        }}
      />
      <NativeStack.Screen component={RestoreSheet} name={Routes.RESTORE_SHEET} {...restoreSheetConfig} />
      <NativeStack.Screen component={SignTransactionSheet} name={Routes.CONFIRM_REQUEST} {...signTransactionSheetConfig} />
      <NativeStack.Screen component={ExpandedAssetSheet} name={Routes.CUSTOM_GAS_SHEET} {...customGasSheetConfig} />
      <NativeStack.Screen component={ExpandedAssetSheet} name={Routes.SWAP_DETAILS_SHEET} {...swapDetailsSheetConfig} />
      <NativeStack.Screen component={ExpandedAssetSheet} name={Routes.SWAP_SETTINGS_SHEET} {...customGasSheetConfig} />
      <NativeStack.Screen component={QRScannerScreen} name={Routes.QR_SCANNER_SCREEN} {...qrScannerConfig} />
      <NativeStack.Screen
        component={PairHardwareWalletNavigator}
        name={Routes.PAIR_HARDWARE_WALLET_NAVIGATOR}
        {...pairHardwareWalletNavigatorConfig}
      />
      <NativeStack.Screen
        component={HardwareWalletTxNavigator}
        name={Routes.HARDWARE_WALLET_TX_NAVIGATOR}
        {...hardwareWalletTxNavigatorConfig}
      />
      <NativeStack.Screen component={AddWalletNavigator} name={Routes.ADD_WALLET_NAVIGATOR} {...addWalletNavigatorConfig} />
      <NativeStack.Screen component={Portal} name={Routes.PORTAL} {...portalSheetConfig} />
      {profilesEnabled && (
        <>
          <NativeStack.Screen component={RegisterENSNavigator} name={Routes.REGISTER_ENS_NAVIGATOR} {...registerENSNavigatorConfig} />
          <NativeStack.Screen
            component={ENSConfirmRegisterSheet}
            name={Routes.ENS_CONFIRM_REGISTER_SHEET}
            {...ensConfirmRegisterSheetConfig}
          />
          <NativeStack.Screen
            component={ENSAdditionalRecordsSheet}
            name={Routes.ENS_ADDITIONAL_RECORDS_SHEET}
            {...ensAdditionalRecordsSheetConfig}
          />
          <NativeStack.Screen component={ProfileSheet} name={Routes.PROFILE_SHEET} {...profileConfig} />
          <NativeStack.Screen component={ProfileSheet} name={Routes.PROFILE_PREVIEW_SHEET} {...profilePreviewConfig} />
          <NativeStack.Screen
            component={SelectENSSheet}
            name={Routes.SELECT_ENS_SHEET}
            options={{
              allowsDragToDismiss: true,
              backgroundOpacity: 0.7,
              customStack: true,
              springDamping: 1,
              transitionDuration: 0.3,
            }}
          />
        </>
      )}
      <NativeStack.Screen component={SendFlowNavigator} name={Routes.SEND_SHEET_NAVIGATOR} />
      <NativeStack.Screen component={WalletConnectApprovalSheet} name={Routes.WALLET_CONNECT_APPROVAL_SHEET} {...basicSheetConfig} />
      <NativeStack.Screen component={WalletConnectRedirectSheet} name={Routes.WALLET_CONNECT_REDIRECT_SHEET} {...basicSheetConfig} />
      <NativeStack.Screen name={Routes.TRANSACTION_DETAILS} component={TransactionDetails} {...transactionDetailsConfig} />
      <NativeStack.Screen name={Routes.OP_REWARDS_SHEET} component={RewardsSheet} {...opRewardsSheetConfig} />
      <NativeStack.Screen name={Routes.NFT_OFFERS_SHEET} component={NFTOffersSheet} {...nftOffersSheetConfig} />
      <NativeStack.Screen name={Routes.NFT_SINGLE_OFFER_SHEET} component={NFTSingleOfferSheet} {...nftSingleOfferSheetConfig} />
      <NativeStack.Screen name={Routes.MINTS_SHEET} component={MintsSheet} {...mintsSheetConfig} />
      <NativeStack.Screen component={ConsoleSheet} name={Routes.CONSOLE_SHEET} {...consoleSheetConfig} />
<<<<<<< HEAD
      <NativeStack.Screen component={SwapScreen} name={Routes.SWAP} {...swapConfig} />
=======
      <NativeStack.Screen component={AppIconUnlockSheet} name={Routes.APP_ICON_UNLOCK_SHEET} {...appIconUnlockSheetConfig} />
>>>>>>> ab919668
    </NativeStack.Navigator>
  );
}

const AppContainerWithAnalytics = React.forwardRef(
  (
    props: {
      onReady: () => void;
    },
    ref
  ) => (
    <NavigationContainer
      onReady={props.onReady}
      onStateChange={onNavigationStateChange}
      // @ts-ignore
      ref={ref}
    >
      <PointsProfileProvider>
        <NativeStackNavigator />
      </PointsProfileProvider>
    </NavigationContainer>
  )
);

AppContainerWithAnalytics.displayName = 'AppContainerWithAnalytics';

export default React.memo(AppContainerWithAnalytics);<|MERGE_RESOLUTION|>--- conflicted
+++ resolved
@@ -286,11 +286,8 @@
       <NativeStack.Screen name={Routes.NFT_SINGLE_OFFER_SHEET} component={NFTSingleOfferSheet} {...nftSingleOfferSheetConfig} />
       <NativeStack.Screen name={Routes.MINTS_SHEET} component={MintsSheet} {...mintsSheetConfig} />
       <NativeStack.Screen component={ConsoleSheet} name={Routes.CONSOLE_SHEET} {...consoleSheetConfig} />
-<<<<<<< HEAD
       <NativeStack.Screen component={SwapScreen} name={Routes.SWAP} {...swapConfig} />
-=======
       <NativeStack.Screen component={AppIconUnlockSheet} name={Routes.APP_ICON_UNLOCK_SHEET} {...appIconUnlockSheetConfig} />
->>>>>>> ab919668
     </NativeStack.Navigator>
   );
 }
