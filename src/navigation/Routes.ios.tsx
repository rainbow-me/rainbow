--- conflicted
+++ resolved
@@ -71,11 +71,8 @@
   swapConfig,
   checkIdentifierSheetConfig,
   recieveModalSheetConfig,
-<<<<<<< HEAD
   expandedAssetSheetV2Config,
-=======
   networkSelectorConfig,
->>>>>>> 64de9d51
 } from './config';
 import { addCashSheet, emojiPreset, emojiPresetWallet, overlayExpandedPreset, sheetPreset } from './effects';
 import { InitialRouteContext } from './initialRoute';
