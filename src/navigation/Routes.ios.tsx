--- conflicted
+++ resolved
@@ -127,15 +127,12 @@
 import { KeyboardProvider } from 'react-native-keyboard-controller';
 import { PerpsNewPositionScreen } from '@/features/perps/screens/perps-new-position-screen/PerpsNewPositionScreen';
 import { PerpsDepositScreen } from '@/features/perps/screens/PerpsDepositScreen';
-<<<<<<< HEAD
 import { PerpsNavbar } from '@/features/perps/components/PerpsNavbar';
 import { useBackgroundColor, Box } from '@/design-system';
 import { useSafeAreaInsets } from 'react-native-safe-area-context';
 import { SheetHandle } from '@/components/sheet';
 import { createMaterialTopTabNavigator } from '@react-navigation/material-top-tabs';
-=======
 import { CreateTriggerOrderBottomSheet } from '@/features/perps/screens/CreateTriggerOrderBottomSheet';
->>>>>>> d74804c7
 
 const Stack = createStackNavigator();
 const NativeStack = createNativeStackCoolModalNavigator();
@@ -157,7 +154,6 @@
   return (
     <KeyboardProvider>
       <PerpsAccentColorContextProvider>
-<<<<<<< HEAD
         <Box style={{ flex: 1 }} backgroundColor={screenBackgroundColor}>
           <Box position="absolute" style={{ top: insets.top, alignSelf: 'center' }} backgroundColor={screenBackgroundColor} zIndex={10}>
             <SheetHandle />
@@ -174,16 +170,6 @@
 
           <PerpsNavigatorFooter />
         </Box>
-=======
-        <NativeStack.Navigator {...expandedAssetSheetV2Config} initialRouteName={Routes.PERPS_ACCOUNT_SCREEN}>
-          <NativeStack.Screen component={PerpsSearchScreen} name={Routes.PERPS_SEARCH_SCREEN} />
-          <NativeStack.Screen component={PerpsAccountScreen} name={Routes.PERPS_ACCOUNT_SCREEN} />
-          <NativeStack.Screen component={PerpsNewPositionSearchScreen} name={Routes.PERPS_NEW_POSITION_SEARCH_SCREEN} />
-          <NativeStack.Screen component={PerpsNewPositionScreen} name={Routes.PERPS_NEW_POSITION_SCREEN} />
-          <NativeStack.Screen component={PerpsDepositScreen} name={Routes.PERPS_DEPOSIT_SCREEN} />
-        </NativeStack.Navigator>
-        <PerpsNavigatorFooter />
->>>>>>> d74804c7
       </PerpsAccentColorContextProvider>
     </KeyboardProvider>
   );
