--- conflicted
+++ resolved
@@ -244,19 +244,11 @@
         {...expandedAssetSheetConfigWithLimit}
       />
       <NativeStack.Screen
-<<<<<<< HEAD
-        component={ExpandedAssetSheet}
-        name={Routes.TOKEN_INDEX_SHEET}
-        {...expandedAssetSheetConfigWithLimit}
-      />
-      <NativeStack.Screen
         component={RestoreCloudStep}
         name={Routes.RESTORE_CLOUD_SHEET}
         {...backupSheetConfig}
       />
       <NativeStack.Screen
-=======
->>>>>>> fd2f737d
         component={SpeedUpAndCancelSheet}
         name={Routes.SPEED_UP_AND_CANCEL_SHEET}
         options={{
