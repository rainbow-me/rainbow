/* eslint-disable react/jsx-props-no-spreading */
import { NavigationContainer, NavigationContainerRef } from '@react-navigation/native';
import { createStackNavigator } from '@react-navigation/stack';
import React, { useContext } from 'react';
import { AddCashSheet } from '../screens/AddCash';
import AvatarBuilder from '../screens/AvatarBuilder';
import BackupSheet from '../components/backup/BackupSheet';
import ChangeWalletSheet from '../screens/change-wallet/ChangeWalletSheet';
import ConnectedDappsSheet from '../screens/ConnectedDappsSheet';
import ENSAdditionalRecordsSheet from '../screens/ENSAdditionalRecordsSheet';
import ENSConfirmRegisterSheet from '../screens/ENSConfirmRegisterSheet';
import ExpandedAssetSheet from '../screens/ExpandedAssetSheet';
import { ExpandedAssetSheet as ExpandedAssetSheetV2 } from '@/screens/expandedAssetSheet/ExpandedAssetSheet';
import ExplainSheet from '../screens/ExplainSheet';
import ExternalLinkWarningSheet from '../screens/ExternalLinkWarningSheet';
import ModalScreen from '../screens/ModalScreen';
import ProfileSheet from '../screens/ProfileSheet';
import ReceiveModal from '../screens/ReceiveModal';
import { RestoreSheet } from '../screens/RestoreSheet';
import SelectENSSheet from '../screens/SelectENSSheet';
import SelectUniqueTokenSheet from '../screens/SelectUniqueTokenSheet';
import { SendConfirmationSheet } from '../screens/SendConfirmationSheet';
import SendSheet from '../screens/SendSheet';
import { SettingsSheet } from '../screens/SettingsSheet/SettingsSheet';
import ShowcaseScreen from '../screens/ShowcaseSheet';
import { SignTransactionSheet } from '../screens/SignTransactionSheet';
import SpeedUpAndCancelSheet from '../screens/SpeedUpAndCancelSheet';
import NotificationsPromoSheet from '../screens/NotificationsPromoSheet';
import WalletConnectApprovalSheet from '../screens/WalletConnectApprovalSheet';
import NoNeedWCSheet from '../screens/NoNeedWCSheet';
import WalletConnectRedirectSheet from '../screens/WalletConnectRedirectSheet';
import { WalletDiagnosticsSheet } from '../screens/Diagnostics';
import WelcomeScreen from '../screens/WelcomeScreen';
import RegisterENSNavigator from './RegisterENSNavigator';
import { SwipeNavigator } from './SwipeNavigator';
import {
  airdropsSheetConfig,
  backupSheetConfig,
  basicSheetConfig,
  claimAirdropSheetConfig,
  consoleSheetConfig,
  customGasSheetConfig,
  defaultScreenStackOptions,
  ensAdditionalRecordsSheetConfig,
  ensConfirmRegisterSheetConfig,
  expandedAssetSheetConfigWithLimit,
  explainSheetConfig,
  externalLinkWarningSheetConfig,
  hardwareWalletTxNavigatorConfig,
  mintsSheetConfig,
  nftOffersSheetConfig,
  nftSingleOfferSheetConfig,
  pairHardwareWalletNavigatorConfig,
  panelConfig,
  profileConfig,
  profilePreviewConfig,
  qrScannerConfig,
  promoSheetConfig,
  registerENSNavigatorConfig,
  restoreSheetConfig,
  sendConfirmationSheetConfig,
  settingsSheetConfig,
  signTransactionSheetConfig,
  stackNavigationConfig,
  learnWebViewScreenConfig,
  transactionDetailsConfig,
  addWalletNavigatorConfig,
  opRewardsSheetConfig,
  portalSheetConfig,
  walletDiagnosticsSheetConfig,
  positionSheetConfig,
  appIconUnlockSheetConfig,
  swapConfig,
  checkIdentifierSheetConfig,
  recieveModalSheetConfig,
  expandedAssetSheetV2Config,
  tokenLauncherConfig,
  kingOfTheHillExplainSheetConfig,
  activitySheetConfig,
  perpsAccountStackConfig,
} from './config';
import { addCashSheet, emojiPreset, emojiPresetWallet, overlayExpandedPreset, sheetPreset } from './effects';
import { InitialRouteContext } from './initialRoute';
import { nativeStackConfig } from './nativeStackConfig';
import { onNavigationStateChange } from './onNavigationStateChange';
import Routes from './routesNames';
import useExperimentalFlag, { PROFILES } from '@/config/experimentalHooks';
import createNativeStackCoolModalNavigator from '@/react-native-cool-modals/createNativeStackNavigator';
import QRScannerScreen from '@/screens/QRScannerScreen';
import { PairHardwareWalletNavigator } from './PairHardwareWalletNavigator';
import LearnWebViewScreen from '@/screens/LearnWebViewScreen';
import { TransactionDetails } from '@/screens/transaction-details/TransactionDetails';
import { AddWalletNavigator } from './AddWalletNavigator';
import { HardwareWalletTxNavigator } from './HardwareWalletTxNavigator';
import { AirdropsSheet } from '@/screens/Airdrops/AirdropsSheet';
import { ClaimAirdropSheet } from '@/screens/Airdrops/ClaimAirdropSheet';
import { RewardsSheet } from '@/screens/rewards/RewardsSheet';
import { Portal } from '@/screens/Portal';
import PoapSheet from '@/screens/mints/PoapSheet';
import { PositionSheet } from '@/screens/positions/PositionSheet';
import { NFTOffersSheet } from '@/screens/NFTOffersSheet';
import { NFTSingleOfferSheet } from '@/screens/NFTSingleOfferSheet';
import MintSheet from '@/screens/mints/MintSheet';
import { MintsSheet } from '@/screens/MintsSheet/MintsSheet';
import { RemotePromoSheet } from '@/components/remote-promo-sheet/RemotePromoSheet';
import { ConsoleSheet } from '@/screens/points/ConsoleSheet';
import { PointsProfileProvider } from '@/screens/points/contexts/PointsProfileContext';
import AppIconUnlockSheet from '@/screens/AppIconUnlockSheet';
import { SwapScreen } from '@/__swaps__/screens/Swap/Swap';
import CheckIdentifierScreen from '@/screens/CheckIdentifierScreen';
import { ControlPanel } from '@/components/DappBrowser/control-panel/ControlPanel';
import { ClaimRewardsPanel } from '@/screens/points/claim-flow/ClaimRewardsPanel';
import { ClaimClaimablePanel } from '@/screens/claimables/ClaimPanel';
import { RootStackParamList } from './types';
import WalletLoadingListener from '@/components/WalletLoadingListener';
import { Portal as CMPortal } from '@/react-native-cool-modals/Portal';
import { LogSheet } from '@/components/debugging/LogSheet';
import { TokenLauncherScreen } from '@/screens/token-launcher/TokenLauncherScreen';
import { NetworkSelector } from '@/screens/network-selector/NetworkSelector';
import { KingOfTheHillExplainSheet } from '@/screens/king-of-the-hill/KingOfTheHillExplainSheet';
import { ActivitySheetScreen } from '@/screens/ActivitySheetScreen';
import { useShowKingOfTheHill } from '@/components/king-of-the-hill/useShowKingOfTheHill';
import { PerpsAccountScreen } from '@/features/perps/screens/perps-account-screen/PerpsAccountScreen';
import { PerpsNavigatorFooter } from '@/features/perps/components/PerpsNavigatorFooter';
import { PerpsNewPositionSearchScreen, PerpsSearchScreen } from '@/features/perps/screens/PerpsSearchScreen';
import { PerpsAccentColorContextProvider } from '@/features/perps/context/PerpsAccentColorContext';
import { KeyboardProvider } from 'react-native-keyboard-controller';
import { PerpsNewPositionScreen } from '@/features/perps/screens/perps-new-position-screen/PerpsNewPositionScreen';
<<<<<<< HEAD
import { PerpsDepositScreen } from '@/features/perps/screens/perps-deposit-withdraw-screen/PerpsDepositScreen';
import { PerpsWithdrawalScreen } from '@/features/perps/screens/perps-deposit-withdraw-screen/PerpsWithdrawalScreen';
=======
import { PerpsDepositScreen } from '@/features/perps/screens/PerpsDepositScreen';
import { PerpsDetailScreen } from '@/features/perps/screens/PerpDetailScreen';
import { PerpsNavbar } from '@/features/perps/components/PerpsNavbar';
import { useBackgroundColor, Box } from '@/design-system';
import { useSafeAreaInsets } from 'react-native-safe-area-context';
import { SheetHandle } from '@/components/sheet';
import { createMaterialTopTabNavigator } from '@react-navigation/material-top-tabs';
import { CreateTriggerOrderBottomSheet } from '@/features/perps/screens/CreateTriggerOrderBottomSheet';
>>>>>>> aecd0503

const Stack = createStackNavigator();
const NativeStack = createNativeStackCoolModalNavigator();

function SendFlowNavigator() {
  return (
    <Stack.Navigator {...stackNavigationConfig} initialRouteName={Routes.SEND_SHEET}>
      <Stack.Screen component={ModalScreen} name={Routes.MODAL_SCREEN} options={overlayExpandedPreset} />
      <Stack.Screen component={SendSheet} name={Routes.SEND_SHEET} options={sheetPreset} />
    </Stack.Navigator>
  );
}

const PerpsStack = createMaterialTopTabNavigator();

function PerpsAccountNavigator() {
  const insets = useSafeAreaInsets();
  const screenBackgroundColor = useBackgroundColor('surfacePrimary');
  return (
    <KeyboardProvider>
      <PerpsAccentColorContextProvider>
<<<<<<< HEAD
        <NativeStack.Navigator {...stackNavigationConfig} initialRouteName={Routes.PERPS_ACCOUNT_SCREEN}>
          <NativeStack.Screen component={PerpsSearchScreen} name={Routes.PERPS_SEARCH_SCREEN} options={{ customStack: true }} />
          <NativeStack.Screen component={PerpsAccountScreen} name={Routes.PERPS_ACCOUNT_SCREEN} options={{ customStack: true }} />
          <NativeStack.Screen
            component={PerpsNewPositionSearchScreen}
            name={Routes.PERPS_NEW_POSITION_SEARCH_SCREEN}
            options={{ customStack: true }}
          />
          <NativeStack.Screen component={PerpsNewPositionScreen} name={Routes.PERPS_NEW_POSITION_SCREEN} options={{ customStack: true }} />
        </NativeStack.Navigator>
        <PerpsNavigatorFooter />
=======
        <Box style={{ flex: 1 }} backgroundColor={screenBackgroundColor}>
          <Box position="absolute" style={{ top: insets.top, alignSelf: 'center' }} backgroundColor={screenBackgroundColor} zIndex={10}>
            <SheetHandle />
          </Box>
          <PerpsNavbar />

          <PerpsStack.Navigator screenOptions={{ lazy: true }} tabBar={() => null} initialRouteName={Routes.PERPS_ACCOUNT_SCREEN}>
            <PerpsStack.Screen component={PerpsSearchScreen} name={Routes.PERPS_SEARCH_SCREEN} />
            <PerpsStack.Screen component={PerpsAccountScreen} name={Routes.PERPS_ACCOUNT_SCREEN} />
            <PerpsStack.Screen component={PerpsNewPositionSearchScreen} name={Routes.PERPS_NEW_POSITION_SEARCH_SCREEN} />
            <PerpsStack.Screen component={PerpsNewPositionScreen} name={Routes.PERPS_NEW_POSITION_SCREEN} />
            <PerpsStack.Screen component={PerpsDepositScreen} name={Routes.PERPS_DEPOSIT_SCREEN} />
            <PerpsStack.Screen component={PerpsDetailScreen} name={Routes.PERPS_DETAIL_SCREEN} />
          </PerpsStack.Navigator>

          <PerpsNavigatorFooter />
        </Box>
>>>>>>> aecd0503
      </PerpsAccentColorContextProvider>
    </KeyboardProvider>
  );
}

function MainNavigator() {
  const initialRoute = useContext(InitialRouteContext) as unknown as string;

  return (
    <Stack.Navigator initialRouteName={initialRoute} {...stackNavigationConfig} screenOptions={defaultScreenStackOptions}>
      <Stack.Screen component={SwipeNavigator} name={Routes.SWIPE_LAYOUT} />
      <Stack.Screen component={WelcomeScreen} name={Routes.WELCOME_SCREEN} options={{ animationEnabled: false, gestureEnabled: false }} />
      <Stack.Screen component={AvatarBuilder} name={Routes.AVATAR_BUILDER} options={emojiPreset} />
      <Stack.Screen component={AvatarBuilder} name={Routes.AVATAR_BUILDER_WALLET} options={emojiPresetWallet} />
      <Stack.Screen component={AddCashSheet} name={Routes.ADD_CASH_SHEET} options={addCashSheet} />
    </Stack.Navigator>
  );
}

function MainStack() {
  return (
    <Stack.Navigator initialRouteName={Routes.MAIN_NAVIGATOR_WRAPPER} {...stackNavigationConfig} screenOptions={defaultScreenStackOptions}>
      <Stack.Screen component={MainNavigator} name={Routes.MAIN_NAVIGATOR_WRAPPER} />
    </Stack.Navigator>
  );
}

function NativeStackNavigator() {
  const profilesEnabled = useExperimentalFlag(PROFILES);
  const showKingOfTheHillTab = useShowKingOfTheHill();

  return (
    <NativeStack.Navigator {...nativeStackConfig}>
      <NativeStack.Screen component={MainStack} name={Routes.STACK} />
      <NativeStack.Screen component={LearnWebViewScreen} name={Routes.LEARN_WEB_VIEW_SCREEN} {...learnWebViewScreenConfig} />
      <NativeStack.Screen component={ReceiveModal} name={Routes.RECEIVE_MODAL} {...recieveModalSheetConfig} />
      <NativeStack.Screen component={SettingsSheet} name={Routes.SETTINGS_SHEET} {...settingsSheetConfig} />
      <NativeStack.Screen component={ExpandedAssetSheet} name={Routes.EXPANDED_ASSET_SHEET} {...expandedAssetSheetConfigWithLimit} />
      <NativeStack.Screen component={PoapSheet} name={Routes.POAP_SHEET} {...expandedAssetSheetConfigWithLimit} />
      <NativeStack.Screen component={MintSheet} name={Routes.MINT_SHEET} {...expandedAssetSheetConfigWithLimit} />
      <NativeStack.Screen component={PositionSheet} name={Routes.POSITION_SHEET} {...positionSheetConfig} />
      <NativeStack.Screen
        component={ShowcaseScreen}
        name={Routes.SHOWCASE_SHEET}
        options={{
          customStack: true,
        }}
      />
      <NativeStack.Screen
        component={SelectUniqueTokenSheet}
        name={Routes.SELECT_UNIQUE_TOKEN_SHEET}
        {...expandedAssetSheetConfigWithLimit}
      />
      <NativeStack.Screen
        component={SpeedUpAndCancelSheet}
        name={Routes.SPEED_UP_AND_CANCEL_SHEET}
        options={{
          allowsDragToDismiss: true,
          backgroundOpacity: 0.6,
          customStack: true,
          headerHeight: 0,
          isShortFormEnabled: false,
          topOffset: 0,
        }}
      />
      <Stack.Screen component={SendConfirmationSheet} name={Routes.SEND_CONFIRMATION_SHEET} {...sendConfirmationSheetConfig} />
      <NativeStack.Screen component={ExplainSheet} name={Routes.EXPLAIN_SHEET} {...explainSheetConfig} />
      <NativeStack.Screen component={RemotePromoSheet} name={Routes.REMOTE_PROMO_SHEET} {...promoSheetConfig} />
      <NativeStack.Screen component={NotificationsPromoSheet} name={Routes.NOTIFICATIONS_PROMO_SHEET} {...promoSheetConfig} />
      <NativeStack.Screen
        component={ExternalLinkWarningSheet}
        name={Routes.EXTERNAL_LINK_WARNING_SHEET}
        {...externalLinkWarningSheetConfig}
      />
      <NativeStack.Screen component={WalletDiagnosticsSheet} name={Routes.DIAGNOSTICS_SHEET} {...walletDiagnosticsSheetConfig} />
      <NativeStack.Screen component={ChangeWalletSheet} name={Routes.CHANGE_WALLET_SHEET} {...panelConfig} />
      <NativeStack.Screen
        component={ConnectedDappsSheet}
        name={Routes.CONNECTED_DAPPS}
        options={{
          allowsDragToDismiss: true,
          backgroundOpacity: 0.7,
          customStack: true,
          springDamping: 1,
          transitionDuration: 0.25,
        }}
      />
      <NativeStack.Screen component={CheckIdentifierScreen} name={Routes.CHECK_IDENTIFIER_SCREEN} {...checkIdentifierSheetConfig} />
      <NativeStack.Screen component={BackupSheet} name={Routes.BACKUP_SHEET} {...backupSheetConfig} />
      <NativeStack.Screen
        component={ModalScreen}
        name={Routes.MODAL_SCREEN}
        options={{
          customStack: true,
          ignoreBottomOffset: true,
          onAppear: null,
          topOffset: 0,
        }}
      />
      <NativeStack.Screen component={RestoreSheet} name={Routes.RESTORE_SHEET} {...restoreSheetConfig} />
      <NativeStack.Screen component={SignTransactionSheet} name={Routes.CONFIRM_REQUEST} {...signTransactionSheetConfig} />
      <NativeStack.Screen component={ExpandedAssetSheet} name={Routes.CUSTOM_GAS_SHEET} {...customGasSheetConfig} />
      <NativeStack.Screen component={QRScannerScreen} name={Routes.QR_SCANNER_SCREEN} {...qrScannerConfig} />
      <NativeStack.Screen
        component={PairHardwareWalletNavigator}
        name={Routes.PAIR_HARDWARE_WALLET_NAVIGATOR}
        {...pairHardwareWalletNavigatorConfig}
      />
      <NativeStack.Screen
        component={HardwareWalletTxNavigator}
        name={Routes.HARDWARE_WALLET_TX_NAVIGATOR}
        {...hardwareWalletTxNavigatorConfig}
      />
      <NativeStack.Screen component={AddWalletNavigator} name={Routes.ADD_WALLET_NAVIGATOR} {...addWalletNavigatorConfig} />
      <NativeStack.Screen component={Portal} name={Routes.PORTAL} {...portalSheetConfig} />
      {showKingOfTheHillTab && <NativeStack.Screen component={ActivitySheetScreen} name={Routes.PROFILE_SCREEN} {...activitySheetConfig} />}
      {profilesEnabled && (
        <>
          <NativeStack.Screen component={RegisterENSNavigator} name={Routes.REGISTER_ENS_NAVIGATOR} {...registerENSNavigatorConfig} />
          <NativeStack.Screen
            component={ENSConfirmRegisterSheet}
            name={Routes.ENS_CONFIRM_REGISTER_SHEET}
            {...ensConfirmRegisterSheetConfig}
          />
          <NativeStack.Screen
            component={ENSAdditionalRecordsSheet}
            name={Routes.ENS_ADDITIONAL_RECORDS_SHEET}
            {...ensAdditionalRecordsSheetConfig}
          />
          <NativeStack.Screen component={ProfileSheet} name={Routes.PROFILE_SHEET} {...profileConfig} />
          <NativeStack.Screen component={ProfileSheet} name={Routes.PROFILE_PREVIEW_SHEET} {...profilePreviewConfig} />
          <NativeStack.Screen
            component={SelectENSSheet}
            name={Routes.SELECT_ENS_SHEET}
            options={{
              allowsDragToDismiss: true,
              backgroundOpacity: 0.7,
              customStack: true,
              springDamping: 1,
              transitionDuration: 0.3,
            }}
          />
        </>
      )}
      <NativeStack.Screen component={SendFlowNavigator} name={Routes.SEND_SHEET_NAVIGATOR} />
      <NativeStack.Screen component={NoNeedWCSheet} name={Routes.NO_NEED_WC_SHEET} {...basicSheetConfig} />
      <NativeStack.Screen component={WalletConnectApprovalSheet} name={Routes.WALLET_CONNECT_APPROVAL_SHEET} {...basicSheetConfig} />
      <NativeStack.Screen component={WalletConnectRedirectSheet} name={Routes.WALLET_CONNECT_REDIRECT_SHEET} {...basicSheetConfig} />
      <NativeStack.Screen name={Routes.TRANSACTION_DETAILS} component={TransactionDetails} {...transactionDetailsConfig} />
      <NativeStack.Screen name={Routes.OP_REWARDS_SHEET} component={RewardsSheet} {...opRewardsSheetConfig} />
      <NativeStack.Screen name={Routes.NFT_OFFERS_SHEET} component={NFTOffersSheet} {...nftOffersSheetConfig} />
      <NativeStack.Screen name={Routes.NFT_SINGLE_OFFER_SHEET} component={NFTSingleOfferSheet} {...nftSingleOfferSheetConfig} />
      <NativeStack.Screen name={Routes.MINTS_SHEET} component={MintsSheet} {...mintsSheetConfig} />
      <NativeStack.Screen component={ConsoleSheet} name={Routes.CONSOLE_SHEET} {...consoleSheetConfig} />
      <NativeStack.Screen component={AppIconUnlockSheet} name={Routes.APP_ICON_UNLOCK_SHEET} {...appIconUnlockSheetConfig} />
      <NativeStack.Screen component={NetworkSelector} name={Routes.NETWORK_SELECTOR} {...panelConfig} />
      <NativeStack.Screen component={ControlPanel} name={Routes.DAPP_BROWSER_CONTROL_PANEL} {...panelConfig} />
      <NativeStack.Screen component={ClaimRewardsPanel} name={Routes.CLAIM_REWARDS_PANEL} {...panelConfig} />
      <NativeStack.Screen component={ClaimClaimablePanel} name={Routes.CLAIM_CLAIMABLE_PANEL} {...panelConfig} />
      <NativeStack.Screen component={SwapScreen} name={Routes.SWAP} {...swapConfig} />
      <NativeStack.Screen component={PerpsDepositScreen} name={Routes.PERPS_DEPOSIT_SCREEN} {...swapConfig} />
      <NativeStack.Screen component={PerpsWithdrawalScreen} name={Routes.PERPS_WITHDRAWAL_SCREEN} {...swapConfig} />
      <NativeStack.Screen component={ExpandedAssetSheetV2} name={Routes.EXPANDED_ASSET_SHEET_V2} {...expandedAssetSheetV2Config} />
      <NativeStack.Screen component={AirdropsSheet} name={Routes.AIRDROPS_SHEET} {...airdropsSheetConfig} />
      <NativeStack.Screen component={ClaimAirdropSheet} name={Routes.CLAIM_AIRDROP_SHEET} {...claimAirdropSheetConfig} />
      <NativeStack.Screen component={LogSheet} name={Routes.LOG_SHEET} {...panelConfig} />
      <NativeStack.Screen component={TokenLauncherScreen} name={Routes.TOKEN_LAUNCHER_SCREEN} {...tokenLauncherConfig} />
      <NativeStack.Screen component={PerpsAccountNavigator} name={Routes.PERPS_ACCOUNT_NAVIGATOR} {...perpsAccountStackConfig} />
      <NativeStack.Screen component={CreateTriggerOrderBottomSheet} name={Routes.CREATE_TRIGGER_ORDER_BOTTOM_SHEET} {...panelConfig} />
      <NativeStack.Screen
        component={KingOfTheHillExplainSheet}
        name={Routes.KING_OF_THE_HILL_EXPLAIN_SHEET}
        {...kingOfTheHillExplainSheetConfig}
      />
    </NativeStack.Navigator>
  );
}

const AppContainerWithAnalytics = React.forwardRef<NavigationContainerRef<RootStackParamList>, { onReady: () => void }>((props, ref) => (
  <NavigationContainer onReady={props.onReady} onStateChange={onNavigationStateChange} ref={ref}>
    <PointsProfileProvider>
      <NativeStackNavigator />
    </PointsProfileProvider>

    {/* NOTE: Internally, these use some navigational checks */}
    <CMPortal />
    <WalletLoadingListener />
  </NavigationContainer>
));

AppContainerWithAnalytics.displayName = 'AppContainerWithAnalytics';

export default React.memo(AppContainerWithAnalytics);<|MERGE_RESOLUTION|>--- conflicted
+++ resolved
@@ -126,11 +126,6 @@
 import { PerpsAccentColorContextProvider } from '@/features/perps/context/PerpsAccentColorContext';
 import { KeyboardProvider } from 'react-native-keyboard-controller';
 import { PerpsNewPositionScreen } from '@/features/perps/screens/perps-new-position-screen/PerpsNewPositionScreen';
-<<<<<<< HEAD
-import { PerpsDepositScreen } from '@/features/perps/screens/perps-deposit-withdraw-screen/PerpsDepositScreen';
-import { PerpsWithdrawalScreen } from '@/features/perps/screens/perps-deposit-withdraw-screen/PerpsWithdrawalScreen';
-=======
-import { PerpsDepositScreen } from '@/features/perps/screens/PerpsDepositScreen';
 import { PerpsDetailScreen } from '@/features/perps/screens/PerpDetailScreen';
 import { PerpsNavbar } from '@/features/perps/components/PerpsNavbar';
 import { useBackgroundColor, Box } from '@/design-system';
@@ -138,7 +133,8 @@
 import { SheetHandle } from '@/components/sheet';
 import { createMaterialTopTabNavigator } from '@react-navigation/material-top-tabs';
 import { CreateTriggerOrderBottomSheet } from '@/features/perps/screens/CreateTriggerOrderBottomSheet';
->>>>>>> aecd0503
+import { PerpsDepositScreen } from '@/features/perps/screens/perps-deposit-withdraw-screen/PerpsDepositScreen';
+import { PerpsWithdrawalScreen } from '@/features/perps/screens/perps-deposit-withdraw-screen/PerpsWithdrawalScreen';
 
 const Stack = createStackNavigator();
 const NativeStack = createNativeStackCoolModalNavigator();
@@ -160,19 +156,6 @@
   return (
     <KeyboardProvider>
       <PerpsAccentColorContextProvider>
-<<<<<<< HEAD
-        <NativeStack.Navigator {...stackNavigationConfig} initialRouteName={Routes.PERPS_ACCOUNT_SCREEN}>
-          <NativeStack.Screen component={PerpsSearchScreen} name={Routes.PERPS_SEARCH_SCREEN} options={{ customStack: true }} />
-          <NativeStack.Screen component={PerpsAccountScreen} name={Routes.PERPS_ACCOUNT_SCREEN} options={{ customStack: true }} />
-          <NativeStack.Screen
-            component={PerpsNewPositionSearchScreen}
-            name={Routes.PERPS_NEW_POSITION_SEARCH_SCREEN}
-            options={{ customStack: true }}
-          />
-          <NativeStack.Screen component={PerpsNewPositionScreen} name={Routes.PERPS_NEW_POSITION_SCREEN} options={{ customStack: true }} />
-        </NativeStack.Navigator>
-        <PerpsNavigatorFooter />
-=======
         <Box style={{ flex: 1 }} backgroundColor={screenBackgroundColor}>
           <Box position="absolute" style={{ top: insets.top, alignSelf: 'center' }} backgroundColor={screenBackgroundColor} zIndex={10}>
             <SheetHandle />
@@ -184,13 +167,11 @@
             <PerpsStack.Screen component={PerpsAccountScreen} name={Routes.PERPS_ACCOUNT_SCREEN} />
             <PerpsStack.Screen component={PerpsNewPositionSearchScreen} name={Routes.PERPS_NEW_POSITION_SEARCH_SCREEN} />
             <PerpsStack.Screen component={PerpsNewPositionScreen} name={Routes.PERPS_NEW_POSITION_SCREEN} />
-            <PerpsStack.Screen component={PerpsDepositScreen} name={Routes.PERPS_DEPOSIT_SCREEN} />
             <PerpsStack.Screen component={PerpsDetailScreen} name={Routes.PERPS_DETAIL_SCREEN} />
           </PerpsStack.Navigator>
 
           <PerpsNavigatorFooter />
         </Box>
->>>>>>> aecd0503
       </PerpsAccentColorContextProvider>
     </KeyboardProvider>
   );
