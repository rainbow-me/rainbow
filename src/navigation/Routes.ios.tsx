--- conflicted
+++ resolved
@@ -70,11 +70,8 @@
   positionSheetConfig,
   appIconUnlockSheetConfig,
   swapConfig,
-<<<<<<< HEAD
   checkIdentifierSheetConfig,
-=======
   recieveModalSheetConfig,
->>>>>>> 4ea28bf2
 } from './config';
 import { addCashSheet, emojiPreset, emojiPresetWallet, overlayExpandedPreset, sheetPreset } from './effects';
 import { InitialRouteContext } from './initialRoute';
