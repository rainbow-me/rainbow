--- conflicted
+++ resolved
@@ -95,11 +95,8 @@
 import { PositionSheet } from '@/screens/positions/PositionSheet';
 import { NFTOffersSheet } from '@/screens/NFTOffersSheet';
 import { NFTSingleOfferSheet } from '@/screens/NFTSingleOfferSheet';
-<<<<<<< HEAD
 import MintSheet from '@/screens/mints/MintSheet';
-=======
 import { MintsSheet } from '@/screens/MintsSheet/MintsSheet';
->>>>>>> 2dc0cf57
 
 type StackNavigatorParams = {
   [Routes.SEND_SHEET]: unknown;
