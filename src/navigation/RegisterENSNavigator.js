--- conflicted
+++ resolved
@@ -12,11 +12,11 @@
 import ScrollPagerWrapper from './ScrollPagerWrapper';
 import { sharedCoolModalTopOffset } from './config';
 import { Box } from '@rainbow-me/design-system';
-<<<<<<< HEAD
-import { useDimensions, useENSRegistration } from '@rainbow-me/hooks';
-=======
-import { useDimensions, useENSProfile, usePrevious } from '@rainbow-me/hooks';
->>>>>>> 54703452
+import {
+  useDimensions,
+  useENSRegistration,
+  usePrevious,
+} from '@rainbow-me/hooks';
 import Routes from '@rainbow-me/routes';
 import { deviceUtils } from '@rainbow-me/utils';
 
@@ -53,7 +53,10 @@
   const contentHeight =
     deviceHeight - SheetHandleFixedToTopHeight - sharedCoolModalTopOffset;
 
-  const { startRegistration, clearCurrentRegistrationName } = useENSRegistration();
+  const {
+    startRegistration,
+    clearCurrentRegistrationName,
+  } = useENSRegistration();
 
   const initialRouteName = useMemo(() => {
     const { ensName, mode } = params || { mode: 'create' };
