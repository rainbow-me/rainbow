import { useRoute } from '@react-navigation/core';
import { createMaterialTopTabNavigator } from '@react-navigation/material-top-tabs';
import ConditionalWrap from 'conditional-wrap';
import React, { useEffect, useMemo, useRef, useState } from 'react';
import { StatusBar } from 'react-native';
import { IS_TESTING } from 'react-native-dotenv';
import { SheetHandleFixedToTopHeight, SlackSheet } from '../components/sheet';
import ENSAssignRecordsSheet, {
  ENSAssignRecordsBottomActions,
} from '../screens/ENSAssignRecordsSheet';
import ENSIntroSheet from '../screens/ENSIntroSheet';
import ENSSearchSheet from '../screens/ENSSearchSheet';
import { useNavigation } from './Navigation';
import ScrollPagerWrapper from './ScrollPagerWrapper';
import { sharedCoolModalTopOffset } from './config';
import { Box } from '@rainbow-me/design-system';
import { REGISTRATION_MODES } from '@rainbow-me/helpers/ens';
import {
  useDimensions,
  useENSRegistration,
  usePrevious,
} from '@rainbow-me/hooks';
import Routes from '@rainbow-me/routes';
import { deviceUtils } from '@rainbow-me/utils';

const Swipe = createMaterialTopTabNavigator();

const renderTabBar = () => null;
const renderPager = props => (
  <ScrollPagerWrapper
    {...props}
    initialScrollPosition={1}
    useViewPagerAdaptor={false}
  />
);

const defaultScreenOptions = {
  [Routes.ENS_ASSIGN_RECORDS_SHEET]: {
    scrollEnabled: true,
    useAccentAsSheetBackground: true,
  },
  [Routes.ENS_INTRO_SHEET]: {
    scrollEnabled: false,
    useAccentAsSheetBackground: false,
  },
  [Routes.ENS_SEARCH_SHEET]: {
    scrollEnabled: false,
    useAccentAsSheetBackground: false,
  },
};

export default function RegisterENSNavigator() {
  const { params } = useRoute();
  const navigation = useNavigation();

  const sheetRef = useRef();

  const { height: deviceHeight } = useDimensions();

  const contentHeight =
    deviceHeight - SheetHandleFixedToTopHeight - sharedCoolModalTopOffset;

  const [isSearchEnabled, setIsSearchEnabled] = useState(true);

  const {
    clearCurrentRegistrationName,
    startRegistration,
  } = useENSRegistration();

  const initialRouteName = useMemo(() => {
    const { ensName, mode } = params || { mode: REGISTRATION_MODES.CREATE };
    if (mode === REGISTRATION_MODES.EDIT) {
      startRegistration(ensName, mode);
      return Routes.ENS_ASSIGN_RECORDS_SHEET;
    }
    return Routes.ENS_INTRO_SHEET;
  }, [params, startRegistration]);
  const [currentRouteName, setCurrentRouteName] = useState(initialRouteName);
  const previousRouteName = usePrevious(currentRouteName);

  const screenOptions = useMemo(() => defaultScreenOptions[currentRouteName], [
    currentRouteName,
  ]);

  const [scrollEnabled, setScrollEnabled] = useState(
    screenOptions.scrollEnabled
  );
  useEffect(() => {
    if (previousRouteName) {
      // Wait 500ms to prevent transition lag
      setTimeout(() => {
        setScrollEnabled(screenOptions.scrollEnabled);
      }, 500);
    }
  }, [previousRouteName, screenOptions.scrollEnabled]);

  useEffect(() => {
    StatusBar.setBarStyle('light-content');
  }, []);

  useEffect(() => {
    if (!screenOptions.scrollEnabled) {
      sheetRef.current.scrollTo({ animated: false, x: 0, y: 0 });
    }
  }, [screenOptions.scrollEnabled]);

  useEffect(() => {
    navigation.addListener('dismiss', clearCurrentRegistrationName);
    return () =>
      navigation.removeListener('dismiss', clearCurrentRegistrationName);
  });

  const enableAssignRecordsBottomActions =
    IS_TESTING !== 'true' && currentRouteName !== Routes.ENS_INTRO_SHEET;
  const isBottomActionsVisible =
    currentRouteName === Routes.ENS_ASSIGN_RECORDS_SHEET;

  const wrapperStyle = useMemo(() => ({ height: contentHeight }), [
    contentHeight,
  ]);

  return (
    <>
      <SlackSheet
        contentHeight={contentHeight}
        height="100%"
        ref={sheetRef}
        removeTopPadding
        scrollEnabled={scrollEnabled}
      >
        <ConditionalWrap
          condition={!scrollEnabled}
          wrap={children => <Box style={wrapperStyle}>{children}</Box>}
        >
          <Swipe.Navigator
            initialLayout={deviceUtils.dimensions}
            initialRouteName={currentRouteName}
<<<<<<< HEAD
            lazy
=======
            lazy={android}
>>>>>>> d6862747
            pager={renderPager}
            swipeEnabled={false}
            tabBar={renderTabBar}
          >
            <Swipe.Screen
              component={ENSIntroSheet}
              initialParams={{
                onSelectExistingName: () => setIsSearchEnabled(false),
              }}
              listeners={{
                focus: () => setCurrentRouteName(Routes.ENS_INTRO_SHEET),
              }}
              name={Routes.ENS_INTRO_SHEET}
            />
            {isSearchEnabled && (
              <Swipe.Screen
                component={ENSSearchSheet}
                listeners={{
                  focus: () => setCurrentRouteName(Routes.ENS_SEARCH_SHEET),
                }}
                name={Routes.ENS_SEARCH_SHEET}
              />
            )}
            <Swipe.Screen
              component={ENSAssignRecordsSheet}
              initialParams={{
                autoFocusKey: params?.autoFocusKey,
                sheetRef,
              }}
              listeners={{
                focus: () =>
                  setCurrentRouteName(Routes.ENS_ASSIGN_RECORDS_SHEET),
              }}
              name={Routes.ENS_ASSIGN_RECORDS_SHEET}
            />
          </Swipe.Navigator>
        </ConditionalWrap>
      </SlackSheet>

      {/**
       * The `ENSAssignRecordsBottomActions` is a component that is external from the ENS navigator and only
       * appears when the ENSAssignRecordsSheet is active.
       * The reason why is because we can't achieve fixed positioning (as per designs) within SlackSheet's
       * ScrollView, so this seems like the best workaround.
       */}
      {enableAssignRecordsBottomActions && (
        <ENSAssignRecordsBottomActions visible={isBottomActionsVisible} />
      )}
    </>
  );
}<|MERGE_RESOLUTION|>--- conflicted
+++ resolved
@@ -135,11 +135,7 @@
           <Swipe.Navigator
             initialLayout={deviceUtils.dimensions}
             initialRouteName={currentRouteName}
-<<<<<<< HEAD
             lazy
-=======
-            lazy={android}
->>>>>>> d6862747
             pager={renderPager}
             swipeEnabled={false}
             tabBar={renderTabBar}
