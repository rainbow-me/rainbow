--- conflicted
+++ resolved
@@ -30,11 +30,6 @@
 });
 
 export function PairHardwareWalletNavigator() {
-<<<<<<< HEAD
-  const { height, width } = useDimensions();
-
-=======
->>>>>>> 6b302f7e
   const { params } = useRoute<
     RouteProp<RouteParams, 'PairHardwareWalletNavigatorParams'>
   >();
