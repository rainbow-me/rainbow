--- conflicted
+++ resolved
@@ -11,13 +11,8 @@
 import Routes from '@/navigation/routesNames';
 import { RouteProp, useRoute } from '@react-navigation/core';
 import { analyticsV2 } from '@/analytics';
-<<<<<<< HEAD
-import { Dimensions } from 'react-native';
-import ScrollPagerWrapper from './ScrollPagerWrapper';
-=======
 import ScrollPagerWrapper from './ScrollPagerWrapper';
 import { Dimensions } from 'react-native';
->>>>>>> 087b7694
 
 const Swipe = createMaterialTopTabNavigator();
 
@@ -90,10 +85,6 @@
             sceneContainerStyle={{ backgroundColor }}
             swipeEnabled={false}
             tabBar={() => null}
-<<<<<<< HEAD
-            lazy
-=======
->>>>>>> 087b7694
             pager={renderPager}
           >
             <Swipe.Screen
