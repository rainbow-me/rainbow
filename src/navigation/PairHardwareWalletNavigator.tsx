import React, { useState } from 'react';
<<<<<<< HEAD
import { StatusBar } from 'react-native';
=======
import { Dimensions, StatusBar, View } from 'react-native';
>>>>>>> 22d7bb0d
import { SlackSheet } from '../components/sheet';
import { sharedCoolModalTopOffset } from './config';
import { Box } from '@/design-system';
import { IS_ANDROID } from '@/env';
import { createMaterialTopTabNavigator } from '@react-navigation/material-top-tabs';
import { deviceUtils } from '@/utils';
import Routes from '@/navigation/routesNames';
import { PairHardwareWalletIntroSheet } from '@/screens/PairHardwareWalletIntroSheet';
import { PairHardwareWalletSearchSheet } from '@/screens/PairHardwareWalletSearchSheet';
import { NanoXDeviceAnimation } from '@/components/hardware-wallets/NanoXDeviceAnimation';
import { PairHardwareWalletSuccessSheet } from '@/screens/PairHardwareWalletSuccessSheet';
<<<<<<< HEAD
import * as i18n from '@/languages';
import { PairHardwareWalletSigningSheet } from '@/screens/PairHardwareWalletSigningSheet';
import { useDimensions } from '@/hooks';

=======
import { CheckmarkAnimation } from '@/components/animations/CheckmarkAnimation';
import * as i18n from '@/languages';
import { PairHardwareWalletSigningSheet } from '@/screens/PairHardwareWalletSigningSheet';

const Swipe = createMaterialTopTabNavigator();
>>>>>>> 22d7bb0d
export const TRANSLATIONS = i18n.l.hardware_wallets;

const Swipe = createMaterialTopTabNavigator();
const renderTabBar = () => null;

export const PairHardwareWalletNavigator = () => {
  const [currentRouteName, setCurrentRouteName] = useState(
    Routes.PAIR_HARDWARE_WALLET_SIGNING_SHEET
  );

  const { height: deviceHeight, width: deviceWidth } = useDimensions();

  const contentHeight =
    deviceHeight - (!deviceUtils.isSmallPhone ? sharedCoolModalTopOffset : 0);

  return (
    // @ts-expect-error JavaScript component
    <SlackSheet
      additionalTopPadding={IS_ANDROID ? StatusBar.currentHeight : false}
      contentHeight={contentHeight}
      height="100%"
      removeTopPadding
      scrollEnabled={false}
    >
      <StatusBar barStyle="light-content" />
      <Box height={{ custom: contentHeight }}>
        <Swipe.Navigator
          initialLayout={{ height: deviceHeight, width: deviceWidth }}
          initialRouteName={currentRouteName}
          swipeEnabled={false}
          tabBar={renderTabBar}
          lazy
        >
<<<<<<< HEAD
          <Swipe.Screen
            component={PairHardwareWalletIntroSheet}
            name={Routes.PAIR_HARDWARE_WALLET_INTRO_SHEET}
            listeners={{
              focus: () => {
                setCurrentRouteName(Routes.PAIR_HARDWARE_WALLET_INTRO_SHEET);
              },
            }}
          />
          <Swipe.Screen
            component={PairHardwareWalletSearchSheet}
            name={Routes.PAIR_HARDWARE_WALLET_SEARCH_SHEET}
            listeners={{
              focus: () => {
                setCurrentRouteName(Routes.PAIR_HARDWARE_WALLET_SEARCH_SHEET);
              },
            }}
          />
          <Swipe.Screen
            component={PairHardwareWalletSuccessSheet}
            name={Routes.PAIR_HARDWARE_WALLET_SUCCESS_SHEET}
            listeners={{
              focus: () => {
                setCurrentRouteName(Routes.PAIR_HARDWARE_WALLET_SUCCESS_SHEET);
              },
            }}
          />
          <Swipe.Screen
            component={PairHardwareWalletSigningSheet}
            name={Routes.PAIR_HARDWARE_WALLET_SIGNING_SHEET}
            listeners={{
              focus: () => {
                setCurrentRouteName(Routes.PAIR_HARDWARE_WALLET_SIGNING_SHEET);
              },
            }}
          />
        </Swipe.Navigator>
        {(currentRouteName === Routes.PAIR_HARDWARE_WALLET_INTRO_SHEET ||
          currentRouteName === Routes.PAIR_HARDWARE_WALLET_SEARCH_SHEET) && (
          <NanoXDeviceAnimation
            height={contentHeight}
            state={
              currentRouteName === Routes.PAIR_HARDWARE_WALLET_SEARCH_SHEET
                ? 'loading'
                : 'idle'
            }
            width={deviceWidth}
          />
        )}
      </Box>
    </SlackSheet>
=======
          <Swipe.Navigator
            initialLayout={deviceUtils.dimensions}
            initialRouteName={currentRouteName}
            pager={renderPager}
            swipeEnabled={false}
            tabBar={renderTabBar}
            lazy
          >
            <Swipe.Screen
              component={PairHardwareWalletIntroSheet}
              name={Routes.PAIR_HARDWARE_WALLET_INTRO_SHEET}
              listeners={{
                focus: () => {
                  setCurrentRouteName(Routes.PAIR_HARDWARE_WALLET_INTRO_SHEET);
                },
              }}
            />
            <Swipe.Screen
              component={PairHardwareWalletSearchSheet}
              name={Routes.PAIR_HARDWARE_WALLET_SEARCH_SHEET}
              listeners={{
                focus: () => {
                  setCurrentRouteName(Routes.PAIR_HARDWARE_WALLET_SEARCH_SHEET);
                },
              }}
            />
            <Swipe.Screen
              component={PairHardwareWalletSuccessSheet}
              name={Routes.PAIR_HARDWARE_WALLET_SUCCESS_SHEET}
              listeners={{
                focus: () => {
                  setCurrentRouteName(
                    Routes.PAIR_HARDWARE_WALLET_SUCCESS_SHEET
                  );
                },
              }}
            />
            <Swipe.Screen
              component={PairHardwareWalletSigningSheet}
              name={Routes.PAIR_HARDWARE_WALLET_SIGNING_SHEET}
              listeners={{
                focus: () => {
                  setCurrentRouteName(
                    Routes.PAIR_HARDWARE_WALLET_SIGNING_SHEET
                  );
                },
              }}
            />
          </Swipe.Navigator>
          {(currentRouteName === Routes.PAIR_HARDWARE_WALLET_INTRO_SHEET ||
            currentRouteName === Routes.PAIR_HARDWARE_WALLET_SEARCH_SHEET) && (
            <NanoXDeviceAnimation
              height={contentHeight}
              state={
                currentRouteName === Routes.PAIR_HARDWARE_WALLET_SEARCH_SHEET
                  ? 'loading'
                  : 'idle'
              }
              width={deviceUtils.dimensions.width}
            />
          )}
          {currentRouteName === Routes.PAIR_HARDWARE_WALLET_SUCCESS_SHEET && (
            <Box
              width={{ custom: deviceUtils.dimensions.width }}
              height={{ custom: contentHeight }}
              alignItems="center"
              justifyContent="center"
              position="absolute"
            >
              <CheckmarkAnimation />
            </Box>
          )}
        </Box>
      </SlackSheet>
    </>
>>>>>>> 22d7bb0d
  );
};<|MERGE_RESOLUTION|>--- conflicted
+++ resolved
@@ -1,9 +1,5 @@
 import React, { useState } from 'react';
-<<<<<<< HEAD
 import { StatusBar } from 'react-native';
-=======
-import { Dimensions, StatusBar, View } from 'react-native';
->>>>>>> 22d7bb0d
 import { SlackSheet } from '../components/sheet';
 import { sharedCoolModalTopOffset } from './config';
 import { Box } from '@/design-system';
@@ -15,18 +11,10 @@
 import { PairHardwareWalletSearchSheet } from '@/screens/PairHardwareWalletSearchSheet';
 import { NanoXDeviceAnimation } from '@/components/hardware-wallets/NanoXDeviceAnimation';
 import { PairHardwareWalletSuccessSheet } from '@/screens/PairHardwareWalletSuccessSheet';
-<<<<<<< HEAD
 import * as i18n from '@/languages';
 import { PairHardwareWalletSigningSheet } from '@/screens/PairHardwareWalletSigningSheet';
 import { useDimensions } from '@/hooks';
 
-=======
-import { CheckmarkAnimation } from '@/components/animations/CheckmarkAnimation';
-import * as i18n from '@/languages';
-import { PairHardwareWalletSigningSheet } from '@/screens/PairHardwareWalletSigningSheet';
-
-const Swipe = createMaterialTopTabNavigator();
->>>>>>> 22d7bb0d
 export const TRANSLATIONS = i18n.l.hardware_wallets;
 
 const Swipe = createMaterialTopTabNavigator();
@@ -60,7 +48,6 @@
           tabBar={renderTabBar}
           lazy
         >
-<<<<<<< HEAD
           <Swipe.Screen
             component={PairHardwareWalletIntroSheet}
             name={Routes.PAIR_HARDWARE_WALLET_INTRO_SHEET}
@@ -112,82 +99,5 @@
         )}
       </Box>
     </SlackSheet>
-=======
-          <Swipe.Navigator
-            initialLayout={deviceUtils.dimensions}
-            initialRouteName={currentRouteName}
-            pager={renderPager}
-            swipeEnabled={false}
-            tabBar={renderTabBar}
-            lazy
-          >
-            <Swipe.Screen
-              component={PairHardwareWalletIntroSheet}
-              name={Routes.PAIR_HARDWARE_WALLET_INTRO_SHEET}
-              listeners={{
-                focus: () => {
-                  setCurrentRouteName(Routes.PAIR_HARDWARE_WALLET_INTRO_SHEET);
-                },
-              }}
-            />
-            <Swipe.Screen
-              component={PairHardwareWalletSearchSheet}
-              name={Routes.PAIR_HARDWARE_WALLET_SEARCH_SHEET}
-              listeners={{
-                focus: () => {
-                  setCurrentRouteName(Routes.PAIR_HARDWARE_WALLET_SEARCH_SHEET);
-                },
-              }}
-            />
-            <Swipe.Screen
-              component={PairHardwareWalletSuccessSheet}
-              name={Routes.PAIR_HARDWARE_WALLET_SUCCESS_SHEET}
-              listeners={{
-                focus: () => {
-                  setCurrentRouteName(
-                    Routes.PAIR_HARDWARE_WALLET_SUCCESS_SHEET
-                  );
-                },
-              }}
-            />
-            <Swipe.Screen
-              component={PairHardwareWalletSigningSheet}
-              name={Routes.PAIR_HARDWARE_WALLET_SIGNING_SHEET}
-              listeners={{
-                focus: () => {
-                  setCurrentRouteName(
-                    Routes.PAIR_HARDWARE_WALLET_SIGNING_SHEET
-                  );
-                },
-              }}
-            />
-          </Swipe.Navigator>
-          {(currentRouteName === Routes.PAIR_HARDWARE_WALLET_INTRO_SHEET ||
-            currentRouteName === Routes.PAIR_HARDWARE_WALLET_SEARCH_SHEET) && (
-            <NanoXDeviceAnimation
-              height={contentHeight}
-              state={
-                currentRouteName === Routes.PAIR_HARDWARE_WALLET_SEARCH_SHEET
-                  ? 'loading'
-                  : 'idle'
-              }
-              width={deviceUtils.dimensions.width}
-            />
-          )}
-          {currentRouteName === Routes.PAIR_HARDWARE_WALLET_SUCCESS_SHEET && (
-            <Box
-              width={{ custom: deviceUtils.dimensions.width }}
-              height={{ custom: contentHeight }}
-              alignItems="center"
-              justifyContent="center"
-              position="absolute"
-            >
-              <CheckmarkAnimation />
-            </Box>
-          )}
-        </Box>
-      </SlackSheet>
-    </>
->>>>>>> 22d7bb0d
   );
 };