import React, { useState } from 'react';
<<<<<<< HEAD
import { Dimensions, StatusBar } from 'react-native';
import { SlackSheet } from '../components/sheet';
import { sharedCoolModalTopOffset } from './config';
import { Box } from '@/design-system';
import { useDimensions } from '@/hooks';
import { IS_ANDROID } from '@/env';
import ScrollPagerWrapper from './ScrollPagerWrapper';
=======
import { BackgroundProvider } from '@/design-system';
>>>>>>> c8101922
import { createMaterialTopTabNavigator } from '@react-navigation/material-top-tabs';
import Routes from '@/navigation/routesNames';
<<<<<<< HEAD
import { PairHardwareWalletIntroSheet } from '@/screens/PairHardwareWalletIntroSheet';
import { PairHardwareWalletSearchSheet } from '@/screens/PairHardwareWalletSearchSheet';
import { NanoXDeviceAnimation } from '@/components/hardware-wallets/NanoXDeviceAnimation';
import { PairHardwareWalletSuccessSheet } from '@/screens/PairHardwareWalletSuccessSheet';
import * as i18n from '@/languages';
import { PairHardwareWalletSigningSheet } from '@/screens/PairHardwareWalletSigningSheet';
import { atom } from 'recoil';

const Swipe = createMaterialTopTabNavigator();
export const TRANSLATIONS = i18n.l.hardware_wallets;

const renderTabBar = () => null;
const renderPager = (props: any) => (
  <ScrollPagerWrapper
    {...props}
    {...(android && {
      style: { height: Dimensions.get('window').height },
    })}
  />
);

export const LedgerImportDeviceIdAtom = atom({
  default: '',
  key: 'ledgerImportDeviceId',
});

export function PairHardwareWalletNavigator() {
  const { height: deviceHeight, isSmallPhone } = useDimensions();

  const contentHeight =
    deviceHeight - (!isSmallPhone ? sharedCoolModalTopOffset : 0);
=======
import { PairHardwareWalletIntroSheet } from '@/screens/hardware-wallets/PairHardwareWalletIntroSheet';
import { PairHardwareWalletSearchSheet } from '@/screens/hardware-wallets/PairHardwareWalletSearchSheet';
import { PairHardwareWalletSuccessSheet } from '@/screens/hardware-wallets/PairHardwareWalletSuccessSheet';
import { PairHardwareWalletSigningSheet } from '@/screens/hardware-wallets/PairHardwareWalletSigningSheet';
import { PairHardwareWalletErrorSheet } from '@/screens/hardware-wallets/PairHardwareWalletErrorSheet';
import { NanoXDeviceAnimation } from '@/screens/hardware-wallets/components/NanoXDeviceAnimation';
import { useDimensions } from '@/hooks';
import { SimpleSheet } from '@/components/sheet/SimpleSheet';

const Swipe = createMaterialTopTabNavigator();
>>>>>>> c8101922

export const PairHardwareWalletNavigator = () => {
  const [currentRouteName, setCurrentRouteName] = useState(
    Routes.PAIR_HARDWARE_WALLET_INTRO_SHEET
  );

  const { height, width } = useDimensions();

  return (
    <BackgroundProvider color="surfaceSecondary">
      {({ backgroundColor }) => (
        <SimpleSheet
          backgroundColor={backgroundColor as string}
          scrollEnabled={false}
        >
          <Swipe.Navigator
            initialLayout={{ height, width }}
            initialRouteName={currentRouteName}
            sceneContainerStyle={{ backgroundColor }}
            swipeEnabled={false}
            tabBar={() => null}
            lazy
          >
            <Swipe.Screen
              component={PairHardwareWalletIntroSheet}
              name={Routes.PAIR_HARDWARE_WALLET_INTRO_SHEET}
              listeners={{
                focus: () => {
                  setCurrentRouteName(Routes.PAIR_HARDWARE_WALLET_INTRO_SHEET);
                },
              }}
            />
            <Swipe.Screen
              component={PairHardwareWalletSearchSheet}
              name={Routes.PAIR_HARDWARE_WALLET_SEARCH_SHEET}
              listeners={{
                focus: () => {
                  setCurrentRouteName(Routes.PAIR_HARDWARE_WALLET_SEARCH_SHEET);
                },
              }}
            />
            <Swipe.Screen
              component={PairHardwareWalletSuccessSheet}
              name={Routes.PAIR_HARDWARE_WALLET_SUCCESS_SHEET}
              listeners={{
                focus: () => {
                  setCurrentRouteName(
                    Routes.PAIR_HARDWARE_WALLET_SUCCESS_SHEET
                  );
                },
              }}
            />
            <Swipe.Screen
              component={PairHardwareWalletSigningSheet}
              name={Routes.PAIR_HARDWARE_WALLET_SIGNING_SHEET}
              listeners={{
                focus: () => {
                  setCurrentRouteName(
                    Routes.PAIR_HARDWARE_WALLET_SIGNING_SHEET
                  );
                },
              }}
            />
            <Swipe.Screen
              component={PairHardwareWalletErrorSheet}
              name={Routes.PAIR_HARDWARE_WALLET_ERROR_SHEET}
              listeners={{
                focus: () => {
                  setCurrentRouteName(Routes.PAIR_HARDWARE_WALLET_ERROR_SHEET);
                },
              }}
            />
          </Swipe.Navigator>
          {(currentRouteName === Routes.PAIR_HARDWARE_WALLET_INTRO_SHEET ||
            currentRouteName === Routes.PAIR_HARDWARE_WALLET_SEARCH_SHEET) && (
            <NanoXDeviceAnimation
              state={
                currentRouteName === Routes.PAIR_HARDWARE_WALLET_SEARCH_SHEET
                  ? 'loading'
                  : 'idle'
              }
            />
          )}
<<<<<<< HEAD
        </Box>
      </SlackSheet>
    </>
=======
        </SimpleSheet>
      )}
    </BackgroundProvider>
>>>>>>> c8101922
  );
};<|MERGE_RESOLUTION|>--- conflicted
+++ resolved
@@ -1,50 +1,7 @@
 import React, { useState } from 'react';
-<<<<<<< HEAD
-import { Dimensions, StatusBar } from 'react-native';
-import { SlackSheet } from '../components/sheet';
-import { sharedCoolModalTopOffset } from './config';
-import { Box } from '@/design-system';
-import { useDimensions } from '@/hooks';
-import { IS_ANDROID } from '@/env';
-import ScrollPagerWrapper from './ScrollPagerWrapper';
-=======
 import { BackgroundProvider } from '@/design-system';
->>>>>>> c8101922
 import { createMaterialTopTabNavigator } from '@react-navigation/material-top-tabs';
 import Routes from '@/navigation/routesNames';
-<<<<<<< HEAD
-import { PairHardwareWalletIntroSheet } from '@/screens/PairHardwareWalletIntroSheet';
-import { PairHardwareWalletSearchSheet } from '@/screens/PairHardwareWalletSearchSheet';
-import { NanoXDeviceAnimation } from '@/components/hardware-wallets/NanoXDeviceAnimation';
-import { PairHardwareWalletSuccessSheet } from '@/screens/PairHardwareWalletSuccessSheet';
-import * as i18n from '@/languages';
-import { PairHardwareWalletSigningSheet } from '@/screens/PairHardwareWalletSigningSheet';
-import { atom } from 'recoil';
-
-const Swipe = createMaterialTopTabNavigator();
-export const TRANSLATIONS = i18n.l.hardware_wallets;
-
-const renderTabBar = () => null;
-const renderPager = (props: any) => (
-  <ScrollPagerWrapper
-    {...props}
-    {...(android && {
-      style: { height: Dimensions.get('window').height },
-    })}
-  />
-);
-
-export const LedgerImportDeviceIdAtom = atom({
-  default: '',
-  key: 'ledgerImportDeviceId',
-});
-
-export function PairHardwareWalletNavigator() {
-  const { height: deviceHeight, isSmallPhone } = useDimensions();
-
-  const contentHeight =
-    deviceHeight - (!isSmallPhone ? sharedCoolModalTopOffset : 0);
-=======
 import { PairHardwareWalletIntroSheet } from '@/screens/hardware-wallets/PairHardwareWalletIntroSheet';
 import { PairHardwareWalletSearchSheet } from '@/screens/hardware-wallets/PairHardwareWalletSearchSheet';
 import { PairHardwareWalletSuccessSheet } from '@/screens/hardware-wallets/PairHardwareWalletSuccessSheet';
@@ -53,11 +10,16 @@
 import { NanoXDeviceAnimation } from '@/screens/hardware-wallets/components/NanoXDeviceAnimation';
 import { useDimensions } from '@/hooks';
 import { SimpleSheet } from '@/components/sheet/SimpleSheet';
+import { atom } from 'recoil';
 
 const Swipe = createMaterialTopTabNavigator();
->>>>>>> c8101922
 
-export const PairHardwareWalletNavigator = () => {
+export const LedgerImportDeviceIdAtom = atom({
+  default: '',
+  key: 'ledgerImportDeviceId',
+});
+
+export function PairHardwareWalletNavigator() {
   const [currentRouteName, setCurrentRouteName] = useState(
     Routes.PAIR_HARDWARE_WALLET_INTRO_SHEET
   );
@@ -139,14 +101,8 @@
               }
             />
           )}
-<<<<<<< HEAD
-        </Box>
-      </SlackSheet>
-    </>
-=======
         </SimpleSheet>
       )}
     </BackgroundProvider>
->>>>>>> c8101922
   );
-};+}