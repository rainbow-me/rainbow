--- conflicted
+++ resolved
@@ -7,21 +7,8 @@
 import { NanoXDeviceAnimation } from '@/screens/hardware-wallets/components/NanoXDeviceAnimation';
 import { useDimensions } from '@/hooks';
 import { SimpleSheet } from '@/components/sheet/SimpleSheet';
-<<<<<<< HEAD
 import { atom, useRecoilState } from 'recoil';
 import Routes from '@/navigation/routesNames';
-
-const Swipe = createMaterialTopTabNavigator();
-
-// atoms used for navigator state
-export const LedgerImportDeviceIdAtom = atom({
-  default: '',
-  key: 'ledgerImportDeviceId',
-});
-
-export function PairHardwareWalletNavigator() {
-  const { height, width } = useDimensions();
-=======
 import { RouteProp, useRoute } from '@react-navigation/core';
 import { analyticsV2 } from '@/analytics';
 
@@ -36,11 +23,16 @@
   PairHardwareWalletNavigatorParams: PairHardwareWalletNavigatorParams;
 };
 
-export const PairHardwareWalletNavigator = () => {
+// atoms used for navigator state
+export const LedgerImportDeviceIdAtom = atom({
+  default: '',
+  key: 'ledgerImportDeviceId',
+});
+
+export function PairHardwareWalletNavigator() {
   const { params } = useRoute<
     RouteProp<RouteParams, 'PairHardwareWalletNavigatorParams'>
   >();
->>>>>>> 042004fd
 
   const [currentRouteName, setCurrentRouteName] = useState(
     Routes.PAIR_HARDWARE_WALLET_SIGNING_SHEET
