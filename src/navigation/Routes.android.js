import { NavigationContainer } from '@react-navigation/native';
import { createStackNavigator } from '@react-navigation/stack';
import React, { useContext, useMemo } from 'react';
import AddCashSheet from '../screens/AddCashSheet';
import AddTokenSheet from '../screens/AddTokenSheet';
import AvatarBuilder from '../screens/AvatarBuilder';
import BackupSheet from '../screens/BackupSheet';
import ChangeWalletSheet from '../screens/ChangeWalletSheet';
import ConnectedDappsSheet from '../screens/ConnectedDappsSheet';
import DepositModal from '../screens/DepositModal';
import ENSAdditionalRecordsSheet from '../screens/ENSAdditionalRecordsSheet';
import ENSConfirmRegisterSheet from '../screens/ENSConfirmRegisterSheet';
import ExpandedAssetSheet from '../screens/ExpandedAssetSheet';
import ExplainSheet from '../screens/ExplainSheet';
import ExternalLinkWarningSheet from '../screens/ExternalLinkWarningSheet';
import ImportSeedPhraseSheet from '../screens/ImportSeedPhraseSheet';
import ModalScreen from '../screens/ModalScreen';
import PinAuthenticationScreen from '../screens/PinAuthenticationScreen';
import ProfileSheet from '../screens/ProfileSheet';
import ReceiveModal from '../screens/ReceiveModal';
import RestoreSheet from '../screens/RestoreSheet';
import SavingsSheet from '../screens/SavingsSheet';
import SelectENSSheet from '../screens/SelectENSSheet';
import SelectUniqueTokenSheet from '../screens/SelectUniqueTokenSheet';
import SendConfirmationSheet from '../screens/SendConfirmationSheet';
import SendSheet from '../screens/SendSheet';
import SettingsSheet from '../screens/SettingsSheet';
import ShowcaseSheet from '../screens/ShowcaseSheet';
import SpeedUpAndCancelSheet from '../screens/SpeedUpAndCancelSheet';
import TransactionConfirmationScreen from '../screens/TransactionConfirmationScreen';
import WalletConnectApprovalSheet from '../screens/WalletConnectApprovalSheet';
import WalletConnectRedirectSheet from '../screens/WalletConnectRedirectSheet';
import WalletDiagnosticsSheet from '../screens/WalletDiagnosticsSheet';
import WelcomeScreen from '../screens/WelcomeScreen';
import WithdrawModal from '../screens/WithdrawModal';
import WyreWebview from '../screens/WyreWebview';
import RegisterENSNavigator from './RegisterENSNavigator';
import { SwipeNavigator } from './SwipeNavigator';
import { createBottomSheetNavigator } from './bottom-sheet';
import {
  addTokenSheetConfig,
  closeKeyboardOnClose,
  defaultScreenStackOptions,
  restoreSheetConfig,
  stackNavigationConfig,
  wyreWebviewOptions,
} from './config';
import {
  androidRecievePreset,
  bottomSheetPreset,
  emojiPreset,
  exchangePreset,
  expandedPreset,
  expandedPresetWithSmallGestureResponseDistance,
  overlayExpandedPreset,
  sheetPreset,
  sheetPresetWithSmallGestureResponseDistance,
  speedUpAndCancelStyleInterpolator,
  wcPromptPreset,
} from './effects';
import { InitialRouteContext } from './initialRoute';
import { onNavigationStateChange } from './onNavigationStateChange';
import Routes from './routesNames';
import { ExchangeModalNavigator } from './index';
import useExperimentalFlag, {
  PROFILES,
} from '@rainbow-me/config/experimentalHooks';

const Stack = createStackNavigator();
const OuterStack = createStackNavigator();
const AuthStack = createStackNavigator();
const BSStack = createBottomSheetNavigator();

function ImportSeedPhraseFlowNavigator() {
  return (
    <Stack.Navigator
      {...stackNavigationConfig}
      initialRouteName={Routes.IMPORT_SEED_PHRASE_SHEET}
    >
      <Stack.Screen
        component={ModalScreen}
        name={Routes.MODAL_SCREEN}
        options={overlayExpandedPreset}
      />
      <Stack.Screen
        component={ImportSeedPhraseSheet}
        name={Routes.IMPORT_SEED_PHRASE_SHEET}
        options={sheetPreset}
      />
    </Stack.Navigator>
  );
}

function AddCashFlowNavigator() {
  const { colors } = useTheme();
  const themedWyreWebviewOptions = useMemo(() => wyreWebviewOptions(colors), [
    colors,
  ]);
  return (
    <Stack.Navigator
      initialRouteName={Routes.WYRE_WEBVIEW}
      screenOptions={themedWyreWebviewOptions}
    >
      <Stack.Screen component={WyreWebview} name={Routes.WYRE_WEBVIEW} />
    </Stack.Navigator>
  );
}

function MainNavigator() {
  const initialRoute = useContext(InitialRouteContext);
  return (
    <Stack.Navigator
      initialRouteName={initialRoute}
      {...stackNavigationConfig}
      screenOptions={defaultScreenStackOptions}
    >
      <Stack.Screen component={SwipeNavigator} name={Routes.SWIPE_LAYOUT} />
      <Stack.Screen
        component={AvatarBuilder}
        name={Routes.AVATAR_BUILDER}
        options={emojiPreset}
      />
      <Stack.Screen
        component={ChangeWalletSheet}
        name={Routes.CHANGE_WALLET_SHEET}
        options={expandedPreset}
      />
      <Stack.Screen
        component={ConnectedDappsSheet}
        name={Routes.CONNECTED_DAPPS}
        options={expandedPreset}
      />
      <Stack.Screen
        component={TransactionConfirmationScreen}
        name={Routes.CONFIRM_REQUEST}
        options={exchangePreset}
      />

      <Stack.Screen
        component={SpeedUpAndCancelSheet}
        name={Routes.SPEED_UP_AND_CANCEL_SHEET}
        options={{
          ...exchangePreset,
          cardStyleInterpolator: speedUpAndCancelStyleInterpolator,
        }}
      />
      <Stack.Screen
        component={ExchangeModalNavigator}
        name={Routes.EXCHANGE_MODAL}
        options={exchangePreset}
      />
      <Stack.Screen
        component={ReceiveModal}
        name={Routes.RECEIVE_MODAL}
        options={androidRecievePreset}
      />
      <Stack.Screen
        component={WalletConnectApprovalSheet}
        name={Routes.WALLET_CONNECT_APPROVAL_SHEET}
        options={wcPromptPreset}
      />
      <Stack.Screen
        component={WalletConnectRedirectSheet}
        name={Routes.WALLET_CONNECT_REDIRECT_SHEET}
        options={wcPromptPreset}
      />
      <Stack.Screen
        component={AddCashSheet}
        name={Routes.ADD_CASH_SHEET}
        options={addTokenSheetConfig}
      />
      <Stack.Screen
        component={ImportSeedPhraseSheet}
        name={Routes.IMPORT_SEED_PHRASE_SHEET}
        options={sheetPreset}
      />
      <Stack.Screen
        component={AddTokenSheet}
        name={Routes.ADD_TOKEN_SHEET}
        options={bottomSheetPreset}
      />
      <Stack.Screen
        component={WithdrawModal}
        name={Routes.SAVINGS_WITHDRAW_MODAL}
        options={exchangePreset}
      />
      <Stack.Screen
        component={DepositModal}
        name={Routes.SAVINGS_DEPOSIT_MODAL}
        options={exchangePreset}
      />
      <Stack.Screen
        component={BackupSheet}
        name={Routes.BACKUP_SHEET}
        options={expandedPreset}
      />
      <Stack.Screen
        component={RestoreSheet}
        name={Routes.RESTORE_SHEET}
        {...restoreSheetConfig}
        options={bottomSheetPreset}
      />
      <Stack.Screen
        component={ImportSeedPhraseFlowNavigator}
        name={Routes.IMPORT_SEED_PHRASE_SHEET_NAVIGATOR}
        options={sheetPresetWithSmallGestureResponseDistance}
      />
      <Stack.Screen
        component={WelcomeScreen}
        name={Routes.WELCOME_SCREEN}
        options={{ animationEnabled: false, gestureEnabled: false }}
      />
      <Stack.Screen
        component={AddCashFlowNavigator}
        name={Routes.WYRE_WEBVIEW_NAVIGATOR}
      />
    </Stack.Navigator>
  );
}

// FIXME do it in one navigator
function MainOuterNavigator() {
  return (
    <OuterStack.Navigator
      initialRouteName={Routes.MAIN_NAVIGATOR}
      {...stackNavigationConfig}
      screenOptions={defaultScreenStackOptions}
    >
      <OuterStack.Screen
        component={MainNavigator}
        name={Routes.MAIN_NAVIGATOR}
      />
      <OuterStack.Screen
        component={ExpandedAssetSheet}
        name={Routes.TOKEN_INDEX_SCREEN}
        options={expandedPresetWithSmallGestureResponseDistance}
      />
      <OuterStack.Screen
        component={BackupSheet}
        name={Routes.BACKUP_SCREEN}
        options={expandedPreset}
      />
      <OuterStack.Screen
        component={SendSheet}
        name={Routes.SEND_SHEET_NAVIGATOR}
        options={expandedPresetWithSmallGestureResponseDistance}
      />
    </OuterStack.Navigator>
  );
}

function BSNavigator() {
<<<<<<< HEAD
=======
  const notificationsEnabled = useExperimentalFlag(NOTIFICATIONS);
  const profilesEnabled = useExperimentalFlag(PROFILES);

>>>>>>> 9aad8462
  return (
    <BSStack.Navigator>
      <BSStack.Screen
        component={MainOuterNavigator}
        name={Routes.MAIN_NAVIGATOR_WRAPPER}
      />
      <BSStack.Screen
        component={ExpandedAssetSheet}
        name={Routes.TOKEN_INDEX_SHEET}
      />
      <BSStack.Screen
        component={ShowcaseSheet}
        name={Routes.SHOWCASE_SHEET}
        options={{
          height: '95%',
        }}
      />
      <BSStack.Screen
        component={ExpandedAssetSheet}
        name={Routes.EXPANDED_ASSET_SHEET}
      />
      <BSStack.Screen
        component={ExpandedAssetSheet}
        name={Routes.EXPANDED_ASSET_SHEET_POOLS}
        options={expandedPresetWithSmallGestureResponseDistance}
      />
      {profilesEnabled && (
        <>
          <BSStack.Screen
            component={ENSConfirmRegisterSheet}
            name={Routes.ENS_CONFIRM_REGISTER_SHEET}
          />
          <BSStack.Screen
            component={ProfileSheet}
            name={Routes.PROFILE_SHEET}
          />
          <BSStack.Screen
            component={RegisterENSNavigator}
            name={Routes.REGISTER_ENS_NAVIGATOR}
          />
          <BSStack.Screen
            component={ENSAdditionalRecordsSheet}
            name={Routes.ENS_ADDITIONAL_RECORDS_SHEET}
          />
          <BSStack.Screen
            component={SelectENSSheet}
            name={Routes.SELECT_ENS_SHEET}
          />
          <BSStack.Screen
            component={ProfileSheet}
            name={Routes.PROFILE_PREVIEW_SHEET}
          />
          <BSStack.Screen
            component={SelectUniqueTokenSheet}
            name={Routes.SELECT_UNIQUE_TOKEN_SHEET}
            options={{ ...bottomSheetPreset, height: '95%' }}
          />
          <BSStack.Screen
            component={SpeedUpAndCancelSheet}
            name={Routes.SPEED_UP_AND_CANCEL_BOTTOM_SHEET}
          />
        </>
      )}
      <BSStack.Screen
        component={ExplainSheet}
        name={Routes.EXPLAIN_SHEET}
        options={bottomSheetPreset}
      />
      <BSStack.Screen
        component={ExternalLinkWarningSheet}
        name={Routes.EXTERNAL_LINK_WARNING_SHEET}
        options={bottomSheetPreset}
      />
      <BSStack.Screen
        component={ModalScreen}
        {...closeKeyboardOnClose}
        name={Routes.MODAL_SCREEN}
      />
      <BSStack.Screen
        component={SendConfirmationSheet}
        name={Routes.SEND_CONFIRMATION_SHEET}
        options={sheetPreset}
      />
      <BSStack.Screen
        component={ExpandedAssetSheet}
        name={Routes.CUSTOM_GAS_SHEET}
        options={{
          backdropOpacity: 1,
        }}
      />
      <BSStack.Screen
        component={WalletDiagnosticsSheet}
        name={Routes.WALLET_DIAGNOSTICS_SHEET}
      />
      <BSStack.Screen component={SavingsSheet} name={Routes.SAVINGS_SHEET} />
      <BSStack.Screen
        component={SettingsSheet}
        name={Routes.SETTINGS_SHEET}
        options={{ ...bottomSheetPreset, height: '97%' }}
      />
    </BSStack.Navigator>
  );
}

function AuthNavigator() {
  return (
    <AuthStack.Navigator
      {...stackNavigationConfig}
      initialRouteName={Routes.MAIN_NATIVE_BOTTOM_SHEET_NAVIGATOR}
      screenOptions={defaultScreenStackOptions}
    >
      <AuthStack.Screen
        component={BSNavigator}
        name={Routes.MAIN_NATIVE_BOTTOM_SHEET_NAVIGATOR}
      />
      <AuthStack.Screen
        component={PinAuthenticationScreen}
        name={Routes.PIN_AUTHENTICATION_SCREEN}
        options={{ ...sheetPreset, gestureEnabled: false }}
      />
    </AuthStack.Navigator>
  );
}

const AppContainerWithAnalytics = React.forwardRef((props, ref) => (
  <NavigationContainer
    onReady={props.onReady}
    onStateChange={onNavigationStateChange}
    ref={ref}
  >
    <AuthNavigator />
  </NavigationContainer>
));

AppContainerWithAnalytics.displayName = 'AppContainerWithAnalytics';

export default React.memo(AppContainerWithAnalytics);<|MERGE_RESOLUTION|>--- conflicted
+++ resolved
@@ -250,12 +250,8 @@
 }
 
 function BSNavigator() {
-<<<<<<< HEAD
-=======
-  const notificationsEnabled = useExperimentalFlag(NOTIFICATIONS);
   const profilesEnabled = useExperimentalFlag(PROFILES);
 
->>>>>>> 9aad8462
   return (
     <BSStack.Navigator>
       <BSStack.Screen
