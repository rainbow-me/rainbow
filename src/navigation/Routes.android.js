--- conflicted
+++ resolved
@@ -14,10 +14,6 @@
 import ExpandedAssetSheet from '../screens/ExpandedAssetSheet';
 import ExplainSheet from '../screens/ExplainSheet';
 import ExternalLinkWarningSheet from '../screens/ExternalLinkWarningSheet';
-<<<<<<< HEAD
-=======
-import { ImportSeedPhraseSheet } from '../screens/ImportSeedPhraseSheet.tsx';
->>>>>>> 6630e743
 import ModalScreen from '../screens/ModalScreen';
 import PinAuthenticationScreen from '../screens/PinAuthenticationScreen';
 import ProfileSheet from '../screens/ProfileSheet';
@@ -61,9 +57,7 @@
   exchangePreset,
   expandedPreset,
   expandedPresetWithSmallGestureResponseDistance,
-  overlayExpandedPreset,
   sheetPreset,
-  sheetPresetWithSmallGestureResponseDistance,
   speedUpAndCancelStyleInterpolator,
   wcPromptPreset,
 } from './effects';
@@ -273,10 +267,7 @@
       <BSStack.Screen
         component={AddWalletNavigator}
         name={Routes.ADD_WALLET_NAVIGATOR}
-<<<<<<< HEAD
         options={addWalletNavigatorPreset}
-=======
->>>>>>> 6630e743
       />
       {profilesEnabled && (
         <>
