import { NavigationContainer } from '@react-navigation/native';
import { createStackNavigator } from '@react-navigation/stack';
import React, { useContext, useMemo } from 'react';
import { StatusBar } from 'react-native';
import AddCashSheet from '../screens/AddCashSheet';
import AddTokenSheet from '../screens/AddTokenSheet';
import AvatarBuilder from '../screens/AvatarBuilder';
import BackupSheet from '../screens/BackupSheet';
import ChangeWalletSheet from '../screens/ChangeWalletSheet';
import ConnectedDappsSheet from '../screens/ConnectedDappsSheet';
import DepositModal from '../screens/DepositModal';
import ENSAdditionalRecordsSheet from '../screens/ENSAdditionalRecordsSheet';
import ENSConfirmRegisterSheet from '../screens/ENSConfirmRegisterSheet';
import ExpandedAssetSheet from '../screens/ExpandedAssetSheet';
import ExplainSheet from '../screens/ExplainSheet';
import ExternalLinkWarningSheet from '../screens/ExternalLinkWarningSheet';
import ImportSeedPhraseSheet from '../screens/ImportSeedPhraseSheet';
import ModalScreen from '../screens/ModalScreen';
import PinAuthenticationScreen from '../screens/PinAuthenticationScreen';
import ProfileSheet from '../screens/ProfileSheet';
import ReceiveModal from '../screens/ReceiveModal';
import RestoreSheet from '../screens/RestoreSheet';
import SavingsSheet from '../screens/SavingsSheet';
import SelectENSSheet from '../screens/SelectENSSheet';
import SelectUniqueTokenSheet from '../screens/SelectUniqueTokenSheet';
import SendConfirmationSheet from '../screens/SendConfirmationSheet';
import SendSheet from '../screens/SendSheet';
import SettingsSheet from '../screens/SettingsSheet';
import ShowcaseSheet from '../screens/ShowcaseSheet';
import SpeedUpAndCancelSheet from '../screens/SpeedUpAndCancelSheet';
import SwapsPromoSheet from '../screens/SwapsPromoSheet';
import TransactionConfirmationScreen from '../screens/TransactionConfirmationScreen';
import WalletConnectApprovalSheet from '../screens/WalletConnectApprovalSheet';
import WalletConnectRedirectSheet from '../screens/WalletConnectRedirectSheet';
import WalletDiagnosticsSheet from '../screens/WalletDiagnosticsSheet';
import WelcomeScreen from '../screens/WelcomeScreen';
import WithdrawModal from '../screens/WithdrawModal';
import WyreWebview from '../screens/WyreWebview';
import RegisterENSNavigator from './RegisterENSNavigator';
import { SwipeNavigator } from './SwipeNavigator';
import { createBottomSheetNavigator } from './bottom-sheet';
import {
  addTokenSheetConfig,
  closeKeyboardOnClose,
  defaultScreenStackOptions,
  restoreSheetConfig,
  stackNavigationConfig,
  wyreWebviewOptions,
} from './config';
import {
  androidRecievePreset,
  bottomSheetPreset,
  emojiPreset,
  exchangePreset,
  expandedPreset,
  expandedPresetWithSmallGestureResponseDistance,
  overlayExpandedPreset,
  sheetPreset,
  sheetPresetWithSmallGestureResponseDistance,
  speedUpAndCancelStyleInterpolator,
  wcPromptPreset,
} from './effects';
import { InitialRouteContext } from './initialRoute';
import { onNavigationStateChange } from './onNavigationStateChange';
import Routes from './routesNames';
import { ExchangeModalNavigator } from './index';
<<<<<<< HEAD
import { deviceUtils } from '@/utils';
import useExperimentalFlag, {
  NOTIFICATIONS,
  PROFILES,
} from '@rainbow-me/config/experimentalHooks';
=======
import useExperimentalFlag, { PROFILES } from '@/config/experimentalHooks';
>>>>>>> c0ef4cbd

const Stack = createStackNavigator();
const OuterStack = createStackNavigator();
const AuthStack = createStackNavigator();
const BSStack = createBottomSheetNavigator();

function ImportSeedPhraseFlowNavigator() {
  return (
    <Stack.Navigator
      {...stackNavigationConfig}
      initialRouteName={Routes.IMPORT_SEED_PHRASE_SHEET}
    >
      <Stack.Screen
        component={ModalScreen}
        name={Routes.MODAL_SCREEN}
        options={overlayExpandedPreset}
      />
      <Stack.Screen
        component={ImportSeedPhraseSheet}
        name={Routes.IMPORT_SEED_PHRASE_SHEET}
        options={sheetPreset}
      />
    </Stack.Navigator>
  );
}

function AddCashFlowNavigator() {
  const { colors } = useTheme();
  const themedWyreWebviewOptions = useMemo(() => wyreWebviewOptions(colors), [
    colors,
  ]);
  return (
    <Stack.Navigator
      initialRouteName={Routes.WYRE_WEBVIEW}
      screenOptions={themedWyreWebviewOptions}
    >
      <Stack.Screen component={WyreWebview} name={Routes.WYRE_WEBVIEW} />
    </Stack.Navigator>
  );
}

function MainNavigator() {
  const initialRoute = useContext(InitialRouteContext);
  return (
    <Stack.Navigator
      initialRouteName={initialRoute}
      {...stackNavigationConfig}
      screenOptions={defaultScreenStackOptions}
    >
      <Stack.Screen component={SwipeNavigator} name={Routes.SWIPE_LAYOUT} />
      <Stack.Screen
        component={AvatarBuilder}
        name={Routes.AVATAR_BUILDER}
        options={emojiPreset}
      />
      <Stack.Screen
        component={ChangeWalletSheet}
        name={Routes.CHANGE_WALLET_SHEET}
        options={expandedPreset}
      />
      <Stack.Screen
        component={ConnectedDappsSheet}
        name={Routes.CONNECTED_DAPPS}
        options={expandedPreset}
      />
      <Stack.Screen
        component={TransactionConfirmationScreen}
        name={Routes.CONFIRM_REQUEST}
        options={exchangePreset}
      />

      <Stack.Screen
        component={SpeedUpAndCancelSheet}
        name={Routes.SPEED_UP_AND_CANCEL_SHEET}
        options={{
          ...exchangePreset,
          cardStyleInterpolator: speedUpAndCancelStyleInterpolator,
        }}
      />
      <Stack.Screen
        component={ExchangeModalNavigator}
        name={Routes.EXCHANGE_MODAL}
        options={exchangePreset}
      />
      <Stack.Screen
        component={ReceiveModal}
        name={Routes.RECEIVE_MODAL}
        options={androidRecievePreset}
      />
      <Stack.Screen
        component={WalletConnectApprovalSheet}
        name={Routes.WALLET_CONNECT_APPROVAL_SHEET}
        options={wcPromptPreset}
      />
      <Stack.Screen
        component={WalletConnectRedirectSheet}
        name={Routes.WALLET_CONNECT_REDIRECT_SHEET}
        options={wcPromptPreset}
      />
      <Stack.Screen
        component={AddCashSheet}
        name={Routes.ADD_CASH_SHEET}
        options={addTokenSheetConfig}
      />
      <Stack.Screen
        component={ImportSeedPhraseSheet}
        name={Routes.IMPORT_SEED_PHRASE_SHEET}
        options={sheetPreset}
      />
      <Stack.Screen
        component={AddTokenSheet}
        name={Routes.ADD_TOKEN_SHEET}
        options={bottomSheetPreset}
      />
      <Stack.Screen
        component={WithdrawModal}
        name={Routes.SAVINGS_WITHDRAW_MODAL}
        options={exchangePreset}
      />
      <Stack.Screen
        component={DepositModal}
        name={Routes.SAVINGS_DEPOSIT_MODAL}
        options={exchangePreset}
      />
      <Stack.Screen
        component={BackupSheet}
        name={Routes.BACKUP_SHEET}
        options={expandedPreset}
      />
      <Stack.Screen
        component={RestoreSheet}
        name={Routes.RESTORE_SHEET}
        {...restoreSheetConfig}
        options={bottomSheetPreset}
      />
      <Stack.Screen
        component={ImportSeedPhraseFlowNavigator}
        name={Routes.IMPORT_SEED_PHRASE_SHEET_NAVIGATOR}
        options={sheetPresetWithSmallGestureResponseDistance}
      />
      <Stack.Screen
        component={WelcomeScreen}
        name={Routes.WELCOME_SCREEN}
        options={{ animationEnabled: false, gestureEnabled: false }}
      />
      <Stack.Screen
        component={AddCashFlowNavigator}
        name={Routes.WYRE_WEBVIEW_NAVIGATOR}
      />
    </Stack.Navigator>
  );
}

// FIXME do it in one navigator
function MainOuterNavigator() {
  return (
    <OuterStack.Navigator
      initialRouteName={Routes.MAIN_NAVIGATOR}
      {...stackNavigationConfig}
      screenOptions={defaultScreenStackOptions}
    >
      <OuterStack.Screen
        component={MainNavigator}
        name={Routes.MAIN_NAVIGATOR}
      />
      <OuterStack.Screen
        component={ExpandedAssetSheet}
        name={Routes.TOKEN_INDEX_SCREEN}
        options={expandedPresetWithSmallGestureResponseDistance}
      />
      <OuterStack.Screen
        component={BackupSheet}
        name={Routes.BACKUP_SCREEN}
        options={expandedPreset}
      />
      <OuterStack.Screen
        component={SendSheet}
        name={Routes.SEND_SHEET_NAVIGATOR}
        options={expandedPresetWithSmallGestureResponseDistance}
      />
    </OuterStack.Navigator>
  );
}

function BSNavigator() {
  const profilesEnabled = useExperimentalFlag(PROFILES);

  return (
    <BSStack.Navigator>
      <BSStack.Screen
        component={MainOuterNavigator}
        name={Routes.MAIN_NAVIGATOR_WRAPPER}
      />
      <BSStack.Screen
        component={ExpandedAssetSheet}
        name={Routes.TOKEN_INDEX_SHEET}
      />
      <BSStack.Screen
        component={ShowcaseSheet}
        name={Routes.SHOWCASE_SHEET}
        options={{
          height: '95%',
        }}
      />
      <BSStack.Screen
        component={ExpandedAssetSheet}
        name={Routes.EXPANDED_ASSET_SHEET}
      />
      <BSStack.Screen
        component={ExpandedAssetSheet}
        name={Routes.EXPANDED_ASSET_SHEET_POOLS}
        options={expandedPresetWithSmallGestureResponseDistance}
      />
      {profilesEnabled && (
        <>
          <BSStack.Screen
            component={ENSConfirmRegisterSheet}
            name={Routes.ENS_CONFIRM_REGISTER_SHEET}
          />
          <BSStack.Screen
            component={ProfileSheet}
            name={Routes.PROFILE_SHEET}
          />
          <BSStack.Screen
            component={RegisterENSNavigator}
            name={Routes.REGISTER_ENS_NAVIGATOR}
          />
          <BSStack.Screen
            component={ENSAdditionalRecordsSheet}
            name={Routes.ENS_ADDITIONAL_RECORDS_SHEET}
          />
          <BSStack.Screen
            component={SelectENSSheet}
            name={Routes.SELECT_ENS_SHEET}
          />
          <BSStack.Screen
            component={ProfileSheet}
            name={Routes.PROFILE_PREVIEW_SHEET}
          />
          <BSStack.Screen
            component={SelectUniqueTokenSheet}
            name={Routes.SELECT_UNIQUE_TOKEN_SHEET}
            options={{ ...bottomSheetPreset, height: '95%' }}
          />
          <BSStack.Screen
            component={SpeedUpAndCancelSheet}
            name={Routes.SPEED_UP_AND_CANCEL_BOTTOM_SHEET}
          />
        </>
      )}
      <BSStack.Screen
        component={SwapsPromoSheet}
        name={Routes.SWAPS_PROMO_SHEET}
        options={bottomSheetPreset}
      />
      <BSStack.Screen
        component={ExplainSheet}
        name={Routes.EXPLAIN_SHEET}
        options={bottomSheetPreset}
      />
      <BSStack.Screen
        component={ExternalLinkWarningSheet}
        name={Routes.EXTERNAL_LINK_WARNING_SHEET}
        options={bottomSheetPreset}
      />
      <BSStack.Screen
        component={ModalScreen}
        {...closeKeyboardOnClose}
        name={Routes.MODAL_SCREEN}
      />
      <BSStack.Screen
        component={SendConfirmationSheet}
        name={Routes.SEND_CONFIRMATION_SHEET}
        options={sheetPreset}
      />
      <BSStack.Screen
        component={ExpandedAssetSheet}
        name={Routes.CUSTOM_GAS_SHEET}
        options={{
          backdropOpacity: 1,
        }}
      />
      <BSStack.Screen
        component={WalletDiagnosticsSheet}
        name={Routes.WALLET_DIAGNOSTICS_SHEET}
      />
      <BSStack.Screen component={SavingsSheet} name={Routes.SAVINGS_SHEET} />
      <BSStack.Screen
        component={SettingsSheet}
        name={Routes.SETTINGS_SHEET}
        options={{
          ...bottomSheetPreset,
          height: deviceUtils.dimensions.height - StatusBar.currentHeight,
        }}
      />
    </BSStack.Navigator>
  );
}

function AuthNavigator() {
  return (
    <AuthStack.Navigator
      {...stackNavigationConfig}
      initialRouteName={Routes.MAIN_NATIVE_BOTTOM_SHEET_NAVIGATOR}
      screenOptions={defaultScreenStackOptions}
    >
      <AuthStack.Screen
        component={BSNavigator}
        name={Routes.MAIN_NATIVE_BOTTOM_SHEET_NAVIGATOR}
      />
      <AuthStack.Screen
        component={PinAuthenticationScreen}
        name={Routes.PIN_AUTHENTICATION_SCREEN}
        options={{ ...sheetPreset, gestureEnabled: false }}
      />
    </AuthStack.Navigator>
  );
}

const AppContainerWithAnalytics = React.forwardRef((props, ref) => (
  <NavigationContainer
    onReady={props.onReady}
    onStateChange={onNavigationStateChange}
    ref={ref}
  >
    <AuthNavigator />
  </NavigationContainer>
));

AppContainerWithAnalytics.displayName = 'AppContainerWithAnalytics';

export default React.memo(AppContainerWithAnalytics);<|MERGE_RESOLUTION|>--- conflicted
+++ resolved
@@ -64,15 +64,8 @@
 import { onNavigationStateChange } from './onNavigationStateChange';
 import Routes from './routesNames';
 import { ExchangeModalNavigator } from './index';
-<<<<<<< HEAD
 import { deviceUtils } from '@/utils';
-import useExperimentalFlag, {
-  NOTIFICATIONS,
-  PROFILES,
-} from '@rainbow-me/config/experimentalHooks';
-=======
 import useExperimentalFlag, { PROFILES } from '@/config/experimentalHooks';
->>>>>>> c0ef4cbd
 
 const Stack = createStackNavigator();
 const OuterStack = createStackNavigator();
