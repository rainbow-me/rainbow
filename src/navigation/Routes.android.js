--- conflicted
+++ resolved
@@ -236,14 +236,11 @@
         name={Routes.BACKUP_SCREEN}
         options={sheetPreset}
       />
-<<<<<<< HEAD
-=======
       <NativeStack.Screen
         component={SendFlowNavigator}
         name={Routes.SEND_SHEET_NAVIGATOR}
-      />
-      <NativeStack.Screen component={BackupSheet} name={Routes.BACKUP_SCREEN} />
->>>>>>> 3761cade
+        options={sheetPreset}
+      />
     </NativeStack.Navigator>
   );
 }
