import { NavigationContainer } from '@react-navigation/native';
import { createStackNavigator } from '@react-navigation/stack';
import React, { useContext } from 'react';
import { InitialRouteContext } from '../context/initialRoute';
import AddCashSheet from '../screens/AddCashSheet';
import AvatarBuilder from '../screens/AvatarBuilder';
import BackupSheet from '../screens/BackupSheet';
import ChangeWalletSheet from '../screens/ChangeWalletSheet';
import DepositModal from '../screens/DepositModal';
import ExpandedAssetSheet from '../screens/ExpandedAssetSheet';
import ImportSeedPhraseSheet from '../screens/ImportSeedPhraseSheet';
import ModalScreen from '../screens/ModalScreen';
import PinAuthenticationScreen from '../screens/PinAuthenticationScreen';
import ReceiveModal from '../screens/ReceiveModal';
import RestoreSheet from '../screens/RestoreSheet';
import SavingsSheet from '../screens/SavingsSheet';
import SendSheet from '../screens/SendSheet';
import SettingsModal from '../screens/SettingsModal';
import TransactionConfirmationScreen from '../screens/TransactionConfirmationScreen';
import WalletConnectApprovalSheet from '../screens/WalletConnectApprovalSheet';
import WalletConnectRedirectSheet from '../screens/WalletConnectRedirectSheet';
import WelcomeScreen from '../screens/WelcomeScreen';
import WithdrawModal from '../screens/WithdrawModal';
import WyreWebview from '../screens/WyreWebview';
import { SwipeNavigator } from './SwipeNavigator';
import {
  closeKeyboardOnClose,
  defaultScreenStackOptions,
  stackNavigationConfig,
  wyreWebviewOptions,
} from './config';
import {
  bottomSheetPreset,
  emojiPreset,
  exchangePreset,
  expandedPreset,
  overlayExpandedPreset,
  settingsPreset,
  sheetPreset,
} from './effects';
import { onNavigationStateChange } from './onNavigationStateChange';
import Routes from './routesNames';
import { ExchangeModalNavigator } from './index';

const Stack = createStackNavigator();
const NativeStack = createStackNavigator();

function SendFlowNavigator() {
  return (
    <Stack.Navigator
      {...stackNavigationConfig}
      initialRouteName={Routes.SEND_SHEET}
    >
      <Stack.Screen
        component={ModalScreen}
        name={Routes.MODAL_SCREEN}
        options={overlayExpandedPreset}
      />
      <Stack.Screen
        component={SendSheet}
        name={Routes.SEND_SHEET}
        options={bottomSheetPreset}
      />
    </Stack.Navigator>
  );
}

function ImportSeedPhraseFlowNavigator() {
  return (
    <Stack.Navigator
      {...stackNavigationConfig}
      initialRouteName={Routes.IMPORT_SEED_PHRASE_SHEET}
    >
      <Stack.Screen
        component={ModalScreen}
        name={Routes.MODAL_SCREEN}
        options={overlayExpandedPreset}
      />
      <Stack.Screen
        component={ImportSeedPhraseSheet}
        name={Routes.IMPORT_SEED_PHRASE_SHEET}
      />
    </Stack.Navigator>
  );
}

function AddCashFlowNavigator() {
  return (
    <Stack.Navigator
      initialRouteName={Routes.WYRE_WEBVIEW}
      screenOptions={wyreWebviewOptions}
    >
      <Stack.Screen component={WyreWebview} name={Routes.WYRE_WEBVIEW} />
    </Stack.Navigator>
  );
}

function MainNavigator() {
  const initialRoute = useContext(InitialRouteContext);

  return (
    <Stack.Navigator
      initialRouteName={initialRoute}
      {...stackNavigationConfig}
      screenOptions={defaultScreenStackOptions}
    >
      <Stack.Screen component={SwipeNavigator} name={Routes.SWIPE_LAYOUT} />
      <Stack.Screen
        component={AvatarBuilder}
        name={Routes.AVATAR_BUILDER}
        options={emojiPreset}
      />
      <Stack.Screen
        component={ExpandedAssetSheet}
        name={Routes.EXPANDED_ASSET_SHEET}
        options={expandedPreset}
      />
      <Stack.Screen
        component={ChangeWalletSheet}
        name={Routes.CHANGE_WALLET_SHEET}
        options={expandedPreset}
      />
      <Stack.Screen
        component={TransactionConfirmationScreen}
        name={Routes.CONFIRM_REQUEST}
        options={sheetPreset}
      />
      <Stack.Screen
        component={ExchangeModalNavigator}
        name={Routes.EXCHANGE_MODAL}
        options={exchangePreset}
      />
      <Stack.Screen
        component={ModalScreen}
        {...closeKeyboardOnClose}
        name={Routes.MODAL_SCREEN}
        options={overlayExpandedPreset}
      />
      <Stack.Screen
        component={ReceiveModal}
        name={Routes.RECEIVE_MODAL}
        options={expandedPreset}
      />
      <Stack.Screen
        component={WalletConnectApprovalSheet}
        name={Routes.WALLET_CONNECT_APPROVAL_SHEET}
        options={expandedPreset}
      />
      <Stack.Screen
        component={WalletConnectRedirectSheet}
        name={Routes.WALLET_CONNECT_REDIRECT_SHEET}
        options={bottomSheetPreset}
      />
      <Stack.Screen
        component={AddCashSheet}
        name={Routes.ADD_CASH_SHEET}
        options={sheetPreset}
      />
      <Stack.Screen
        component={ImportSeedPhraseSheet}
        name={Routes.IMPORT_SEED_PHRASE_SHEET}
        options={sheetPreset}
      />
      <Stack.Screen
        component={SavingsSheet}
        name={Routes.SAVINGS_SHEET}
        options={bottomSheetPreset}
      />
      <Stack.Screen
        component={WithdrawModal}
        name={Routes.SAVINGS_WITHDRAW_MODAL}
        options={exchangePreset}
      />
      <Stack.Screen
        component={DepositModal}
        name={Routes.SAVINGS_DEPOSIT_MODAL}
        options={exchangePreset}
      />
      <Stack.Screen
        component={BackupSheet}
        name={Routes.BACKUP_SHEET}
        options={bottomSheetPreset}
      />
      <Stack.Screen
        component={RestoreSheet}
        name={Routes.RESTORE_SHEET}
        options={sheetPreset}
      />
      <Stack.Screen
        component={ImportSeedPhraseFlowNavigator}
        name={Routes.IMPORT_SEED_PHRASE_SHEET_NAVIGATOR}
        options={{ customStack: true }}
      />
      <Stack.Screen component={WelcomeScreen} name={Routes.WELCOME_SCREEN} />
      <Stack.Screen
        component={AddCashFlowNavigator}
        name={Routes.WYRE_WEBVIEW_NAVIGATOR}
      />
    </Stack.Navigator>
  );
}

function MainNativeNavigator() {
  return (
    <NativeStack.Navigator
      initialRouteName={Routes.MAIN_NAVIGATOR}
      {...stackNavigationConfig}
      screenOptions={defaultScreenStackOptions}
    >
      <NativeStack.Screen
        component={MainNavigator}
        name={Routes.MAIN_NAVIGATOR}
      />
      <NativeStack.Screen
        component={ExpandedAssetSheet}
        name={Routes.EXPANDED_ASSET_SCREEN}
        options={sheetPreset}
      />
      <NativeStack.Screen
        component={SettingsModal}
        name={Routes.SETTINGS_MODAL}
        options={settingsPreset}
      />
      <NativeStack.Screen
        component={PinAuthenticationScreen}
        name={Routes.PIN_AUTHENTICATION_SCREEN}
        options={sheetPreset}
      />
      <NativeStack.Screen
<<<<<<< HEAD
        component={SendSheet}
        name={Routes.SEND_SHEET}
        options={settingsPreset}
      />
      <NativeStack.Screen
=======
>>>>>>> b0875447
        component={BackupSheet}
        name={Routes.BACKUP_SCREEN}
        options={sheetPreset}
      />
      <NativeStack.Screen
        component={SendFlowNavigator}
        name={Routes.SEND_SHEET_NAVIGATOR}
        options={sheetPreset}
      />
    </NativeStack.Navigator>
  );
}

const AppContainerWithAnalytics = React.forwardRef((props, ref) => (
  <NavigationContainer onStateChange={onNavigationStateChange} ref={ref}>
    <MainNativeNavigator />
  </NavigationContainer>
));

AppContainerWithAnalytics.displayName = 'AppContainerWithAnalytics';

export default React.memo(AppContainerWithAnalytics);<|MERGE_RESOLUTION|>--- conflicted
+++ resolved
@@ -227,14 +227,6 @@
         options={sheetPreset}
       />
       <NativeStack.Screen
-<<<<<<< HEAD
-        component={SendSheet}
-        name={Routes.SEND_SHEET}
-        options={settingsPreset}
-      />
-      <NativeStack.Screen
-=======
->>>>>>> b0875447
         component={BackupSheet}
         name={Routes.BACKUP_SCREEN}
         options={sheetPreset}
