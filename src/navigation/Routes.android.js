--- conflicted
+++ resolved
@@ -257,11 +257,7 @@
       <OuterStack.Screen
         component={ExpandedAssetSheet}
         name={Routes.TOKEN_INDEX_SCREEN}
-<<<<<<< HEAD
-        options={sheetPresetWithSmallGestureResponseDistance}
-=======
         options={expandedPresetWithSmallGestureResponseDistance}
->>>>>>> 833f9a1d
       />
       <OuterStack.Screen
         component={SettingsModal}
