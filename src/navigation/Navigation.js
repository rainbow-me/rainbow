--- conflicted
+++ resolved
@@ -1,22 +1,15 @@
-<<<<<<< HEAD
-import React from 'react';
-import { Value } from 'react-native-reanimated';
-import { StackActions } from 'react-navigation';
-import { useNavigation as oldUseNavigation } from 'react-navigation-hooks';
-import { useCallbackOne } from 'use-memo-one';
-=======
 import {
   useNavigation as oldUseNavigation,
   StackActions,
   useIsFocused,
 } from '@react-navigation/native';
 import { get } from 'lodash';
-import React, { useCallback } from 'react';
+import React from 'react';
 import { Value } from 'react-native-reanimated';
 // releasing REA value store before populating new one
+import { useCallbackOne } from 'use-memo-one';
 import { releaseStore as releaseREAStore } from '../../node_modules/react-native-reanimated/src/reanimated2/Hooks';
 import { NATIVE_ROUTES } from '@rainbow-me/routes';
->>>>>>> cc590b15
 
 let TopLevelNavigationRef = null;
 const transitionPosition = new Value(0);
