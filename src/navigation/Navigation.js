--- conflicted
+++ resolved
@@ -1,9 +1,5 @@
-<<<<<<< HEAD
 import { get } from 'lodash';
-import React from 'react';
-=======
-import { useCallback } from 'react';
->>>>>>> ba73b50a
+import React, { useCallback }  from 'react';
 import { Value } from 'react-native-reanimated';
 import { StackActions } from 'react-navigation';
 import { useNavigation as oldUseNavigation } from 'react-navigation-hooks';
@@ -54,23 +50,12 @@
 
 export function useNavigation() {
   const { navigate: oldNavigate, ...rest } = oldUseNavigation();
-<<<<<<< HEAD
   const enhancedNavigate = useCallback(
     (...args) => navigate(oldNavigate, ...args),
     [oldNavigate]
   );
   return {
     navigate: enhancedNavigate,
-=======
-
-  const handleNavigate = useCallback(
-    (...args) => navigate(oldNavigate, ...args),
-    [oldNavigate]
-  );
-
-  return {
-    navigate: handleNavigate,
->>>>>>> ba73b50a
     ...rest,
   };
 }
