<<<<<<< HEAD
import { useNavigation as oldUseNavigation } from '@react-navigation/native';
import { get } from 'lodash';
import React, { useCallback } from 'react';
import { Value } from 'react-native-reanimated';
import { StackActions } from 'react-navigation';
=======
import React from 'react';
import { Value } from 'react-native-reanimated';
import { StackActions } from 'react-navigation';
import { useNavigation as oldUseNavigation } from 'react-navigation-hooks';
import { useCallbackOne } from 'use-memo-one';
>>>>>>> eb3301db

let TopLevelNavigationRef = null;
const transitionPosition = new Value(0);
const bottomSheetState = { mounted: true, pendingAction: null };

export function notifyUnmountBottomSheet() {
  bottomSheetState.mounted = false;
  const action = bottomSheetState.pendingAction;
  bottomSheetState.pendingAction = null;
  action && action();
}

export function notifyMountBottomSheet() {
  bottomSheetState.mounted = true;
}

const poppingCounter = { isClosing: false, pendingActions: [] };

export function addActionAfterClosingSheet(action) {
  if (poppingCounter.isClosing) {
    poppingCounter.pendingActions.push(action);
  } else {
    action();
  }
}

export function onWillPop() {
  poppingCounter.isClosing = true;
}

export function onDidPop() {
  poppingCounter.isClosing = false;
  if (poppingCounter.pendingActions.length !== 0) {
    setImmediate(() => {
      poppingCounter.pendingActions.forEach(action => action());
      poppingCounter.pendingActions = [];
    });
  }
}

export function useNavigation() {
  const { navigate: oldNavigate, ...rest } = oldUseNavigation();

  const handleNavigate = useCallbackOne(
    (...args) => navigate(oldNavigate, ...args),
    [oldNavigate]
  );

  return {
    navigate: handleNavigate,
    ...rest,
  };
}

export function withNavigation(Component) {
  return function WithNavigationWrapper(props) {
    const navigation = useNavigation();
    return <Component {...props} navigation={navigation} />;
  };
}

/**
 * With this wrapper we allow to delay pushing of native
 * screen with delay when there's a closing transaction in progress
 * Also, we take care to hide discover sheet if needed
 */
export function navigate(oldNavigate, ...args) {
  if (typeof args[0] === 'string') {
    addActionAfterClosingSheet(() => oldNavigate(...args));
  } else {
    oldNavigate(...args);
  }
}

function getActiveRoute() {
  return TopLevelNavigationRef?.getCurrentRoute();
}

function getActiveOptions() {
  return TopLevelNavigationRef?.getCurrentOptions();
}

/**
 * Gets the current screen from navigation state
 */
function getActiveRouteName(navigationState) {
  const route = getActiveRoute(navigationState);
  return get(route, 'name');
}

/**
 * Handle a navigation action or queue the action if navigation actions have been paused.
 * @param  {Object} action      The navigation action to run.
 */
function handleAction(action) {
  if (!TopLevelNavigationRef) return;
  action = StackActions.push(action);
  TopLevelNavigationRef.dispatch(action);
}

/**
 * Set Top Level Navigator
 */
function setTopLevelNavigator(navigatorRef) {
  TopLevelNavigationRef = navigatorRef;
}

export default {
  getActiveOptions,
  getActiveRoute,
  getActiveRouteName,
  handleAction,
  setTopLevelNavigator,
  transitionPosition,
};<|MERGE_RESOLUTION|>--- conflicted
+++ resolved
@@ -1,16 +1,9 @@
-<<<<<<< HEAD
 import { useNavigation as oldUseNavigation } from '@react-navigation/native';
 import { get } from 'lodash';
-import React, { useCallback } from 'react';
-import { Value } from 'react-native-reanimated';
-import { StackActions } from 'react-navigation';
-=======
 import React from 'react';
 import { Value } from 'react-native-reanimated';
 import { StackActions } from 'react-navigation';
-import { useNavigation as oldUseNavigation } from 'react-navigation-hooks';
 import { useCallbackOne } from 'use-memo-one';
->>>>>>> eb3301db
 
 let TopLevelNavigationRef = null;
 const transitionPosition = new Value(0);
