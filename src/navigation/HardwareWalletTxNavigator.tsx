import { createMaterialTopTabNavigator } from '@react-navigation/material-top-tabs';
import React, { useCallback, useEffect } from 'react';
import Routes from '@/navigation/routesNames';
import { BackgroundProvider } from '@/design-system';
import { useDimensions, useWallets } from '@/hooks';
import { PairHardwareWalletAgainSheet } from '@/screens/hardware-wallets/PairHardwareWalletAgainSheet';
import { PairHardwareWalletErrorSheet } from '@/screens/hardware-wallets/PairHardwareWalletErrorSheet';
import { SimpleSheet } from '@/components/sheet/SimpleSheet';
import { useLedgerConnect } from '@/hooks/useLedgerConnect';
import { LEDGER_ERROR_CODES } from '@/utils/ledger';
import { useNavigation } from '@/navigation';
import { logger } from '@/logger';
import { DebugContext } from '@/logger/debugContext';
// eslint-disable-next-line no-restricted-imports
import { RouteProp, useRoute } from '@react-navigation/core';
import { atom, useRecoilState } from 'recoil';
import { MMKV } from 'react-native-mmkv';

export const ledgerStorage = new MMKV({
  id: 'ledgerStorage',
});

export const HARDWARE_TX_ERROR_KEY = 'hardwareTXError';

export const setHardwareTXError = (value: boolean) => {
  console.log('setHardwareTXError', { value });
  logger.info(`setHardwareTXError`, { value });
  ledgerStorage.set(HARDWARE_TX_ERROR_KEY, value);
};

const Swipe = createMaterialTopTabNavigator();
export const HARDWARE_WALLET_TX_NAVIGATOR_SHEET_HEIGHT = 534;
<<<<<<< HEAD

export type HardwareWalletTxParams = {
  submit: () => void;
};

type RouteParams = {
  HardwareWalletTxParams: HardwareWalletTxParams;
};

// atoms used for navigator state
export const LedgerIsReadyAtom = atom({
  default: false,
  key: 'ledgerIsReady',
});
export const readyForPollingAtom = atom({
  default: true,
  key: 'readyForPolling',
});
=======
>>>>>>> 6b302f7e

export const HardwareWalletTxNavigator = () => {
  const { width, height } = useDimensions();
  const { selectedWallet } = useWallets();
  const {
    params: { submit },
  } = useRoute<RouteProp<RouteParams, 'HardwareWalletTxParams'>>();

  const { navigate } = useNavigation();

  const deviceId = selectedWallet?.deviceId;
  const [isReady, setIsReady] = useRecoilState(LedgerIsReadyAtom);
  const [readyForPolling, setReadyForPolling] = useRecoilState(
    readyForPollingAtom
  );

  const errorCallback = useCallback(
    (errorType: LEDGER_ERROR_CODES) => {
      console.log('error callbaxk', errorType);
      if (
        errorType === LEDGER_ERROR_CODES.NO_ETH_APP ||
        errorType === LEDGER_ERROR_CODES.OFF_OR_LOCKED
      ) {
        navigate(Routes.PAIR_HARDWARE_WALLET_ERROR_SHEET, {
          errorType,
          deviceId,
        });
      } else {
        // silent for now
      }
    },
    [deviceId, navigate]
  );
  const successCallback = useCallback(() => {
    logger.debug('[LedgerTx] - submitting tx', {}, DebugContext.ledger);
    if (!isReady) {
      setReadyForPolling(false);
      setIsReady(true);
      setHardwareTXError(false);
      submit();
    } else {
      logger.debug('[LedgerTx] - already submitted', {}, DebugContext.ledger);
    }
  }, [isReady, setIsReady, setReadyForPolling, submit]);

  useLedgerConnect({
    deviceId,
    readyForPolling,
    errorCallback,
    successCallback,
  });

  // reset state when navigating away
  useEffect(() => {
    return () => {
      setIsReady(false);
      setReadyForPolling(true);
      setHardwareTXError(false);
    };
    // eslint-disable-next-line react-hooks/exhaustive-deps
  }, []);
  return (
    <BackgroundProvider color="surfaceSecondary">
      {({ backgroundColor }) => (
        <SimpleSheet
          backgroundColor={backgroundColor as string}
          customHeight={HARDWARE_WALLET_TX_NAVIGATOR_SHEET_HEIGHT}
          scrollEnabled={false}
        >
          <Swipe.Navigator
            initialLayout={{ width, height }}
            initialRouteName={Routes.PAIR_HARDWARE_WALLET_AGAIN_SHEET}
            swipeEnabled={false}
            sceneContainerStyle={{ backgroundColor: backgroundColor }}
            tabBar={() => null}
          >
            <Swipe.Screen
              component={PairHardwareWalletAgainSheet}
              name={Routes.PAIR_HARDWARE_WALLET_AGAIN_SHEET}
            />
            <Swipe.Screen
              component={PairHardwareWalletErrorSheet}
              name={Routes.PAIR_HARDWARE_WALLET_ERROR_SHEET}
            />
          </Swipe.Navigator>
        </SimpleSheet>
      )}
    </BackgroundProvider>
  );
};<|MERGE_RESOLUTION|>--- conflicted
+++ resolved
@@ -30,7 +30,6 @@
 
 const Swipe = createMaterialTopTabNavigator();
 export const HARDWARE_WALLET_TX_NAVIGATOR_SHEET_HEIGHT = 534;
-<<<<<<< HEAD
 
 export type HardwareWalletTxParams = {
   submit: () => void;
@@ -49,69 +48,10 @@
   default: true,
   key: 'readyForPolling',
 });
-=======
->>>>>>> 6b302f7e
 
 export const HardwareWalletTxNavigator = () => {
   const { width, height } = useDimensions();
-  const { selectedWallet } = useWallets();
-  const {
-    params: { submit },
-  } = useRoute<RouteProp<RouteParams, 'HardwareWalletTxParams'>>();
 
-  const { navigate } = useNavigation();
-
-  const deviceId = selectedWallet?.deviceId;
-  const [isReady, setIsReady] = useRecoilState(LedgerIsReadyAtom);
-  const [readyForPolling, setReadyForPolling] = useRecoilState(
-    readyForPollingAtom
-  );
-
-  const errorCallback = useCallback(
-    (errorType: LEDGER_ERROR_CODES) => {
-      console.log('error callbaxk', errorType);
-      if (
-        errorType === LEDGER_ERROR_CODES.NO_ETH_APP ||
-        errorType === LEDGER_ERROR_CODES.OFF_OR_LOCKED
-      ) {
-        navigate(Routes.PAIR_HARDWARE_WALLET_ERROR_SHEET, {
-          errorType,
-          deviceId,
-        });
-      } else {
-        // silent for now
-      }
-    },
-    [deviceId, navigate]
-  );
-  const successCallback = useCallback(() => {
-    logger.debug('[LedgerTx] - submitting tx', {}, DebugContext.ledger);
-    if (!isReady) {
-      setReadyForPolling(false);
-      setIsReady(true);
-      setHardwareTXError(false);
-      submit();
-    } else {
-      logger.debug('[LedgerTx] - already submitted', {}, DebugContext.ledger);
-    }
-  }, [isReady, setIsReady, setReadyForPolling, submit]);
-
-  useLedgerConnect({
-    deviceId,
-    readyForPolling,
-    errorCallback,
-    successCallback,
-  });
-
-  // reset state when navigating away
-  useEffect(() => {
-    return () => {
-      setIsReady(false);
-      setReadyForPolling(true);
-      setHardwareTXError(false);
-    };
-    // eslint-disable-next-line react-hooks/exhaustive-deps
-  }, []);
   return (
     <BackgroundProvider color="surfaceSecondary">
       {({ backgroundColor }) => (
