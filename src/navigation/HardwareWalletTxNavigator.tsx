import { SimpleSheet } from '@/components/sheet/SimpleSheet';
import { BackgroundProvider } from '@/design-system';
import { useDimensions } from '@/hooks';
import { useLedgerConnect } from '@/hooks/useLedgerConnect';
import { logger } from '@/logger';
import { useNavigation } from '@/navigation';
import Routes from '@/navigation/routesNames';
import { PairHardwareWalletAgainSheet } from '@/screens/hardware-wallets/PairHardwareWalletAgainSheet';
import { PairHardwareWalletErrorSheet } from '@/screens/hardware-wallets/PairHardwareWalletErrorSheet';
import { LEDGER_ERROR_CODES } from '@/utils/ledger';
<<<<<<< HEAD
import { createMaterialTopTabNavigator } from '@react-navigation/material-top-tabs';
import React, { useCallback, useEffect } from 'react';
// eslint-disable-next-line no-restricted-imports
import { RouteProp, useRoute } from '@react-navigation/native';
import { MMKV } from 'react-native-mmkv';
import { atom, useRecoilState } from 'recoil';
import { useWalletsStore } from '@/state/wallets/walletsStore';
=======
import { useNavigation } from '@/navigation';
import { logger } from '@/logger';
import { RouteProp, useRoute } from '@react-navigation/native';
import { atom, useRecoilState, useSetRecoilState } from 'recoil';
import { MMKV } from 'react-native-mmkv';
import { RootStackParamList } from './types';
>>>>>>> 08dbabd7

export const ledgerStorage = new MMKV({
  id: 'ledgerStorage',
});

export const HARDWARE_TX_ERROR_KEY = 'hardwareTXError';

export const setHardwareTXError = (value: boolean) => {
  logger.warn(`[HardwareWalletTxNavigator]: setHardwareTXError`, { value });
  ledgerStorage.set(HARDWARE_TX_ERROR_KEY, value);
};

const Swipe = createMaterialTopTabNavigator();

export const HARDWARE_WALLET_TX_NAVIGATOR_SHEET_HEIGHT = 534;

// atoms used for navigator state
export const LedgerIsReadyAtom = atom({
  default: false,
  key: 'ledgerIsReady',
});
export const readyForPollingAtom = atom({
  default: true,
  key: 'readyForPolling',
});

export const triggerPollerCleanupAtom = atom({
  default: false,
  key: 'triggerPollerCleanup',
});

export const HardwareWalletTxNavigator = () => {
  const { width, height } = useDimensions();
  const selectedWallet = useWalletsStore(state => state.selected);
  const {
    params: { submit },
  } = useRoute<RouteProp<RootStackParamList, typeof Routes.PAIR_HARDWARE_WALLET_AGAIN_SHEET>>();

  const { navigate } = useNavigation();

  const deviceId = selectedWallet?.deviceId ?? '';
  const [isReady, setIsReady] = useRecoilState(LedgerIsReadyAtom);
  const [readyForPolling, setReadyForPolling] = useRecoilState(readyForPollingAtom);
  const setTriggerPollerCleanup = useSetRecoilState(triggerPollerCleanupAtom);

  const errorCallback = useCallback(
    (errorType: LEDGER_ERROR_CODES) => {
      if (errorType === LEDGER_ERROR_CODES.NO_ETH_APP || errorType === LEDGER_ERROR_CODES.OFF_OR_LOCKED) {
        navigate(Routes.PAIR_HARDWARE_WALLET_ERROR_SHEET, {
          errorType,
          deviceId,
        });
      } else {
        // silent for now
      }
    },
    [deviceId, navigate]
  );

  const successCallback = useCallback(() => {
    logger.debug('[HardwareWalletTxNavigator]: submitting tx', {});
    if (!isReady) {
      setReadyForPolling(false);
      setIsReady(true);
      setHardwareTXError(false);
      submit();
    } else {
      logger.debug('[HardwareWalletTxNavigator]: already submitted', {});
    }
  }, [isReady, setIsReady, setReadyForPolling, submit]);

  useLedgerConnect({
    deviceId,
    readyForPolling,
    errorCallback,
    successCallback,
  });

  // reset state when opening the sheet
  useEffect(() => {
    setIsReady(false);
    setReadyForPolling(true);
    setHardwareTXError(false);
    setTriggerPollerCleanup(false);
    // eslint-disable-next-line react-hooks/exhaustive-deps
  }, []);
  return (
    <BackgroundProvider color="surfaceSecondary">
      {({ backgroundColor }) => (
        <SimpleSheet
          backgroundColor={backgroundColor as string}
          customHeight={HARDWARE_WALLET_TX_NAVIGATOR_SHEET_HEIGHT}
          scrollEnabled={false}
        >
          <Swipe.Navigator
            initialLayout={{ width, height }}
            initialRouteName={Routes.PAIR_HARDWARE_WALLET_AGAIN_SHEET}
            screenOptions={{ swipeEnabled: false }}
            sceneContainerStyle={{ backgroundColor: backgroundColor }}
            tabBar={() => null}
          >
            <Swipe.Screen component={PairHardwareWalletAgainSheet} name={Routes.PAIR_HARDWARE_WALLET_AGAIN_SHEET} />
            <Swipe.Screen component={PairHardwareWalletErrorSheet} name={Routes.PAIR_HARDWARE_WALLET_ERROR_SHEET} />
          </Swipe.Navigator>
        </SimpleSheet>
      )}
    </BackgroundProvider>
  );
};<|MERGE_RESOLUTION|>--- conflicted
+++ resolved
@@ -8,22 +8,14 @@
 import { PairHardwareWalletAgainSheet } from '@/screens/hardware-wallets/PairHardwareWalletAgainSheet';
 import { PairHardwareWalletErrorSheet } from '@/screens/hardware-wallets/PairHardwareWalletErrorSheet';
 import { LEDGER_ERROR_CODES } from '@/utils/ledger';
-<<<<<<< HEAD
 import { createMaterialTopTabNavigator } from '@react-navigation/material-top-tabs';
 import React, { useCallback, useEffect } from 'react';
 // eslint-disable-next-line no-restricted-imports
+import { useWalletsStore } from '@/state/wallets/walletsStore';
 import { RouteProp, useRoute } from '@react-navigation/native';
 import { MMKV } from 'react-native-mmkv';
-import { atom, useRecoilState } from 'recoil';
-import { useWalletsStore } from '@/state/wallets/walletsStore';
-=======
-import { useNavigation } from '@/navigation';
-import { logger } from '@/logger';
-import { RouteProp, useRoute } from '@react-navigation/native';
 import { atom, useRecoilState, useSetRecoilState } from 'recoil';
-import { MMKV } from 'react-native-mmkv';
 import { RootStackParamList } from './types';
->>>>>>> 08dbabd7
 
 export const ledgerStorage = new MMKV({
   id: 'ledgerStorage',
