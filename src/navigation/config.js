--- conflicted
+++ resolved
@@ -160,13 +160,10 @@
 export const profilePreviewConfig = {
   options: ({ route: { params = {} } }) => ({
     ...buildCoolModalConfig({
-<<<<<<< HEAD
-      longFormHeight: 280 + params.descriptionProfilePreviewHeight,
-=======
->>>>>>> 2ad4d428
       ...params,
       backgroundOpacity: 0,
       isShortFormEnabled: true,
+      longFormHeight: 280 + params.descriptionProfilePreviewHeight,
       scrollEnabled: true,
       springDamping: 1,
       startFromShortForm: true,
