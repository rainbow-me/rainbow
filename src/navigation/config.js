import React from 'react';
import { Keyboard } from 'react-native';
import BackButton from '../components/header/BackButton';
import { Icon } from '../components/icons';
import { SheetHandleFixedToTopHeight } from '../components/sheet';
import { Text } from '../components/text';
import { getENSAdditionalRecordsSheetHeight } from '../screens/ENSAdditionalRecordsSheet';
import { ENSConfirmRegisterSheetHeight } from '../screens/ENSConfirmRegisterSheet';
import { explainers, ExplainSheetHeight } from '../screens/ExplainSheet';
import { ExternalLinkWarningSheetHeight } from '../screens/ExternalLinkWarningSheet';
import { getSheetHeight as getSendConfirmationSheetHeight } from '../screens/SendConfirmationSheet';
import { useTheme } from '../theme/ThemeContext';
import colors from '../theme/currentColors';
import { onWillPop } from './Navigation';
import networkInfo from '@/helpers/networkInfo';
import networkTypes from '@/helpers/networkTypes';
import WalletBackupStepTypes from '@/helpers/walletBackupStepTypes';
import styled from '@/styled-thing';
import { fonts } from '@/styles';
import { deviceUtils, safeAreaInsetValues } from '@/utils';
import { TRANSACTION_DETAILS_SHEET_HEIGHT } from '@/screens/transaction-details/TransactionDetails';

export const sharedCoolModalTopOffset = safeAreaInsetValues.top;

const buildCoolModalConfig = params => ({
  allowsDragToDismiss: true,
  allowsTapToDismiss: true,
  backgroundColor: params.backgroundColor || colors.themedColors.shadowBlack,
  backgroundOpacity: params.backgroundOpacity || 0.7,
  blocksBackgroundTouches: true,
  cornerRadius:
    params.cornerRadius === 'device'
      ? android
        ? 30
        : 0.666 // 0.666 gets the screen corner radius internally
      : params.cornerRadius === 0
      ? 0
      : params.cornerRadius || 39,
  customStack: true,
  disableShortFormAfterTransitionToLongForm:
    params.disableShortFormAfterTransitionToLongForm ||
    params?.type === 'token' ||
    params?.type === 'uniswap',
  gestureEnabled: true,
  headerHeight: params.headerHeight || 25,
  ignoreBottomOffset: true,
  isShortFormEnabled: params.isShortFormEnabled || params?.type === 'token',
  longFormHeight: params.longFormHeight,
  onAppear: params.onAppear || null,
  scrollEnabled: params.scrollEnabled,
  single: params.single,
  springDamping: params.springDamping || 0.8,
  startFromShortForm:
    params.startFromShortForm || params?.type === 'token' || false,
  topOffset:
    params.topOffset === 0 ? 0 : params.topOffset || sharedCoolModalTopOffset,
  transitionDuration: params.transitionDuration || 0.35,
});

const backupSheetSizes = {
  long:
    deviceUtils.dimensions.height +
    safeAreaInsetValues.bottom +
    sharedCoolModalTopOffset +
    SheetHandleFixedToTopHeight,
  short: 394,
};

export const backupSheetConfig = {
  options: ({ navigation, route }) => {
    const { params: { longFormHeight, step, ...params } = {} } = route;

    let heightForStep = backupSheetSizes.short;
    if (
      step === WalletBackupStepTypes.cloud ||
      step === WalletBackupStepTypes.manual
    ) {
      heightForStep = backupSheetSizes.long;
    } else if (
      // on the "existing_user" step, our "description" text is 1 extra line of text
      // vertically, so we want to increase the sheet height by 1 lineHeight here
      step === WalletBackupStepTypes.existing_user
    ) {
      // TODO: measure this text programatically
      heightForStep = backupSheetSizes.short + fonts.lineHeight.looser;
    }

    if (longFormHeight !== heightForStep) {
      navigation.setParams({
        longFormHeight: heightForStep,
      });
    }

    return buildCoolModalConfig({
      ...params,
      longFormHeight: heightForStep,
    });
  },
};

export const swapDetailsSheetConfig = {
  options: ({ route: { params = {} } }) => ({
    ...buildCoolModalConfig({
      ...params,
      springDamping: 1,
      transitionDuration: 0.25,
    }),
  }),
};

export const transactionDetailsConfig = {
  options: ({ route: { params = {} } }) => ({
    ...buildCoolModalConfig({
      ...params,
      scrollEnabled: false,
      longFormHeight: TRANSACTION_DETAILS_SHEET_HEIGHT,
    }),
  }),
};

export const customGasSheetConfig = {
  options: ({ route: { params = {} } }) => ({
    ...buildCoolModalConfig({
      ...params,
      backgroundOpacity: 1,
      springDamping: 1,
      transitionDuration: 0.25,
    }),
  }),
};

export const addTokenSheetConfig = {
  options: ({ route: { params = {} } }) => ({
    ...buildCoolModalConfig({
      ...params,
      longFormHeight: 394,
    }),
  }),
};

export const sendConfirmationSheetConfig = {
  options: ({ route: { params = {} } }) => {
    const height = getSendConfirmationSheetHeight(params);
    return {
      ...buildCoolModalConfig({
        ...params,
        longFormHeight: height,
      }),
    };
  },
};

export const settingsSheetConfig = {
  options: ({ route: { params = {} } }) => ({
    ...buildCoolModalConfig({
      ...params,
      backgroundOpacity: 1,
      scrollEnabled: false,
      springDamping: 1,
    }),
  }),
};

export const qrScannerConfig = {
  options: ({ route: { params = {} } }) => ({
    ...buildCoolModalConfig({
      ...params,
      backgroundOpacity: 1,
      cornerRadius: 'device',
      scrollEnabled: true,
      springDamping: 1,
      topOffset: 0,
      transitionDuration: 0.25,
    }),
  }),
};

export const pairHardwareWalletNavigatorConfig = {
  options: ({ route: { params = {} } }) => ({
    ...buildCoolModalConfig({
      ...params,
      backgroundOpacity: 1,
      scrollEnabled: true,
      springDamping: 1,
      transitionDuration: 0.2,
    }),
  }),
};

export const registerENSNavigatorConfig = {
  options: ({ route: { params = {} } }) => ({
    ...buildCoolModalConfig({
      ...params,
      backgroundOpacity: 1,
      scrollEnabled: true,
      springDamping: 1,
      transitionDuration: 0.3,
    }),
  }),
};

<<<<<<< HEAD
export const promoSheetConfig = {
=======
export const learnWebViewScreenConfig = {
  options: ({ route: { params = {} } }) => ({
    ...buildCoolModalConfig({
      ...params,
      backgroundOpacity: 1,
      scrollEnabled: false,
      springDamping: 1,
      transitionDuration: 0.3,
    }),
  }),
};

export const swapsPromoSheetConfig = {
>>>>>>> c885fc89
  options: ({ route: { params = {} } }) => ({
    ...buildCoolModalConfig({
      ...params,
      backgroundOpacity: 1,
      scrollEnabled: true,
      springDamping: 1,
      transitionDuration: 0.3,
    }),
  }),
};

export const profileConfig = {
  options: ({ route: { params = {} } }) => ({
    ...buildCoolModalConfig({
      ...params,
      backgroundOpacity: 1,
      scrollEnabled: true,
      springDamping: 1,
      transitionDuration: 0.3,
    }),
  }),
};

export const profilePreviewConfig = {
  options: ({ route: { params = {} } }) => ({
    ...buildCoolModalConfig({
      ...params,
      backgroundOpacity: 0,
      disableShortFormAfterTransitionToLongForm: true,
      isShortFormEnabled: true,
      scrollEnabled: true,
      shortFormHeight: 281 + params.descriptionProfilePreviewHeight,
      springDamping: 1,
      startFromShortForm: true,
      transitionDuration: 0.3,
    }),
  }),
};

export const ensConfirmRegisterSheetConfig = {
  options: ({ route: { params = {} } }) => ({
    ...buildCoolModalConfig({
      longFormHeight: ENSConfirmRegisterSheetHeight,
      ...params,
    }),
  }),
};

export const ensAdditionalRecordsSheetConfig = {
  options: ({ route: { params = {} } }) => ({
    ...buildCoolModalConfig({
      ...params,
      longFormHeight: getENSAdditionalRecordsSheetHeight(),
    }),
  }),
};

export const explainSheetConfig = {
  options: ({
    route: { params = { network: networkInfo[networkTypes.mainnet].name } },
  }) => {
    const explainerConfig = explainers(params.network)[params?.type];
    return buildCoolModalConfig({
      ...params,
      longFormHeight:
        ExplainSheetHeight +
        (explainerConfig?.extraHeight ? explainerConfig?.extraHeight : 0),
    });
  },
};

export const externalLinkWarningSheetConfig = {
  options: ({ route: { params = {} } }) => {
    return buildCoolModalConfig({
      ...params,
      longFormHeight: ExternalLinkWarningSheetHeight,
    });
  },
};

export const expandedAssetSheetConfig = {
  options: ({ route: { params = {} } }) => ({
    ...buildCoolModalConfig({
      ...params,
      scrollEnabled: true,
    }),
  }),
};

export const expandedAssetSheetConfigWithLimit = {
  options: ({ route: { params = {} } }) => ({
    ...buildCoolModalConfig({
      ...params,
      scrollEnabled: true,
    }),
    limitActiveModals: true,
  }),
};

const restoreSheetSizes = {
  ...backupSheetSizes,
  medium: 505,
  short: 363,
};

export const restoreSheetConfig = {
  options: ({ navigation, route }) => {
    const {
      params: {
        enableCloudRestore,
        longFormHeight,
        step = WalletBackupStepTypes.first,
        ...params
      } = {},
    } = route;

    let heightForStep = restoreSheetSizes.short;
    if (enableCloudRestore && step === WalletBackupStepTypes.first) {
      heightForStep = restoreSheetSizes.medium;
    } else if (step === WalletBackupStepTypes.cloud) {
      heightForStep = restoreSheetSizes.long;
    }

    if (longFormHeight !== heightForStep) {
      navigation.setParams({
        longFormHeight: heightForStep,
      });
    }

    return buildCoolModalConfig({
      ...params,
      longFormHeight: heightForStep,
    });
  },
};

export const basicSheetConfig = {
  options: ({ route: { params = {} } }) => ({
    ...buildCoolModalConfig({
      ...params,
      headerHeight: 0,
      topOffset: 0,
    }),
  }),
};

export const stackNavigationConfig = {
  headerMode: 'none',
  keyboardHandlingEnabled: ios,
  mode: 'modal',
};

export const defaultScreenStackOptions = {
  animationTypeForReplace: 'pop',
  gestureEnabled: true,
};

export const closeKeyboardOnClose = {
  listeners: {
    transitionEnd: ({ data: { closing } }) => {
      closing && android && Keyboard.dismiss();
    },
  },
};

export const nativeStackDefaultConfig = {
  allowsDragToDismiss: true,
  backgroundColor: colors.themedColors.stackBackground,
  backgroundOpacity: 1,
  customStack: true,
  headerHeight: 0,
  ignoreBottomOffset: true,
  springDamping: 1,
  topOffset: 0,
  transitionDuration: 0.3,
};

export const nativeStackDefaultConfigWithoutStatusBar = {
  ...nativeStackDefaultConfig,
  onWillDismiss: () => {
    onWillPop();
  },
};

export const exchangeTabNavigatorConfig = {
  initialLayout: deviceUtils.dimensions,
  sceneContainerStyle: {
    backgroundColor: 'transparent',
  },
  springConfig: {
    damping: 30,
    mass: 1,
    overshootClamping: false,
    restDisplacementThreshold: 0.01,
    restSpeedThreshold: 0.01,
    stiffness: 300,
  },
  swipeDistanceMinimum: 0,
  swipeVelocityImpact: 1,
  swipeVelocityScale: 1,
  tabBar: () => null,
  transparentCard: true,
};

const BackArrow = styled(Icon).attrs({
  color: colors.themedColors.appleBlue,
  direction: 'left',
  name: 'caret',
})({
  marginLeft: 15,
  marginRight: 5,
  marginTop: android ? 2 : 0.5,
});

const BackImage = () => <BackArrow />;

const headerConfigOptions = {
  headerBackTitleStyle: {
    fontFamily: fonts.family.SFProRounded,
    fontSize: parseFloat(fonts.size.large),
    fontWeight: fonts.weight.medium,
    letterSpacing: fonts.letterSpacing.roundedMedium,
  },
  headerLeftContainerStyle: {
    paddingLeft: 4,
  },
  headerRightContainerStyle: {
    paddingRight: 4,
  },
  ...(android && {
    headerRightContainerStyle: {
      paddingTop: 6,
    },
    headerTitleAlign: 'center',
  }),
  headerTitleStyle: {
    color: colors.themedColors.dark,
    fontFamily: fonts.family.SFProRounded,
    fontSize: parseFloat(fonts.size.large),
    fontWeight: fonts.weight.heavy,
    letterSpacing: fonts.letterSpacing.roundedMedium,
  },
};

const EmptyButtonPlaceholder = styled.View({
  flex: 1,
});

const SettingsTitle = ({ children }) => {
  const { colors } = useTheme();

  return (
    <Text
      align="center"
      color={colors.dark}
      letterSpacing="roundedMedium"
      size="large"
      weight="bold"
    >
      {children}
    </Text>
  );
};

export const wyreWebviewOptions = colors => ({
  ...headerConfigOptions,
  headerLeft: props => <BackButton {...props} textChevron />,
  headerStatusBarHeight: 24,
  headerStyle: {
    backgroundColor: colors.white,
    elevation: 24,
    shadowColor: 'transparent',
  },
  headerTitleStyle: {
    ...headerConfigOptions.headerTitleStyle,
    color: colors.dark,
  },
  title: 'Add Cash',
});

export const settingsOptions = colors => ({
  ...headerConfigOptions,
  cardShadowEnabled: false,
  cardStyle: {
    backgroundColor: 'transparent',
    overflow: 'visible',
  },
  gestureEnabled: ios,
  gestureResponseDistance: { horizontal: deviceUtils.dimensions.width },
  ...(ios && { headerBackImage: BackImage }),
  headerBackTitle: ' ',
  headerStatusBarHeight: 0,
  headerStyle: {
    backgroundColor: ios ? colors.cardBackdrop : 'transparent',
    elevation: 0,
    height: 60,
    shadowColor: 'transparent',
  },
  headerTitleStyle: {
    ...headerConfigOptions.headerTitleStyle,
    color: colors.dark,
  },
  ...(android && {
    headerLeft: props => <BackButton {...props} textChevron />,
    headerRight: () => <EmptyButtonPlaceholder />,
    headerTitle: props => <SettingsTitle {...props} />,
  }),
});<|MERGE_RESOLUTION|>--- conflicted
+++ resolved
@@ -199,23 +199,19 @@
   }),
 };
 
-<<<<<<< HEAD
+export const learnWebViewScreenConfig = {
+  options: ({ route: { params = {} } }) => ({
+    ...buildCoolModalConfig({
+      ...params,
+      backgroundOpacity: 1,
+      scrollEnabled: false,
+      springDamping: 1,
+      transitionDuration: 0.3,
+    }),
+  }),
+};
+
 export const promoSheetConfig = {
-=======
-export const learnWebViewScreenConfig = {
-  options: ({ route: { params = {} } }) => ({
-    ...buildCoolModalConfig({
-      ...params,
-      backgroundOpacity: 1,
-      scrollEnabled: false,
-      springDamping: 1,
-      transitionDuration: 0.3,
-    }),
-  }),
-};
-
-export const swapsPromoSheetConfig = {
->>>>>>> c885fc89
   options: ({ route: { params = {} } }) => ({
     ...buildCoolModalConfig({
       ...params,
