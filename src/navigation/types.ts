--- conflicted
+++ resolved
@@ -67,13 +67,9 @@
     ensName: string;
     mode: REGISTRATION_MODES;
   };
-<<<<<<< HEAD
-
   [Routes.REMOTE_PROMO_SHEET]: CampaignCheckResult;
-=======
   [Routes.CHECK_IDENTIFIER_SCREEN]: {
     onSuccess: () => Promise<void>;
     onFailure: () => Promise<void>;
   };
->>>>>>> 39260d66
 };