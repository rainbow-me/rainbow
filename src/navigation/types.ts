--- conflicted
+++ resolved
@@ -33,15 +33,9 @@
     fromProfile?: boolean;
   };
   [Routes.CHANGE_WALLET_SHEET]: {
-<<<<<<< HEAD
     watchOnly?: boolean;
     currentAccountAddress?: string;
     onChangeWallet?: (address: string, wallet?: RainbowWallet) => void;
-=======
-    watchOnly: boolean;
-    currentAccountAddress: string;
-    onChangeWallet: (address: Address) => void;
->>>>>>> 0acafeb7
   };
   [Routes.SPEED_UP_AND_CANCEL_BOTTOM_SHEET]: {
     accentColor?: string;
