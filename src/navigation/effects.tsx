--- conflicted
+++ resolved
@@ -464,14 +464,11 @@
   enableContentPanningGesture: false,
   backdropPressBehavior: 'none',
   height: '100%',
-<<<<<<< HEAD
-=======
 };
 
 export const consoleSheetPreset: BottomSheetNavigationOptions = {
   backdropColor: 'black',
   backdropOpacity: 1,
->>>>>>> 34d14e56
 };
 
 export const expandedPresetWithSmallGestureResponseDistance: StackNavigationOptions &
