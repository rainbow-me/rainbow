--- conflicted
+++ resolved
@@ -15,8 +15,6 @@
 import ProfileScreen from '../screens/ProfileScreen';
 import QRScannerScreen from '../screens/QRScannerScreen';
 import { deviceUtils } from '../utils';
-<<<<<<< HEAD
-import ScrollPagerWrapper from './ScrollPagerWrapper';
 import {
   ScrollPositionContext,
   usePagerPosition,
@@ -30,11 +28,6 @@
 } from '@/hooks';
 import { Box, Columns, Stack } from '@/design-system';
 import { ButtonPressAnimation } from '@/components/animations';
-=======
-import Routes from './routesNames';
-import { useAccountSettings, useCoinListEdited } from '@/hooks';
-import { useTheme } from '@/theme';
->>>>>>> e9ec3da9
 
 import logger from 'logger';
 import WalletScreen from '@/screens/WalletScreen';
@@ -59,7 +52,6 @@
 
 export function SwipeNavigator() {
   const { isCoinListEdited } = useCoinListEdited();
-  const { colors } = useTheme();
   const { network } = useAccountSettings();
 
   const { accentColor } = useAccountAccentColor();
@@ -72,9 +64,9 @@
   // ////////////////////////////////////////////////////
   // Animations
 
-  const TabBar = ({ state, descriptors, navigation }) => {
+  const TabBar = ({ state, descriptors, navigation, position }) => {
     const { width: deviceWidth } = useDimensions();
-    const scrollPosition = usePagerPosition();
+
 
     const tabWidth = deviceWidth / NUMBER_OF_TABS;
     const tabPillStartPosition = (tabWidth - 72) / 2;
@@ -85,8 +77,8 @@
           {
             translateX:
               tabPillStartPosition +
-              (scrollPosition
-                ? (Math.max(scrollPosition.value, 1) - 1) * tabWidth
+              (position
+                ? (Math.max(position.value, 1) - 1) * tabWidth
                 : 0),
           },
         ],
@@ -96,7 +88,7 @@
 
     const offScreenTabBar = useAnimatedStyle(() => {
       const translateX = interpolate(
-        scrollPosition.value,
+        position.value,
         [0, 1, 10],
         [deviceWidth, 0, 0]
       );
@@ -257,7 +249,7 @@
                                 accentColor={accentColor}
                                 icon={options.tabBarIcon}
                                 index={index}
-                                rawScrollPosition={scrollPosition}
+                                rawScrollPosition={position}
                               />
                             </Box>
                           </Stack>
@@ -275,13 +267,12 @@
   };
 
   return (
-<<<<<<< HEAD
     <FlexItem>
       <ScrollPositionContext.Provider>
         <Swipe.Navigator
           initialLayout={deviceUtils.dimensions}
           initialRouteName={Routes.WALLET_SCREEN}
-          pager={renderPager}
+
           swipeEnabled={!isCoinListEdited}
           tabBar={props => <TabBar {...props} />}
           tabBarPosition="bottom"
@@ -316,23 +307,6 @@
           />
         </Swipe.Navigator>
       </ScrollPositionContext.Provider>
-=======
-    <FlexItem style={{ backgroundColor: colors.white }}>
-      <Swipe.Navigator
-        initialLayout={deviceUtils.dimensions}
-        initialRouteName={Routes.WALLET_SCREEN}
-        swipeEnabled={swipeEnabled && !isCoinListEdited}
-        tabBar={renderTabBar}
-      >
-        <Swipe.Screen component={ProfileScreen} name={Routes.PROFILE_SCREEN} />
-        <Swipe.Screen component={WalletScreen} name={Routes.WALLET_SCREEN} />
-        <Swipe.Screen
-          component={DiscoverScreen}
-          name={Routes.DISCOVER_SCREEN}
-          initialParams={params}
-        />
-      </Swipe.Navigator>
->>>>>>> e9ec3da9
       <TestnetToast network={network} web3Provider={web3Provider} />
     </FlexItem>
   );
