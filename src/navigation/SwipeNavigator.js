import { BlurView } from '@react-native-community/blur';
import { createMaterialTopTabNavigator } from '@react-navigation/material-top-tabs';
import React, { useLayoutEffect, useState } from 'react';
import Animated, {
  useAnimatedStyle,
  useSharedValue,
  interpolate,
  Extrapolate,
} from 'react-native-reanimated';
import { TabBarIcon } from '@/components/icons/TabBarIcon';
import { FlexItem } from '@/components/layout';
import { TestnetToast } from '@/components/toasts';
import { web3Provider } from '@/handlers/web3';
import DiscoverScreen, {
  discoverScrollToTopFnRef,
} from '../screens/discover/DiscoverScreen';
import ProfileScreen from '../screens/ProfileScreen';
import { deviceUtils } from '../utils';
import { ScrollPositionContext } from './ScrollPositionContext';
import Routes from './routesNames';
import {
  useAccountAccentColor,
  useAccountSettings,
  useCoinListEdited,
  useDimensions,
} from '@/hooks';
import { Box, Columns, Stack } from '@/design-system';
import { ButtonPressAnimation } from '@/components/animations';
import PointsScreen from '@/screens/points/PointsScreen';
import WalletScreen from '@/screens/WalletScreen';
import RecyclerListViewScrollToTopProvider, {
  useRecyclerListViewScrollToTopContext,
} from '@/navigation/RecyclerListViewScrollToTopContext';
import { discoverOpenSearchFnRef } from '@/screens/discover/components/DiscoverSearchContainer';
import { InteractionManager, View } from 'react-native';
import { IS_ANDROID, IS_IOS, IS_TEST } from '@/env';
import SectionListScrollToTopProvider, {
  useSectionListScrollToTopContext,
} from './SectionListScrollToTopContext';
import { isUsingButtonNavigation } from '@/helpers/statusBarHelper';
import { useRemoteConfig } from '@/model/remoteConfig';
import { useExperimentalFlag, POINTS } from '@/config';

const HORIZONTAL_TAB_BAR_INSET = 6;

const animationConfig = {
  animation: 'spring',
  config: {
    stiffness: 200,
    damping: 500,
    mass: 3,
    overshootClamping: true,
    restDisplacementThreshold: 0.01,
    restSpeedThreshold: 0.01,
  },
};

const Swipe = createMaterialTopTabNavigator();

export const getHeaderHeight = () => {
  if (IS_IOS) {
    return 82;
  }

  if (!isUsingButtonNavigation()) {
    return 72;
  }

  return 48;
};

const TabBar = ({
  state,
  descriptors,
  navigation,
  position,
  jumpTo,
  lastPress,
  setLastPress,
  // showPointsTab,
}) => {
  const { width: deviceWidth } = useDimensions();
  const { colors, isDarkMode } = useTheme();

  const { points_enabled, test_do_not_use } = useRemoteConfig();

  const showPointsTab = test_do_not_use;
  const NUMBER_OF_TABS = showPointsTab ? 4 : 3;
  const tabWidth =
    (deviceWidth - HORIZONTAL_TAB_BAR_INSET * 2) / NUMBER_OF_TABS;
  const tabPillStartPosition = (tabWidth - 72) / 2 + HORIZONTAL_TAB_BAR_INSET;

  const { accentColor } = useAccountAccentColor();
  const recyclerList = useRecyclerListViewScrollToTopContext();
  const sectionList = useSectionListScrollToTopContext();

  const reanimatedPosition = useSharedValue(0);

  const tabStyle = useAnimatedStyle(() => {
    const pos1 = tabPillStartPosition;
    const pos2 = tabPillStartPosition + tabWidth;
    const pos3 = tabPillStartPosition + tabWidth * 2;
    const pos4 = tabPillStartPosition + tabWidth * 3;
    const translateX = interpolate(
      reanimatedPosition.value,
      [0, 1, 2, 3],
      [pos1, pos2, pos3, pos4],
      Extrapolate.EXTEND
    );
    return {
      transform: [{ translateX }],
      width: 72,
    };
  });

  useLayoutEffect(() => {
    if (reanimatedPosition.value !== state.index) {
      reanimatedPosition.value = state.index;
    }
    // eslint-disable-next-line react-hooks/exhaustive-deps
  }, [state.index]);

  const [canSwitch, setCanSwitch] = useState(true);

  // for when QRScannerScreen is re-added
  // const offScreenTabBar = useAnimatedStyle(() => {
  //   const translateX = interpolate(
  //     reanimatedPosition.value,
  //     [0, 1, 2],
  //     [deviceWidth, 0, 0]
  //   );
  //   return {
  //     transform: [
  //       {
  //         translateX,
  //       },
  //     ],
  //   };
  // });

  const ShadowWrapper = ({ children }) => {
    return IS_ANDROID ? (
      children
    ) : (
      <Box
        as={Animated.View}
        style={[
          // offScreenTabBar,
          {
            shadowColor: colors.shadowBlack,
            shadowOffset: { width: 0, height: -4 },
            shadowOpacity: isDarkMode ? 0.2 : 0.04,
            shadowRadius: 20,
          },
        ]}
      >
        <Box
          style={{
            shadowColor: colors.shadowBlack,
            shadowOffset: { width: 0, height: -1 },
            shadowOpacity: isDarkMode ? 0.2 : 0.04,
            shadowRadius: 3,
          }}
        >
          {children}
        </Box>
      </Box>
    );
  };

  return (
    <ShadowWrapper>
      <Box
        height={{ custom: getHeaderHeight() }}
        position="absolute"
        style={{
          bottom: 0,
          overflow: 'hidden',
        }}
        width="full"
      >
        <Box
          as={IS_IOS ? BlurView : View}
          blurAmount={40}
          blurType={isDarkMode ? 'chromeMaterialDark' : 'chromeMaterialLight'}
          width="full"
          height={{ custom: getHeaderHeight() }}
        >
          <Box
            height="full"
            position="absolute"
            style={{
              backgroundColor: isDarkMode
                ? colors.alpha('#191A1C', IS_IOS ? 0.7 : 1)
                : colors.alpha(colors.white, IS_IOS ? 0.7 : 1),
            }}
            width="full"
          />
          <Box
            alignItems="center"
            as={Animated.View}
            style={[
              tabStyle,
              {
                backgroundColor: colors.alpha(
                  accentColor,
                  isDarkMode ? 0.25 : 0.1
                ),
                top: 6,
              },
            ]}
            justifyContent="center"
            height="36px"
            borderRadius={18}
            position="absolute"
            width="72px"
          />
          <Box
            height="1px"
            position="absolute"
            style={{
              backgroundColor: isDarkMode
                ? colors.alpha('#ffffff', 0.4)
                : colors.alpha(colors.white, 0.5),
              top: 0,
            }}
            width="full"
          />
          <Box paddingHorizontal="6px">
            <Columns alignVertical="center">
              {state.routes.map((route, index) => {
                const { options } = descriptors[route.key];
                const isFocused = state.index === index;

                const onPress = () => {
                  if (!canSwitch) return;

                  const event = navigation.emit({
                    type: 'tabPress',
                    target: route.key,
                  });

                  const time = new Date().getTime();
                  const delta = time - lastPress;

                  const DOUBLE_PRESS_DELAY = 400;

                  if (!isFocused && !event.defaultPrevented) {
                    setCanSwitch(false);
                    jumpTo(route.key);
                    reanimatedPosition.value = index;
                    setTimeout(() => {
                      setCanSwitch(true);
                    }, 10);
                  } else if (
                    isFocused &&
                    options.tabBarIcon === 'tabDiscover'
                  ) {
                    if (delta < DOUBLE_PRESS_DELAY) {
                      discoverOpenSearchFnRef?.();
                      return;
                    }

                    if (discoverScrollToTopFnRef?.() === 0) {
                      discoverOpenSearchFnRef?.();
                      return;
                    }
                  } else if (isFocused && options.tabBarIcon === 'tabHome') {
                    recyclerList.scrollToTop?.();
                  } else if (
                    isFocused &&
                    options.tabBarIcon === 'tabActivity'
                  ) {
                    sectionList.scrollToTop?.();
                  }

                  setLastPress(time);
                };

                const onLongPress = async () => {
                  navigation.emit({
                    type: 'tabLongPress',
                    target: route.key,
                  });

                  if (options.tabBarIcon === 'tabHome') {
                    navigation.navigate(Routes.CHANGE_WALLET_SHEET);
                  }
                  if (options.tabBarIcon === 'tabDiscover') {
                    navigation.navigate(Routes.DISCOVER_SCREEN);
                    InteractionManager.runAfterInteractions(() => {
                      discoverOpenSearchFnRef?.();
                    });
                  }
                };

                return (
                  options.tabBarIcon !== 'none' && (
                    <Box
                      key={route.key}
                      height="full"
                      width="full"
                      justifyContent="flex-start"
                      paddingTop="6px"
                      testID={`tab-bar-icon-${route.name}`}
                    >
                      <ButtonPressAnimation
                        onPress={onPress}
                        onLongPress={onLongPress}
                        disallowInterruption
                        scaleTo={0.75}
                      >
                        <Stack alignVertical="center" alignHorizontal="center">
                          <Box
                            alignItems="center"
                            justifyContent="center"
                            height="36px"
                            borderRadius={20}
                          >
                            <TabBarIcon
                              accentColor={accentColor}
                              icon={options.tabBarIcon}
                              index={index}
                              rawScrollPosition={position}
                              reanimatedPosition={reanimatedPosition}
                            />
                          </Box>
                        </Stack>
                      </ButtonPressAnimation>
                    </Box>
                  )
                );
              })}
            </Columns>
          </Box>
        </Box>
      </Box>
    </ShadowWrapper>
  );
};

export function SwipeNavigator() {
  const { isCoinListEdited } = useCoinListEdited();
  const { network } = useAccountSettings();
  const { colors } = useTheme();

  const experimentalPointsFlagEnabled = useExperimentalFlag(POINTS);
  const [lastPress, setLastPress] = useState();

  const { points_enabled, test_do_not_use } = useRemoteConfig();

<<<<<<< HEAD
  const showPointsTab = test_do_not_use;
=======
  const showPointsTab =
    experimentalPointsFlagEnabled || IS_TEST || points_enabled;
>>>>>>> 0f77c091

  // ////////////////////////////////////////////////////
  // Animations

  return (
    <FlexItem backgroundColor={colors.white}>
      <SectionListScrollToTopProvider>
        <RecyclerListViewScrollToTopProvider>
          <ScrollPositionContext.Provider>
            <Swipe.Navigator
              initialLayout={deviceUtils.dimensions}
              initialRouteName={Routes.WALLET_SCREEN}
              screenOptions={{
                animationEnabled: false,
              }}
              swipeEnabled={!isCoinListEdited || IS_TEST}
              tabBar={props => (
                <TabBar
                  {...props}
                  showPointsTab={showPointsTab}
                  lastPress={lastPress}
                  setLastPress={setLastPress}
                />
              )}
              tabBarPosition="bottom"
            >
              {/* <Swipe.Screen
                  component={QRScannerScreen}
                  name={Routes.QR_SCANNER_SCREEN}
                  options={{
                    tabBarIcon: 'none',
                  }}
                /> */}
              <Swipe.Screen
                component={WalletScreen}
                name={Routes.WALLET_SCREEN}
                options={{
                  tabBarIcon: 'tabHome',
                  transitionSpec: {
                    open: animationConfig,
                    close: animationConfig,
                  },
                }}
              />
              <Swipe.Screen
                component={DiscoverScreen}
                name={Routes.DISCOVER_SCREEN}
                options={{ tabBarIcon: 'tabDiscover' }}
              />
              <Swipe.Screen
                component={ProfileScreen}
                name={Routes.PROFILE_SCREEN}
                options={{ tabBarIcon: 'tabActivity' }}
              />
              {showPointsTab && (
                <Swipe.Screen
                  component={PointsScreen}
                  name={Routes.POINTS_SCREEN}
                  options={{ tabBarIcon: 'tabPoints' }}
                />
              )}
            </Swipe.Navigator>
          </ScrollPositionContext.Provider>
        </RecyclerListViewScrollToTopProvider>
      </SectionListScrollToTopProvider>

      <TestnetToast network={network} web3Provider={web3Provider} />
    </FlexItem>
  );
}<|MERGE_RESOLUTION|>--- conflicted
+++ resolved
@@ -77,7 +77,6 @@
   jumpTo,
   lastPress,
   setLastPress,
-  // showPointsTab,
 }) => {
   const { width: deviceWidth } = useDimensions();
   const { colors, isDarkMode } = useTheme();
@@ -349,12 +348,7 @@
 
   const { points_enabled, test_do_not_use } = useRemoteConfig();
 
-<<<<<<< HEAD
   const showPointsTab = test_do_not_use;
-=======
-  const showPointsTab =
-    experimentalPointsFlagEnabled || IS_TEST || points_enabled;
->>>>>>> 0f77c091
 
   // ////////////////////////////////////////////////////
   // Animations
@@ -374,7 +368,6 @@
               tabBar={props => (
                 <TabBar
                   {...props}
-                  showPointsTab={showPointsTab}
                   lastPress={lastPress}
                   setLastPress={setLastPress}
                 />
