--- conflicted
+++ resolved
@@ -6,11 +6,8 @@
   useSharedValue,
   interpolate,
   Extrapolate,
-<<<<<<< HEAD
-=======
   withTiming,
   Easing,
->>>>>>> fef6175d
 } from 'react-native-reanimated';
 import { TabBarIcon } from '@/components/icons/TabBarIcon';
 import { FlexItem } from '@/components/layout';
@@ -39,12 +36,8 @@
 import logger from 'logger';
 import WalletScreen from '@/screens/WalletScreen';
 import { discoverOpenSearchFnRef } from '@/screens/discover/components/DiscoverSearchContainer';
-<<<<<<< HEAD
-import { InteractionManager } from 'react-native';
-=======
 import { InteractionManager, View } from 'react-native';
 import { IS_IOS } from '@/env';
->>>>>>> fef6175d
 
 const NUMBER_OF_TABS = 3;
 
@@ -59,10 +52,7 @@
     restSpeedThreshold: 0.01,
   },
 };
-<<<<<<< HEAD
-=======
 const tabConfig = { duration: 500, easing: Easing.elastic(1) };
->>>>>>> fef6175d
 
 const Swipe = createMaterialTopTabNavigator();
 const HEADER_HEIGHT = IS_IOS ? 82 : 62;
@@ -77,22 +67,6 @@
   // ////////////////////////////////////////////////////
   // Colors
 
-<<<<<<< HEAD
-const TabBar = ({ state, descriptors, navigation, position }) => {
-  const { width: deviceWidth } = useDimensions();
-  const reanimatedPosition = useSharedValue(2);
-  const tabWidth = deviceWidth / NUMBER_OF_TABS;
-  const tabPillStartPosition = (tabWidth - 72) / 2;
-
-  const { accentColor } = useAccountAccentColor();
-  useEffect(() => {
-    reanimatedPosition.value = state.index;
-  }, [state.index]);
-  // ////////////////////////////////////////////////////
-  // Colors
-
-=======
->>>>>>> fef6175d
   const { colors, isDarkMode } = useTheme();
   const tabStyle = useAnimatedStyle(() => {
     const pos1 = tabPillStartPosition;
@@ -102,19 +76,13 @@
       reanimatedPosition.value,
       [0, 1, 2],
       [pos1, pos2, pos3],
-<<<<<<< HEAD
-      Extrapolate.CLAMP
-=======
       Extrapolate.EXTEND
->>>>>>> fef6175d
     );
     return {
       transform: [{ translateX }],
       width: 72,
     };
   });
-<<<<<<< HEAD
-=======
 
   const animationRef = useRef();
   const animateTabs = index => {
@@ -129,7 +97,6 @@
     animateTabs(state.index);
   }, [state.index]);
 
->>>>>>> fef6175d
   // for when QRScannerScreen is re-added
   // const offScreenTabBar = useAnimatedStyle(() => {
   //   const translateX = interpolate(
@@ -167,11 +134,7 @@
         }}
       >
         <Box
-<<<<<<< HEAD
-          height={{ custom: 82 }}
-=======
           height={{ custom: HEADER_HEIGHT }}
->>>>>>> fef6175d
           position="absolute"
           style={{
             bottom: 0,
@@ -180,20 +143,12 @@
           width="full"
         >
           <Box
-<<<<<<< HEAD
-            as={BlurView}
-            blurAmount={40}
-            blurType={isDarkMode ? 'chromeMaterialDark' : 'chromeMaterialLight'}
-            width="full"
-            height={{ custom: 82 }}
-=======
             // as={ BlurView }
             as={IS_IOS ? BlurView : View}
             blurAmount={40}
             blurType={isDarkMode ? 'chromeMaterialDark' : 'chromeMaterialLight'}
             width="full"
             height={{ custom: HEADER_HEIGHT }}
->>>>>>> fef6175d
           >
             <Box
               height="full"
@@ -201,11 +156,7 @@
               style={{
                 backgroundColor: isDarkMode
                   ? colors.alpha('#191A1C', 0.7)
-<<<<<<< HEAD
-                  : colors.alpha(colors.white, 0.7),
-=======
                   : colors.alpha(colors.white, IS_IOS ? 0.7 : 0.92),
->>>>>>> fef6175d
               }}
               width="full"
             />
@@ -243,15 +194,9 @@
               {state.routes.map((route, index) => {
                 const { options } = descriptors[route.key];
                 // logger.log('routeKey = ' + route.key);
-<<<<<<< HEAD
 
                 const isFocused = state.index === index;
 
-=======
-
-                const isFocused = state.index === index;
-
->>>>>>> fef6175d
                 const onPress = () => {
                   const event = navigation.emit({
                     type: 'tabPress',
@@ -260,11 +205,7 @@
 
                   if (!isFocused && !event.defaultPrevented) {
                     navigation.navigate(route.name);
-<<<<<<< HEAD
-                    reanimatedPosition.value = index;
-=======
                     animateTabs(index);
->>>>>>> fef6175d
                   } else if (
                     isFocused &&
                     options.tabBarIcon === 'tabDiscover'
@@ -278,11 +219,7 @@
                     type: 'tabLongPress',
                     target: route.key,
                   });
-<<<<<<< HEAD
-                  reanimatedPosition.value = index;
-=======
                   animateTabs(index);
->>>>>>> fef6175d
 
                   if (options.tabBarIcon === 'tabHome') {
                     navigation.navigate(Routes.CHANGE_WALLET_SHEET);
