import { BlurView } from '@react-native-community/blur';
import { createMaterialTopTabNavigator } from '@react-navigation/material-top-tabs';
<<<<<<< HEAD
import React, { useLayoutEffect, useMemo, useState } from 'react';
=======
import React, { useLayoutEffect, useState } from 'react';
>>>>>>> 34d14e56
import Animated, {
  useAnimatedStyle,
  useSharedValue,
  interpolate,
  Extrapolate,
} from 'react-native-reanimated';
import { TabBarIcon } from '@/components/icons/TabBarIcon';
import { FlexItem } from '@/components/layout';
import { TestnetToast } from '@/components/toasts';
import { web3Provider } from '@/handlers/web3';
import DiscoverScreen, {
  discoverScrollToTopFnRef,
} from '../screens/discover/DiscoverScreen';
import ProfileScreen from '../screens/ProfileScreen';
import { deviceUtils } from '../utils';
import { ScrollPositionContext } from './ScrollPositionContext';
import Routes from './routesNames';
import {
  useAccountAccentColor,
  useAccountSettings,
  useCoinListEdited,
  useDimensions,
} from '@/hooks';
import { Box, Columns, Stack } from '@/design-system';
import { ButtonPressAnimation } from '@/components/animations';
<<<<<<< HEAD

import logger from 'logger';
import PointsScreen from '@/screens/PointsScreen';
=======
import PointsScreen from '@/screens/points/PointsScreen';
>>>>>>> 34d14e56
import WalletScreen from '@/screens/WalletScreen';
import RecyclerListViewScrollToTopProvider, {
  useRecyclerListViewScrollToTopContext,
} from '@/navigation/RecyclerListViewScrollToTopContext';
import { discoverOpenSearchFnRef } from '@/screens/discover/components/DiscoverSearchContainer';
import { InteractionManager, View } from 'react-native';
<<<<<<< HEAD
import { IS_DEV, IS_IOS, IS_TEST } from '@/env';
=======
import { IS_ANDROID, IS_DEV, IS_IOS, IS_TEST } from '@/env';
>>>>>>> 34d14e56
import config from '@/model/config';
import SectionListScrollToTopProvider, {
  useSectionListScrollToTopContext,
} from './SectionListScrollToTopContext';
import { isUsingButtonNavigation } from '@/helpers/statusBarHelper';

const HORIZONTAL_TAB_BAR_INSET = 6;

const animationConfig = {
  animation: 'spring',
  config: {
    stiffness: 200,
    damping: 500,
    mass: 3,
    overshootClamping: true,
    restDisplacementThreshold: 0.01,
    restSpeedThreshold: 0.01,
  },
};

const Swipe = createMaterialTopTabNavigator();

<<<<<<< HEAD
const getHeaderHeight = () => {
=======
export const getHeaderHeight = () => {
>>>>>>> 34d14e56
  if (IS_IOS) {
    return 82;
  }

  if (!isUsingButtonNavigation()) {
    return 72;
  }

  return 48;
};

const TabBar = ({
  state,
  descriptors,
  navigation,
  position,
  jumpTo,
  lastPress,
  setLastPress,
}) => {
  const { width: deviceWidth } = useDimensions();
  const { colors, isDarkMode } = useTheme();

<<<<<<< HEAD
  const HEADER_HEIGHT = useMemo(() => getHeaderHeight(), []);
=======
>>>>>>> 34d14e56
  const showPointsTab = IS_DEV || IS_TEST || config.points_enabled;
  const NUMBER_OF_TABS = showPointsTab ? 4 : 3;

  const tabWidth =
    (deviceWidth - HORIZONTAL_TAB_BAR_INSET * 2) / NUMBER_OF_TABS;
  const tabPillStartPosition = (tabWidth - 72) / 2 + HORIZONTAL_TAB_BAR_INSET;

  const { accentColor } = useAccountAccentColor();
  const recyclerList = useRecyclerListViewScrollToTopContext();
  const sectionList = useSectionListScrollToTopContext();

  const reanimatedPosition = useSharedValue(0);

  const tabStyle = useAnimatedStyle(() => {
    const pos1 = tabPillStartPosition;
    const pos2 = tabPillStartPosition + tabWidth;
    const pos3 = tabPillStartPosition + tabWidth * 2;
    const pos4 = tabPillStartPosition + tabWidth * 3;
    const translateX = interpolate(
      reanimatedPosition.value,
      [0, 1, 2, 3],
      [pos1, pos2, pos3, pos4],
      Extrapolate.EXTEND
    );
    return {
      transform: [{ translateX }],
      width: 72,
    };
  });

  useLayoutEffect(() => {
    if (reanimatedPosition.value !== state.index) {
      reanimatedPosition.value = state.index;
    }
    // eslint-disable-next-line react-hooks/exhaustive-deps
  }, [state.index]);

  const [canSwitch, setCanSwitch] = useState(true);

  // for when QRScannerScreen is re-added
  // const offScreenTabBar = useAnimatedStyle(() => {
  //   const translateX = interpolate(
  //     reanimatedPosition.value,
  //     [0, 1, 2],
  //     [deviceWidth, 0, 0]
  //   );
  //   return {
  //     transform: [
  //       {
  //         translateX,
  //       },
  //     ],
  //   };
  // });

  const ShadowWrapper = ({ children }) => {
    return IS_ANDROID ? (
      children
    ) : (
      <Box
        as={Animated.View}
        style={[
          // offScreenTabBar,
          {
            shadowColor: colors.shadowBlack,
            shadowOffset: { width: 0, height: -4 },
            shadowOpacity: isDarkMode ? 0.2 : 0.04,
            shadowRadius: 20,
          },
        ]}
      >
        <Box
          style={{
            shadowColor: colors.shadowBlack,
            shadowOffset: { width: 0, height: -1 },
            shadowOpacity: isDarkMode ? 0.2 : 0.04,
            shadowRadius: 3,
          }}
        >
          {children}
        </Box>
      </Box>
    );
  };

  return (
    <ShadowWrapper>
      <Box
        height={{ custom: getHeaderHeight() }}
        position="absolute"
        style={{
          bottom: 0,
          overflow: 'hidden',
        }}
        width="full"
      >
        <Box
          as={IS_IOS ? BlurView : View}
          blurAmount={40}
          blurType={isDarkMode ? 'chromeMaterialDark' : 'chromeMaterialLight'}
          width="full"
          height={{ custom: getHeaderHeight() }}
        >
          <Box
<<<<<<< HEAD
            as={IS_IOS ? BlurView : View}
            blurAmount={40}
            blurType={isDarkMode ? 'chromeMaterialDark' : 'chromeMaterialLight'}
            width="full"
            height={{ custom: HEADER_HEIGHT }}
          >
            <Box
              height="full"
              position="absolute"
              style={{
                backgroundColor: isDarkMode
                  ? colors.alpha('#191A1C', IS_IOS ? 0.7 : 1)
                  : colors.alpha(colors.white, IS_IOS ? 0.7 : 1),
              }}
              width="full"
            />
            <Box
              alignItems="center"
              as={Animated.View}
              style={[
                tabStyle,
                {
                  backgroundColor: colors.alpha(
                    accentColor,
                    isDarkMode ? 0.25 : 0.1
                  ),
                  top: 6,
                },
              ]}
              justifyContent="center"
              height="36px"
              borderRadius={18}
              position="absolute"
              width="72px"
            />
            <Box
              height="1px"
              position="absolute"
              style={{
                backgroundColor: isDarkMode
                  ? colors.alpha('#ffffff', 0.4)
                  : colors.alpha(colors.white, 0.5),
                top: 0,
              }}
              width="full"
            />
            <Box paddingHorizontal="6px">
              <Columns alignVertical="center">
                {state.routes.map((route, index) => {
                  const { options } = descriptors[route.key];
                  const isFocused = state.index === index;

                  const onPress = () => {
                    if (!canSwitch) return;

                    const event = navigation.emit({
                      type: 'tabPress',
                      target: route.key,
                    });

                    const time = new Date().getTime();
                    const delta = time - lastPress;

                    const DOUBLE_PRESS_DELAY = 400;
=======
            height="full"
            position="absolute"
            style={{
              backgroundColor: isDarkMode
                ? colors.alpha('#191A1C', IS_IOS ? 0.7 : 1)
                : colors.alpha(colors.white, IS_IOS ? 0.7 : 1),
            }}
            width="full"
          />
          <Box
            alignItems="center"
            as={Animated.View}
            style={[
              tabStyle,
              {
                backgroundColor: colors.alpha(
                  accentColor,
                  isDarkMode ? 0.25 : 0.1
                ),
                top: 6,
              },
            ]}
            justifyContent="center"
            height="36px"
            borderRadius={18}
            position="absolute"
            width="72px"
          />
          <Box
            height="1px"
            position="absolute"
            style={{
              backgroundColor: isDarkMode
                ? colors.alpha('#ffffff', 0.4)
                : colors.alpha(colors.white, 0.5),
              top: 0,
            }}
            width="full"
          />
          <Box paddingHorizontal="6px">
            <Columns alignVertical="center">
              {state.routes.map((route, index) => {
                const { options } = descriptors[route.key];
                const isFocused = state.index === index;

                const onPress = () => {
                  if (!canSwitch) return;

                  const event = navigation.emit({
                    type: 'tabPress',
                    target: route.key,
                  });

                  const time = new Date().getTime();
                  const delta = time - lastPress;

                  const DOUBLE_PRESS_DELAY = 400;

                  if (!isFocused && !event.defaultPrevented) {
                    setCanSwitch(false);
                    jumpTo(route.key);
                    reanimatedPosition.value = index;
                    setTimeout(() => {
                      setCanSwitch(true);
                    }, 10);
                  } else if (
                    isFocused &&
                    options.tabBarIcon === 'tabDiscover'
                  ) {
                    if (delta < DOUBLE_PRESS_DELAY) {
                      discoverOpenSearchFnRef?.();
                      return;
                    }
>>>>>>> 34d14e56

                    if (!isFocused && !event.defaultPrevented) {
                      setCanSwitch(false);
                      jumpTo(route.key);
                      reanimatedPosition.value = index;
                      setTimeout(() => {
                        setCanSwitch(true);
                      }, 10);
                    } else if (
                      isFocused &&
                      options.tabBarIcon === 'tabDiscover'
                    ) {
                      if (delta < DOUBLE_PRESS_DELAY) {
                        discoverOpenSearchFnRef?.();
                        return;
                      }

                      if (discoverScrollToTopFnRef?.() === 0) {
                        discoverOpenSearchFnRef?.();
                        return;
                      }
                    } else if (isFocused && options.tabBarIcon === 'tabHome') {
                      recyclerList.scrollToTop?.();
                    } else if (
                      isFocused &&
                      options.tabBarIcon === 'tabActivity'
                    ) {
                      sectionList.scrollToTop?.();
                    }

                    setLastPress(time);
                  };

                  const onLongPress = async () => {
                    navigation.emit({
                      type: 'tabLongPress',
                      target: route.key,
                    });
<<<<<<< HEAD

                    if (options.tabBarIcon === 'tabHome') {
                      navigation.navigate(Routes.CHANGE_WALLET_SHEET);
                    }
                    if (options.tabBarIcon === 'tabDiscover') {
                      navigation.navigate(Routes.DISCOVER_SCREEN);
                      InteractionManager.runAfterInteractions(() => {
                        discoverOpenSearchFnRef?.();
                      });
                    }
                  };

                  return (
                    options.tabBarIcon !== 'none' && (
                      <Box
                        key={route.key}
                        height="full"
                        width="full"
                        justifyContent="flex-start"
                        paddingTop="6px"
                        testID={`tab-bar-icon-${route.name}`}
=======
                  }
                };

                return (
                  options.tabBarIcon !== 'none' && (
                    <Box
                      key={route.key}
                      height="full"
                      width="full"
                      justifyContent="flex-start"
                      paddingTop="6px"
                      testID={`tab-bar-icon-${route.name}`}
                    >
                      <ButtonPressAnimation
                        onPress={onPress}
                        onLongPress={onLongPress}
                        disallowInterruption
                        scaleTo={0.75}
>>>>>>> 34d14e56
                      >
                        <ButtonPressAnimation
                          onPress={onPress}
                          onLongPress={onLongPress}
                          disallowInterruption
                          scaleTo={0.75}
                        >
                          <Stack
                            alignVertical="center"
                            alignHorizontal="center"
                          >
                            <Box
                              alignItems="center"
                              justifyContent="center"
                              height="36px"
                              borderRadius={20}
                            >
                              <TabBarIcon
                                accentColor={accentColor}
                                icon={options.tabBarIcon}
                                index={index}
                                rawScrollPosition={position}
                                reanimatedPosition={reanimatedPosition}
                              />
                            </Box>
                          </Stack>
                        </ButtonPressAnimation>
                      </Box>
                    )
                  );
                })}
              </Columns>
            </Box>
          </Box>
        </Box>
      </Box>
    </ShadowWrapper>
  );
};

export function SwipeNavigator() {
  const { isCoinListEdited } = useCoinListEdited();
  const { network } = useAccountSettings();
  const { colors } = useTheme();

  const [lastPress, setLastPress] = useState();

  const showPointsTab = IS_DEV || IS_TEST || config.points_enabled;

  // ////////////////////////////////////////////////////
  // Animations

  return (
    <FlexItem backgroundColor={colors.white}>
      <SectionListScrollToTopProvider>
        <RecyclerListViewScrollToTopProvider>
          <ScrollPositionContext.Provider>
            <Swipe.Navigator
              initialLayout={deviceUtils.dimensions}
              initialRouteName={Routes.WALLET_SCREEN}
              screenOptions={{
                animationEnabled: false,
              }}
              swipeEnabled={!isCoinListEdited || IS_TEST}
              tabBar={props => (
                <TabBar
                  {...props}
                  lastPress={lastPress}
                  setLastPress={setLastPress}
                />
              )}
              tabBarPosition="bottom"
            >
              {/* <Swipe.Screen
                  component={QRScannerScreen}
                  name={Routes.QR_SCANNER_SCREEN}
                  options={{
                    tabBarIcon: 'none',
                  }}
                /> */}
              <Swipe.Screen
                component={WalletScreen}
                name={Routes.WALLET_SCREEN}
                options={{
                  tabBarIcon: 'tabHome',
                  transitionSpec: {
                    open: animationConfig,
                    close: animationConfig,
                  },
                }}
              />
              <Swipe.Screen
                component={DiscoverScreen}
                name={Routes.DISCOVER_SCREEN}
                options={{ tabBarIcon: 'tabDiscover' }}
              />
              <Swipe.Screen
                component={ProfileScreen}
                name={Routes.PROFILE_SCREEN}
                options={{ tabBarIcon: 'tabActivity' }}
              />
              {showPointsTab && (
                <Swipe.Screen
                  component={PointsScreen}
                  name={Routes.POINTS_SCREEN}
                  options={{ tabBarIcon: 'tabPoints' }}
                />
              )}
            </Swipe.Navigator>
          </ScrollPositionContext.Provider>
        </RecyclerListViewScrollToTopProvider>
      </SectionListScrollToTopProvider>

      <TestnetToast network={network} web3Provider={web3Provider} />
    </FlexItem>
  );
}<|MERGE_RESOLUTION|>--- conflicted
+++ resolved
@@ -1,10 +1,6 @@
 import { BlurView } from '@react-native-community/blur';
 import { createMaterialTopTabNavigator } from '@react-navigation/material-top-tabs';
-<<<<<<< HEAD
-import React, { useLayoutEffect, useMemo, useState } from 'react';
-=======
 import React, { useLayoutEffect, useState } from 'react';
->>>>>>> 34d14e56
 import Animated, {
   useAnimatedStyle,
   useSharedValue,
@@ -30,24 +26,14 @@
 } from '@/hooks';
 import { Box, Columns, Stack } from '@/design-system';
 import { ButtonPressAnimation } from '@/components/animations';
-<<<<<<< HEAD
-
-import logger from 'logger';
-import PointsScreen from '@/screens/PointsScreen';
-=======
 import PointsScreen from '@/screens/points/PointsScreen';
->>>>>>> 34d14e56
 import WalletScreen from '@/screens/WalletScreen';
 import RecyclerListViewScrollToTopProvider, {
   useRecyclerListViewScrollToTopContext,
 } from '@/navigation/RecyclerListViewScrollToTopContext';
 import { discoverOpenSearchFnRef } from '@/screens/discover/components/DiscoverSearchContainer';
 import { InteractionManager, View } from 'react-native';
-<<<<<<< HEAD
-import { IS_DEV, IS_IOS, IS_TEST } from '@/env';
-=======
 import { IS_ANDROID, IS_DEV, IS_IOS, IS_TEST } from '@/env';
->>>>>>> 34d14e56
 import config from '@/model/config';
 import SectionListScrollToTopProvider, {
   useSectionListScrollToTopContext,
@@ -70,11 +56,7 @@
 
 const Swipe = createMaterialTopTabNavigator();
 
-<<<<<<< HEAD
-const getHeaderHeight = () => {
-=======
 export const getHeaderHeight = () => {
->>>>>>> 34d14e56
   if (IS_IOS) {
     return 82;
   }
@@ -98,10 +80,6 @@
   const { width: deviceWidth } = useDimensions();
   const { colors, isDarkMode } = useTheme();
 
-<<<<<<< HEAD
-  const HEADER_HEIGHT = useMemo(() => getHeaderHeight(), []);
-=======
->>>>>>> 34d14e56
   const showPointsTab = IS_DEV || IS_TEST || config.points_enabled;
   const NUMBER_OF_TABS = showPointsTab ? 4 : 3;
 
@@ -206,72 +184,6 @@
           height={{ custom: getHeaderHeight() }}
         >
           <Box
-<<<<<<< HEAD
-            as={IS_IOS ? BlurView : View}
-            blurAmount={40}
-            blurType={isDarkMode ? 'chromeMaterialDark' : 'chromeMaterialLight'}
-            width="full"
-            height={{ custom: HEADER_HEIGHT }}
-          >
-            <Box
-              height="full"
-              position="absolute"
-              style={{
-                backgroundColor: isDarkMode
-                  ? colors.alpha('#191A1C', IS_IOS ? 0.7 : 1)
-                  : colors.alpha(colors.white, IS_IOS ? 0.7 : 1),
-              }}
-              width="full"
-            />
-            <Box
-              alignItems="center"
-              as={Animated.View}
-              style={[
-                tabStyle,
-                {
-                  backgroundColor: colors.alpha(
-                    accentColor,
-                    isDarkMode ? 0.25 : 0.1
-                  ),
-                  top: 6,
-                },
-              ]}
-              justifyContent="center"
-              height="36px"
-              borderRadius={18}
-              position="absolute"
-              width="72px"
-            />
-            <Box
-              height="1px"
-              position="absolute"
-              style={{
-                backgroundColor: isDarkMode
-                  ? colors.alpha('#ffffff', 0.4)
-                  : colors.alpha(colors.white, 0.5),
-                top: 0,
-              }}
-              width="full"
-            />
-            <Box paddingHorizontal="6px">
-              <Columns alignVertical="center">
-                {state.routes.map((route, index) => {
-                  const { options } = descriptors[route.key];
-                  const isFocused = state.index === index;
-
-                  const onPress = () => {
-                    if (!canSwitch) return;
-
-                    const event = navigation.emit({
-                      type: 'tabPress',
-                      target: route.key,
-                    });
-
-                    const time = new Date().getTime();
-                    const delta = time - lastPress;
-
-                    const DOUBLE_PRESS_DELAY = 400;
-=======
             height="full"
             position="absolute"
             style={{
@@ -345,68 +257,37 @@
                       discoverOpenSearchFnRef?.();
                       return;
                     }
->>>>>>> 34d14e56
-
-                    if (!isFocused && !event.defaultPrevented) {
-                      setCanSwitch(false);
-                      jumpTo(route.key);
-                      reanimatedPosition.value = index;
-                      setTimeout(() => {
-                        setCanSwitch(true);
-                      }, 10);
-                    } else if (
-                      isFocused &&
-                      options.tabBarIcon === 'tabDiscover'
-                    ) {
-                      if (delta < DOUBLE_PRESS_DELAY) {
-                        discoverOpenSearchFnRef?.();
-                        return;
-                      }
-
-                      if (discoverScrollToTopFnRef?.() === 0) {
-                        discoverOpenSearchFnRef?.();
-                        return;
-                      }
-                    } else if (isFocused && options.tabBarIcon === 'tabHome') {
-                      recyclerList.scrollToTop?.();
-                    } else if (
-                      isFocused &&
-                      options.tabBarIcon === 'tabActivity'
-                    ) {
-                      sectionList.scrollToTop?.();
+
+                    if (discoverScrollToTopFnRef?.() === 0) {
+                      discoverOpenSearchFnRef?.();
+                      return;
                     }
-
-                    setLastPress(time);
-                  };
-
-                  const onLongPress = async () => {
-                    navigation.emit({
-                      type: 'tabLongPress',
-                      target: route.key,
+                  } else if (isFocused && options.tabBarIcon === 'tabHome') {
+                    recyclerList.scrollToTop?.();
+                  } else if (
+                    isFocused &&
+                    options.tabBarIcon === 'tabActivity'
+                  ) {
+                    sectionList.scrollToTop?.();
+                  }
+
+                  setLastPress(time);
+                };
+
+                const onLongPress = async () => {
+                  navigation.emit({
+                    type: 'tabLongPress',
+                    target: route.key,
+                  });
+
+                  if (options.tabBarIcon === 'tabHome') {
+                    navigation.navigate(Routes.CHANGE_WALLET_SHEET);
+                  }
+                  if (options.tabBarIcon === 'tabDiscover') {
+                    navigation.navigate(Routes.DISCOVER_SCREEN);
+                    InteractionManager.runAfterInteractions(() => {
+                      discoverOpenSearchFnRef?.();
                     });
-<<<<<<< HEAD
-
-                    if (options.tabBarIcon === 'tabHome') {
-                      navigation.navigate(Routes.CHANGE_WALLET_SHEET);
-                    }
-                    if (options.tabBarIcon === 'tabDiscover') {
-                      navigation.navigate(Routes.DISCOVER_SCREEN);
-                      InteractionManager.runAfterInteractions(() => {
-                        discoverOpenSearchFnRef?.();
-                      });
-                    }
-                  };
-
-                  return (
-                    options.tabBarIcon !== 'none' && (
-                      <Box
-                        key={route.key}
-                        height="full"
-                        width="full"
-                        justifyContent="flex-start"
-                        paddingTop="6px"
-                        testID={`tab-bar-icon-${route.name}`}
-=======
                   }
                 };
 
@@ -425,40 +306,29 @@
                         onLongPress={onLongPress}
                         disallowInterruption
                         scaleTo={0.75}
->>>>>>> 34d14e56
                       >
-                        <ButtonPressAnimation
-                          onPress={onPress}
-                          onLongPress={onLongPress}
-                          disallowInterruption
-                          scaleTo={0.75}
-                        >
-                          <Stack
-                            alignVertical="center"
-                            alignHorizontal="center"
+                        <Stack alignVertical="center" alignHorizontal="center">
+                          <Box
+                            alignItems="center"
+                            justifyContent="center"
+                            height="36px"
+                            borderRadius={20}
                           >
-                            <Box
-                              alignItems="center"
-                              justifyContent="center"
-                              height="36px"
-                              borderRadius={20}
-                            >
-                              <TabBarIcon
-                                accentColor={accentColor}
-                                icon={options.tabBarIcon}
-                                index={index}
-                                rawScrollPosition={position}
-                                reanimatedPosition={reanimatedPosition}
-                              />
-                            </Box>
-                          </Stack>
-                        </ButtonPressAnimation>
-                      </Box>
-                    )
-                  );
-                })}
-              </Columns>
-            </Box>
+                            <TabBarIcon
+                              accentColor={accentColor}
+                              icon={options.tabBarIcon}
+                              index={index}
+                              rawScrollPosition={position}
+                              reanimatedPosition={reanimatedPosition}
+                            />
+                          </Box>
+                        </Stack>
+                      </ButtonPressAnimation>
+                    </Box>
+                  )
+                );
+              })}
+            </Columns>
           </Box>
         </Box>
       </Box>
