import BottomSheet, {
  BottomSheetBackdrop,
  BottomSheetBackdropProps,
} from '@gorhom/bottom-sheet';
import React, { useCallback, useEffect, useMemo, useRef } from 'react';
<<<<<<< HEAD
import { View, ViewStyle } from 'react-native';
=======
import { Keyboard, View, ViewStyle } from 'react-native';
import { isKeyboardOpen } from '../../../helpers';
>>>>>>> ba0ef92e
import {
  CONTAINER_HEIGHT,
  DEFAULT_BACKDROP_COLOR,
  DEFAULT_BACKDROP_OPACITY,
  DEFAULT_HEIGHT,
} from '../constants';
import { BottomSheetNavigatorContext } from '../contexts/internal';
import type { BottomSheetDescriptor } from '../types';

interface Props {
  routeKey: string;
  descriptor: BottomSheetDescriptor;
  removing?: boolean;
  onDismiss: (key: string, removed: boolean) => void;
}

const BottomSheetRoute = ({
  routeKey,
  descriptor: { options, render, navigation },
  onDismiss,
  removing = false,
}: Props) => {
  //#region extract options
  const {
    enableContentPanningGesture,
    enableHandlePanningGesture,
    index = 0,
    snapPoints = ['100%'],
    backdropColor = DEFAULT_BACKDROP_COLOR,
    backdropOpacity = DEFAULT_BACKDROP_OPACITY,
    height = DEFAULT_HEIGHT,
    offsetY = android ? 20 : 3,
  } = options || {};
  //#endregion

  //#region refs
  const ref = useRef<BottomSheet>(null);

  const removingRef = useRef(false);
  removingRef.current = removing;

  // const
  //#endregion

  //#region styles
  const screenContainerStyle: ViewStyle = useMemo(
    () => ({
      bottom: 0,
      height,
      position: 'absolute',
      width: '100%',
    }),
    [height]
  );

  const backdropStyle = useMemo(
    () => ({
      backgroundColor: backdropColor,
    }),
    [backdropColor]
  );
  //#endregion

  //#region context methods
  const handleSettingSnapPoints = useCallback(
    (_snapPoints: (string | number)[]) => {
      navigation.setOptions({ snapPoints: _snapPoints });
    },
    // eslint-disable-next-line react-hooks/exhaustive-deps
    []
  );

  const handleSettingEnableContentPanningGesture = useCallback(
    (value: boolean) => {
      navigation.setOptions({ enableContentPanningGesture: value });
    },
    // eslint-disable-next-line react-hooks/exhaustive-deps
    []
  );

  const handleSettingEnableHandlePanningGesture = useCallback(
    (value: boolean) => {
      navigation.setOptions({ enableHandlePanningGesture: value });
    },
    // eslint-disable-next-line react-hooks/exhaustive-deps
    []
  );

  const contextVariables = useMemo(
    () => ({
      setEnableContentPanningGesture: handleSettingEnableContentPanningGesture,
      setEnableHandlePanningGesture: handleSettingEnableHandlePanningGesture,
      setSnapPoints: handleSettingSnapPoints,
    }),
    [
      handleSettingEnableContentPanningGesture,
      handleSettingEnableHandlePanningGesture,
      handleSettingSnapPoints,
    ]
  );
  //#endregion

  //#region callbacks
  const handleOnChange = useCallback((index: number) => {
    if (index === -1) {
      onDismiss(routeKey, removingRef.current);
    }
    // eslint-disable-next-line react-hooks/exhaustive-deps
  }, []);
  //#endregion

  //#region effects
  useEffect(() => {
    if (removing === true && ref.current) {
      // close keyboard before closing the modal
      if (isKeyboardOpen() && android) {
        Keyboard.dismiss();

        ref.current.close();
      } else {
        ref.current.close();
      }
    }
  }, [removing]);
  //#endregion

  //#region renders
  const renderBackdropComponent = useCallback(
    (props: BottomSheetBackdropProps) => (
      <BottomSheetBackdrop
        appearsOnIndex={0}
        disappearsOnIndex={-1}
        opacity={backdropOpacity}
        style={backdropStyle}
        {...props}
      />
    ),
    [backdropOpacity, backdropStyle]
  );

  return (
    <BottomSheetNavigatorContext.Provider value={contextVariables}>
      <BottomSheet
        activeOffsetY={[-offsetY, offsetY]}
        animateOnMount
        backdropComponent={renderBackdropComponent}
        backgroundComponent={null}
        containerHeight={CONTAINER_HEIGHT}
        enableContentPanningGesture={enableContentPanningGesture}
        enableHandlePanningGesture={enableHandlePanningGesture}
        enablePanDownToClose
        handleComponent={null}
        index={index}
        onChange={handleOnChange}
        ref={ref}
        simultaneousHandlers={[]}
        snapPoints={snapPoints}
        waitFor={[]}
      >
        <View style={screenContainerStyle}>{render()}</View>
      </BottomSheet>
    </BottomSheetNavigatorContext.Provider>
  );
};

export default BottomSheetRoute;<|MERGE_RESOLUTION|>--- conflicted
+++ resolved
@@ -3,12 +3,8 @@
   BottomSheetBackdropProps,
 } from '@gorhom/bottom-sheet';
 import React, { useCallback, useEffect, useMemo, useRef } from 'react';
-<<<<<<< HEAD
-import { View, ViewStyle } from 'react-native';
-=======
 import { Keyboard, View, ViewStyle } from 'react-native';
 import { isKeyboardOpen } from '../../../helpers';
->>>>>>> ba0ef92e
 import {
   CONTAINER_HEIGHT,
   DEFAULT_BACKDROP_COLOR,
