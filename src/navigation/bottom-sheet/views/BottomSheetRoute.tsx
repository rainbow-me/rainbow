import BottomSheet, {
  BottomSheetBackdrop,
  BottomSheetBackdropProps,
} from '@gorhom/bottom-sheet';
import React, { useCallback, useEffect, useMemo, useRef } from 'react';
<<<<<<< HEAD
import { View, ViewStyle } from 'react-native';
=======
import { Keyboard, View } from 'react-native';
import type { ViewStyle } from 'react-native';
import { isKeyboardOpen } from '../../../helpers';
>>>>>>> 8c5e0927
import {
  CONTAINER_HEIGHT,
  DEFAULT_BACKDROP_COLOR,
  DEFAULT_BACKDROP_OPACITY,
  DEFAULT_HEIGHT,
} from '../constants';
import { BottomSheetNavigatorContext } from '../contexts/internal';
import type { BottomSheetDescriptor } from '../types';

interface Props {
  routeKey: string;
  descriptor: BottomSheetDescriptor;
  removing?: boolean;
  onDismiss: (key: string, removed: boolean) => void;
}

const BottomSheetRoute = ({
  routeKey,
  descriptor: { options, render, navigation },
  onDismiss,
  removing = false,
}: Props) => {
  //#region extract options
  const {
    enableContentPanningGesture,
    enableHandlePanningGesture,
    index = 0,
    snapPoints = ['100%'],
    backdropColor = DEFAULT_BACKDROP_COLOR,
    backdropOpacity = DEFAULT_BACKDROP_OPACITY,
    height = DEFAULT_HEIGHT,
    offsetY = android ? 20 : 3,
  } = options || {};
  //#endregion

  //#region refs
  const ref = useRef<BottomSheet>(null);

  const removingRef = useRef(false);
  removingRef.current = removing;

  // const
  //#endregion

  //#region styles
  const screenContainerStyle: ViewStyle = useMemo(
    () => ({
      bottom: 0,
      height,
      position: 'absolute',
      width: '100%',
    }),
    [height]
  );

  const backdropStyle = useMemo(
    () => ({
      backgroundColor: backdropColor,
    }),
    [backdropColor]
  );
  //#endregion

  //#region context methods
  const handleSettingSnapPoints = useCallback(
    (_snapPoints: (string | number)[]) => {
      navigation.setOptions({ snapPoints: _snapPoints });
    },
    // eslint-disable-next-line react-hooks/exhaustive-deps
    []
  );

  const handleSettingEnableContentPanningGesture = useCallback(
    (value: boolean) => {
      navigation.setOptions({ enableContentPanningGesture: value });
    },
    // eslint-disable-next-line react-hooks/exhaustive-deps
    []
  );

  const handleSettingEnableHandlePanningGesture = useCallback(
    (value: boolean) => {
      navigation.setOptions({ enableHandlePanningGesture: value });
    },
    // eslint-disable-next-line react-hooks/exhaustive-deps
    []
  );

  const contextVariables = useMemo(
    () => ({
      setEnableContentPanningGesture: handleSettingEnableContentPanningGesture,
      setEnableHandlePanningGesture: handleSettingEnableHandlePanningGesture,
      setSnapPoints: handleSettingSnapPoints,
    }),
    [
      handleSettingEnableContentPanningGesture,
      handleSettingEnableHandlePanningGesture,
      handleSettingSnapPoints,
    ]
  );
  //#endregion

  //#region callbacks
  const handleOnChange = useCallback((index: number) => {
    if (index === -1) {
      onDismiss(routeKey, removingRef.current);
    }
    // eslint-disable-next-line react-hooks/exhaustive-deps
  }, []);
  //#endregion

  //#region effects
  useEffect(() => {
    if (removing === true && ref.current) {
      // close keyboard before closing the modal
      if (isKeyboardOpen() && android) {
        Keyboard.dismiss();

        ref.current.close();
      } else {
        ref.current.close();
      }
    }
  }, [removing]);
  //#endregion

  //#region renders
  const renderBackdropComponent = useCallback(
    (props: BottomSheetBackdropProps) => (
      <BottomSheetBackdrop
        appearsOnIndex={0}
        disappearsOnIndex={-1}
        opacity={backdropOpacity}
        style={backdropStyle}
        {...props}
      />
    ),
    [backdropOpacity, backdropStyle]
  );

  return (
    <BottomSheetNavigatorContext.Provider value={contextVariables}>
      <BottomSheet
        activeOffsetY={[-offsetY, offsetY]}
        animateOnMount
        backdropComponent={renderBackdropComponent}
        backgroundComponent={null}
        containerHeight={CONTAINER_HEIGHT}
        enableContentPanningGesture={enableContentPanningGesture}
        enableHandlePanningGesture={enableHandlePanningGesture}
        enablePanDownToClose
        handleComponent={null}
        index={index}
        onChange={handleOnChange}
        ref={ref}
        simultaneousHandlers={[]}
        snapPoints={snapPoints}
        waitFor={[]}
      >
        <View style={screenContainerStyle}>{render()}</View>
      </BottomSheet>
    </BottomSheetNavigatorContext.Provider>
  );
};

export default BottomSheetRoute;<|MERGE_RESOLUTION|>--- conflicted
+++ resolved
@@ -3,13 +3,8 @@
   BottomSheetBackdropProps,
 } from '@gorhom/bottom-sheet';
 import React, { useCallback, useEffect, useMemo, useRef } from 'react';
-<<<<<<< HEAD
-import { View, ViewStyle } from 'react-native';
-=======
-import { Keyboard, View } from 'react-native';
-import type { ViewStyle } from 'react-native';
+import { Keyboard, View, ViewStyle } from 'react-native';
 import { isKeyboardOpen } from '../../../helpers';
->>>>>>> 8c5e0927
 import {
   CONTAINER_HEIGHT,
   DEFAULT_BACKDROP_COLOR,
