--- conflicted
+++ resolved
@@ -91,11 +91,7 @@
 import { HardwareWalletTxNavigator } from './HardwareWalletTxNavigator';
 import { RewardsSheet } from '@/screens/rewards/RewardsSheet';
 import { Portal } from '@/screens/Portal';
-<<<<<<< HEAD
-import { NFTOffersSheet } from '@/screens/NFTOffers';
-=======
 import { NFTOffersSheet } from '@/screens/NFTOffersSheet';
->>>>>>> a4c00c71
 
 const Stack = createStackNavigator();
 const NativeStack = createNativeStackNavigator();
