--- conflicted
+++ resolved
@@ -78,11 +78,8 @@
 import isNativeStackAvailable from '@/helpers/isNativeStackAvailable';
 import { omitFlatten } from '@/helpers/utilities';
 import createNativeStackNavigator from '@/react-native-cool-modals/createNativeStackNavigator';
-<<<<<<< HEAD
 import QRScannerScreen from '@/screens/QRScannerScreen';
-=======
 import { PairHardwareWalletNavigator } from './PairHardwareWalletNavigator';
->>>>>>> ee38230d
 
 const Stack = createStackNavigator();
 const NativeStack = createNativeStackNavigator();
@@ -424,15 +421,14 @@
         {...customGasSheetConfig}
       />
       <NativeStack.Screen
-<<<<<<< HEAD
         component={QRScannerScreen}
         name={Routes.QR_SCANNER_SCREEN}
         {...qrScannerConfig}
-=======
+      />
+      <NativeStack.Screen
         component={PairHardwareWalletNavigator}
         name={Routes.PAIR_HARDWARE_WALLET_NAVIGATOR}
         {...pairHardwareWalletNavigatorConfig}
->>>>>>> ee38230d
       />
 
       {profilesEnabled && (
