import { NavigationContainer } from '@react-navigation/native';
import { createStackNavigator } from '@react-navigation/stack';
<<<<<<< HEAD
import omit from 'lodash/omit';
=======
>>>>>>> ff35b533
import React, { useContext } from 'react';
import { StatusBar } from 'react-native';
import AddCashSheet from '../screens/AddCashSheet';
import AddTokenSheet from '../screens/AddTokenSheet';
import AvatarBuilder from '../screens/AvatarBuilder';
import BackupSheet from '../screens/BackupSheet';
import ChangeWalletSheet from '../screens/ChangeWalletSheet';
import ConnectedDappsSheet from '../screens/ConnectedDappsSheet';
import DepositModal from '../screens/DepositModal';
import ENSAdditionalRecordsSheet from '../screens/ENSAdditionalRecordsSheet';
import ENSConfirmRegisterSheet from '../screens/ENSConfirmRegisterSheet';
import ExpandedAssetSheet from '../screens/ExpandedAssetSheet';
import ExplainSheet from '../screens/ExplainSheet';
import ExternalLinkWarningSheet from '../screens/ExternalLinkWarningSheet';
import ImportSeedPhraseSheet from '../screens/ImportSeedPhraseSheet';
import ModalScreen from '../screens/ModalScreen';
import ProfileSheet from '../screens/ProfileSheet';
import ReceiveModal from '../screens/ReceiveModal';
import RestoreSheet from '../screens/RestoreSheet';
import SavingsSheet from '../screens/SavingsSheet';
import SelectENSSheet from '../screens/SelectENSSheet';
import SelectUniqueTokenSheet from '../screens/SelectUniqueTokenSheet';
import SendConfirmationSheet from '../screens/SendConfirmationSheet';
import SendSheet from '../screens/SendSheet';
import SettingsSheet from '../screens/SettingsSheet';
import SettingsSheetV2 from '../screens/SettingsSheetV2';
import ShowcaseScreen from '../screens/ShowcaseSheet';
import SpeedUpAndCancelSheet from '../screens/SpeedUpAndCancelSheet';
import TransactionConfirmationScreen from '../screens/TransactionConfirmationScreen';
import WalletConnectApprovalSheet from '../screens/WalletConnectApprovalSheet';
import WalletConnectRedirectSheet from '../screens/WalletConnectRedirectSheet';
import WalletDiagnosticsSheet from '../screens/WalletDiagnosticsSheet';
import WelcomeScreen from '../screens/WelcomeScreen';
import WithdrawModal from '../screens/WithdrawModal';
import { useTheme } from '../theme/ThemeContext';
import RegisterENSNavigator from './RegisterENSNavigator';
import { SwipeNavigator } from './SwipeNavigator';
import {
  addTokenSheetConfig,
  backupSheetConfig,
  basicSheetConfig,
  customGasSheetConfig,
  defaultScreenStackOptions,
  ensAdditionalRecordsSheetConfig,
  ensConfirmRegisterSheetConfig,
  expandedAssetSheetConfig,
  expandedAssetSheetConfigWithLimit,
  explainSheetConfig,
  externalLinkWarningSheetConfig,
  nativeStackDefaultConfig,
  nativeStackDefaultConfigWithoutStatusBar,
  profileConfig,
  profilePreviewConfig,
  registerENSNavigatorConfig,
  restoreSheetConfig,
  sendConfirmationSheetConfig,
  settingsSheetConfig,
  stackNavigationConfig,
} from './config';
import {
  emojiPreset,
  exchangePreset,
  overlayExpandedPreset,
  sheetPreset,
} from './effects';
import { InitialRouteContext } from './initialRoute';
import { nativeStackConfig } from './nativeStackConfig';
import { onNavigationStateChange } from './onNavigationStateChange';
import Routes from './routesNames';
import { ExchangeModalNavigator } from './index';
import useExperimentalFlag, {
  NOTIFICATIONS,
  PROFILES,
} from '@rainbow-me/config/experimentalHooks';
import isNativeStackAvailable from '@rainbow-me/helpers/isNativeStackAvailable';
import { omitFlatten } from '@rainbow-me/helpers/utilities';
import createNativeStackNavigator from 'react-native-cool-modals/createNativeStackNavigator';

const Stack = createStackNavigator();
const NativeStack = createNativeStackNavigator();

function SendFlowNavigator() {
  return (
    <Stack.Navigator
      {...stackNavigationConfig}
      initialRouteName={Routes.SEND_SHEET}
    >
      <Stack.Screen
        component={ModalScreen}
        name={Routes.MODAL_SCREEN}
        options={overlayExpandedPreset}
      />
      <Stack.Screen
        component={SendSheet}
        name={Routes.SEND_SHEET}
        options={sheetPreset}
      />
    </Stack.Navigator>
  );
}

function ImportSeedPhraseFlowNavigator() {
  return (
    <Stack.Navigator
      {...stackNavigationConfig}
      initialRouteName={Routes.IMPORT_SEED_PHRASE_SHEET}
    >
      <Stack.Screen
        component={ModalScreen}
        name={Routes.MODAL_SCREEN}
        options={overlayExpandedPreset}
      />
      <Stack.Screen
        component={ImportSeedPhraseSheet}
        name={Routes.IMPORT_SEED_PHRASE_SHEET}
      />
    </Stack.Navigator>
  );
}

function AddCashFlowNavigator() {
  return (
    <Stack.Navigator
      {...stackNavigationConfig}
      initialRouteName={Routes.ADD_CASH_SCREEN_NAVIGATOR}
    >
      <Stack.Screen
        component={ModalScreen}
        name={Routes.SUPPORTED_COUNTRIES_MODAL_SCREEN}
        options={overlayExpandedPreset}
      />
      <Stack.Screen
        component={AddCashSheet}
        name={Routes.ADD_CASH_SCREEN_NAVIGATOR}
      />
    </Stack.Navigator>
  );
}

function MainNavigator() {
  const initialRoute = useContext(InitialRouteContext);

  return (
    <Stack.Navigator
      initialRouteName={initialRoute}
      {...stackNavigationConfig}
      screenOptions={defaultScreenStackOptions}
    >
      <Stack.Screen component={SwipeNavigator} name={Routes.SWIPE_LAYOUT} />
      <Stack.Screen
        component={WelcomeScreen}
        name={Routes.WELCOME_SCREEN}
        options={{ animationEnabled: false, gestureEnabled: false }}
      />
      <Stack.Screen
        component={AvatarBuilder}
        name={Routes.AVATAR_BUILDER}
        options={emojiPreset}
      />
    </Stack.Navigator>
  );
}

function MainNavigatorWrapper() {
  return (
    <Stack.Navigator
      initialRouteName={Routes.MAIN_NAVIGATOR_WRAPPER}
      {...stackNavigationConfig}
      screenOptions={defaultScreenStackOptions}
    >
      <Stack.Screen
        component={MainNavigator}
        name={Routes.MAIN_NAVIGATOR_WRAPPER}
      />
    </Stack.Navigator>
  );
}

function NativeStackFallbackNavigator() {
  return (
    <Stack.Navigator
      initialRouteName={Routes.MAIN_NAVIGATOR}
      {...stackNavigationConfig}
      screenOptions={defaultScreenStackOptions}
    >
      <Stack.Screen component={MainNavigator} name={Routes.MAIN_NAVIGATOR} />
      <Stack.Screen
        component={ImportSeedPhraseSheet}
        name={Routes.IMPORT_SEED_PHRASE_SHEET}
        options={{
          ...sheetPreset,
          onTransitionStart: () => {
            StatusBar.setBarStyle('light-content');
          },
        }}
      />
      <Stack.Screen
        component={AddCashSheet}
        name={Routes.ADD_CASH_SHEET}
        options={sheetPreset}
      />
      <Stack.Screen
        component={ModalScreen}
        name={Routes.MODAL_SCREEN}
        options={overlayExpandedPreset}
      />
      <Stack.Screen
        component={SendSheet}
        name={Routes.SEND_SHEET}
        options={{
          ...omitFlatten(sheetPreset, 'gestureResponseDistance'),
          onTransitionStart: () => {
            StatusBar.setBarStyle('light-content');
          },
        }}
      />
      <Stack.Screen
        component={ModalScreen}
        name={Routes.SUPPORTED_COUNTRIES_MODAL_SCREEN}
        options={overlayExpandedPreset}
      />
      <Stack.Screen
        component={ExchangeModalNavigator}
        name={Routes.EXCHANGE_MODAL}
        options={exchangePreset}
      />
    </Stack.Navigator>
  );
}

const MainStack = isNativeStackAvailable
  ? MainNavigatorWrapper
  : NativeStackFallbackNavigator;

function NativeStackNavigator() {
  const { colors, isDarkMode } = useTheme();
  const profilesEnabled = useExperimentalFlag(PROFILES);
  const notificationsEnabled = useExperimentalFlag(NOTIFICATIONS);

  return (
    <NativeStack.Navigator {...nativeStackConfig}>
      <NativeStack.Screen component={MainStack} name={Routes.STACK} />
      <NativeStack.Screen
        component={ReceiveModal}
        name={Routes.RECEIVE_MODAL}
        options={{
          backgroundColor: isDarkMode ? colors.offWhite : '#3B3E43',
          backgroundOpacity: 1,
          customStack: true,
        }}
      />
      <NativeStack.Screen
        component={SettingsSheet}
        name={Routes.SETTINGS_SHEET}
        {...settingsSheetConfig}
      />
      {notificationsEnabled && (
        <NativeStack.Screen
          component={SettingsSheetV2}
          name={Routes.SETTINGS_SHEET_V2}
          {...settingsSheetConfig}
        />
      )}
      <NativeStack.Screen
        component={ExchangeModalNavigator}
        name={Routes.EXCHANGE_MODAL}
        options={{ ...nativeStackDefaultConfig, interactWithScrollView: false }}
      />
      <NativeStack.Screen
        component={ExpandedAssetSheet}
        name={Routes.EXPANDED_ASSET_SHEET}
        {...expandedAssetSheetConfigWithLimit}
      />
      <NativeStack.Screen
        component={ShowcaseScreen}
        name={Routes.SHOWCASE_SHEET}
        options={{
          customStack: true,
        }}
      />
      <NativeStack.Screen
        component={SelectUniqueTokenSheet}
        name={Routes.SELECT_UNIQUE_TOKEN_SHEET}
        {...expandedAssetSheetConfigWithLimit}
      />
      <NativeStack.Screen
        component={ExpandedAssetSheet}
        name={Routes.EXPANDED_ASSET_SHEET_POOLS}
        {...expandedAssetSheetConfigWithLimit}
      />
      <NativeStack.Screen
        component={ExpandedAssetSheet}
        name={Routes.TOKEN_INDEX_SHEET}
        {...expandedAssetSheetConfigWithLimit}
      />
      <NativeStack.Screen
        component={SpeedUpAndCancelSheet}
        name={Routes.SPEED_UP_AND_CANCEL_SHEET}
        options={{
          allowsDragToDismiss: true,
          backgroundOpacity: 0.6,
          customStack: true,
          headerHeight: 0,
          isShortFormEnabled: false,
          topOffset: 0,
        }}
      />
      <Stack.Screen
        component={SendConfirmationSheet}
        name={Routes.SEND_CONFIRMATION_SHEET}
        {...sendConfirmationSheetConfig}
      />
      <NativeStack.Screen
        component={AddTokenSheet}
        name={Routes.ADD_TOKEN_SHEET}
        {...addTokenSheetConfig}
      />
      <NativeStack.Screen
        component={ExplainSheet}
        name={Routes.EXPLAIN_SHEET}
        {...explainSheetConfig}
      />
      <NativeStack.Screen
        component={ExternalLinkWarningSheet}
        name={Routes.EXTERNAL_LINK_WARNING_SHEET}
        {...externalLinkWarningSheetConfig}
      />
      <NativeStack.Screen
        component={WalletDiagnosticsSheet}
        name={Routes.WALLET_DIAGNOSTICS_SHEET}
      />
      <NativeStack.Screen
        component={ChangeWalletSheet}
        name={Routes.CHANGE_WALLET_SHEET}
        options={{
          allowsDragToDismiss: true,
          backgroundOpacity: 0.7,
          customStack: true,
          springDamping: 1,
          transitionDuration: 0.25,
        }}
      />
      <NativeStack.Screen
        component={ConnectedDappsSheet}
        name={Routes.CONNECTED_DAPPS}
        options={{
          allowsDragToDismiss: true,
          backgroundOpacity: 0.7,
          customStack: true,
          springDamping: 1,
          transitionDuration: 0.25,
        }}
      />
      <NativeStack.Screen
        component={BackupSheet}
        name={Routes.BACKUP_SHEET}
        {...backupSheetConfig}
      />
      <NativeStack.Screen
        component={ModalScreen}
        name={Routes.MODAL_SCREEN}
        options={{
          customStack: true,
          ignoreBottomOffset: true,
          onAppear: null,
          topOffset: 0,
        }}
      />
      <NativeStack.Screen
        component={RestoreSheet}
        name={Routes.RESTORE_SHEET}
        {...restoreSheetConfig}
      />
      <NativeStack.Screen
        component={SavingsSheet}
        name={Routes.SAVINGS_SHEET}
        {...basicSheetConfig}
      />
      <NativeStack.Screen
        component={TransactionConfirmationScreen}
        name={Routes.CONFIRM_REQUEST}
        options={{
          allowsDragToDismiss: true,
          backgroundOpacity: 1,
          customStack: true,
          headerHeight: 0,
          isShortFormEnabled: false,
          topOffset: 0,
        }}
      />
      <NativeStack.Screen
        component={ExpandedAssetSheet}
        name={Routes.CUSTOM_GAS_SHEET}
        {...customGasSheetConfig}
      />
      <NativeStack.Screen
        component={WithdrawModal}
        name={Routes.SAVINGS_WITHDRAW_MODAL}
        options={nativeStackDefaultConfigWithoutStatusBar}
      />
      <NativeStack.Screen
        component={DepositModal}
        name={Routes.SAVINGS_DEPOSIT_MODAL}
        options={nativeStackDefaultConfigWithoutStatusBar}
      />
      <NativeStack.Screen
        component={ExpandedAssetSheet}
        name={Routes.SWAP_DETAILS_SHEET}
        {...expandedAssetSheetConfig}
      />

      {profilesEnabled && (
        <>
          <NativeStack.Screen
            component={RegisterENSNavigator}
            name={Routes.REGISTER_ENS_NAVIGATOR}
            {...registerENSNavigatorConfig}
          />
          <NativeStack.Screen
            component={ENSConfirmRegisterSheet}
            name={Routes.ENS_CONFIRM_REGISTER_SHEET}
            {...ensConfirmRegisterSheetConfig}
          />
          <NativeStack.Screen
            component={ENSAdditionalRecordsSheet}
            name={Routes.ENS_ADDITIONAL_RECORDS_SHEET}
            {...ensAdditionalRecordsSheetConfig}
          />
          <NativeStack.Screen
            component={ProfileSheet}
            name={Routes.PROFILE_SHEET}
            {...profileConfig}
          />
          <NativeStack.Screen
            component={ProfileSheet}
            name={Routes.PROFILE_PREVIEW_SHEET}
            {...profilePreviewConfig}
          />
          <NativeStack.Screen
            component={SelectENSSheet}
            name={Routes.SELECT_ENS_SHEET}
            options={{
              allowsDragToDismiss: true,
              backgroundOpacity: 0.7,
              customStack: true,
              springDamping: 1,
              transitionDuration: 0.3,
            }}
          />
        </>
      )}
      {isNativeStackAvailable ? (
        <>
          <NativeStack.Screen
            component={SendFlowNavigator}
            name={Routes.SEND_SHEET_NAVIGATOR}
          />
          <NativeStack.Screen
            component={ImportSeedPhraseFlowNavigator}
            name={Routes.IMPORT_SEED_PHRASE_SHEET_NAVIGATOR}
          />
          <NativeStack.Screen
            component={AddCashFlowNavigator}
            name={Routes.ADD_CASH_SCREEN_NAVIGATOR}
          />
        </>
      ) : (
        <NativeStack.Screen
          component={ImportSeedPhraseFlowNavigator}
          name={Routes.IMPORT_SEED_PHRASE_SHEET_NAVIGATOR}
          options={{ customStack: true }}
        />
      )}
      <NativeStack.Screen
        component={WalletConnectApprovalSheet}
        name={Routes.WALLET_CONNECT_APPROVAL_SHEET}
        {...basicSheetConfig}
      />
      <NativeStack.Screen
        component={WalletConnectRedirectSheet}
        name={Routes.WALLET_CONNECT_REDIRECT_SHEET}
        {...basicSheetConfig}
      />
    </NativeStack.Navigator>
  );
}

const AppContainerWithAnalytics = React.forwardRef((props, ref) => (
  <NavigationContainer
    onReady={props.onReady}
    onStateChange={onNavigationStateChange}
    ref={ref}
  >
    <NativeStackNavigator />
  </NavigationContainer>
));

AppContainerWithAnalytics.displayName = 'AppContainerWithAnalytics';

export default React.memo(AppContainerWithAnalytics);<|MERGE_RESOLUTION|>--- conflicted
+++ resolved
@@ -1,9 +1,5 @@
 import { NavigationContainer } from '@react-navigation/native';
 import { createStackNavigator } from '@react-navigation/stack';
-<<<<<<< HEAD
-import omit from 'lodash/omit';
-=======
->>>>>>> ff35b533
 import React, { useContext } from 'react';
 import { StatusBar } from 'react-native';
 import AddCashSheet from '../screens/AddCashSheet';
