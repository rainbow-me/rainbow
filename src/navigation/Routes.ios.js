import { NavigationContainer } from '@react-navigation/native';
import { createStackNavigator } from '@react-navigation/stack';
import React, { useContext } from 'react';
import AddCashSheet from '../screens/AddCashSheet';
import AddTokenSheet from '../screens/AddTokenSheet';
import AvatarBuilder from '../screens/AvatarBuilder';
import BackupSheet from '../screens/BackupSheet';
import ChangeWalletSheet from '../screens/ChangeWalletSheet';
import ConnectedDappsSheet from '../screens/ConnectedDappsSheet';
import DepositModal from '../screens/DepositModal';
import ENSAdditionalRecordsSheet from '../screens/ENSAdditionalRecordsSheet';
import ENSConfirmRegisterSheet from '../screens/ENSConfirmRegisterSheet';
import ExpandedAssetSheet from '../screens/ExpandedAssetSheet';
import ExplainSheet from '../screens/ExplainSheet';
import ExternalLinkWarningSheet from '../screens/ExternalLinkWarningSheet';
<<<<<<< HEAD
=======
import { ImportSeedPhraseSheet } from '../screens/ImportSeedPhraseSheet.tsx';
>>>>>>> 6630e743
import ModalScreen from '../screens/ModalScreen';
import ProfileSheet from '../screens/ProfileSheet';
import ReceiveModal from '../screens/ReceiveModal';
import { RestoreSheet } from '../screens/RestoreSheet';
import SavingsSheet from '../screens/SavingsSheet';
import SelectENSSheet from '../screens/SelectENSSheet';
import SelectUniqueTokenSheet from '../screens/SelectUniqueTokenSheet';
import SendConfirmationSheet from '../screens/SendConfirmationSheet';
import SendSheet from '../screens/SendSheet';
import SettingsSheet from '../screens/SettingsSheet';
import ShowcaseScreen from '../screens/ShowcaseSheet';
import SpeedUpAndCancelSheet from '../screens/SpeedUpAndCancelSheet';
import SwapsPromoSheet from '../screens/SwapsPromoSheet';
import TransactionConfirmationScreen from '../screens/TransactionConfirmationScreen';
import WalletConnectApprovalSheet from '../screens/WalletConnectApprovalSheet';
import WalletConnectRedirectSheet from '../screens/WalletConnectRedirectSheet';
import WalletDiagnosticsSheet from '../screens/WalletDiagnosticsSheet';
import WelcomeScreen from '../screens/WelcomeScreen';
import WithdrawModal from '../screens/WithdrawModal';
import { useTheme } from '../theme/ThemeContext';
import RegisterENSNavigator from './RegisterENSNavigator';
import { SwipeNavigator } from './SwipeNavigator';
import {
  addTokenSheetConfig,
  backupSheetConfig,
  basicSheetConfig,
  customGasSheetConfig,
  defaultScreenStackOptions,
  ensAdditionalRecordsSheetConfig,
  ensConfirmRegisterSheetConfig,
  expandedAssetSheetConfigWithLimit,
  explainSheetConfig,
  externalLinkWarningSheetConfig,
  nativeStackDefaultConfig,
  nativeStackDefaultConfigWithoutStatusBar,
  pairHardwareWalletNavigatorConfig,
  profileConfig,
  profilePreviewConfig,
  qrScannerConfig,
  registerENSNavigatorConfig,
  restoreSheetConfig,
  sendConfirmationSheetConfig,
  settingsSheetConfig,
  stackNavigationConfig,
  swapDetailsSheetConfig,
  swapsPromoSheetConfig,
  learnWebViewScreenConfig,
  transactionDetailsConfig,
<<<<<<< HEAD
=======
  importSeedPhraseFlowNavigatorConfig,
>>>>>>> 6630e743
  addWalletNavigatorConfig,
} from './config';
import {
  emojiPreset,
  emojiPresetWallet,
  overlayExpandedPreset,
  sheetPreset,
} from './effects';
import { InitialRouteContext } from './initialRoute';
import { nativeStackConfig } from './nativeStackConfig';
import { onNavigationStateChange } from './onNavigationStateChange';
import Routes from './routesNames';
import { ExchangeModalNavigator } from './index';
import useExperimentalFlag, { PROFILES } from '@/config/experimentalHooks';
import createNativeStackNavigator from '@/react-native-cool-modals/createNativeStackNavigator';
import QRScannerScreen from '@/screens/QRScannerScreen';
import { PairHardwareWalletNavigator } from './PairHardwareWalletNavigator';
import LearnWebViewScreen from '@/screens/LearnWebViewScreen';
import { TransactionDetails } from '@/screens/transaction-details/TransactionDetails';
<<<<<<< HEAD
import { AddWalletSheet } from '@/screens/AddWalletSheet';
=======
>>>>>>> 6630e743
import { AddWalletNavigator } from './AddWalletNavigator';

const Stack = createStackNavigator();
const NativeStack = createNativeStackNavigator();

function SendFlowNavigator() {
  return (
    <Stack.Navigator
      {...stackNavigationConfig}
      initialRouteName={Routes.SEND_SHEET}
    >
      <Stack.Screen
        component={ModalScreen}
        name={Routes.MODAL_SCREEN}
        options={overlayExpandedPreset}
      />
      <Stack.Screen
        component={SendSheet}
        name={Routes.SEND_SHEET}
        options={sheetPreset}
      />
    </Stack.Navigator>
  );
}

function AddCashFlowNavigator() {
  return (
    <Stack.Navigator
      {...stackNavigationConfig}
      initialRouteName={Routes.ADD_CASH_SCREEN_NAVIGATOR}
    >
      <Stack.Screen
        component={ModalScreen}
        name={Routes.SUPPORTED_COUNTRIES_MODAL_SCREEN}
        options={overlayExpandedPreset}
      />
      <Stack.Screen
        component={AddCashSheet}
        name={Routes.ADD_CASH_SCREEN_NAVIGATOR}
      />
    </Stack.Navigator>
  );
}

function MainNavigator() {
  const initialRoute = useContext(InitialRouteContext);

  return (
    <Stack.Navigator
      initialRouteName={initialRoute}
      {...stackNavigationConfig}
      screenOptions={defaultScreenStackOptions}
    >
      <Stack.Screen component={SwipeNavigator} name={Routes.SWIPE_LAYOUT} />
      <Stack.Screen
        component={WelcomeScreen}
        name={Routes.WELCOME_SCREEN}
        options={{ animationEnabled: false, gestureEnabled: false }}
      />
      <Stack.Screen
        component={AvatarBuilder}
        name={Routes.AVATAR_BUILDER}
        options={emojiPreset}
      />
      <Stack.Screen
        component={AvatarBuilder}
        name={Routes.AVATAR_BUILDER_WALLET}
        options={emojiPresetWallet}
      />
    </Stack.Navigator>
  );
}

function MainStack() {
  return (
    <Stack.Navigator
      initialRouteName={Routes.MAIN_NAVIGATOR_WRAPPER}
      {...stackNavigationConfig}
      screenOptions={defaultScreenStackOptions}
    >
      <Stack.Screen
        component={MainNavigator}
        name={Routes.MAIN_NAVIGATOR_WRAPPER}
      />
    </Stack.Navigator>
  );
}

function NativeStackNavigator() {
  const { colors, isDarkMode } = useTheme();
  const profilesEnabled = useExperimentalFlag(PROFILES);

  return (
    <NativeStack.Navigator {...nativeStackConfig}>
      <NativeStack.Screen component={MainStack} name={Routes.STACK} />
      <NativeStack.Screen
        component={LearnWebViewScreen}
        name={Routes.LEARN_WEB_VIEW_SCREEN}
        {...learnWebViewScreenConfig}
      />
      <NativeStack.Screen
        component={ReceiveModal}
        name={Routes.RECEIVE_MODAL}
        options={{
          backgroundColor: isDarkMode ? colors.offWhite : '#3B3E43',
          backgroundOpacity: 1,
          customStack: true,
        }}
      />
      <NativeStack.Screen
        component={SettingsSheet}
        name={Routes.SETTINGS_SHEET}
        {...settingsSheetConfig}
      />
      <NativeStack.Screen
        component={ExchangeModalNavigator}
        name={Routes.EXCHANGE_MODAL}
        options={{ ...nativeStackDefaultConfig, relevantScrollViewDepth: 2 }}
      />
      <NativeStack.Screen
        component={ExpandedAssetSheet}
        name={Routes.EXPANDED_ASSET_SHEET}
        {...expandedAssetSheetConfigWithLimit}
      />
      <NativeStack.Screen
        component={ShowcaseScreen}
        name={Routes.SHOWCASE_SHEET}
        options={{
          customStack: true,
        }}
      />
      <NativeStack.Screen
        component={SelectUniqueTokenSheet}
        name={Routes.SELECT_UNIQUE_TOKEN_SHEET}
        {...expandedAssetSheetConfigWithLimit}
      />
      <NativeStack.Screen
        component={ExpandedAssetSheet}
        name={Routes.EXPANDED_ASSET_SHEET_POOLS}
        {...expandedAssetSheetConfigWithLimit}
      />
      <NativeStack.Screen
        component={ExpandedAssetSheet}
        name={Routes.TOKEN_INDEX_SHEET}
        {...expandedAssetSheetConfigWithLimit}
      />
      <NativeStack.Screen
        component={SpeedUpAndCancelSheet}
        name={Routes.SPEED_UP_AND_CANCEL_SHEET}
        options={{
          allowsDragToDismiss: true,
          backgroundOpacity: 0.6,
          customStack: true,
          headerHeight: 0,
          isShortFormEnabled: false,
          topOffset: 0,
        }}
      />
      <Stack.Screen
        component={SendConfirmationSheet}
        name={Routes.SEND_CONFIRMATION_SHEET}
        {...sendConfirmationSheetConfig}
      />
      <NativeStack.Screen
        component={AddTokenSheet}
        name={Routes.ADD_TOKEN_SHEET}
        {...addTokenSheetConfig}
      />
      <NativeStack.Screen
        component={ExplainSheet}
        name={Routes.EXPLAIN_SHEET}
        {...explainSheetConfig}
      />
      <NativeStack.Screen
        component={SwapsPromoSheet}
        name={Routes.SWAPS_PROMO_SHEET}
        {...swapsPromoSheetConfig}
      />
      <NativeStack.Screen
        component={ExternalLinkWarningSheet}
        name={Routes.EXTERNAL_LINK_WARNING_SHEET}
        {...externalLinkWarningSheetConfig}
      />
      <NativeStack.Screen
        component={WalletDiagnosticsSheet}
        name={Routes.WALLET_DIAGNOSTICS_SHEET}
      />
      <NativeStack.Screen
        component={ChangeWalletSheet}
        name={Routes.CHANGE_WALLET_SHEET}
        options={{
          allowsDragToDismiss: true,
          backgroundOpacity: 0.7,
          customStack: true,
          springDamping: 1,
          transitionDuration: 0.25,
        }}
      />
      <NativeStack.Screen
        component={ConnectedDappsSheet}
        name={Routes.CONNECTED_DAPPS}
        options={{
          allowsDragToDismiss: true,
          backgroundOpacity: 0.7,
          customStack: true,
          springDamping: 1,
          transitionDuration: 0.25,
        }}
      />
      <NativeStack.Screen
        component={BackupSheet}
        name={Routes.BACKUP_SHEET}
        {...backupSheetConfig}
      />
      <NativeStack.Screen
        component={ModalScreen}
        name={Routes.MODAL_SCREEN}
        options={{
          customStack: true,
          ignoreBottomOffset: true,
          onAppear: null,
          topOffset: 0,
        }}
      />
      <NativeStack.Screen
        component={RestoreSheet}
        name={Routes.RESTORE_SHEET}
        {...restoreSheetConfig}
      />
      <NativeStack.Screen
        component={SavingsSheet}
        name={Routes.SAVINGS_SHEET}
        {...basicSheetConfig}
      />
      <NativeStack.Screen
        component={TransactionConfirmationScreen}
        name={Routes.CONFIRM_REQUEST}
        options={{
          allowsDragToDismiss: true,
          backgroundOpacity: 1,
          customStack: true,
          headerHeight: 0,
          isShortFormEnabled: false,
          topOffset: 0,
        }}
      />
      <NativeStack.Screen
        component={ExpandedAssetSheet}
        name={Routes.CUSTOM_GAS_SHEET}
        {...customGasSheetConfig}
      />
      <NativeStack.Screen
        component={WithdrawModal}
        name={Routes.SAVINGS_WITHDRAW_MODAL}
        options={nativeStackDefaultConfigWithoutStatusBar}
      />
      <NativeStack.Screen
        component={DepositModal}
        name={Routes.SAVINGS_DEPOSIT_MODAL}
        options={nativeStackDefaultConfigWithoutStatusBar}
      />
      <NativeStack.Screen
        component={ExpandedAssetSheet}
        name={Routes.SWAP_DETAILS_SHEET}
        {...swapDetailsSheetConfig}
      />
      <NativeStack.Screen
        component={ExpandedAssetSheet}
        name={Routes.SWAP_SETTINGS_SHEET}
        {...customGasSheetConfig}
      />
      <NativeStack.Screen
        component={QRScannerScreen}
        name={Routes.QR_SCANNER_SCREEN}
        {...qrScannerConfig}
      />
      <NativeStack.Screen
        component={PairHardwareWalletNavigator}
        name={Routes.PAIR_HARDWARE_WALLET_NAVIGATOR}
        {...pairHardwareWalletNavigatorConfig}
      />
      <NativeStack.Screen
        component={AddWalletNavigator}
        name={Routes.ADD_WALLET_NAVIGATOR}
        {...addWalletNavigatorConfig}
      />
      {profilesEnabled && (
        <>
          <NativeStack.Screen
            component={RegisterENSNavigator}
            name={Routes.REGISTER_ENS_NAVIGATOR}
            {...registerENSNavigatorConfig}
          />
          <NativeStack.Screen
            component={ENSConfirmRegisterSheet}
            name={Routes.ENS_CONFIRM_REGISTER_SHEET}
            {...ensConfirmRegisterSheetConfig}
          />
          <NativeStack.Screen
            component={ENSAdditionalRecordsSheet}
            name={Routes.ENS_ADDITIONAL_RECORDS_SHEET}
            {...ensAdditionalRecordsSheetConfig}
          />
          <NativeStack.Screen
            component={ProfileSheet}
            name={Routes.PROFILE_SHEET}
            {...profileConfig}
          />
          <NativeStack.Screen
            component={ProfileSheet}
            name={Routes.PROFILE_PREVIEW_SHEET}
            {...profilePreviewConfig}
          />
          <NativeStack.Screen
            component={SelectENSSheet}
            name={Routes.SELECT_ENS_SHEET}
            options={{
              allowsDragToDismiss: true,
              backgroundOpacity: 0.7,
              customStack: true,
              springDamping: 1,
              transitionDuration: 0.3,
            }}
          />
        </>
      )}
      <NativeStack.Screen
        component={SendFlowNavigator}
        name={Routes.SEND_SHEET_NAVIGATOR}
      />
      <NativeStack.Screen
<<<<<<< HEAD
=======
        component={ImportSeedPhraseFlowNavigator}
        name={Routes.IMPORT_SEED_PHRASE_SHEET_NAVIGATOR}
        {...importSeedPhraseFlowNavigatorConfig}
      />
      <NativeStack.Screen
>>>>>>> 6630e743
        component={AddCashFlowNavigator}
        name={Routes.ADD_CASH_SCREEN_NAVIGATOR}
      />
      <NativeStack.Screen
        component={WalletConnectApprovalSheet}
        name={Routes.WALLET_CONNECT_APPROVAL_SHEET}
        {...basicSheetConfig}
      />
      <NativeStack.Screen
        component={WalletConnectRedirectSheet}
        name={Routes.WALLET_CONNECT_REDIRECT_SHEET}
        {...basicSheetConfig}
      />
      <NativeStack.Screen
        name={Routes.TRANSACTION_DETAILS}
        component={TransactionDetails}
        {...transactionDetailsConfig}
      />
    </NativeStack.Navigator>
  );
}

const AppContainerWithAnalytics = React.forwardRef((props, ref) => (
  <NavigationContainer
    onReady={props.onReady}
    onStateChange={onNavigationStateChange}
    ref={ref}
  >
    <NativeStackNavigator />
  </NavigationContainer>
));

AppContainerWithAnalytics.displayName = 'AppContainerWithAnalytics';

export default React.memo(AppContainerWithAnalytics);<|MERGE_RESOLUTION|>--- conflicted
+++ resolved
@@ -13,10 +13,6 @@
 import ExpandedAssetSheet from '../screens/ExpandedAssetSheet';
 import ExplainSheet from '../screens/ExplainSheet';
 import ExternalLinkWarningSheet from '../screens/ExternalLinkWarningSheet';
-<<<<<<< HEAD
-=======
-import { ImportSeedPhraseSheet } from '../screens/ImportSeedPhraseSheet.tsx';
->>>>>>> 6630e743
 import ModalScreen from '../screens/ModalScreen';
 import ProfileSheet from '../screens/ProfileSheet';
 import ReceiveModal from '../screens/ReceiveModal';
@@ -65,10 +61,6 @@
   swapsPromoSheetConfig,
   learnWebViewScreenConfig,
   transactionDetailsConfig,
-<<<<<<< HEAD
-=======
-  importSeedPhraseFlowNavigatorConfig,
->>>>>>> 6630e743
   addWalletNavigatorConfig,
 } from './config';
 import {
@@ -88,10 +80,6 @@
 import { PairHardwareWalletNavigator } from './PairHardwareWalletNavigator';
 import LearnWebViewScreen from '@/screens/LearnWebViewScreen';
 import { TransactionDetails } from '@/screens/transaction-details/TransactionDetails';
-<<<<<<< HEAD
-import { AddWalletSheet } from '@/screens/AddWalletSheet';
-=======
->>>>>>> 6630e743
 import { AddWalletNavigator } from './AddWalletNavigator';
 
 const Stack = createStackNavigator();
@@ -423,14 +411,6 @@
         name={Routes.SEND_SHEET_NAVIGATOR}
       />
       <NativeStack.Screen
-<<<<<<< HEAD
-=======
-        component={ImportSeedPhraseFlowNavigator}
-        name={Routes.IMPORT_SEED_PHRASE_SHEET_NAVIGATOR}
-        {...importSeedPhraseFlowNavigatorConfig}
-      />
-      <NativeStack.Screen
->>>>>>> 6630e743
         component={AddCashFlowNavigator}
         name={Routes.ADD_CASH_SCREEN_NAVIGATOR}
       />
