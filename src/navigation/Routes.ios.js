--- conflicted
+++ resolved
@@ -61,11 +61,7 @@
   settingsSheetConfig,
   stackNavigationConfig,
   swapDetailsSheetConfig,
-<<<<<<< HEAD
-=======
-  swapsPromoSheetConfig,
   learnWebViewScreenConfig,
->>>>>>> c885fc89
   transactionDetailsConfig,
 } from './config';
 import {
