--- conflicted
+++ resolved
@@ -253,7 +253,7 @@
       />
       <NativeStack.Screen
         component={SettingsModal}
-<<<<<<< HEAD
+        name={Routes.SETTINGS_MODAL}
         options={{
           backgroundColor: '#25292E',
           backgroundOpacity: 0.7,
@@ -262,22 +262,13 @@
           ignoreBottomOffset: true,
           topOffset: 0,
         }}
-=======
-        name={Routes.SETTINGS_MODAL}
-        {...sharedCoolModalConfig}
->>>>>>> 8186994f
       />
       <NativeStack.Screen
         component={ExpandedAssetSheetWrapper}
         name={Routes.EXPANDED_ASSET_SHEET}
         {...expandedAssetSheetConfig}
       />
-<<<<<<< HEAD
-      <NativeStack.Screen
-        name={Routes.CHANGE_WALLET_SHEET}
-=======
-      <Stack.Screen
->>>>>>> 8186994f
+      <Stack.Screen
         component={ChangeWalletSheet}
         name={Routes.CHANGE_WALLET_SHEET}
         options={{
@@ -290,8 +281,8 @@
         }}
       />
       <NativeStack.Screen
+        component={BackupSheetWrapper}
         name={Routes.BACKUP_SHEET}
-        component={BackupSheetWrapper}
         options={{
           cornerRadius: 30,
           customStack: true,
@@ -303,8 +294,8 @@
         }}
       />
       <NativeStack.Screen
+        component={RestoreSheet}
         name={Routes.RESTORE_SHEET}
-        component={RestoreSheet}
         options={{
           backgroundColor: '#25292E',
           backgroundOpacity: 0.6,
