--- conflicted
+++ resolved
@@ -28,13 +28,9 @@
   defaultScreenStackOptions,
   expandedAssetSheetConfig,
   nativeStackConfig,
-<<<<<<< HEAD
-=======
   nativeStackDefaultConfig,
   nativeStackDefaultConfigWithoutStatusBar,
   savingsSheetConfig,
-  sharedCoolModalConfig,
->>>>>>> 7576f5ce
   stackNavigationConfig,
 } from './config';
 import {
@@ -288,7 +284,6 @@
         }}
       />
       <NativeStack.Screen
-<<<<<<< HEAD
         component={RestoreSheet}
         name={Routes.RESTORE_SHEET}
         options={{
@@ -301,7 +296,8 @@
           longFormHeight: 505,
           onAppear: null,
         }}
-=======
+      />
+      <NativeStack.Screen
         component={SavingsSheet}
         name={Routes.SAVINGS_SHEET}
         {...savingsSheetConfig}
@@ -315,7 +311,6 @@
         component={DepositModal}
         name={Routes.SAVINGS_DEPOSIT_MODAL}
         options={nativeStackDefaultConfigWithoutStatusBar}
->>>>>>> 7576f5ce
       />
       {isNativeStackAvailable && (
         <>
