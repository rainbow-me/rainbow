import { NavigationContainer } from '@react-navigation/native';
import { createStackNavigator } from '@react-navigation/stack';
import { omit } from 'lodash';
import React, { useContext } from 'react';
import { StatusBar } from 'react-native';
import { InitialRouteContext } from '../context/initialRoute';
import AddCashSheet from '../screens/AddCashSheet';
import AddTokenSheet from '../screens/AddTokenSheet';
import AvatarBuilder from '../screens/AvatarBuilder';
import BackupSheet from '../screens/BackupSheet';
import ChangeWalletSheet from '../screens/ChangeWalletSheet';
import DepositModal from '../screens/DepositModal';
import ExpandedAssetSheet from '../screens/ExpandedAssetSheet';
import ImportSeedPhraseSheet from '../screens/ImportSeedPhraseSheet';
import ModalScreen from '../screens/ModalScreen';
import ReceiveModal from '../screens/ReceiveModal';
import RestoreSheet from '../screens/RestoreSheet';
import SavingsSheet from '../screens/SavingsSheet';
import SendSheet from '../screens/SendSheet';
import SettingsModal from '../screens/SettingsModal';
import SpeedUpAndCancelSheet from '../screens/SpeedUpAndCancelSheet';
import TransactionConfirmationScreen from '../screens/TransactionConfirmationScreen';
import WalletConnectApprovalSheet from '../screens/WalletConnectApprovalSheet';
import WalletConnectRedirectSheet from '../screens/WalletConnectRedirectSheet';
import WelcomeScreen from '../screens/WelcomeScreen';
import WithdrawModal from '../screens/WithdrawModal';
import { SwipeNavigator } from './SwipeNavigator';
import {
  addTokenSheetConfig,
  backupSheetConfig,
  defaultScreenStackOptions,
  expandedAssetSheetConfig,
  nativeStackConfig,
  nativeStackDefaultConfig,
  nativeStackDefaultConfigWithoutStatusBar,
  restoreSheetConfig,
  savingsSheetConfig,
  stackNavigationConfig,
} from './config';
import {
  bottomSheetPreset,
  emojiPreset,
  exchangePreset,
  expandedPreset,
  overlayExpandedPreset,
  sheetPreset,
} from './effects';
import { onNavigationStateChange } from './onNavigationStateChange';
import Routes from './routesNames';
import { ExchangeModalNavigator } from './index';
import isNativeStackAvailable from '@rainbow-me/helpers/isNativeStackAvailable';
import createNativeStackNavigator from 'react-native-cool-modals/createNativeStackNavigator';

const Stack = createStackNavigator();
const NativeStack = createNativeStackNavigator();

function SendFlowNavigator() {
  return (
    <Stack.Navigator
      {...stackNavigationConfig}
      initialRouteName={Routes.SEND_SHEET}
    >
      <Stack.Screen
        component={ModalScreen}
        name={Routes.MODAL_SCREEN}
        options={overlayExpandedPreset}
      />
      <Stack.Screen
        component={SendSheet}
        name={Routes.SEND_SHEET}
        options={sheetPreset}
      />
    </Stack.Navigator>
  );
}

function ImportSeedPhraseFlowNavigator() {
  return (
    <Stack.Navigator
      {...stackNavigationConfig}
      initialRouteName={Routes.IMPORT_SEED_PHRASE_SHEET}
    >
      <Stack.Screen
        component={ModalScreen}
        name={Routes.MODAL_SCREEN}
        options={overlayExpandedPreset}
      />
      <Stack.Screen
        component={ImportSeedPhraseSheet}
        name={Routes.IMPORT_SEED_PHRASE_SHEET}
      />
    </Stack.Navigator>
  );
}

function AddCashFlowNavigator() {
  return (
    <Stack.Navigator
      {...stackNavigationConfig}
      initialRouteName={Routes.ADD_CASH_SCREEN_NAVIGATOR}
    >
      <Stack.Screen
        component={ModalScreen}
        name={Routes.SUPPORTED_COUNTRIES_MODAL_SCREEN}
        options={overlayExpandedPreset}
      />
      <Stack.Screen
        component={AddCashSheet}
        name={Routes.ADD_CASH_SCREEN_NAVIGATOR}
      />
    </Stack.Navigator>
  );
}

function MainNavigator() {
  const initialRoute = useContext(InitialRouteContext);

  return (
    <Stack.Navigator
      initialRouteName={initialRoute}
      {...stackNavigationConfig}
      screenOptions={defaultScreenStackOptions}
    >
      <Stack.Screen component={SwipeNavigator} name={Routes.SWIPE_LAYOUT} />
      <Stack.Screen component={WelcomeScreen} name={Routes.WELCOME_SCREEN} />
      <Stack.Screen
        component={AvatarBuilder}
        name={Routes.AVATAR_BUILDER}
        options={emojiPreset}
      />
      <Stack.Screen
        component={WalletConnectApprovalSheet}
        name={Routes.WALLET_CONNECT_APPROVAL_SHEET}
        options={expandedPreset}
      />
      <Stack.Screen
        component={WalletConnectRedirectSheet}
        name={Routes.WALLET_CONNECT_REDIRECT_SHEET}
        options={bottomSheetPreset}
      />
    </Stack.Navigator>
  );
}

function MainNavigatorWrapper() {
  return (
    <Stack.Navigator
      initialRouteName={Routes.MAIN_NAVIGATOR_WRAPPER}
      {...stackNavigationConfig}
      screenOptions={defaultScreenStackOptions}
    >
      <Stack.Screen
        component={MainNavigator}
        name={Routes.MAIN_NAVIGATOR_WRAPPER}
      />
    </Stack.Navigator>
  );
}

function NativeStackFallbackNavigator() {
  return (
    <Stack.Navigator
      initialRouteName={Routes.MAIN_NAVIGATOR}
      {...stackNavigationConfig}
      screenOptions={defaultScreenStackOptions}
    >
      <Stack.Screen component={MainNavigator} name={Routes.MAIN_NAVIGATOR} />
      <Stack.Screen
        component={ImportSeedPhraseSheet}
        name={Routes.IMPORT_SEED_PHRASE_SHEET}
        options={{
          ...sheetPreset,
          onTransitionStart: () => {
            StatusBar.setBarStyle('light-content');
          },
        }}
      />
      <Stack.Screen
        component={AddCashSheet}
        name={Routes.ADD_CASH_SHEET}
        options={sheetPreset}
      />
      <Stack.Screen
        component={ModalScreen}
        name={Routes.MODAL_SCREEN}
        options={overlayExpandedPreset}
      />
      <Stack.Screen
        component={SendSheet}
        name={Routes.SEND_SHEET}
        options={{
          ...omit(sheetPreset, 'gestureResponseDistance'),
          onTransitionStart: () => {
            StatusBar.setBarStyle('light-content');
          },
        }}
      />
      <Stack.Screen
        component={ModalScreen}
        name={Routes.SUPPORTED_COUNTRIES_MODAL_SCREEN}
        options={overlayExpandedPreset}
      />
      <Stack.Screen
        component={ExchangeModalNavigator}
        name={Routes.EXCHANGE_MODAL}
        options={exchangePreset}
      />
    </Stack.Navigator>
  );
}

const MainStack = isNativeStackAvailable
  ? MainNavigatorWrapper
  : NativeStackFallbackNavigator;

function NativeStackNavigator() {
  return (
    <NativeStack.Navigator {...nativeStackConfig}>
      <NativeStack.Screen component={MainStack} name={Routes.STACK} />
      <NativeStack.Screen
        component={ReceiveModal}
        name={Routes.RECEIVE_MODAL}
        options={{
          backgroundColor: '#3B3E43',
          backgroundOpacity: 1,
          customStack: true,
        }}
      />
      <NativeStack.Screen
        component={SettingsModal}
        name={Routes.SETTINGS_MODAL}
        options={{
          backgroundColor: '#25292E',
          backgroundOpacity: 0.7,
          cornerRadius: 0,
          customStack: true,
          ignoreBottomOffset: true,
          topOffset: 0,
        }}
      />
      <NativeStack.Screen
        component={ExchangeModalNavigator}
        name={Routes.EXCHANGE_MODAL}
        options={{ ...nativeStackDefaultConfig, interactWithScrollView: false }}
      />
      <NativeStack.Screen
        component={ExpandedAssetSheet}
        name={Routes.EXPANDED_ASSET_SHEET}
        {...expandedAssetSheetConfig}
      />
      <NativeStack.Screen
<<<<<<< HEAD
        component={AddTokenSheet}
        name={Routes.ADD_TOKEN_SHEET}
        {...addTokenSheetConfig}
=======
        component={SpeedUpAndCancelSheet}
        name={Routes.SPEED_UP_AND_CANCEL_SHEET}
        options={{
          allowsDragToDismiss: true,
          backgroundColor: '#25292E',
          backgroundOpacity: 0.6,
          customStack: true,
          headerHeight: 0,
          isShortFormEnabled: false,
          topOffset: 0,
        }}
>>>>>>> b049c3a3
      />
      <NativeStack.Screen
        component={ChangeWalletSheet}
        name={Routes.CHANGE_WALLET_SHEET}
        options={{
          allowsDragToDismiss: true,
          backgroundColor: '#25292E',
          backgroundOpacity: 0.7,
          customStack: true,
          springDamping: 1,
          transitionDuration: 0.25,
        }}
      />
      <NativeStack.Screen
        component={BackupSheet}
        name={Routes.BACKUP_SHEET}
        {...backupSheetConfig}
      />
      <NativeStack.Screen
        component={ModalScreen}
        name={Routes.MODAL_SCREEN}
        options={{
          customStack: true,
          ignoreBottomOffset: true,
          onAppear: null,
          topOffset: 0,
        }}
      />
      <NativeStack.Screen
        component={RestoreSheet}
        name={Routes.RESTORE_SHEET}
        {...restoreSheetConfig}
      />
      <NativeStack.Screen
        component={SavingsSheet}
        name={Routes.SAVINGS_SHEET}
        {...savingsSheetConfig}
      />
      <NativeStack.Screen
        component={TransactionConfirmationScreen}
        name={Routes.CONFIRM_REQUEST}
        options={{
          allowsDragToDismiss: true,
          backgroundColor: '#0A0A0A',
          backgroundOpacity: 1,
          customStack: true,
          headerHeight: 0,
          isShortFormEnabled: false,
          topOffset: 0,
        }}
      />
      <NativeStack.Screen
        component={WithdrawModal}
        name={Routes.SAVINGS_WITHDRAW_MODAL}
        options={nativeStackDefaultConfigWithoutStatusBar}
      />
      <NativeStack.Screen
        component={DepositModal}
        name={Routes.SAVINGS_DEPOSIT_MODAL}
        options={nativeStackDefaultConfigWithoutStatusBar}
      />
      {isNativeStackAvailable ? (
        <>
          <NativeStack.Screen
            component={SendFlowNavigator}
            name={Routes.SEND_SHEET_NAVIGATOR}
          />
          <NativeStack.Screen
            component={ImportSeedPhraseFlowNavigator}
            name={Routes.IMPORT_SEED_PHRASE_SHEET_NAVIGATOR}
          />
          <NativeStack.Screen
            component={AddCashFlowNavigator}
            name={Routes.ADD_CASH_SCREEN_NAVIGATOR}
          />
        </>
      ) : (
        <NativeStack.Screen
          component={ImportSeedPhraseFlowNavigator}
          name={Routes.IMPORT_SEED_PHRASE_SHEET_NAVIGATOR}
          options={{ customStack: true }}
        />
      )}
    </NativeStack.Navigator>
  );
}

const AppContainerWithAnalytics = React.forwardRef((props, ref) => (
  <NavigationContainer onStateChange={onNavigationStateChange} ref={ref}>
    <NativeStackNavigator />
  </NavigationContainer>
));

AppContainerWithAnalytics.displayName = 'AppContainerWithAnalytics';

export default React.memo(AppContainerWithAnalytics);<|MERGE_RESOLUTION|>--- conflicted
+++ resolved
@@ -249,23 +249,22 @@
         {...expandedAssetSheetConfig}
       />
       <NativeStack.Screen
-<<<<<<< HEAD
+        component={SpeedUpAndCancelSheet}
+        name={Routes.SPEED_UP_AND_CANCEL_SHEET}
+        options={{
+          allowsDragToDismiss: true,
+          backgroundColor: '#25292E',
+          backgroundOpacity: 0.6,
+          customStack: true,
+          headerHeight: 0,
+          isShortFormEnabled: false,
+          topOffset: 0,
+        }}
+      />
+      <NativeStack.Screen
         component={AddTokenSheet}
         name={Routes.ADD_TOKEN_SHEET}
         {...addTokenSheetConfig}
-=======
-        component={SpeedUpAndCancelSheet}
-        name={Routes.SPEED_UP_AND_CANCEL_SHEET}
-        options={{
-          allowsDragToDismiss: true,
-          backgroundColor: '#25292E',
-          backgroundOpacity: 0.6,
-          customStack: true,
-          headerHeight: 0,
-          isShortFormEnabled: false,
-          topOffset: 0,
-        }}
->>>>>>> b049c3a3
       />
       <NativeStack.Screen
         component={ChangeWalletSheet}
