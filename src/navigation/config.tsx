import React from 'react';
import { Keyboard } from 'react-native';

import { useTheme } from '@/theme/ThemeContext';
import colors from '@/theme/currentColors';
import styled from '@/styled-thing';
import { fonts } from '@/styles';
import WalletBackupStepTypes from '@/helpers/walletBackupStepTypes';
import { deviceUtils, safeAreaInsetValues } from '@/utils';
import { getPositionSheetHeight } from '@/screens/positions/PositionSheet';

import { Icon } from '@/components/icons';
import { SheetHandleFixedToTopHeight } from '@/components/sheet';
import { Text } from '@/components/text';

import { getENSAdditionalRecordsSheetHeight } from '@/screens/ENSAdditionalRecordsSheet';
import { ENSConfirmRegisterSheetHeight } from '@/screens/ENSConfirmRegisterSheet';
import { explainers, ExplainSheetHeight } from '@/screens/ExplainSheet';
import { ExternalLinkWarningSheetHeight } from '@/screens/ExternalLinkWarningSheet';
import { getSheetHeight as getSendConfirmationSheetHeight } from '@/screens/SendConfirmationSheet';

import { onWillPop } from '@/navigation/Navigation';
import { HARDWARE_WALLET_TX_NAVIGATOR_SHEET_HEIGHT } from '@/navigation/HardwareWalletTxNavigator';
import { StackNavigationOptions } from '@react-navigation/stack';
import { PartialNavigatorConfigOptions } from '@/navigation/types';
import { BottomSheetNavigationOptions } from '@/navigation/bottom-sheet/types';
import { Box } from '@/design-system';
import { IS_ANDROID } from '@/env';
import { SignTransactionSheetRouteProp } from '@/screens/SignTransactionSheet';
<<<<<<< HEAD
import { RequestSource } from '@/utils/requestNavigationHandlers';
=======
import { ChainId, chainIdToNameMapping } from '@/networks/types';
>>>>>>> 1552bf9e

export const sharedCoolModalTopOffset = safeAreaInsetValues.top;

export type CoolModalConfigOptions = StackNavigationOptions & {
  allowsDragToDismiss?: boolean;
  allowsTapToDismiss?: boolean;
  backgroundColor?: string;
  backgroundOpacity?: number;
  blocksBackgroundTouches?: boolean;
  cornerRadius?: number;
  customStack?: boolean;
  disableShortFormAfterTransitionToLongForm?: boolean;
  headerHeight?: number;
  ignoreBottomOffset?: boolean;
  isShortFormEnabled?: boolean;
  longFormHeight?: number;
  onAppear?: () => void;
  onWillDismiss?: () => void;
  scrollEnabled?: boolean;
  single?: boolean;
  springDamping?: number;
  startFromShortForm?: boolean;
  topOffset?: number;
  transitionDuration?: number;
};

const buildCoolModalConfig = (params: any): CoolModalConfigOptions => ({
  allowsDragToDismiss: true,
  allowsTapToDismiss: true,
  backgroundColor: params.backgroundColor || colors.themedColors?.shadowBlack,
  backgroundOpacity: params.backgroundOpacity || 0.7,
  blocksBackgroundTouches: true,
  cornerRadius:
    params.cornerRadius === 'device'
      ? android
        ? 30
        : 0.666 // 0.666 gets the screen corner radius internally
      : params.cornerRadius === 0
        ? 0
        : params.cornerRadius || 39,
  customStack: true,
  disableShortFormAfterTransitionToLongForm:
    params.disableShortFormAfterTransitionToLongForm || params?.type === 'token' || params?.type === 'uniswap',
  gestureEnabled: true,
  headerHeight: params.headerHeight || 25,
  ignoreBottomOffset: true,
  isShortFormEnabled: params.isShortFormEnabled || params?.type === 'token',
  longFormHeight: params.longFormHeight,
  onAppear: params.onAppear || null,
  scrollEnabled: params.scrollEnabled,
  single: params.single,
  springDamping: params.springDamping || 0.8,
  startFromShortForm: params.startFromShortForm || params?.type === 'token' || false,
  topOffset: params.topOffset === 0 ? 0 : params.topOffset || sharedCoolModalTopOffset,
  transitionDuration: params.transitionDuration || 0.35,
});

export const backupSheetSizes = {
  long: IS_ANDROID
    ? deviceUtils.dimensions.height - safeAreaInsetValues.top
    : deviceUtils.dimensions.height + safeAreaInsetValues.bottom + sharedCoolModalTopOffset + SheetHandleFixedToTopHeight,
  medium: 550,
  short: 424,
  check_identifier: 414,
  shorter: 364,
};

export const getHeightForStep = (step: string) => {
  switch (step) {
    case WalletBackupStepTypes.backup_cloud:
    case WalletBackupStepTypes.backup_manual:
    case WalletBackupStepTypes.restore_from_backup:
      return backupSheetSizes.long;
    case WalletBackupStepTypes.no_provider:
      return backupSheetSizes.medium;
    case WalletBackupStepTypes.check_identifier:
      return backupSheetSizes.check_identifier;
    case WalletBackupStepTypes.backup_now_manually:
      return backupSheetSizes.shorter;
    default:
      return backupSheetSizes.short;
  }
};

export const checkIdentifierSheetConfig: PartialNavigatorConfigOptions = {
  options: ({ navigation, route }) => {
    const { params: { longFormHeight, step, ...params } = {} } = route as {
      params: any;
    };

    const heightForStep = getHeightForStep(step);
    if (longFormHeight !== heightForStep) {
      navigation.setParams({
        longFormHeight: heightForStep,
      });
    }

    return buildCoolModalConfig({
      ...params,
      longFormHeight: heightForStep,
    });
  },
};

export const backupSheetConfig: PartialNavigatorConfigOptions = {
  options: ({ navigation, route }) => {
    const { params: { longFormHeight, step, ...params } = {} } = route as {
      params: any;
    };

    const heightForStep = getHeightForStep(step);
    if (longFormHeight !== heightForStep) {
      navigation.setParams({
        longFormHeight: heightForStep,
      });
    }

    return buildCoolModalConfig({
      ...params,
      longFormHeight: heightForStep,
    });
  },
};

export const swapDetailsSheetConfig = {
  options: ({ route: { params = {} } }) => ({
    ...buildCoolModalConfig({
      ...params,
      springDamping: 1,
      transitionDuration: 0.25,
    }),
  }),
};

export const transactionDetailsConfig: PartialNavigatorConfigOptions = {
  options: ({ route }) => {
    return buildCoolModalConfig({
      longFormHeight: 0,
      ...route.params,
      scrollEnabled: false,
    });
  },
};

export const opRewardsSheetConfig: PartialNavigatorConfigOptions = {
  options: ({ route }) => {
    return buildCoolModalConfig({
      ...route.params,
      scrollEnabled: true,
      springDamping: 1,
      transitionDuration: 0.3,
    });
  },
};

export const nftOffersSheetConfig = {
  options: ({ route: { params = {} } }) => ({
    ...buildCoolModalConfig({
      ...params,
      backgroundOpacity: 1,
      scrollEnabled: true,
    }),
  }),
};

export const nftSingleOfferSheetConfig = {
  options: ({
    route: {
      params: { longFormHeight, ...params },
    },
  }: {
    route: { params: any };
  }) => ({
    ...buildCoolModalConfig({
      ...params,
      longFormHeight: longFormHeight || -1 * safeAreaInsetValues.bottom,
    }),
  }),
};

export const appIconUnlockSheetConfig = {
  options: ({
    route: {
      params: { longFormHeight, ...params },
    },
  }: {
    route: { params: any };
  }) => ({
    ...buildCoolModalConfig({
      ...params,
      longFormHeight: longFormHeight || -1 * safeAreaInsetValues.bottom,
    }),
  }),
};

export const mintsSheetConfig = {
  options: ({ route: { params = {} } }) => ({
    ...buildCoolModalConfig({
      ...params,
      backgroundOpacity: 1,
      scrollEnabled: true,
    }),
  }),
};

export const consoleSheetConfig = {
  options: ({ route: { params = {} } }) => ({
    ...buildCoolModalConfig({
      ...params,
      backgroundOpacity: 1,
      cornerRadius: 0,
      springDamping: 1,
      topOffset: 0,
      transitionDuration: 0.3,
    }),
  }),
};

export const dappBrowserControlPanelConfig = {
  options: ({ route: { params = {} } }) => ({
    ...buildCoolModalConfig({
      ...params,
      backgroundOpacity: 0.7,
      cornerRadius: 0,
      springDamping: 1,
      topOffset: 0,
      transitionDuration: 0.3,
    }),
  }),
};

export const swapConfig = {
  options: ({ route: { params = {} } }) => ({
    ...buildCoolModalConfig({
      ...params,
      backgroundOpacity: 0.9,
      cornerRadius: 0,
      springDamping: 1,
      topOffset: 0,
      transitionDuration: 0.3,
    }),
  }),
};

export const signTransactionSheetConfig = {
  options: ({ route }: { route: SignTransactionSheetRouteProp }) => ({
    ...buildCoolModalConfig({
      ...route.params,
      backgroundOpacity: route?.params?.source === RequestSource.WALLETCONNECT ? 1 : 0.7,
      cornerRadius: 0,
      springDamping: 1,
      topOffset: 0,
      transitionDuration: 0.3,
    }),
  }),
};

export const walletDiagnosticsSheetConfig = {
  options: ({ route }: { route: { params: any } }) => {
    return buildCoolModalConfig({
      ...route.params,
      scrollEnabled: true,
      springDamping: 1,
      transitionDuration: 0.3,
    });
  },
};

export const customGasSheetConfig: PartialNavigatorConfigOptions = {
  options: ({ route: { params = {} } }) => ({
    ...buildCoolModalConfig({
      ...params,
      backgroundOpacity: 1,
      springDamping: 1,
      transitionDuration: 0.25,
    }),
  }),
};

export const positionSheetConfig = {
  options: ({ route: { params = {} } }: { route: { params: any } }) => {
    const height = getPositionSheetHeight(params);
    return {
      ...buildCoolModalConfig({
        ...params,
        longFormHeight: height,
      }),
    };
  },
};

export const sendConfirmationSheetConfig = {
  options: ({ route: { params = {} } }) => {
    const height = getSendConfirmationSheetHeight(params as any);
    return {
      ...buildCoolModalConfig({
        ...params,
        longFormHeight: height,
      }),
    };
  },
};

export const settingsSheetConfig: PartialNavigatorConfigOptions = {
  options: ({ route: { params = {} } }) => ({
    ...buildCoolModalConfig({
      ...params,
      backgroundOpacity: 1,
      scrollEnabled: false,
      springDamping: 1,
    }),
  }),
};

export const recieveModalSheetConfig: PartialNavigatorConfigOptions = {
  options: ({ route: { params = {} } }) => ({
    ...buildCoolModalConfig({
      ...params,
      backgroundOpacity: 1,
      scrollEnabled: false,
      springDamping: 1,
    }),
  }),
};

export const qrScannerConfig: PartialNavigatorConfigOptions = {
  options: ({ route: { params = {} } }) => ({
    ...buildCoolModalConfig({
      ...params,
      backgroundOpacity: 1,
      cornerRadius: 'device',
      scrollEnabled: true,
      springDamping: 1,
      topOffset: 0,
      transitionDuration: 0.25,
    }),
  }),
};

export const pairHardwareWalletNavigatorConfig: PartialNavigatorConfigOptions = {
  options: ({ route: { params = {} } }) => ({
    ...buildCoolModalConfig({
      ...params,
      backgroundOpacity: 1,
      scrollEnabled: true,
      springDamping: 1,
      transitionDuration: 0.2,
    }),
  }),
};

export const hardwareWalletTxNavigatorConfig: PartialNavigatorConfigOptions = {
  options: ({ route: { params = {} } }) => ({
    ...buildCoolModalConfig({
      ...params,
      longFormHeight: HARDWARE_WALLET_TX_NAVIGATOR_SHEET_HEIGHT,
      backgroundOpacity: 1,
      scrollEnabled: false,
      springDamping: 1,
      transitionDuration: 0.2,
    }),
  }),
};

export const registerENSNavigatorConfig: PartialNavigatorConfigOptions = {
  options: ({ route: { params = {} } }) => ({
    ...buildCoolModalConfig({
      ...params,
      backgroundOpacity: 1,
      scrollEnabled: true,
      springDamping: 1,
      transitionDuration: 0.3,
    }),
  }),
};

export const addWalletNavigatorConfig: PartialNavigatorConfigOptions = {
  options: ({ route: { params } }) => ({
    ...buildCoolModalConfig({
      ...params,
      backgroundOpacity: 1,
      springDamping: 1,
      transitionDuration: 0.3,
    }),
  }),
};

export const learnWebViewScreenConfig: PartialNavigatorConfigOptions & {
  options: BottomSheetNavigationOptions;
} = {
  options: ({ route: { params = {} } }) => ({
    ...buildCoolModalConfig({
      ...params,
      backgroundOpacity: 1,
      scrollEnabled: false,
      springDamping: 1,
      transitionDuration: 0.3,
    }),
  }),
};

export const promoSheetConfig: PartialNavigatorConfigOptions = {
  options: ({ route: { params = {} } }) => ({
    ...buildCoolModalConfig({
      ...params,
      backgroundOpacity: 1,
      scrollEnabled: true,
      springDamping: 1,
      transitionDuration: 0.3,
    }),
  }),
};

export const profileConfig: PartialNavigatorConfigOptions = {
  options: ({ route: { params = {} } }) => ({
    ...buildCoolModalConfig({
      ...params,
      backgroundOpacity: 1,
      scrollEnabled: true,
      springDamping: 1,
      transitionDuration: 0.3,
    }),
  }),
};

export const profilePreviewConfig: PartialNavigatorConfigOptions = {
  options: ({ route: { params = {} } }) => ({
    ...buildCoolModalConfig({
      ...params,
      backgroundOpacity: 0,
      disableShortFormAfterTransitionToLongForm: true,
      isShortFormEnabled: true,
      scrollEnabled: true,
      // @ts-ignore
      shortFormHeight: 281 + params.descriptionProfilePreviewHeight,
      springDamping: 1,
      startFromShortForm: true,
      transitionDuration: 0.3,
    }),
  }),
};

export const ensConfirmRegisterSheetConfig: PartialNavigatorConfigOptions = {
  options: ({ route: { params = {} } }) => ({
    ...buildCoolModalConfig({
      longFormHeight: ENSConfirmRegisterSheetHeight,
      ...params,
    }),
  }),
};

export const ensAdditionalRecordsSheetConfig: PartialNavigatorConfigOptions = {
  options: ({ route: { params = {} } }) => ({
    ...buildCoolModalConfig({
      ...params,
      longFormHeight: getENSAdditionalRecordsSheetHeight(),
    }),
  }),
};

export const explainSheetConfig: PartialNavigatorConfigOptions = {
  options: ({ route: { params = { network: chainIdToNameMapping[ChainId.mainnet] } } }) => {
    // @ts-ignore
    const explainerConfig = explainers(params.network)[params?.type];
    return buildCoolModalConfig({
      ...params,
      longFormHeight: ExplainSheetHeight + (explainerConfig?.extraHeight ? explainerConfig?.extraHeight : 0),
    });
  },
};

export const externalLinkWarningSheetConfig: PartialNavigatorConfigOptions = {
  options: ({ route: { params = {} } }) => {
    return buildCoolModalConfig({
      ...params,
      longFormHeight: ExternalLinkWarningSheetHeight,
    });
  },
};

export const expandedAssetSheetConfig: PartialNavigatorConfigOptions = {
  options: ({ route: { params = {} } }) => ({
    ...buildCoolModalConfig({
      ...params,
      scrollEnabled: true,
    }),
  }),
};

export const expandedAssetSheetConfigWithLimit: PartialNavigatorConfigOptions = {
  options: ({ route: { params = {} } }) => ({
    ...buildCoolModalConfig({
      ...params,
      scrollEnabled: true,
    }),
    limitActiveModals: true,
  }),
};

export const restoreSheetConfig: PartialNavigatorConfigOptions = {
  // @ts-ignore
  options: ({ route: { params: { longFormHeight, ...params } = {} } }) => ({
    ...buildCoolModalConfig({
      ...params,
      height: backupSheetSizes.long,
    }),
  }),
};

export const basicSheetConfig: PartialNavigatorConfigOptions = {
  options: ({ route: { params = {} } }) => ({
    ...buildCoolModalConfig({
      ...params,
      headerHeight: 0,
      topOffset: 0,
    }),
  }),
};

export const portalSheetConfig: PartialNavigatorConfigOptions = {
  options: ({ route: { params = {} } }) => ({
    ...buildCoolModalConfig({
      ...params,
      // @ts-ignore
      longFormHeight: params.sheetHeight,
    }),
  }),
};

export const stackNavigationConfig = {
  headerMode: 'none',
  keyboardHandlingEnabled: ios,
  mode: 'modal',
};

export const defaultScreenStackOptions: StackNavigationOptions = {
  animationTypeForReplace: 'pop',
  gestureEnabled: true,
  presentation: 'transparentModal',
};

export const closeKeyboardOnClose = {
  listeners: {
    // @ts-ignore
    transitionEnd: ({ data: { closing } }) => {
      closing && android && Keyboard.dismiss();
    },
  },
};

export const nativeStackDefaultConfig: CoolModalConfigOptions = {
  allowsDragToDismiss: true,
  backgroundColor: colors.themedColors?.stackBackground,
  backgroundOpacity: 1,
  customStack: true,
  headerHeight: 0,
  ignoreBottomOffset: true,
  springDamping: 1,
  topOffset: 0,
  transitionDuration: 0.3,
};

export const nativeStackDefaultConfigWithoutStatusBar: CoolModalConfigOptions = {
  ...nativeStackDefaultConfig,
  onWillDismiss: () => {
    onWillPop();
  },
};

export const exchangeTabNavigatorConfig = {
  initialLayout: deviceUtils.dimensions,
  sceneContainerStyle: {
    backgroundColor: 'transparent',
  },
  swipeDistanceMinimum: 0,
  tabBar: () => null,
  transparentCard: true,
};

const BackArrow = styled(Icon).attrs({
  color: colors.themedColors?.appleBlue,
  direction: 'left',
  name: 'caret',
})({
  marginLeft: 15,
  marginRight: 5,
  marginTop: android ? 12 : 0.5,
});

const BackImage = () => <BackArrow />;

const headerConfigOptions = {
  headerBackTitleStyle: {
    fontFamily: fonts.family.SFProRounded,
    fontSize: Number(fonts.size.large),
    fontWeight: fonts.weight.medium as any,
    letterSpacing: fonts.letterSpacing.roundedMedium,
  },
  headerLeftContainerStyle: {
    paddingLeft: 4,
  },
  headerRightContainerStyle: {
    paddingRight: 4,
  },
  ...(android && {
    headerRightContainerStyle: {
      paddingTop: 6,
    },
    headerTitleAlign: 'center',
  }),
  headerTitleStyle: {
    color: colors.themedColors?.dark ?? 'black',
    fontFamily: fonts.family.SFProRounded,
    fontSize: Number(fonts.size.large),
    fontWeight: fonts.weight.heavy as any,
    letterSpacing: fonts.letterSpacing.roundedMedium,
  },
};

const SettingsTitle = ({ children }: React.PropsWithChildren) => {
  const { colors } = useTheme();

  return (
    <Box paddingTop={IS_ANDROID ? '8px' : undefined}>
      <Text align="center" color={colors.dark} letterSpacing="roundedMedium" size="large" weight="heavy">
        {children}
      </Text>
    </Box>
  );
};

export const settingsOptions = (colors: any, isSettingsRoute = true): StackNavigationOptions => ({
  ...headerConfigOptions,
  headerTitleAlign: 'center',
  cardShadowEnabled: false,
  cardStyle: {
    backgroundColor: colors.cardBackdrop,
    overflow: 'visible',
  },
  gestureEnabled: true,
  headerBackTitle: ' ',
  headerStatusBarHeight: 0,
  ...(isSettingsRoute
    ? {
        headerStyle: {
          backgroundColor: colors.cardBackdrop,
          elevation: 0,
          height: 60,
          shadowColor: 'transparent',
        },
        headerBackImage: BackImage,
      }
    : {
        headerStyle: {
          backgroundColor: colors.transparent,
          height: 0,
        },
        headerBackImage: () => <></>,
      }),
  headerTitle: (props: any) => <SettingsTitle {...props} />,
});<|MERGE_RESOLUTION|>--- conflicted
+++ resolved
@@ -27,11 +27,8 @@
 import { Box } from '@/design-system';
 import { IS_ANDROID } from '@/env';
 import { SignTransactionSheetRouteProp } from '@/screens/SignTransactionSheet';
-<<<<<<< HEAD
 import { RequestSource } from '@/utils/requestNavigationHandlers';
-=======
 import { ChainId, chainIdToNameMapping } from '@/networks/types';
->>>>>>> 1552bf9e
 
 export const sharedCoolModalTopOffset = safeAreaInsetValues.top;
 
