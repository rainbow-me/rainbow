--- conflicted
+++ resolved
@@ -87,13 +87,9 @@
 import { PointsProfileProvider } from '@/screens/points/contexts/PointsProfileContext';
 import { SwapScreen } from '@/__SWAPS_V2__/screens/Swap/Swap';
 import AppIconUnlockSheet from '@/screens/AppIconUnlockSheet';
-<<<<<<< HEAD
-import { useRemoteConfig } from '@/model/remoteConfig';
-=======
 import { SwapScreen } from '@/__swaps__/screens/Swap/Swap';
 import { useRemoteConfig } from '@/model/remoteConfig';
 import { SwapProvider } from '@/__swaps__/screens/Swap/providers/swap-provider';
->>>>>>> 78c54077
 
 const Stack = createStackNavigator();
 const OuterStack = createStackNavigator();
@@ -164,11 +160,7 @@
 function BSNavigator() {
   const remoteConfig = useRemoteConfig();
   const profilesEnabled = useExperimentalFlag(PROFILES);
-<<<<<<< HEAD
-  const swapsV2Enabled = useExperimentalFlag(SWAPS_V2);
-=======
   const swapsV2Enabled = useExperimentalFlag(SWAPS_V2) || remoteConfig.swaps_v2;
->>>>>>> 78c54077
 
   return (
     <BSStack.Navigator>
@@ -250,13 +242,9 @@
       <BSStack.Screen component={SignTransactionSheet} name={Routes.CONFIRM_REQUEST} options={walletconnectBottomSheetPreset} />
       <BSStack.Screen component={ConsoleSheet} name={Routes.CONSOLE_SHEET} options={consoleSheetPreset} />
       <BSStack.Screen component={AppIconUnlockSheet} name={Routes.APP_ICON_UNLOCK_SHEET} options={appIconUnlockSheetPreset} />
-<<<<<<< HEAD
-      {swapsV2Enabled && <BSStack.Screen component={SwapScreen} name={Routes.SWAP} options={swapSheetPreset} />}
-=======
 
       <BSStack.Screen component={ChangeWalletSheet} name={Routes.CHANGE_WALLET_SHEET} options={{ ...bottomSheetPreset }} />
       {swapsV2Enabled && <BSStack.Screen component={SwapNavigator} name={Routes.SWAP_NAVIGATOR} options={swapSheetPreset} />}
->>>>>>> 78c54077
     </BSStack.Navigator>
   );
 }
