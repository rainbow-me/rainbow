import { NavigationContainer } from '@react-navigation/native';
import { createStackNavigator } from '@react-navigation/stack';
import React, { useContext } from 'react';
import { StatusBar } from 'react-native';
import { AddCashSheet } from '../screens/AddCash';
import AvatarBuilder from '../screens/AvatarBuilder';
import BackupSheet from '../screens/BackupSheet';
import ChangeWalletSheet from '../screens/ChangeWalletSheet';
import ConnectedDappsSheet from '../screens/ConnectedDappsSheet';
import ENSAdditionalRecordsSheet from '../screens/ENSAdditionalRecordsSheet';
import ENSConfirmRegisterSheet from '../screens/ENSConfirmRegisterSheet';
import ExpandedAssetSheet from '../screens/ExpandedAssetSheet';
import ExplainSheet from '../screens/ExplainSheet';
import ExternalLinkWarningSheet from '../screens/ExternalLinkWarningSheet';
import ModalScreen from '../screens/ModalScreen';
import PinAuthenticationScreen from '../screens/PinAuthenticationScreen';
import ProfileSheet from '../screens/ProfileSheet';
import ReceiveModal from '../screens/ReceiveModal';
import { RestoreSheet } from '../screens/RestoreSheet';
import SelectENSSheet from '../screens/SelectENSSheet';
import SelectUniqueTokenSheet from '../screens/SelectUniqueTokenSheet';
import { SendConfirmationSheet } from '../screens/SendConfirmationSheet';
import SendSheet from '../screens/SendSheet';
import ShowcaseSheet from '../screens/ShowcaseSheet';
import SpeedUpAndCancelSheet from '../screens/SpeedUpAndCancelSheet';
import NotificationsPromoSheet from '../screens/NotificationsPromoSheet';
import TransactionConfirmationScreen from '../screens/TransactionConfirmationScreen';
import WalletConnectApprovalSheet from '../screens/WalletConnectApprovalSheet';
import WalletConnectRedirectSheet from '../screens/WalletConnectRedirectSheet';
import { WalletDiagnosticsSheet } from '../screens/Diagnostics';
import WelcomeScreen from '../screens/WelcomeScreen';
import RegisterENSNavigator from './RegisterENSNavigator';
import { SwipeNavigator } from './SwipeNavigator';
import { createBottomSheetNavigator } from './bottom-sheet';
import {
  closeKeyboardOnClose,
  defaultScreenStackOptions,
  restoreSheetConfig,
  stackNavigationConfig,
  learnWebViewScreenConfig,
} from './config';
import {
  addWalletNavigatorPreset,
  androidRecievePreset,
  bottomSheetPreset,
  hardwareWalletTxNavigatorPreset,
  emojiPreset,
  exchangePreset,
  expandedPreset,
  expandedPresetWithSmallGestureResponseDistance,
  sheetPreset,
  speedUpAndCancelStyleInterpolator,
  wcPromptPreset,
  addCashSheet,
  nftSingleOfferSheetPreset,
  walletconnectBottomSheetPreset,
  consoleSheetPreset,
} from './effects';
import { InitialRouteContext } from './initialRoute';
import { onNavigationStateChange } from './onNavigationStateChange';
import Routes from './routesNames';
import { ExchangeModalNavigator } from './index';
import { deviceUtils } from '@/utils';
import useExperimentalFlag, { PROFILES } from '@/config/experimentalHooks';
import QRScannerScreen from '@/screens/QRScannerScreen';
import { PairHardwareWalletNavigator } from './PairHardwareWalletNavigator';
import LearnWebViewScreen from '@/screens/LearnWebViewScreen';
import { TransactionDetails } from '@/screens/transaction-details/TransactionDetails';
import { AddWalletNavigator } from './AddWalletNavigator';
import { HardwareWalletTxNavigator } from './HardwareWalletTxNavigator';
import { RewardsSheet } from '@/screens/rewards/RewardsSheet';
import { SettingsSheet } from '@/screens/SettingsSheet/SettingsSheet';
import { CUSTOM_MARGIN_TOP_ANDROID } from '@/screens/SettingsSheet/constants';
import { Portal } from '@/screens/Portal';
import { NFTOffersSheet } from '@/screens/NFTOffersSheet';
import { NFTSingleOfferSheet } from '@/screens/NFTSingleOfferSheet';
// eslint-disable-next-line eslint-comments/disable-enable-pair
/* eslint-disable import/no-unresolved */
// @ts-ignore .android and .ios exports cause errors
import ShowSecretView from '@/screens/SettingsSheet/components/Backups/ShowSecretView';
import PoapSheet from '@/screens/mints/PoapSheet';
import { PositionSheet } from '@/screens/positions/PositionSheet';
import MintSheet from '@/screens/mints/MintSheet';
import { MintsSheet } from '@/screens/MintsSheet/MintsSheet';
import { SignTransactionSheet } from '@/screens/SignTransactionSheet';
import { RemotePromoSheet } from '@/components/remote-promo-sheet/RemotePromoSheet';
import { ConsoleSheet } from '@/screens/points/ConsoleSheet';
import { PointsProfileProvider } from '@/screens/points/contexts/PointsProfileContext';

const Stack = createStackNavigator();
const OuterStack = createStackNavigator();
const AuthStack = createStackNavigator();
const BSStack = createBottomSheetNavigator();

function MainNavigator() {
  const initialRoute = useContext(InitialRouteContext) as unknown as string;
  return (
    <Stack.Navigator initialRouteName={initialRoute} {...stackNavigationConfig} screenOptions={defaultScreenStackOptions}>
      <Stack.Screen component={SwipeNavigator} name={Routes.SWIPE_LAYOUT} options={expandedPreset} />
      <Stack.Screen component={AvatarBuilder} name={Routes.AVATAR_BUILDER} options={emojiPreset} />
      <Stack.Screen component={ChangeWalletSheet} name={Routes.CHANGE_WALLET_SHEET} options={expandedPreset} />
      <Stack.Screen component={ConnectedDappsSheet} name={Routes.CONNECTED_DAPPS} options={expandedPreset} />
      <Stack.Screen component={Portal} name={Routes.PORTAL} options={expandedPreset} />
      <Stack.Screen component={PositionSheet} name={Routes.POSITION_SHEET} options={expandedPreset} />
      <Stack.Screen
        component={SpeedUpAndCancelSheet}
        name={Routes.SPEED_UP_AND_CANCEL_SHEET}
        options={{
          ...exchangePreset,
          cardStyleInterpolator: speedUpAndCancelStyleInterpolator,
        }}
      />
      <Stack.Screen component={ExchangeModalNavigator} name={Routes.EXCHANGE_MODAL} options={exchangePreset} />
      <Stack.Screen component={ReceiveModal} name={Routes.RECEIVE_MODAL} options={androidRecievePreset} />

      <Stack.Screen component={WalletConnectRedirectSheet} name={Routes.WALLET_CONNECT_REDIRECT_SHEET} options={wcPromptPreset} />
      <Stack.Screen component={AddCashSheet} name={Routes.ADD_CASH_SHEET} options={addCashSheet} />
      <Stack.Screen component={BackupSheet} name={Routes.BACKUP_SHEET} options={expandedPreset} />
      <Stack.Screen component={RestoreSheet} name={Routes.RESTORE_SHEET} {...restoreSheetConfig} options={bottomSheetPreset} />
      <Stack.Screen component={WelcomeScreen} name={Routes.WELCOME_SCREEN} options={{ animationEnabled: false, gestureEnabled: false }} />
      <Stack.Screen
        component={ShowSecretView}
        name="ShowSecretView"
        // @ts-ignore
        options={bottomSheetPreset}
      />
      <Stack.Screen component={WalletConnectApprovalSheet} name={Routes.WALLET_CONNECT_APPROVAL_SHEET} options={bottomSheetPreset} />
    </Stack.Navigator>
  );
}

// FIXME do it in one navigator
function MainOuterNavigator() {
  return (
    <OuterStack.Navigator initialRouteName={Routes.MAIN_NAVIGATOR} {...stackNavigationConfig} screenOptions={defaultScreenStackOptions}>
      <OuterStack.Screen component={MainNavigator} name={Routes.MAIN_NAVIGATOR} />
      <OuterStack.Screen component={BackupSheet} name={Routes.BACKUP_SCREEN} options={expandedPreset} />
      <OuterStack.Screen
        component={SendSheet}
        name={Routes.SEND_SHEET_NAVIGATOR}
        options={expandedPresetWithSmallGestureResponseDistance}
      />
    </OuterStack.Navigator>
  );
}

function BSNavigator() {
  const profilesEnabled = useExperimentalFlag(PROFILES);

  return (
    <BSStack.Navigator>
      <BSStack.Screen component={MainOuterNavigator} name={Routes.MAIN_NAVIGATOR_WRAPPER} />
      <BSStack.Screen
        component={ShowcaseSheet}
        name={Routes.SHOWCASE_SHEET}
        options={{
          height: '95%',
        }}
      />
      <BSStack.Screen component={LearnWebViewScreen} name={Routes.LEARN_WEB_VIEW_SCREEN} {...learnWebViewScreenConfig} />
      <BSStack.Screen component={ExpandedAssetSheet} name={Routes.EXPANDED_ASSET_SHEET} />
      <BSStack.Screen component={PoapSheet} name={Routes.POAP_SHEET} />
      <BSStack.Screen component={MintSheet} name={Routes.MINT_SHEET} />
      <BSStack.Screen component={QRScannerScreen} name={Routes.QR_SCANNER_SCREEN} />
      <BSStack.Screen component={AddWalletNavigator} name={Routes.ADD_WALLET_NAVIGATOR} options={addWalletNavigatorPreset} />
      <BSStack.Screen
        component={PairHardwareWalletNavigator}
        name={Routes.PAIR_HARDWARE_WALLET_NAVIGATOR}
        options={{
          backdropOpacity: 1,
        }}
      />
      <BSStack.Screen
        component={HardwareWalletTxNavigator}
        name={Routes.HARDWARE_WALLET_TX_NAVIGATOR}
        options={hardwareWalletTxNavigatorPreset}
      />
      {profilesEnabled && (
        <>
          <BSStack.Screen component={ENSConfirmRegisterSheet} name={Routes.ENS_CONFIRM_REGISTER_SHEET} />
          <BSStack.Screen component={ProfileSheet} name={Routes.PROFILE_SHEET} />
          <BSStack.Screen component={RegisterENSNavigator} name={Routes.REGISTER_ENS_NAVIGATOR} />
          <BSStack.Screen component={ENSAdditionalRecordsSheet} name={Routes.ENS_ADDITIONAL_RECORDS_SHEET} />
          <BSStack.Screen component={SelectENSSheet} name={Routes.SELECT_ENS_SHEET} />
          <BSStack.Screen component={ProfileSheet} name={Routes.PROFILE_PREVIEW_SHEET} />
          <BSStack.Screen
            component={SelectUniqueTokenSheet}
            name={Routes.SELECT_UNIQUE_TOKEN_SHEET}
            options={{ ...bottomSheetPreset, height: '95%' }}
          />
          <BSStack.Screen component={SpeedUpAndCancelSheet} name={Routes.SPEED_UP_AND_CANCEL_BOTTOM_SHEET} />
        </>
      )}
      <BSStack.Screen component={RemotePromoSheet} name={Routes.REMOTE_PROMO_SHEET} options={bottomSheetPreset} />
      <BSStack.Screen component={NotificationsPromoSheet} name={Routes.NOTIFICATIONS_PROMO_SHEET} options={bottomSheetPreset} />
      <BSStack.Screen component={ExplainSheet} name={Routes.EXPLAIN_SHEET} options={bottomSheetPreset} />
      <BSStack.Screen component={ExternalLinkWarningSheet} name={Routes.EXTERNAL_LINK_WARNING_SHEET} options={bottomSheetPreset} />
      <BSStack.Screen component={ModalScreen} {...closeKeyboardOnClose} name={Routes.MODAL_SCREEN} />
      <BSStack.Screen component={SendConfirmationSheet} name={Routes.SEND_CONFIRMATION_SHEET} options={sheetPreset} />
      <BSStack.Screen
        component={ExpandedAssetSheet}
        name={Routes.CUSTOM_GAS_SHEET}
        options={{
          backdropOpacity: 1,
        }}
      />
      <BSStack.Screen component={WalletDiagnosticsSheet} name={Routes.DIAGNOSTICS_SHEET} options={{ ...bottomSheetPreset }} />
      <BSStack.Screen
        component={SettingsSheet}
        name={Routes.SETTINGS_SHEET}
        options={{
          ...bottomSheetPreset,
<<<<<<< HEAD
          height: deviceUtils.dimensions.height - CUSTOM_MARGIN_TOP_ANDROID,
=======
          height: deviceUtils.dimensions.height + CUSTOM_MARGIN_TOP_ANDROID - (StatusBar?.currentHeight || 0),
>>>>>>> 14f80d49
        }}
      />
      <BSStack.Screen
        name={Routes.TRANSACTION_DETAILS}
        component={TransactionDetails}
        // @ts-ignore
        options={{ ...bottomSheetPreset, scrollEnabled: false }}
      />
      <BSStack.Screen name={Routes.OP_REWARDS_SHEET} component={RewardsSheet} options={{ ...bottomSheetPreset }} />
      <BSStack.Screen name={Routes.NFT_OFFERS_SHEET} component={NFTOffersSheet} options={{ ...bottomSheetPreset }} />
      <BSStack.Screen name={Routes.NFT_SINGLE_OFFER_SHEET} component={NFTSingleOfferSheet} options={nftSingleOfferSheetPreset} />
      <BSStack.Screen name={Routes.MINTS_SHEET} component={MintsSheet} />
      <BSStack.Screen component={SignTransactionSheet} name={Routes.CONFIRM_REQUEST} options={walletconnectBottomSheetPreset} />
      <BSStack.Screen component={ConsoleSheet} name={Routes.CONSOLE_SHEET} options={consoleSheetPreset} />
    </BSStack.Navigator>
  );
}

function AuthNavigator() {
  return (
    <AuthStack.Navigator
      {...stackNavigationConfig}
      initialRouteName={Routes.MAIN_NATIVE_BOTTOM_SHEET_NAVIGATOR}
      screenOptions={defaultScreenStackOptions}
    >
      <AuthStack.Screen component={BSNavigator} name={Routes.MAIN_NATIVE_BOTTOM_SHEET_NAVIGATOR} />
      <AuthStack.Screen
        component={PinAuthenticationScreen}
        name={Routes.PIN_AUTHENTICATION_SCREEN}
        options={{ ...sheetPreset, gestureEnabled: false }}
      />
    </AuthStack.Navigator>
  );
}

const AppContainerWithAnalytics = React.forwardRef(
  (
    props: {
      onReady: () => void;
    },
    ref
  ) => (
    <NavigationContainer
      onReady={props.onReady}
      onStateChange={onNavigationStateChange}
      // @ts-ignore
      ref={ref}
    >
      <PointsProfileProvider>
        <AuthNavigator />
      </PointsProfileProvider>
    </NavigationContainer>
  )
);

AppContainerWithAnalytics.displayName = 'AppContainerWithAnalytics';

export default React.memo(AppContainerWithAnalytics);<|MERGE_RESOLUTION|>--- conflicted
+++ resolved
@@ -210,11 +210,7 @@
         name={Routes.SETTINGS_SHEET}
         options={{
           ...bottomSheetPreset,
-<<<<<<< HEAD
           height: deviceUtils.dimensions.height - CUSTOM_MARGIN_TOP_ANDROID,
-=======
-          height: deviceUtils.dimensions.height + CUSTOM_MARGIN_TOP_ANDROID - (StatusBar?.currentHeight || 0),
->>>>>>> 14f80d49
         }}
       />
       <BSStack.Screen
