--- conflicted
+++ resolved
@@ -190,10 +190,7 @@
     bsc: '#F0B90B',
     zora: '#2B5DF0',
     avalanche: '#E84142',
-<<<<<<< HEAD
-=======
     blast: '#25292E',
->>>>>>> 048a38ba
   };
 
   let gradients = {
@@ -334,10 +331,7 @@
       bsc: '#F0B90B',
       zora: '#6183F0',
       avalanche: '#FF5D5E',
-<<<<<<< HEAD
-=======
       blast: '#FCFC03',
->>>>>>> 048a38ba
     };
   }
 
