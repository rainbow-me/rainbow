import chroma from 'chroma-js';
import PropTypes from 'prop-types';
import { globalColors } from '@/design-system';
import currentColors from '../theme/currentColors';
import { memoFn } from '../utils/memoFn';

export type Colors = ReturnType<typeof getColorsByTheme>;

const buildRgba = memoFn((color: string, alpha = 1) => `rgba(${chroma(color).rgb()},${alpha})`);

const darkModeColors = {
  appleBlue: '#1F87FF',
  black: '#FFFFFF',
  blueGreyDark: '#E0E8FF',
  blueGreyDark04: '#222326',
  blueGreyDark20: '#3A3D45',
  blueGreyDark30: '#50535E',
  blueGreyDark40: '#646876',
  blueGreyDark50: '#797D8B',
  blueGreyDarker: '#000000',
  blueGreyDarkLight: '#1E2027',
  brightRed: '#FF5252',
  cardBackdrop: '#12131A',
  dark: '#E0E8FF',
  darkGrey: '#333333',
  darkModeDark: '#404656',
  exchangeFallback: 'rgba(60, 66, 82, 0.8)',
  green: '#3ECF5B',
  grey: '#333333',
  grey20: '#333333',
  lighterGrey: '#12131A',
  lightestGrey: '#FFFFFF',
  lightGrey: '#333333',
  lightOrange: '#FFA64D',
  offWhite: '#1F222A',
  offWhite80: '#1C1F27',
  orange: globalColors.orange50,
  placeholder: 'rgba(224, 232, 255, 0.4)',
  red: globalColors.red50,
  rowDivider: 'rgba(60, 66, 82, 0.075)',
  rowDividerExtraLight: 'rgba(60, 66, 82, 0.0375)',
  rowDividerFaint: 'rgba(60, 66, 82, 0.025)',
  rowDividerLight: 'rgba(60, 66, 82, 0.05)',
  shadow: '#000000',
  shadowBlack: '#000000',
  shadowGrey: '#000000',
  shimmer: '#1F2229',
  skeleton: '#191B21',
  stackBackground: '#000000',
  surfacePrimary: '#000000',
  white: '#12131A',
  whiteLabel: '#FFFFFF',
};

const isHex = (color = '') => color.length >= 3 && color.charAt(0) === '#';
const isRGB = memoFn(
  // eslint-disable-next-line @typescript-eslint/no-inferrable-types
  (color: string = '') => color.toLowerCase().substring(0, 3) === 'rgb'
);

const avatarBackgrounds = [
  '#FC5C54',
  '#FFD95A',
  '#E95D72',
  '#6A87C8',
  '#5FD0F3',
  '#75C06B',
  '#FFDD86',
  '#5FC6D4',
  '#FF949A',
  '#FF8024',
  '#9BA1A4',
  '#EC66FF',
  '#FF8CBC',
  '#FF9A23',
  '#C5DADB',
  '#A8CE63',
  '#71ABFF',
  '#FFE279',
  '#B6B1B6',
  '#FF6780',
  '#A575FF',
  '#4D82FF',
  '#FFB35A',
];

const getColorsByTheme = (darkMode?: boolean) => {
  let base = {
    appleBlue: '#0E76FD', // '14, 118, 253'
    appleBlue06: 'rgba(14, 118, 253, 0.06)',
    black: '#000000', // '0, 0, 0'
    blueGreyDark: '#3C4252', // '60, 66, 82'
    blueGreyDark04: '#222326', // this color is blueGreyDark at 4% over white
    blueGreyDark20: '#3A3D45', // this color is blueGreyDark at 20% over white
    blueGreyDark30: '#C5C6CB', // this color is blueGreyDark at 30% over white
    blueGreyDark40: '#B1B3BA', // this color is blueGreyDark at 40% over white
    blueGreyDark50: '#9DA0A8', // this color is blueGreyDark at 50% over white
    blueGreyDark60: '#898D97', // this color is blueGreyDark at 60% over white
    blueGreyDark80: '#636875', // this color is blueGreyDark at 80% over white
    blueGreyDarker: '#0F0F11', // '15, 15, 17'
    blueGreyDarkLight: '#F3F4F5', // '243, 244, 245'
    brightRed: '#FF7171', // '255, 113, 113'
    cardBackdrop: '#F5F5F7', // '245, 245, 247'
    chartGreen: '#66D28F', // '102, 210, 143'
    dark: '#25292E', // '37, 41, 46'
    darkGrey: '#71778A', // '113, 119, 138'
    darkModeDark: '#404656',
    dpiDark: '#8150E6', // '129, 80, 230'
    dpiLight: '#9B74EC', // '155, 116, 236'
    dpiMid: '#8E62E9', // '142, 98, 233'
    exchangeFallback: '#F4F4F5', // '244, 244, 245'
    flamingo: '#E540F1', // '229, 64, 241'
    green: '#1DB847', // '29, 184, 71'
    grey: '#A9ADB9', // '169, 173, 185'
    grey20: '#333333', // '51, 51, 51'
    lighterGrey: '#F7F7F8', // '247, 247, 248'
    lightestGrey: '#E9EBEF', // '238, 233, 232'
    lightGrey: '#CDCFD4', // '205, 207, 212'
    lightOrange: '#FFA64D', // '255, 166, 77'
    mediumGrey: '#A1A5B3', // '161, 165, 179'
    mintDark: '#00E0A9', // '0, 224, 169'
    neonSkyblue: '#34FFFF', // '52, 255, 255'
    offWhite: '#F8F9FA', // '248, 249, 250'
    offWhite80: '#1C1F27',
<<<<<<< HEAD
    optimismRed: '#FF0420', // '255, 4, 32',
    optimismRed06: 'rgba(255, 4, 32, 0.06)', // '255, 4, 32, 0.06'
    orange: globalColors.orange60, // '244, 110, 56'
=======
    orange: '#F46E38', // '244, 110, 56'
>>>>>>> ab919668
    orangeLight: '#FEBE44', // '254, 190, 68'
    paleBlue: '#579DFF', // 87, 157, 255
    pink: '#FF54BB', // 255, 84, 187
    pinkLight: '#FF75E8', // '255, 117, 232'
    purple: '#735CFF', // '115, 92, 255'
    purpleDark: '#6F00A3', // '111, 0, 163'
    purpleLight: '#FFD9FE', // '255, 217, 254'
    purpleUniswap: '#FF007A', // '255,0,122',
<<<<<<< HEAD
    rainbowBlue: '#001E59', // '0, 30, 89',
    rainbowBlue06: 'rgba(0, 30, 89, 0.06)', // '0, 30, 89, 0.06'
    red: globalColors.red60, // '255, 128, 31'
=======
    red: '#FA423C', // '250, 66, 60'
>>>>>>> ab919668
    rowDivider: 'rgba(60, 66, 82, 0.03)', // '60, 66, 82, 0.03'
    rowDividerExtraLight: 'rgba(60, 66, 82, 0.015)', // '60, 66, 82, 0.015'
    rowDividerFaint: 'rgba(60, 66, 82, 0.01)', // '60, 66, 82, 0.01'
    rowDividerLight: 'rgba(60, 66, 82, 0.02)', // '60, 66, 82, 0.02'
    shadow: '#25292E', // '37, 41, 46'
    shadowBlack: '#000000', // '0, 0, 0'
    shadowGrey: '#6F6F6F', // '111, 111, 111'
    shimmer: '#EDEEF1', // '237, 238, 241'
    skeleton: '#F6F7F8', // '246, 247, 248'
    stackBackground: '#000000', // '0, 0, 0'
    surfacePrimary: '#FFFFFF', // '255, 255, 255'
    swapPurple: '#575CFF', // '87, 92, 255'
    transparent: 'transparent',
    trueBlack: '#000000', // '0, 0, 0'
    uniswapPink: '#DC6BE5', // '229, 64, 241',
    white: '#FFFFFF', // '255, 255, 255'
    whiteLabel: '#FFFFFF', // '255, 255, 255'
    yellow: '#FFD657', // '255, 214, 87'
    yellowFavorite: '#FFB200', // '255, 178, 0'
    yellowOrange: '#FFC400', // '255, 196, 0',
  };

  const avatarColor = [
    '#FF494A', // '255, 73, 74'
    '#01D3FF', // '2, 211, 255'
    '#FB60C4', // '251, 96, 196'
    '#3F6AFF', // '63, 106, 255'
    '#FFD963', // '255, 217, 99'
    '#B140FF', // '177, 64, 255'
    '#41EBC1', // '64, 235, 193'
    base.orange,
    '#6D7E8F', // '109, 126, 143'
  ];

  const assetIconColors = {
    blue: '#7DABF0', // '125, 171, 240'
    orange: '#F2BB3A', // '242, 187, 58'
    purple: '#464E5E', // '70, 78, 94'
    red: '#C95050', // '201, 80, 80',
  };

  const assetIcon = {
    ...assetIconColors,
    random: () => {
      const assetIconColorValues = Object.values(assetIconColors);
      return assetIconColorValues[Math.floor(Math.random() * assetIconColorValues.length)];
    },
  };

  let networkColors = {
    arbitrum: '#2D374B',
    base: '#0052FF',
    goerli: '#f6c343',
    gnosis: '#479E9C',
    mainnet: '#25292E',
    optimism: '#FF4040',
    polygon: '#8247E5',
    bsc: '#F0B90B',
    zora: '#2B5DF0',
  };

  let gradients = {
    appleBlueTintToAppleBlue: ['#15B1FE', base.appleBlue],
    blueToGreen: ['#4764F7', '#23D67F'],
    checkmarkAnimation: ['#1FC24A10', '#1FC24A10', '#1FC24A00'],
    ens: ['#456AFF', '#5FA9EE'],
    lighterGrey: [buildRgba('#ECF1F5', 0.15), buildRgba('#DFE4EB', 0.5)],
    lightestGrey: ['#FFFFFF', '#F2F4F7'],
    lightestGreyReverse: ['#F2F4F7', '#FFFFFF'],
    lightGrey: [buildRgba('#ECF1F5', 0.5), buildRgba('#DFE4EB', 0.5)],
    lightGreyTransparent: [buildRgba(base.blueGreyDark, 0.02), buildRgba(base.blueGreyDark, 0.06)],
    lightGreyWhite: [buildRgba('#F0F2F5', 0.5), buildRgba('#FFFFFF', 0.5)],
    offWhite: [base.white, base.offWhite],
    rainbow: ['#FFB114', '#FF54BB', '#7EA4DE'],
    savings: ['#FFFFFF', '#F7F9FA'],
    searchBar: ['#FCFDFE', '#F0F2F5'],
    sendBackground: ['#FAFAFA00', '#FAFAFAFF'],
    success: ['#FAFF00', '#2CCC00'],
    successTint: ['#FFFFF0', '#FCFEFB'],
    swapPurpleTintToSwapPurple: ['#7D85FF', base.swapPurple],
    transparentToAppleBlue: [buildRgba(base.appleBlue, 0.02), buildRgba(base.appleBlue, 0.06)],
    transparentToRed: [buildRgba(base.red, 0), buildRgba(base.red, 0.06)],
    transparentToGreen: [buildRgba(base.green, 0), buildRgba(base.green, 0.06)],
    transparentToLightGrey: [buildRgba(base.blueGreyDark, 0), buildRgba(base.blueGreyDark, 0.06)],
    transparentToLightOrange: [buildRgba(base.lightOrange, 0), buildRgba(base.lightOrange, 0.06)],
    vividRainbow: ['#FFB114', '#FF54BB', '#00F0FF'],
    vividRainbowTint: ['#FFFAF1', '#FFF5FB', '#F0FEFF'],
    warning: ['#FFD963', '#FFB200'],
    warningTint: ['#FFFDF6', '#FFFBF2'],
    white80ToTransparent: [buildRgba(base.whiteLabel, 0.8), buildRgba(base.whiteLabel, 0)],
    whiteButton: ['#FFFFFF', '#F7F9FA'],
  };

  const sendScreen = {
    brightBlue: base.appleBlue, // '14, 118, 253'
    grey: '#D8D8D8', // '216, 216, 216'
    lightGrey: '#FAFAFA', // '250, 250, 250'
  };

  let listHeaders = {
    firstGradient: '#ffffff00',
    secondGradient: '#ffffff80',
    thirdGradient: '#ffffff00',
  };

  const light = {
    clearBlue: buildRgba(base.appleBlue, 0.06),
    clearGrey: buildRgba(base.blueGreyDark, 0.06),
  };

  const vendor = {
    etherscan: '#025C90', // '2, 92, 144'
    ethplorer: '#506685', // '80, 102, 133'
    ledger: '#2F3137', // '47, 49, 55'
    walletconnect: '#4099FF', // '64, 153, 255'
  };

  const isColorLight = memoFn((targetColor: string) => chroma(targetColor ?? base.white).luminance() > 0.5);

  const getTextColorForBackground = (targetColor: string, textColors?: { dark: string; light: string }) => {
    const dark = textColors?.dark ?? base.black;
    const light = textColors?.light ?? base.white;

    return isColorLight(targetColor) ? dark : light;
  };

  const getFallbackTextColor = (backgroundColor: string) =>
    colors.getTextColorForBackground(backgroundColor, {
      dark: colors.alpha(colors.blueGreyDark, 0.5),
      light: colors.whiteLabel,
    });

  const isColorDark = memoFn((targetColor: string) => {
    return chroma.contrast(targetColor, darkModeColors.white) < 1.5 || chroma(targetColor ?? base.white).luminance() < 0.11;
  });

  const brighten = memoFn((targetColor: string) => chroma(targetColor).brighten(2).saturate(0.3).hex());

  const transparent = {
    appleBlueTransparent: buildRgba(base.appleBlue, 0.2), // '50, 50, 93'
    purpleTransparent: buildRgba(base.purple, 0.7), // '50, 50, 93'
    whiteTransparent: buildRgba(base.white, 0.8), // '255, 255, 255'
  };

  if (darkMode) {
    base = {
      ...base,
      ...darkModeColors,
    };

    gradients = {
      appleBlueTintToAppleBlue: ['#2FC3FF', base.appleBlue],
      blueToGreen: ['#4764F7', '#23D67F'],
      checkmarkAnimation: ['#1FC24A10', '#1FC24A10', '#1FC24A00'],
      ens: ['#456AFF', '#5FA9EE'],
      lighterGrey: [buildRgba('#1F222A', 0.8), buildRgba('#1F222A', 0.6)],
      lightestGrey: [buildRgba('#1F222A', 0.8), buildRgba('#1F222A', 0.3)],
      lightestGreyReverse: [buildRgba('#1F222A', 0.1), buildRgba('#1F222A', 0.8)],
      lightGrey: ['#1F222A', buildRgba('#1F222A', 0.8)],
      lightGreyTransparent: [buildRgba(base.blueGreyDark, 0.02), buildRgba(base.blueGreyDark, 0.06)],
      lightGreyWhite: [buildRgba('#F0F2F5', 0.05), buildRgba('#FFFFFF', 0.01)],
      offWhite: ['#1F222A', '#1F222A'],
      rainbow: ['#FFB114', '#FF54BB', '#7EA4DE'],
      savings: ['#1F222A', '#1F222A'],
      searchBar: [buildRgba('#1F222A', 0.4), '#1F222A'],
      sendBackground: ['#12131A00', '#12131AFF'],
      success: ['#FAFF00', '#2CCC00'],
      successTint: ['#202118', '#141E18'],
      swapPurpleTintToSwapPurple: ['#7D85FF', base.swapPurple],
      transparentToAppleBlue: [buildRgba(base.appleBlue, 0.02), buildRgba(base.appleBlue, 0.06)],
      transparentToRed: [buildRgba(base.red, 0), buildRgba(base.red, 0.06)],
      transparentToGreen: [buildRgba(base.green, 0), buildRgba(base.green, 0.06)],
      transparentToLightGrey: [buildRgba(base.blueGreyDark, 0), buildRgba(base.blueGreyDark, 0.06)],
      transparentToLightOrange: [buildRgba(base.lightOrange, 0), buildRgba(base.lightOrange, 0.06)],
      vividRainbow: ['#FFB114', '#FF54BB', '#00F0FF'],
      vividRainbowTint: ['#201C19', '#201723', '#112028'],
      warning: ['#FFD963', '#FFB200'],
      warningTint: ['#201F1E', '#201C18'],
      white80ToTransparent: [buildRgba(base.whiteLabel, 0.8), buildRgba(base.whiteLabel, 0)],
      whiteButton: ['#404656', buildRgba('#404656', 0.8)],
    };

    listHeaders = {
      firstGradient: '#12131Aff',
      secondGradient: '#12131A80',
      thirdGradient: '#12131Aff',
    };

    networkColors = {
      arbitrum: '#ADBFE3',
      base: '#3979FF',
      goerli: '#f6c343',
      gnosis: '#479E9C',
      mainnet: '#E0E8FF',
      optimism: '#FF6A6A',
      polygon: '#A275EE',
      bsc: '#F0B90B',
      zora: '#6183F0',
    };
  }

  return {
    alpha: buildRgba,
    assetIcon,
    avatarBackgrounds,
    avatarColor,
    brighten,
    getFallbackTextColor,
    getTextColorForBackground,
    gradients,
    isColorDark,
    isColorLight,
    listHeaders,
    networkColors,
    sendScreen,
    ...base,
    ...transparent,
    ...light,
    ...vendor,
  };
};

/**
 * @deprecated used for safely retrieving color values in JS not needed with TypeScript anymore
 */
const getColorForString = (colorString = '', providedThemeColors = colors) => {
  // FIXME: sometimes receive non string value
  if (!colorString || typeof colorString !== 'string') return null;

  const isValidColorString = isHex(colorString) || isRGB(colorString);
  return isValidColorString
    ? colorString
    : // @ts-expect-error Used in JS code to safely retrieve a color
      providedThemeColors?.[colorString] ?? null;
};

export const darkModeThemeColors = getColorsByTheme(true);
export const lightModeThemeColors = getColorsByTheme(false);
const colors = currentColors.themedColors ?? lightModeThemeColors;
export const getRandomColor = () => Math.floor(Math.random() * colors.avatarColor.length);

currentColors.themedColors = lightModeThemeColors;

export default {
  ...colors,
  darkModeColors,
  darkModeThemeColors,
  /**
   * @deprecated used for safely retrieving color values in JS not needed with TypeScript anymore
   */
  get: getColorForString,
  getRandomColor,
  lightModeThemeColors,
  propType: PropTypes.oneOf([...Object.keys(colors), ...Object.values(colors)]),
};<|MERGE_RESOLUTION|>--- conflicted
+++ resolved
@@ -122,13 +122,9 @@
     neonSkyblue: '#34FFFF', // '52, 255, 255'
     offWhite: '#F8F9FA', // '248, 249, 250'
     offWhite80: '#1C1F27',
-<<<<<<< HEAD
     optimismRed: '#FF0420', // '255, 4, 32',
     optimismRed06: 'rgba(255, 4, 32, 0.06)', // '255, 4, 32, 0.06'
     orange: globalColors.orange60, // '244, 110, 56'
-=======
-    orange: '#F46E38', // '244, 110, 56'
->>>>>>> ab919668
     orangeLight: '#FEBE44', // '254, 190, 68'
     paleBlue: '#579DFF', // 87, 157, 255
     pink: '#FF54BB', // 255, 84, 187
@@ -137,13 +133,9 @@
     purpleDark: '#6F00A3', // '111, 0, 163'
     purpleLight: '#FFD9FE', // '255, 217, 254'
     purpleUniswap: '#FF007A', // '255,0,122',
-<<<<<<< HEAD
     rainbowBlue: '#001E59', // '0, 30, 89',
     rainbowBlue06: 'rgba(0, 30, 89, 0.06)', // '0, 30, 89, 0.06'
     red: globalColors.red60, // '255, 128, 31'
-=======
-    red: '#FA423C', // '250, 66, 60'
->>>>>>> ab919668
     rowDivider: 'rgba(60, 66, 82, 0.03)', // '60, 66, 82, 0.03'
     rowDividerExtraLight: 'rgba(60, 66, 82, 0.015)', // '60, 66, 82, 0.015'
     rowDividerFaint: 'rgba(60, 66, 82, 0.01)', // '60, 66, 82, 0.01'
