import chroma from 'chroma-js';
import { toLower } from 'lodash';
import PropTypes from 'prop-types';
import currentColors from '../context/currentColors';
import { memoFn } from '../utils/memoFn';

const buildRgba = memoFn(
  (color, alpha = 1) => `rgba(${chroma(color).rgb()},${alpha})`
);

const darkModeColors = {
  appleBlue: '#0E76FD',
  black: '#FFFFFF',
  blueGreyDark: '#E0E8FF',
  blueGreyDark04: '#222326',
  blueGreyDark20: '#3A3D45',
  blueGreyDark30: '#50535E',
  blueGreyDark40: '#646876',
  blueGreyDark50: '#797D8B',
  blueGreyDarker: '#000000',
  blueGreyDarkLight: '#1E2027',
  brightRed: '#FF5252',
  dark: '#E0E8FF',
  darkGrey: '#333333',
  darkModeDark: '#404656',
  green: '#00D146',
  grey: '#333333',
  grey20: '#333333',
  lighterGrey: '#12131A',
  lightestGrey: '#FFFFFF',
  lightGrey: '#333333',
  lightOrange: '#FFA64D',
  offWhite: '#1F222A',
  offWhite80: '#1C1F27',
  placeholder: 'rgba(224, 232, 255, 0.4)',
  rowDivider: 'rgba(60, 66, 82, 0.075)',
  rowDividerExtraLight: 'rgba(60, 66, 82, 0.0375)',
  rowDividerFaint: 'rgba(60, 66, 82, 0.025)',
  rowDividerLight: 'rgba(60, 66, 82, 0.05)',
  shadow: '#000000',
  shadowBlack: '#000000',
  shadowGrey: '#000000',
  shimmer: '#1F2229',
  skeleton: '#191B21',
  stackBackground: '#000000',
  white: '#12131A',
  whiteLabel: '#FFFFFF',
};

const isHex = (color = '') => color.length >= 3 && color.charAt(0) === '#';
const isRGB = memoFn((color = '') => toLower(color).substring(0, 3) === 'rgb');

const avatarBackgrounds = [
  '#FC5C54',
  '#FFD95A',
  '#E95D72',
  '#6A87C8',
  '#5FD0F3',
  '#75C06B',
  '#FFDD86',
  '#5FC6D4',
  '#FF949A',
  '#FF8024',
  '#9BA1A4',
  '#EC66FF',
  '#FF8CBC',
  '#FF9A23',
  '#C5DADB',
  '#A8CE63',
  '#71ABFF',
  '#FFE279',
  '#B6B1B6',
  '#FF6780',
  '#A575FF',
  '#4D82FF',
  '#FFB35A',
];

const getColorsByTheme = darkMode => {
  let base = {
    appleBlue: '#0E76FD', // '14, 118, 253'
    black: '#000000', // '0, 0, 0'
    blueGreyDark: '#3C4252', // '60, 66, 82'
    blueGreyDark30: '#C5C6CB', // this color is blueGreyDark at 30% over white
    blueGreyDark40: '#B1B3BA', // this color is blueGreyDark at 40% over white
    blueGreyDark50: '#9DA0A8', // this color is blueGreyDark at 50% over white
    blueGreyDark60: '#898D97', // this color is blueGreyDark at 60% over white
    blueGreyDark80: '#636875', // this color is blueGreyDark at 80% over white
    blueGreyDarker: '#0F0F11', // '15, 15, 17'
    blueGreyDarkLight: '#F3F4F5', // '243, 244, 245'
    brightRed: '#FF7171', // '255, 113, 113'
    chartGreen: '#66D28F', // '102, 210, 143'
    dark: '#25292E', // '37, 41, 46'
    darkGrey: '#71778A', // '113, 119, 138'
    dpiDark: '#8150E6', // '129, 80, 230'
    dpiLight: '#9B74EC', // '155, 116, 236'
    dpiMid: '#8E62E9', // '142, 98, 233'
    flamingo: '#E540F1', // '229, 64, 241'
    green: '#2CCC00', // '58, 166, 134'
    grey: '#A9ADB9', // '169, 173, 185'
    grey20: '#333333', // '51, 51, 51'
    lighterGrey: '#F7F7F8', // '247, 247, 248'
    lightestGrey: '#E9EBEF', // '238, 233, 232'
    lightGrey: '#CDCFD4', // '205, 207, 212'
    lightOrange: '#FFA64D', // '255, 166, 77'
    mediumGrey: '#A1A5B3', // '161, 165, 179'
    mintDark: '#00E0A9', // '0, 224, 169'
    neonSkyblue: '#34FFFF', // '52, 255, 255'
    offWhite: '#F8F9FA', // '248, 249, 250'
    orange: '#F46E38', // '244, 110, 56'
    orangeLight: '#FEBE44', // '254, 190, 68'
    paleBlue: '#579DFF', // 87, 157, 255
    pink: '#FF54BB', // 255, 84, 187
    pinkLight: '#FF75E8', // '255, 117, 232'
    purple: '#735CFF', // '115, 92, 255'
    purpleDark: '#6F00A3', // '111, 0, 163'
    purpleLight: '#FFD9FE', // '255, 217, 254'
    purpleUniswap: '#FF007A', // '255,0,122'
    red: '#FF494A', // '255, 73, 74'
    rowDivider: 'rgba(60, 66, 82, 0.03)', // '60, 66, 82, 0.03'
    rowDividerExtraLight: 'rgba(60, 66, 82, 0.015)', // '60, 66, 82, 0.015'
    rowDividerFaint: 'rgba(60, 66, 82, 0.01)', // '60, 66, 82, 0.01'
    rowDividerLight: 'rgba(60, 66, 82, 0.02)', // '60, 66, 82, 0.02'
    shadow: '#25292E', // '37, 41, 46'
    shadowBlack: '#000000', // '0, 0, 0'
    shadowGrey: '#6F6F6F', // '111, 111, 111'
    shimmer: '#EDEEF1', // '237, 238, 241'
    skeleton: '#F6F7F8', // '246, 247, 248'
    stackBackground: '#000000', // '0, 0, 0'
    swapPurple: '#575CFF', // '87, 92, 255'
    transparent: 'transparent',
    trueBlack: '#000000', // '0, 0, 0'
    uniswapPink: '#DC6BE5', // '229, 64, 241',
    white: '#FFFFFF', // '255, 255, 255'
    whiteLabel: '#FFFFFF', // '255, 255, 255'
    yellow: '#FFD657', // '255, 214, 87'
    yellowFavorite: '#FFB200', // '255, 178, 0'
    yellowOrange: '#FFC400', // '255, 196, 0'
  };

  const avatarColor = [
    '#FF494A', // '255, 73, 74'
    '#01D3FF', // '2, 211, 255'
    '#FB60C4', // '251, 96, 196'
    '#3F6AFF', // '63, 106, 255'
    '#FFD963', // '255, 217, 99'
    '#B140FF', // '177, 64, 255'
    '#41EBC1', // '64, 235, 193'
    base.orange,
    '#6D7E8F', // '109, 126, 143'
  ];

  const assetIcon = {
    blue: '#7DABF0', // '125, 171, 240'
    orange: '#F2BB3A', // '242, 187, 58'
    purple: '#464E5E', // '70, 78, 94'
    red: '#C95050', // '201, 80, 80',
  };

  let networkColors = {
    arbitrum: '#2D374B',
    goerli: '#f6c343',
    kovan: '#7057ff',
    mainnet: buildRgba('#3C4252', 0.5),
    optimism: '#FF4040',
    polygon: '#8247E5',
    rinkeby: '#f6c343',
    ropsten: '#ff4a8d',
  };

  let gradients = {
<<<<<<< HEAD
    ens: ['#513eff', '#3e80ff'],
=======
    blueToGreen: ['#4764F7', '#23D67F'],
>>>>>>> a2f64617
    lighterGrey: [buildRgba('#ECF1F5', 0.15), buildRgba('#DFE4EB', 0.5)],
    lightestGrey: ['#FFFFFF', '#F2F4F7'],
    lightestGreyReverse: ['#F2F4F7', '#FFFFFF'],
    lightGrey: [buildRgba('#ECF1F5', 0.5), buildRgba('#DFE4EB', 0.5)],
    lightGreyTransparent: [
      buildRgba(base.blueGreyDark, 0.02),
      buildRgba(base.blueGreyDark, 0.06),
    ],
    lightGreyWhite: [buildRgba('#F0F2F5', 0.5), buildRgba('#FFFFFF', 0.5)],
    offWhite: [base.white, base.offWhite],
    rainbow: ['#FFB114', '#FF54BB', '#7EA4DE'],
    savings: ['#FFFFFF', '#F7F9FA'],
    searchBar: ['#FCFDFE', '#F0F2F5'],
    sendBackground: ['#FAFAFA00', '#FAFAFAFF'],
    success: ['#FAFF00', '#2CCC00'],
    successTint: ['#FFFFF0', '#FCFEFB'],
    transparentToAppleBlue: [
      buildRgba(base.appleBlue, 0.02),
      buildRgba(base.appleBlue, 0.06),
    ],
    transparentToGreen: [buildRgba(base.green, 0), buildRgba(base.green, 0.06)],
    transparentToLightGrey: [
      buildRgba(base.blueGreyDark, 0),
      buildRgba(base.blueGreyDark, 0.06),
    ],
    transparentToLightOrange: [
      buildRgba(base.lightOrange, 0),
      buildRgba(base.lightOrange, 0.06),
    ],
    vividRainbow: ['#FFB114', '#FF54BB', '#00F0FF'],
    vividRainbowTint: ['#FFFAF1', '#FFF5FB', '#F0FEFF'],
    warning: ['#FFD963', '#FFB200'],
    warningTint: ['#FFFDF6', '#FFFBF2'],
    whiteButton: ['#FFFFFF', '#F7F9FA'],
  };

  const sendScreen = {
    brightBlue: base.appleBlue, // '14, 118, 253'
    grey: '#D8D8D8', // '216, 216, 216'
    lightGrey: '#FAFAFA', // '250, 250, 250'
  };

  let listHeaders = {
    firstGradient: '#ffffff00',
    secondGradient: '#ffffff80',
    thirdGradient: '#ffffff00',
  };

  const light = {
    clearBlue: buildRgba(base.appleBlue, 0.06),
    clearGrey: buildRgba(base.blueGreyDark, 0.06),
  };

  assetIcon.random = () => {
    const assetIconColors = Object.values(assetIcon);
    return assetIconColors[Math.floor(Math.random() * assetIconColors.length)];
  };

  const vendor = {
    etherscan: '#025C90', // '2, 92, 144'
    ethplorer: '#506685', // '80, 102, 133'
    ledger: '#2F3137', // '47, 49, 55'
    walletconnect: '#4099FF', // '64, 153, 255'
  };

  const isColorLight = memoFn(
    targetColor => chroma(targetColor || base.white).luminance() > 0.5
  );

  const getTextColorForBackground = (targetColor, textColors = {}) => {
    const { dark = base.black, light = base.white } = textColors;

    return isColorLight(targetColor) ? dark : light;
  };

  const getFallbackTextColor = bg =>
    colors.getTextColorForBackground(bg, {
      dark: colors.alpha(colors.blueGreyDark, 0.5),
      light: colors.whiteLabel,
    });

  const isColorDark = memoFn(targetColor => {
    return (
      chroma.contrast(targetColor, darkModeColors.white) < 1.5 ||
      chroma(targetColor || base.white).luminance() < 0.11
    );
  });

  const brighten = memoFn(targetColor =>
    chroma(targetColor).brighten(2).saturate(0.3).hex()
  );

  const transparent = {
    appleBlueTransparent: buildRgba(base.appleBlue, 0.2), // '50, 50, 93'
    purpleTransparent: buildRgba(base.purple, 0.7), // '50, 50, 93'
    whiteTransparent: buildRgba(base.white, 0.8), // '255, 255, 255'
  };

  if (darkMode) {
    base = {
      ...base,
      ...darkModeColors,
    };

    gradients = {
<<<<<<< HEAD
      ens: ['#513eff', '#3e80ff'],
=======
      blueToGreen: ['#4764F7', '#23D67F'],
>>>>>>> a2f64617
      lighterGrey: [buildRgba('#1F222A', 0.8), buildRgba('#1F222A', 0.6)],
      lightestGrey: [buildRgba('#1F222A', 0.8), buildRgba('#1F222A', 0.3)],
      lightestGreyReverse: [
        buildRgba('#1F222A', 0.1),
        buildRgba('#1F222A', 0.8),
      ],
      lightGrey: ['#1F222A', buildRgba('#1F222A', 0.8)],
      lightGreyTransparent: [
        buildRgba(base.blueGreyDark, 0.06),
        buildRgba(base.blueGreyDark, 0.025),
      ],
      lightGreyWhite: [buildRgba('#F0F2F5', 0.05), buildRgba('#FFFFFF', 0.01)],
      offWhite: ['#1F222A', '#1F222A'],
      rainbow: ['#FFB114', '#FF54BB', '#7EA4DE'],
      savings: ['#1F222A', '#1F222A'],
      searchBar: [buildRgba('#1F222A', 0.4), '#1F222A'],
      sendBackground: ['#12131A00', '#12131AFF'],
      success: ['#FAFF00', '#2CCC00'],
      successTint: ['#202118', '#141E18'],
      transparentToAppleBlue: [
        buildRgba(base.appleBlue, 0.02),
        buildRgba(base.appleBlue, 0.06),
      ],
      transparentToGreen: [
        buildRgba(base.green, 0),
        buildRgba(base.green, 0.06),
      ],
      transparentToLightGrey: [
        buildRgba(base.blueGreyDark, 0),
        buildRgba(base.blueGreyDark, 0.06),
      ],
      transparentToLightOrange: [
        buildRgba(base.lightOrange, 0),
        buildRgba(base.lightOrange, 0.06),
      ],
      vividRainbow: ['#FFB114', '#FF54BB', '#00F0FF'],
      vividRainbowTint: ['#201C19', '#201723', '#112028'],
      warning: ['#FFD963', '#FFB200'],
      warningTint: ['#201F1E', '#201C18'],
      whiteButton: ['#404656', buildRgba('#404656', 0.8)],
    };

    listHeaders = {
      firstGradient: '#12131Aff',
      secondGradient: '#12131A80',
      thirdGradient: '#12131Aff',
    };

    networkColors = {
      arbitrum: '#96BEDC',
      goerli: '#f6c343',
      kovan: '#7057ff',
      mainnet: buildRgba('#E0E8FF', 0.5),
      optimism: '#FF4040',
      polygon: '#8247E5',
      rinkeby: '#f6c343',
      ropsten: '#ff4a8d',
    };
  }

  return {
    alpha: buildRgba,
    assetIcon,
    avatarBackgrounds,
    avatarColor,
    brighten,
    getFallbackTextColor,
    getTextColorForBackground,
    gradients,
    isColorDark,
    isColorLight,
    listHeaders,
    networkColors,
    sendScreen,
    ...base,
    ...transparent,
    ...light,
    ...vendor,
  };
};

const getColorForString = (colorString = '', providedThemeColors = colors) => {
  if (!colorString) return null;

  const isValidColorString = isHex(colorString) || isRGB(colorString);
  return isValidColorString ? colorString : providedThemeColors[colorString];
};

export const darkModeThemeColors = getColorsByTheme(true);
export const lightModeThemeColors = getColorsByTheme(false);
const colors = currentColors.themedColors || lightModeThemeColors;
export const getRandomColor = () =>
  Math.floor(Math.random() * colors.avatarColor.length);

currentColors.themedColors = lightModeThemeColors;

export default {
  ...colors,
  darkModeColors,
  darkModeThemeColors,
  get: getColorForString,
  getRandomColor,
  lightModeThemeColors,
  propType: PropTypes.oneOf([...Object.keys(colors), ...Object.values(colors)]),
};<|MERGE_RESOLUTION|>--- conflicted
+++ resolved
@@ -169,11 +169,8 @@
   };
 
   let gradients = {
-<<<<<<< HEAD
+    blueToGreen: ['#4764F7', '#23D67F'],
     ens: ['#513eff', '#3e80ff'],
-=======
-    blueToGreen: ['#4764F7', '#23D67F'],
->>>>>>> a2f64617
     lighterGrey: [buildRgba('#ECF1F5', 0.15), buildRgba('#DFE4EB', 0.5)],
     lightestGrey: ['#FFFFFF', '#F2F4F7'],
     lightestGreyReverse: ['#F2F4F7', '#FFFFFF'],
@@ -279,11 +276,8 @@
     };
 
     gradients = {
-<<<<<<< HEAD
+      blueToGreen: ['#4764F7', '#23D67F'],
       ens: ['#513eff', '#3e80ff'],
-=======
-      blueToGreen: ['#4764F7', '#23D67F'],
->>>>>>> a2f64617
       lighterGrey: [buildRgba('#1F222A', 0.8), buildRgba('#1F222A', 0.6)],
       lightestGrey: [buildRgba('#1F222A', 0.8), buildRgba('#1F222A', 0.3)],
       lightestGreyReverse: [
