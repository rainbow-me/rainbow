--- conflicted
+++ resolved
@@ -182,21 +182,18 @@
     savings: ['#FFFFFF', '#F7F9FA'],
     searchBar: ['#FCFDFE', '#F0F2F5'],
     sendBackground: ['#FAFAFA00', '#FAFAFAFF'],
-<<<<<<< HEAD
     transparentToGreen: ['transparent', buildRgba(base.green, 0.06)],
     transparentToLightGrey: ['transparent', buildRgba(base.blueGreyDark, 0.06)],
     transparentToLightOrange: [
       'transparent',
       buildRgba(base.lightOrange, 0.06),
     ],
-=======
     success: ['#FAFF00', '#2CCC00'],
     successTint: ['#FFFFF0', '#FCFEFB'],
     vividRainbow: ['#FFB114', '#FF54BB', '#00F0FF'],
     vividRainbowTint: ['#FFFAF1', '#FFF5FB', '#F0FEFF'],
     warning: ['#FFD963', '#FFB200'],
     warningTint: ['#FFFDF6', '#FFFBF2'],
->>>>>>> ca796b49
     whiteButton: ['#FFFFFF', '#F7F9FA'],
   };
 
@@ -286,7 +283,6 @@
       savings: ['#1F222A', '#1F222A'],
       searchBar: [buildRgba('#1F222A', 0.4), '#1F222A'],
       sendBackground: ['#12131A00', '#12131AFF'],
-<<<<<<< HEAD
       transparentToGreen: ['transparent', buildRgba(base.green, 0.06)],
       transparentToLightGrey: [
         'transparent',
@@ -296,14 +292,12 @@
         'transparent',
         buildRgba(base.lightOrange, 0.06),
       ],
-=======
       success: ['#FAFF00', '#2CCC00'],
       successTint: ['#202118', '#141E18'],
       vividRainbow: ['#FFB114', '#FF54BB', '#00F0FF'],
       vividRainbowTint: ['#201C19', '#201723', '#112028'],
       warning: ['#FFD963', '#FFB200'],
       warningTint: ['#201F1E', '#201C18'],
->>>>>>> ca796b49
       whiteButton: ['#404656', buildRgba('#404656', 0.8)],
     };
 
