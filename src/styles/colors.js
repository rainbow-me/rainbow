--- conflicted
+++ resolved
@@ -28,10 +28,7 @@
   mediumGrey: '#a1a5b3', // '161, 165, 179'
   orange: '#f6851b', // '246, 133, 27'
   orangeLight: '#FFAF24', // '255, 175, 36'
-<<<<<<< HEAD
-=======
   orangeMedium: '#FCA247', // '252, 162, 71'
->>>>>>> 5df273ab
   primaryBlue: '#5d9df6', // '93, 157, 246'
   primaryGreen: '#00a352', // '0, 163, 82'
   purple: '#32325d', // '50, 50, 93'
