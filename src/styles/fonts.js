/* eslint-disable sort-keys */
const font = {};

font.family = {
  SFMono: 'SFMono-Regular',
<<<<<<< HEAD
  SFProDisplay: 'SF Pro Display',
=======
>>>>>>> e2149839
  SFProRounded: 'SF Pro Rounded',
  SFProText: 'SF Pro Text',
};

font.letterSpacing = {
<<<<<<< HEAD
  tightest: -0.3,
  tighter: -0.2,
  tight: -0.1,
  loose: 0.15,
  looser: 0.3,
  loosest: 0.46,
  looseyGoosey: 0.8,
  tooLoose: 1,
=======
  roundedTightest: 0.2,
  roundedTight: 0.4,
  roundedMedium: 0.5,
  rounded: 0.6,
>>>>>>> e2149839
};

font.lineHeight = {
  none: 0,
  tightest: 14,
  tight: 16,
  normal: 20,
  loose: 21,
  paragraphSmall: 25,
  looser: 26,
  loosest: 28,
  giant: 108,
};

font.size = {
  micro: '9px',
  tiny: '11px',
  smaller: '12px',
  small: '13px',
  smedium: '14px',
  medium: '15px',
  lmedium: '16px',
  bmedium: '17px',
  large: '18px',
  larger: '20px',
  blarge: '21px',
  big: '23px',
  bigger: '26px',
  biggest: '27px',
<<<<<<< HEAD
  giant: '90px',
  h1: '40px',
  h2: '30px',
  h3: '24px',
=======
  h1: '42px',
  h2: '32px',
  h3: '30px',
>>>>>>> e2149839
  h4: '20px',
  h5: '17px',
  h6: '14px',
};

// react-native requires font weights to be defined as strings
font.weight = {
  thin: '100',
  ultraLight: '200',
  light: '300',
  regular: '400',
  medium: '500',
  semibold: '600',
  bold: '700',
  heavy: '800',
  black: '900',
};

export default font;<|MERGE_RESOLUTION|>--- conflicted
+++ resolved
@@ -3,30 +3,16 @@
 
 font.family = {
   SFMono: 'SFMono-Regular',
-<<<<<<< HEAD
   SFProDisplay: 'SF Pro Display',
-=======
->>>>>>> e2149839
   SFProRounded: 'SF Pro Rounded',
   SFProText: 'SF Pro Text',
 };
 
 font.letterSpacing = {
-<<<<<<< HEAD
-  tightest: -0.3,
-  tighter: -0.2,
-  tight: -0.1,
-  loose: 0.15,
-  looser: 0.3,
-  loosest: 0.46,
-  looseyGoosey: 0.8,
-  tooLoose: 1,
-=======
   roundedTightest: 0.2,
   roundedTight: 0.4,
   roundedMedium: 0.5,
   rounded: 0.6,
->>>>>>> e2149839
 };
 
 font.lineHeight = {
@@ -56,16 +42,9 @@
   big: '23px',
   bigger: '26px',
   biggest: '27px',
-<<<<<<< HEAD
-  giant: '90px',
-  h1: '40px',
-  h2: '30px',
-  h3: '24px',
-=======
   h1: '42px',
   h2: '32px',
   h3: '30px',
->>>>>>> e2149839
   h4: '20px',
   h5: '17px',
   h6: '14px',
