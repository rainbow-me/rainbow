<<<<<<< HEAD
import isNil from 'lodash/isNil';
=======
import { isNil } from '@rainbow-me/helpers/utilities';
>>>>>>> 5bbc8848
import { css } from '@rainbow-me/styled-components';

export default function buildLayoutStyles(values, type, shouldReturnCss) {
  // Replicating the CSS API, if no second value parameter is given
  // apply the first parameter as both horizontal and vertical values.
  const defaultHorizontal = !isNil(values[1]) ? values[1] : values[0];
  const separator = type ? '-' : '';

  const coordinates = {
    bottom: !isNil(values[2]) ? values[2] : values[0],
    left: !isNil(values[3]) ? values[3] : defaultHorizontal,
    right: defaultHorizontal,
    top: values[0],
  };

  return shouldReturnCss
    ? css`
        ${type}${separator}bottom: ${coordinates.bottom};
        ${type}${separator}left: ${coordinates.left};
        ${type}${separator}right: ${coordinates.right};
        ${type}${separator}top: ${coordinates.top};
      `
    : coordinates;
}

buildLayoutStyles.object = (values, type) => {
  const defaultHorizontal = !isNil(values[1]) ? values[1] : values[0];

  return {
    [type + 'Bottom']: !isNil(values[2]) ? values[2] : values[0],
    [type + 'Left']: !isNil(values[3]) ? values[3] : defaultHorizontal,
    [type + 'Right']: defaultHorizontal,
    [type + 'Top']: values[0],
  };
};<|MERGE_RESOLUTION|>--- conflicted
+++ resolved
@@ -1,8 +1,4 @@
-<<<<<<< HEAD
-import isNil from 'lodash/isNil';
-=======
 import { isNil } from '@rainbow-me/helpers/utilities';
->>>>>>> 5bbc8848
 import { css } from '@rainbow-me/styled-components';
 
 export default function buildLayoutStyles(values, type, shouldReturnCss) {
