--- conflicted
+++ resolved
@@ -1,4 +1,3 @@
-<<<<<<< HEAD
 import {
   QueryFunctionContext,
   QueryKey,
@@ -6,9 +5,6 @@
   UseMutationOptions,
   UseQueryOptions,
 } from '@tanstack/react-query';
-=======
-import { QueryFunctionContext, QueryKey, UseMutationOptions, UseQueryOptions } from '@tanstack/react-query';
->>>>>>> 14f80d49
 
 // Used to obtain argument types for query functions.
 export type QueryFunctionArgs<T extends (...args: any) => any> = QueryFunctionContext<ReturnType<T>>;
