<<<<<<< HEAD
import {
  QueryFunctionContext,
  QueryKey,
  UseInfiniteQueryOptions,
  UseMutationOptions,
  UseQueryOptions,
} from '@tanstack/react-query';
=======
import { QueryFunctionContext, QueryKey, UseInfiniteQueryOptions, UseMutationOptions, UseQueryOptions } from '@tanstack/react-query';
>>>>>>> bea7da5e

// Used to obtain argument types for query functions.
export type QueryFunctionArgs<T extends (...args: any) => any> = QueryFunctionContext<ReturnType<T>>;

// Used to obtain types for query function results.
export type QueryFunctionResult<FnType extends (...args: any) => any> = PromiseValue<ReturnType<FnType>>;

// Note: we probably want to restrict the amount of configuration
// to the React Query hook. So we are picking out the only the
// configuration the consumer needs. I think these options are
// reasonable.
export type QueryConfigWithSelect<TQueryFnData, TError, TData, TQueryKey extends QueryKey> = Pick<
  UseQueryOptions<TQueryFnData, TError, TData, TQueryKey>,
  'cacheTime' | 'enabled' | 'refetchInterval' | 'retry' | 'staleTime' | 'select' | 'onError' | 'onSettled' | 'onSuccess'
>;

export type InfiniteQueryConfig<TQueryFnData, TError, TData> = Pick<
  UseInfiniteQueryOptions<
    TQueryFnData,
    TError,
    TData,
    TQueryFnData,
    Array<string | { [key: string]: any }>
  >,
  | 'cacheTime'
  | 'enabled'
  | 'refetchInterval'
  | 'retry'
  | 'staleTime'
  | 'select'
  | 'onError'
  | 'onSettled'
  | 'onSuccess'
>;

// Note: we probably want to restrict the amount of configuration
// to the React Query hook. So we are picking out the only the
// configuration the consumer needs. I think these options are
// reasonable.
export type QueryConfig<TData, TError, TQueryKey extends QueryKey> = Pick<
  UseQueryOptions<TData, TError, TData, TQueryKey>,
  'cacheTime' | 'enabled' | 'refetchInterval' | 'retry' | 'staleTime' | 'select' | 'onError' | 'onSettled' | 'onSuccess'
>;

export type MutationConfig<Data, Error, Variables = void> = Pick<
  UseMutationOptions<Data, Error, Variables>,
  'onError' | 'onMutate' | 'onSettled' | 'onSuccess'
>;

// Used to obtain types for mutation function results.
export type MutationFunctionResult<FnType extends (...args: any) => any> = PromiseValue<ReturnType<FnType>>;

// //////////////////////////////////////////////////////////////////////////////////////
// Deprecated Types

type PromiseValue<PromiseType> = PromiseType extends PromiseLike<infer Value> ? PromiseValue<Value> : PromiseType;

type ExtractFnReturnType<FnType extends (...args: any) => any> = PromiseValue<ReturnType<FnType>>;

export type UseQueryData<QueryFnType extends (...args: any) => any> = ExtractFnReturnType<QueryFnType>;

export type QueryConfigDeprecated<QueryFnType extends (...args: any) => any> = Omit<
  UseQueryOptions<ExtractFnReturnType<QueryFnType>>,
  'queryKey' | 'queryFn'
>;

export type InfiniteQueryConfig<TQueryFnData, TError, TData> = Pick<
  UseInfiniteQueryOptions<TQueryFnData, TError, TData, TQueryFnData, Array<string | { [key: string]: any }>>,
  'cacheTime' | 'enabled' | 'refetchInterval' | 'retry' | 'staleTime' | 'select' | 'onError' | 'onSettled' | 'onSuccess'
>;<|MERGE_RESOLUTION|>--- conflicted
+++ resolved
@@ -1,14 +1,4 @@
-<<<<<<< HEAD
-import {
-  QueryFunctionContext,
-  QueryKey,
-  UseInfiniteQueryOptions,
-  UseMutationOptions,
-  UseQueryOptions,
-} from '@tanstack/react-query';
-=======
 import { QueryFunctionContext, QueryKey, UseInfiniteQueryOptions, UseMutationOptions, UseQueryOptions } from '@tanstack/react-query';
->>>>>>> bea7da5e
 
 // Used to obtain argument types for query functions.
 export type QueryFunctionArgs<T extends (...args: any) => any> = QueryFunctionContext<ReturnType<T>>;
@@ -26,22 +16,8 @@
 >;
 
 export type InfiniteQueryConfig<TQueryFnData, TError, TData> = Pick<
-  UseInfiniteQueryOptions<
-    TQueryFnData,
-    TError,
-    TData,
-    TQueryFnData,
-    Array<string | { [key: string]: any }>
-  >,
-  | 'cacheTime'
-  | 'enabled'
-  | 'refetchInterval'
-  | 'retry'
-  | 'staleTime'
-  | 'select'
-  | 'onError'
-  | 'onSettled'
-  | 'onSuccess'
+  UseInfiniteQueryOptions<TQueryFnData, TError, TData, TQueryFnData, Array<string | { [key: string]: any }>>,
+  'cacheTime' | 'enabled' | 'refetchInterval' | 'retry' | 'staleTime' | 'select' | 'onError' | 'onSettled' | 'onSuccess'
 >;
 
 // Note: we probably want to restrict the amount of configuration
@@ -73,9 +49,4 @@
 export type QueryConfigDeprecated<QueryFnType extends (...args: any) => any> = Omit<
   UseQueryOptions<ExtractFnReturnType<QueryFnType>>,
   'queryKey' | 'queryFn'
->;
-
-export type InfiniteQueryConfig<TQueryFnData, TError, TData> = Pick<
-  UseInfiniteQueryOptions<TQueryFnData, TError, TData, TQueryFnData, Array<string | { [key: string]: any }>>,
-  'cacheTime' | 'enabled' | 'refetchInterval' | 'retry' | 'staleTime' | 'select' | 'onError' | 'onSettled' | 'onSuccess'
 >;