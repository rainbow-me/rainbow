import BigNumber from 'bignumber.js';
import {
  divWorklet,
  greaterThanWorklet,
  isNumberStringWorklet,
  lessThanOrEqualToWorklet,
  lessThanWorklet,
  mulWorklet,
  powWorklet,
  subWorklet,
  sumWorklet,
  toFixedWorklet,
  toScaledIntegerWorklet,
} from '@/__swaps__/safe-math/SafeMath';
import { ExtendedAnimatedAssetWithColors } from '@/__swaps__/types/assets';
import { ChainId } from '@/networks/types';
import { ParsedAddressAsset } from '@/entities';
import { useUserNativeNetworkAsset } from '@/resources/assets/useUserAsset';
import { CrosschainQuote, Quote, QuoteError } from '@rainbow-me/swaps';
import { deepEqualWorklet } from '@/worklets/comparisons';
import { debounce } from 'lodash';
import { useEffect, useMemo } from 'react';
import { runOnJS, runOnUI, useAnimatedReaction, useSharedValue } from 'react-native-reanimated';
import { create } from 'zustand';
import { GasSettings } from '../hooks/useCustomGas';
import { useSelectedGas } from '../hooks/useSelectedGas';
import { useSwapEstimatedGasLimit } from '../hooks/useSwapEstimatedGasLimit';
import { useSwapContext } from './swap-provider';

const BUFFER_RATIO = 0.5;

type InternalSyncedSwapState = {
  assetToBuy: ExtendedAnimatedAssetWithColors | undefined;
  assetToSell: ExtendedAnimatedAssetWithColors | undefined;
  chainId: ChainId | undefined;
  quote: Quote | CrosschainQuote | QuoteError | null;
};
export const useSyncedSwapQuoteStore = create<InternalSyncedSwapState>(() => ({
  assetToBuy: undefined,
  assetToSell: undefined,
  chainId: undefined,
  quote: null,
}));
const setInternalSyncedSwapStore = debounce((state: InternalSyncedSwapState) => useSyncedSwapQuoteStore.setState(state), 100, {
  leading: false,
  trailing: true,
});

export const SyncQuoteSharedValuesToState = () => {
  const { internalSelectedInputAsset: assetToSell, internalSelectedOutputAsset: assetToBuy, quote } = useSwapContext();

  // Updates the state as a single block in response to quote changes to ensure the gas fee is cleanly updated once
  useAnimatedReaction(
    () => quote.value,
    (current, previous) => {
      if (!assetToSell.value || !assetToBuy.value || !current || 'error' in current) return;

      const isSwappingMoreThanAvailableBalance = greaterThanWorklet(
        current.sellAmount.toString(),
        toScaledIntegerWorklet(assetToSell.value.balance.amount, assetToSell.value.decimals)
      );

      // Skip gas fee recalculation if the user is trying to swap more than their available balance, as it isn't
      // needed and was previously resulting in errors in useEstimatedGasFee.
      if (isSwappingMoreThanAvailableBalance) return;

      if (!deepEqualWorklet(current, previous)) {
        runOnJS(setInternalSyncedSwapStore)({
          assetToBuy: assetToBuy.value,
          assetToSell: assetToSell.value,
          chainId: assetToSell.value?.chainId,
          quote: current,
        });
      }
    },
    []
  );

  return null;
};

export function calculateGasFeeWorklet(gasSettings: GasSettings, gasLimit: string) {
  'worklet';
  const amount = gasSettings.isEIP1559 ? sumWorklet(gasSettings.maxBaseFee, gasSettings.maxPriorityFee || '0') : gasSettings.gasPrice;
  return mulWorklet(gasLimit, amount);
}

export function formatUnitsWorklet(value: string, decimals: number) {
  'worklet';
  let display = value;
  const negative = display.startsWith('-');
  if (negative) display = display.slice(1);

  display = display.padStart(decimals, '0');

  // eslint-disable-next-line prefer-const
  let [integer, fraction] = [display.slice(0, display.length - decimals), display.slice(display.length - decimals)];
  fraction = fraction.replace(/(0+)$/, '');
  return `${negative ? '-' : ''}${integer || '0'}${fraction ? `.${fraction}` : ''}`;
}

const getHasEnoughFundsForGasWorklet = ({
  gasFee,
  nativeNetworkAsset,
  quoteValue,
}: {
  gasFee: string;
  nativeNetworkAsset: ParsedAddressAsset | undefined;
  quoteValue: string;
}) => {
  'worklet';
  if (!nativeNetworkAsset) return false;

  const userBalance = nativeNetworkAsset.balance?.amount || '0';
  const safeGasFee = isNumberStringWorklet(gasFee) ? gasFee : '0';
  const totalNativeSpentInTx = formatUnitsWorklet(sumWorklet(quoteValue, safeGasFee), nativeNetworkAsset.decimals);

  return lessThanOrEqualToWorklet(totalNativeSpentInTx, userBalance);
};

export function SyncGasStateToSharedValues() {
  const { hasEnoughFundsForGas, internalSelectedInputAsset } = useSwapContext();

  const initialChainId = useMemo(() => internalSelectedInputAsset.value?.chainId || ChainId.mainnet, [internalSelectedInputAsset]);
  const { assetToSell, chainId = initialChainId, quote } = useSyncedSwapQuoteStore();

  const gasSettings = useSelectedGas(chainId);
  const { data: userNativeNetworkAsset, isLoading: isLoadingNativeNetworkAsset } = useUserNativeNetworkAsset(chainId);
  const { data: estimatedGasLimit } = useSwapEstimatedGasLimit({ chainId, assetToSell, quote });

  const gasFeeRange = useSharedValue<[string, string] | null>(null);

  useAnimatedReaction(
    () => ({ inputAsset: internalSelectedInputAsset.value, bufferRange: gasFeeRange.value }),
    (current, previous) => {
      const { inputAsset: currInputAsset, bufferRange: currBufferRange } = current;
      const { inputAsset: prevInputAsset, bufferRange: prevBufferRange } = previous || {};

      const currBuffer = currBufferRange?.[1];
      const prevBuffer = prevBufferRange?.[1];

      if (currInputAsset?.chainId !== prevInputAsset?.chainId) {
        // reset gas fee range when input chain changes
        gasFeeRange.value = null;
      } else if (currBuffer && (currBuffer !== prevBuffer || currInputAsset?.uniqueId !== prevInputAsset?.uniqueId)) {
        // update maxSwappableAmount when gas fee range is set and there is a change to input asset or gas fee range
        if (currInputAsset?.isNativeAsset) {
          internalSelectedInputAsset.modify(asset => {
            if (!asset) return asset;
            const maxSwappableAmount = subWorklet(asset.balance.amount, currBuffer);
            return {
              ...asset,
              maxSwappableAmount: lessThanWorklet(maxSwappableAmount, 0) ? '0' : maxSwappableAmount,
            };
          });
        }
      }
    },
    []
  );

  useEffect(() => {
    const safeQuoteValue = quote && !('error' in quote) && quote.value ? new BigNumber(quote.value.toString()).toFixed() : '0';

<<<<<<< HEAD
    // NOTE: if we don't have a gas price or max base fee or max priority fee, we can't calculate the gas fee
    if (
      (gasSettings.isEIP1559 && !(gasSettings.maxBaseFee || gasSettings.maxPriorityFee)) ||
      (!gasSettings.isEIP1559 && !gasSettings.gasPrice)
    ) {
      return;
    }

    if (!userNativeNetworkAsset) {
      hasEnoughFundsForGas.value = false;
      return;
    }

    const gasFee = calculateGasFee(gasSettings, estimatedGasLimit);
    if (gasFee === null || isNaN(Number(gasFee))) {
      return;
    }
=======
    runOnUI(() => {
      hasEnoughFundsForGas.value = undefined;
      if (!gasSettings || !estimatedGasLimit || !quote || 'error' in quote || isLoadingNativeNetworkAsset) return;

      if (!userNativeNetworkAsset) {
        hasEnoughFundsForGas.value = false;
        return;
      }
>>>>>>> 2a9b11d0

      const gasFee = calculateGasFeeWorklet(gasSettings, estimatedGasLimit);

      const nativeGasFee = divWorklet(gasFee, powWorklet(10, userNativeNetworkAsset.decimals));

      const isEstimateOutsideRange = !!(
        gasFeeRange.value &&
        (lessThanWorklet(nativeGasFee, gasFeeRange.value[0]) || greaterThanWorklet(nativeGasFee, gasFeeRange.value[1]))
      );

      // If the gas fee range hasn't been set or the estimated fee is outside the range, calculate the range based on the gas fee
      if (nativeGasFee && (!gasFeeRange.value || isEstimateOutsideRange)) {
        const lowerBound = toFixedWorklet(mulWorklet(nativeGasFee, 1 - BUFFER_RATIO), userNativeNetworkAsset.decimals);
        const upperBound = toFixedWorklet(mulWorklet(nativeGasFee, 1 + BUFFER_RATIO), userNativeNetworkAsset.decimals);
        gasFeeRange.value = [lowerBound, upperBound];
      }

      hasEnoughFundsForGas.value = getHasEnoughFundsForGasWorklet({
        gasFee,
        nativeNetworkAsset: userNativeNetworkAsset,
        quoteValue: safeQuoteValue,
      });
    })();

    return () => {
      hasEnoughFundsForGas.value = undefined;
    };
  }, [
    estimatedGasLimit,
    gasFeeRange,
    gasSettings,
    hasEnoughFundsForGas,
    internalSelectedInputAsset,
    quote,
    userNativeNetworkAsset,
    isLoadingNativeNetworkAsset,
    chainId,
  ]);

  return null;
}<|MERGE_RESOLUTION|>--- conflicted
+++ resolved
@@ -162,36 +162,27 @@
   useEffect(() => {
     const safeQuoteValue = quote && !('error' in quote) && quote.value ? new BigNumber(quote.value.toString()).toFixed() : '0';
 
-<<<<<<< HEAD
-    // NOTE: if we don't have a gas price or max base fee or max priority fee, we can't calculate the gas fee
-    if (
-      (gasSettings.isEIP1559 && !(gasSettings.maxBaseFee || gasSettings.maxPriorityFee)) ||
-      (!gasSettings.isEIP1559 && !gasSettings.gasPrice)
-    ) {
-      return;
-    }
-
-    if (!userNativeNetworkAsset) {
-      hasEnoughFundsForGas.value = false;
-      return;
-    }
-
-    const gasFee = calculateGasFee(gasSettings, estimatedGasLimit);
-    if (gasFee === null || isNaN(Number(gasFee))) {
-      return;
-    }
-=======
     runOnUI(() => {
       hasEnoughFundsForGas.value = undefined;
       if (!gasSettings || !estimatedGasLimit || !quote || 'error' in quote || isLoadingNativeNetworkAsset) return;
 
+      // NOTE: if we don't have a gas price or max base fee or max priority fee, we can't calculate the gas fee
+      if (
+        (gasSettings.isEIP1559 && !(gasSettings.maxBaseFee || gasSettings.maxPriorityFee)) ||
+        (!gasSettings.isEIP1559 && !gasSettings.gasPrice)
+      ) {
+        return;
+      }
+
       if (!userNativeNetworkAsset) {
         hasEnoughFundsForGas.value = false;
         return;
       }
->>>>>>> 2a9b11d0
 
       const gasFee = calculateGasFeeWorklet(gasSettings, estimatedGasLimit);
+      if (gasFee === null || isNaN(Number(gasFee))) {
+        return;
+      }
 
       const nativeGasFee = divWorklet(gasFee, powWorklet(10, userNativeNetworkAsset.decimals));
 
