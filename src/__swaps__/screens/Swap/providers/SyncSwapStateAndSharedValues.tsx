--- conflicted
+++ resolved
@@ -25,13 +25,10 @@
 import { useSelectedGas } from '../hooks/useSelectedGas';
 import { useSwapEstimatedGasLimit } from '../hooks/useSwapEstimatedGasLimit';
 import { useSwapContext } from './swap-provider';
-<<<<<<< HEAD
 import { useUserAssetsStore } from '@/state/assets/userAssets';
 import { getUniqueId } from '@/utils/ethereumUtils';
 import { chainsNativeAsset } from '@/chains';
-=======
 import { useSwapsStore } from '@/state/swaps/swapsStore';
->>>>>>> 8e103ca9
 
 const BUFFER_RATIO = 0.5;
 
