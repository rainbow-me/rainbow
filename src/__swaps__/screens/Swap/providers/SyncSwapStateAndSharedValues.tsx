--- conflicted
+++ resolved
@@ -13,12 +13,7 @@
   toScaledIntegerWorklet,
 } from '@/__swaps__/safe-math/SafeMath';
 import { ExtendedAnimatedAssetWithColors } from '@/__swaps__/types/assets';
-<<<<<<< HEAD
-import { ChainId } from '@/__swaps__/types/chains';
-=======
 import { ChainId } from '@/networks/types';
-import { add } from '@/__swaps__/utils/numbers';
->>>>>>> 156c0ec5
 import { ParsedAddressAsset } from '@/entities';
 import { useUserNativeNetworkAsset } from '@/resources/assets/useUserAsset';
 import { CrosschainQuote, Quote, QuoteError } from '@rainbow-me/swaps';
