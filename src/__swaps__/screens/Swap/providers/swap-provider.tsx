<<<<<<< HEAD
import React, { createContext, useContext, ReactNode } from 'react';
import { StyleProp, TextStyle, TextInput } from 'react-native';
=======
// @refresh
import { INITIAL_SLIDER_POSITION, SLIDER_COLLAPSED_HEIGHT, SLIDER_HEIGHT, SLIDER_WIDTH } from '@/__swaps__/screens/Swap/constants';
import { useAnimatedSwapStyles } from '@/__swaps__/screens/Swap/hooks/useAnimatedSwapStyles';
import { useSwapInputsController } from '@/__swaps__/screens/Swap/hooks/useSwapInputsController';
import { NavigationSteps, useSwapNavigation } from '@/__swaps__/screens/Swap/hooks/useSwapNavigation';
import { useSwapTextStyles } from '@/__swaps__/screens/Swap/hooks/useSwapTextStyles';
import { useSwapWarning } from '@/__swaps__/screens/Swap/hooks/useSwapWarning';
import { ExtendedAnimatedAssetWithColors, ParsedSearchAsset } from '@/__swaps__/types/assets';
import { ChainId } from '@/__swaps__/types/chains';
import { SwapAssetType, inputKeys } from '@/__swaps__/types/swap';
import { isSameAsset } from '@/__swaps__/utils/assets';
import { parseAssetAndExtend } from '@/__swaps__/utils/swaps';
import { logger } from '@/logger';
import { swapsStore } from '@/state/swaps/swapsStore';
import { CrosschainQuote, Quote, QuoteError } from '@rainbow-me/swaps';
import React, { ReactNode, createContext, useContext, useEffect } from 'react';
import { StyleProp, TextInput, TextStyle } from 'react-native';
>>>>>>> 341c1928
import {
  AnimatedRef,
  SharedValue,
  runOnUI,
  useAnimatedRef,
  useAnimatedStyle,
  useDerivedValue,
  useSharedValue,
} from 'react-native-reanimated';
<<<<<<< HEAD
import { SwapAssetType, inputKeys } from '@/__swaps__/types/swap';
import { INITIAL_SLIDER_POSITION, SLIDER_COLLAPSED_HEIGHT, SLIDER_HEIGHT, SLIDER_WIDTH } from '@/__swaps__/screens/Swap/constants';
import { useAnimatedSwapStyles } from '@/__swaps__/screens/Swap/hooks/useAnimatedSwapStyles';
import { useSwapTextStyles } from '@/__swaps__/screens/Swap/hooks/useSwapTextStyles';
import { useSwapNavigation, NavigationSteps } from '@/__swaps__/screens/Swap/hooks/useSwapNavigation';
import { useSwapInputsController } from '@/__swaps__/screens/Swap/hooks/useSwapInputsController';
import { ExtendedAnimatedAssetWithColors, ParsedSearchAsset } from '@/__swaps__/types/assets';
import { useSwapWarning } from '@/__swaps__/screens/Swap/hooks/useSwapWarning';
import { useSwapGas } from '@/__swaps__/screens/Swap/hooks/useSwapGas';
import { useSwapSettings } from '@/__swaps__/screens/Swap/hooks/useSwapSettings';
import { CrosschainQuote, Quote, QuoteError } from '@rainbow-me/swaps';
import { swapsStore } from '@/state/swaps/swapsStore';
import { isSameAsset, parseSearchAsset } from '@/__swaps__/utils/assets';
import { parseAssetAndExtend } from '@/__swaps__/utils/swaps';
import { ChainId } from '@/__swaps__/types/chains';
import { logger } from '@/logger';
import { userAssetsStore } from '@/state/assets/userAssets';
=======
import { useSwapSettings } from '../hooks/useSwapSettings';
>>>>>>> 341c1928

interface SwapContextType {
  isFetching: SharedValue<boolean>;
  isQuoteStale: SharedValue<number>;
  searchInputRef: AnimatedRef<TextInput>;

  // TODO: Combine navigation progress steps into a single shared value
  inputProgress: SharedValue<number>;
  outputProgress: SharedValue<number>;
  configProgress: SharedValue<number>;

  sliderXPosition: SharedValue<number>;
  sliderPressProgress: SharedValue<number>;

  lastTypedInput: SharedValue<inputKeys>;
  focusedInput: SharedValue<inputKeys>;

  selectedOutputChainId: SharedValue<ChainId>;
  setSelectedOutputChainId: (chainId: ChainId) => void;

  internalSelectedInputAsset: SharedValue<ExtendedAnimatedAssetWithColors | null>;
  internalSelectedOutputAsset: SharedValue<ExtendedAnimatedAssetWithColors | null>;
  setAsset: ({ type, asset }: { type: SwapAssetType; asset: ParsedSearchAsset }) => void;

  quote: SharedValue<Quote | CrosschainQuote | QuoteError | null>;

  SwapSettings: ReturnType<typeof useSwapSettings>;
  SwapInputsController: ReturnType<typeof useSwapInputsController>;
  AnimatedSwapStyles: ReturnType<typeof useAnimatedSwapStyles>;
  SwapTextStyles: ReturnType<typeof useSwapTextStyles>;
  SwapNavigation: ReturnType<typeof useSwapNavigation>;
  SwapWarning: ReturnType<typeof useSwapWarning>;

  confirmButtonIcon: Readonly<SharedValue<string>>;
  confirmButtonLabel: Readonly<SharedValue<string>>;
  confirmButtonIconStyle: StyleProp<TextStyle>;

  reset: () => void;
}

const SwapContext = createContext<SwapContextType | undefined>(undefined);

interface SwapProviderProps {
  children: ReactNode;
}

export const SwapProvider = ({ children }: SwapProviderProps) => {
  const isFetching = useSharedValue(false);
  const isQuoteStale = useSharedValue(0);

  const searchInputRef = useAnimatedRef<TextInput>();

  const inputProgress = useSharedValue(NavigationSteps.INPUT_ELEMENT_FOCUSED);
  const outputProgress = useSharedValue(NavigationSteps.TOKEN_LIST_FOCUSED);
  const configProgress = useSharedValue(NavigationSteps.INPUT_ELEMENT_FOCUSED);

  const sliderXPosition = useSharedValue(SLIDER_WIDTH * INITIAL_SLIDER_POSITION);
  const sliderPressProgress = useSharedValue(SLIDER_COLLAPSED_HEIGHT / SLIDER_HEIGHT);

  const lastTypedInput = useSharedValue<inputKeys>('inputAmount');
  const focusedInput = useSharedValue<inputKeys>('inputAmount');

  // NOTE: On mount let's set the initial input asset to the first user asset (aka the user asset with the largest balance)
  const INTERNAL_INITIAL_USER_ASSET = userAssetsStore.getState().userAssets.values().next().value;

  const internalSelectedInputAsset = useSharedValue<ExtendedAnimatedAssetWithColors | null>(
    parseAssetAndExtend({ asset: INTERNAL_INITIAL_USER_ASSET })
  );
  const internalSelectedOutputAsset = useSharedValue<ExtendedAnimatedAssetWithColors | null>(null);
  const selectedOutputChainId = useSharedValue<ChainId>(INTERNAL_INITIAL_USER_ASSET?.chainId ?? ChainId.mainnet);

  if (INTERNAL_INITIAL_USER_ASSET) {
    const parsedAsset = parseSearchAsset({
      assetWithPrice: undefined,
      searchAsset: INTERNAL_INITIAL_USER_ASSET,
      userAsset: INTERNAL_INITIAL_USER_ASSET,
    });
    swapsStore.setState({ inputAsset: parsedAsset });
  }

  const quote = useSharedValue<Quote | CrosschainQuote | QuoteError | null>(null);

  const SwapSettings = useSwapSettings({
    inputAsset: internalSelectedInputAsset,
  });

<<<<<<< HEAD
  const SwapGas = useSwapGas({
    inputAsset: internalSelectedInputAsset,
    outputAsset: internalSelectedOutputAsset,
  });

  const SwapInputsController = useSwapInputsController({
=======
  const SwapInputController = useSwapInputsController({
>>>>>>> 341c1928
    focusedInput,
    lastTypedInput,
    inputProgress,
    outputProgress,
    internalSelectedInputAsset,
    internalSelectedOutputAsset,
    isFetching,
    isQuoteStale,
    sliderXPosition,
    quote,
  });

  const SwapNavigation = useSwapNavigation({
    SwapInputsController,
    inputProgress,
    outputProgress,
    configProgress,
  });

  const SwapWarning = useSwapWarning({
    SwapInputsController,
    inputAsset: internalSelectedInputAsset,
    outputAsset: internalSelectedOutputAsset,
    quote,
    sliderXPosition,
    isFetching,
    isQuoteStale,
  });

  const AnimatedSwapStyles = useAnimatedSwapStyles({
    SwapWarning,
    internalSelectedInputAsset,
    internalSelectedOutputAsset,
    inputProgress,
    outputProgress,
    configProgress,
    isFetching,
  });

  const SwapTextStyles = useSwapTextStyles({
    SwapInputsController,
    internalSelectedInputAsset,
    internalSelectedOutputAsset,
    isQuoteStale,
    focusedInput,
    inputProgress,
    outputProgress,
    sliderPressProgress,
  });

  const handleProgressNavigation = ({ type }: { type: SwapAssetType }) => {
    'worklet';

    const inputAsset = internalSelectedInputAsset.value;
    const outputAsset = internalSelectedOutputAsset.value;

    switch (type) {
      case SwapAssetType.inputAsset:
        // if there is already an output asset selected, just close both lists
        if (outputAsset) {
          inputProgress.value = NavigationSteps.INPUT_ELEMENT_FOCUSED;
          outputProgress.value = NavigationSteps.INPUT_ELEMENT_FOCUSED;
        } else {
          inputProgress.value = NavigationSteps.INPUT_ELEMENT_FOCUSED;
          outputProgress.value = NavigationSteps.TOKEN_LIST_FOCUSED;
        }
        break;
      case SwapAssetType.outputAsset:
        // if there is already an input asset selected, just close both lists
        if (inputAsset) {
          inputProgress.value = NavigationSteps.INPUT_ELEMENT_FOCUSED;
          outputProgress.value = NavigationSteps.INPUT_ELEMENT_FOCUSED;
        } else {
          inputProgress.value = NavigationSteps.TOKEN_LIST_FOCUSED;
          outputProgress.value = NavigationSteps.INPUT_ELEMENT_FOCUSED;
        }
        break;
    }
  };

  const setSelectedOutputChainId = (chainId: ChainId) => {
    swapsStore.setState({ selectedOutputChainId: chainId });
    selectedOutputChainId.value = chainId;
  };

  const setAsset = ({ type, asset }: { type: SwapAssetType; asset: ParsedSearchAsset }) => {
    const updateAssetValue = ({ type, asset }: { type: SwapAssetType; asset: ExtendedAnimatedAssetWithColors | null }) => {
      'worklet';

      switch (type) {
        case SwapAssetType.inputAsset:
          internalSelectedInputAsset.value = asset;
          break;
        case SwapAssetType.outputAsset:
          internalSelectedOutputAsset.value = asset;
          break;
      }

      handleProgressNavigation({
        type,
      });
    };

    const otherAsset = swapsStore.getState()[type === SwapAssetType.inputAsset ? SwapAssetType.outputAsset : SwapAssetType.inputAsset];

    // if we're setting the same asset as the other asset, we need to clear the other asset
    if (otherAsset && isSameAsset(otherAsset, asset)) {
      logger.debug(`[setAsset]: Swapping ${type} asset for ${type === SwapAssetType.inputAsset ? 'output' : 'input'} asset`);

      swapsStore.setState({
        [type === SwapAssetType.inputAsset ? SwapAssetType.outputAsset : SwapAssetType.inputAsset]: null,
      });

      if (type === SwapAssetType.inputAsset) {
        setSelectedOutputChainId(otherAsset.chainId);
      }

      runOnUI(updateAssetValue)({
        type: type === SwapAssetType.inputAsset ? SwapAssetType.outputAsset : SwapAssetType.inputAsset,
        asset: null,
      });
    }

    logger.debug(`[setAsset]: Setting ${type} asset to ${asset.name} on ${asset.chainId}`);

    swapsStore.setState({
      [type]: asset,
    });
    if (type === SwapAssetType.inputAsset) {
      setSelectedOutputChainId(asset.chainId);
    }
    runOnUI(updateAssetValue)({ type, asset: parseAssetAndExtend({ asset }) });
  };

  const confirmButtonIcon = useDerivedValue(() => {
    if (configProgress.value === NavigationSteps.SHOW_REVIEW) {
      return '􀎽';
    } else if (configProgress.value === NavigationSteps.SHOW_GAS) {
      return '􀆅';
    }

    if (isFetching.value) {
      return '';
    }

    const isInputZero = Number(SwapInputsController.inputValues.value.inputAmount) === 0;
    const isOutputZero = Number(SwapInputsController.inputValues.value.outputAmount) === 0;

    if (SwapInputsController.inputMethod.value !== 'slider' && (isInputZero || isOutputZero) && !isFetching.value) {
      return '';
    } else if (SwapInputsController.inputMethod.value === 'slider' && SwapInputsController.percentageToSwap.value === 0) {
      return '';
    } else {
      return '􀕹';
    }
  });

  const confirmButtonLabel = useDerivedValue(() => {
    if (configProgress.value === NavigationSteps.SHOW_REVIEW) {
      return 'Hold to Swap';
    } else if (configProgress.value === NavigationSteps.SHOW_GAS) {
      return 'Save';
    }

    if (isFetching.value) {
      return 'Fetching prices';
    }

    const isInputZero = Number(SwapInputsController.inputValues.value.inputAmount) === 0;
    const isOutputZero = Number(SwapInputsController.inputValues.value.outputAmount) === 0;

    if (SwapInputsController.inputMethod.value !== 'slider' && (isInputZero || isOutputZero) && !isFetching.value) {
      return 'Enter Amount';
    } else if (
      SwapInputsController.inputMethod.value === 'slider' &&
      (SwapInputsController.percentageToSwap.value === 0 || isInputZero || isOutputZero)
    ) {
      return 'Enter Amount';
    } else {
      return 'Review';
    }
  });

  const confirmButtonIconStyle = useAnimatedStyle(() => {
    const isInputZero = Number(SwapInputsController.inputValues.value.inputAmount) === 0;
    const isOutputZero = Number(SwapInputsController.inputValues.value.outputAmount) === 0;

    const sliderCondition =
      SwapInputsController.inputMethod.value === 'slider' &&
      (SwapInputsController.percentageToSwap.value === 0 || isInputZero || isOutputZero);
    const inputCondition = SwapInputsController.inputMethod.value !== 'slider' && (isInputZero || isOutputZero) && !isFetching.value;

    const shouldHide = sliderCondition || inputCondition;

    return {
      display: shouldHide ? 'none' : 'flex',
    };
  });

  const reset = () => {
    const firstUserAsset = userAssetsStore.getState().userAssets.values().next().value;
    const parsedAsset = parseSearchAsset({
      assetWithPrice: undefined,
      searchAsset: firstUserAsset,
      userAsset: firstUserAsset,
    });

    // reset back to the user's asset with largest balance
    setAsset({
      type: SwapAssetType.inputAsset,
      asset: parsedAsset,
    });

    // reset output asset to null
    internalSelectedOutputAsset.value = null;
    swapsStore.setState({ outputAsset: null });

    // reset input states
    lastTypedInput.value = 'inputAmount';
    focusedInput.value = 'inputAmount';

    // stop quote fetching interval if it was set
    SwapInputsController.quoteFetchingInterval.stop();
    quote.value = null;
    isFetching.value = false;
    isQuoteStale.value = 0;

    // reset inputValues and method
    SwapInputsController.inputMethod.value = 'slider';
    SwapInputsController.inputValues.value.outputAmount = 0;
    SwapInputsController.inputValues.value.outputNativeValue = 0;

    // reset slider position to initial position
    sliderXPosition.value = SLIDER_WIDTH * INITIAL_SLIDER_POSITION;
    sliderPressProgress.value = SLIDER_COLLAPSED_HEIGHT / SLIDER_HEIGHT;
  };

  console.log('re-rendered swap provider: ', Date.now());

  return (
    <SwapContext.Provider
      value={{
        isFetching,
        isQuoteStale,
        searchInputRef,

        inputProgress,
        outputProgress,
        configProgress,

        sliderXPosition,
        sliderPressProgress,

        lastTypedInput,
        focusedInput,

        selectedOutputChainId,
        setSelectedOutputChainId,

        internalSelectedInputAsset,
        internalSelectedOutputAsset,
        setAsset,

        quote,

        SwapSettings,
        SwapInputsController,
        AnimatedSwapStyles,
        SwapTextStyles,
        SwapNavigation,
        SwapWarning,

        confirmButtonIcon,
        confirmButtonLabel,
        confirmButtonIconStyle,

        reset,
      }}
    >
      {children}
    </SwapContext.Provider>
  );
};

export const useSwapContext = () => {
  const context = useContext(SwapContext);
  if (context === undefined) {
    throw new Error('useSwap must be used within a SwapProvider');
  }
  return context;
};

export { NavigationSteps };<|MERGE_RESOLUTION|>--- conflicted
+++ resolved
@@ -1,25 +1,5 @@
-<<<<<<< HEAD
 import React, { createContext, useContext, ReactNode } from 'react';
 import { StyleProp, TextStyle, TextInput } from 'react-native';
-=======
-// @refresh
-import { INITIAL_SLIDER_POSITION, SLIDER_COLLAPSED_HEIGHT, SLIDER_HEIGHT, SLIDER_WIDTH } from '@/__swaps__/screens/Swap/constants';
-import { useAnimatedSwapStyles } from '@/__swaps__/screens/Swap/hooks/useAnimatedSwapStyles';
-import { useSwapInputsController } from '@/__swaps__/screens/Swap/hooks/useSwapInputsController';
-import { NavigationSteps, useSwapNavigation } from '@/__swaps__/screens/Swap/hooks/useSwapNavigation';
-import { useSwapTextStyles } from '@/__swaps__/screens/Swap/hooks/useSwapTextStyles';
-import { useSwapWarning } from '@/__swaps__/screens/Swap/hooks/useSwapWarning';
-import { ExtendedAnimatedAssetWithColors, ParsedSearchAsset } from '@/__swaps__/types/assets';
-import { ChainId } from '@/__swaps__/types/chains';
-import { SwapAssetType, inputKeys } from '@/__swaps__/types/swap';
-import { isSameAsset } from '@/__swaps__/utils/assets';
-import { parseAssetAndExtend } from '@/__swaps__/utils/swaps';
-import { logger } from '@/logger';
-import { swapsStore } from '@/state/swaps/swapsStore';
-import { CrosschainQuote, Quote, QuoteError } from '@rainbow-me/swaps';
-import React, { ReactNode, createContext, useContext, useEffect } from 'react';
-import { StyleProp, TextInput, TextStyle } from 'react-native';
->>>>>>> 341c1928
 import {
   AnimatedRef,
   SharedValue,
@@ -29,7 +9,6 @@
   useDerivedValue,
   useSharedValue,
 } from 'react-native-reanimated';
-<<<<<<< HEAD
 import { SwapAssetType, inputKeys } from '@/__swaps__/types/swap';
 import { INITIAL_SLIDER_POSITION, SLIDER_COLLAPSED_HEIGHT, SLIDER_HEIGHT, SLIDER_WIDTH } from '@/__swaps__/screens/Swap/constants';
 import { useAnimatedSwapStyles } from '@/__swaps__/screens/Swap/hooks/useAnimatedSwapStyles';
@@ -47,9 +26,6 @@
 import { ChainId } from '@/__swaps__/types/chains';
 import { logger } from '@/logger';
 import { userAssetsStore } from '@/state/assets/userAssets';
-=======
-import { useSwapSettings } from '../hooks/useSwapSettings';
->>>>>>> 341c1928
 
 interface SwapContextType {
   isFetching: SharedValue<boolean>;
@@ -136,16 +112,7 @@
     inputAsset: internalSelectedInputAsset,
   });
 
-<<<<<<< HEAD
-  const SwapGas = useSwapGas({
-    inputAsset: internalSelectedInputAsset,
-    outputAsset: internalSelectedOutputAsset,
-  });
-
   const SwapInputsController = useSwapInputsController({
-=======
-  const SwapInputController = useSwapInputsController({
->>>>>>> 341c1928
     focusedInput,
     lastTypedInput,
     inputProgress,
