--- conflicted
+++ resolved
@@ -59,17 +59,13 @@
     outputProgress,
   });
 
-<<<<<<< HEAD
-  const AnimatedSwapStyles = useAnimatedSwapStyles({ SwapInputController, inputProgress, outputProgress, reviewProgress, isFetching });
-=======
   const SwapWarning = useSwapWarning({
     SwapInputController,
     sliderXPosition,
     isFetching,
   });
 
-  const AnimatedSwapStyles = useAnimatedSwapStyles({ SwapInputController, SwapWarning, inputProgress, outputProgress, isFetching });
->>>>>>> 51014409
+  const AnimatedSwapStyles = useAnimatedSwapStyles({ SwapInputController, SwapWarning, inputProgress, outputProgress, reviewProgress, isFetching });
   const SwapTextStyles = useSwapTextStyles({
     ...SwapInputController,
     focusedInput,
