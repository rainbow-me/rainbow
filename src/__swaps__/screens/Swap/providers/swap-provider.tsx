// @refresh
import React, { ReactNode, createContext, useCallback, useContext, useEffect, useRef } from 'react';
import { InteractionManager, NativeModules, StyleProp, TextInput, TextStyle } from 'react-native';
import {
  AnimatedRef,
  DerivedValue,
  SharedValue,
  runOnJS,
  runOnUI,
  useAnimatedReaction,
  useAnimatedRef,
  useAnimatedStyle,
  useDerivedValue,
  useSharedValue,
} from 'react-native-reanimated';

import { equalWorklet, lessThanOrEqualToWorklet, sumWorklet } from '@/__swaps__/safe-math/SafeMath';
import { INITIAL_SLIDER_POSITION, SLIDER_COLLAPSED_HEIGHT, SLIDER_HEIGHT, SLIDER_WIDTH } from '@/__swaps__/screens/Swap/constants';
import { useAnimatedSwapStyles } from '@/__swaps__/screens/Swap/hooks/useAnimatedSwapStyles';
import { useSwapInputsController } from '@/__swaps__/screens/Swap/hooks/useSwapInputsController';
import { NavigationSteps, useSwapNavigation } from '@/__swaps__/screens/Swap/hooks/useSwapNavigation';
import { useSwapSettings } from '@/__swaps__/screens/Swap/hooks/useSwapSettings';
import { useSwapTextStyles } from '@/__swaps__/screens/Swap/hooks/useSwapTextStyles';
import { SwapWarningType, useSwapWarning } from '@/__swaps__/screens/Swap/hooks/useSwapWarning';
import { userAssetsQueryKey as swapsUserAssetsQueryKey } from '@/__swaps__/screens/Swap/resources/assets/userAssets';
import { AddressOrEth, ExtendedAnimatedAssetWithColors, ParsedSearchAsset } from '@/__swaps__/types/assets';
import { ChainId } from '@/__swaps__/types/chains';
import { SwapAssetType, inputKeys } from '@/__swaps__/types/swap';
import { getDefaultSlippageWorklet, isUnwrapEthWorklet, isWrapEthWorklet, parseAssetAndExtend } from '@/__swaps__/utils/swaps';
import { analyticsV2 } from '@/analytics';
import { LegacyTransactionGasParamAmounts, TransactionGasParamAmounts } from '@/entities';
import { getFlashbotsProvider, getIsHardhatConnected, getProviderForNetwork, isHardHat } from '@/handlers/web3';
import { WrappedAlert as Alert } from '@/helpers/alert';
import { useAccountSettings } from '@/hooks';
import { useAnimatedInterval } from '@/hooks/reanimated/useAnimatedInterval';
import * as i18n from '@/languages';
import { RainbowError, logger } from '@/logger';
import { loadWallet } from '@/model/wallet';
import { Navigation } from '@/navigation';
import Routes from '@/navigation/routesNames';
import { RainbowNetworkByChainId, getNetworkObj } from '@/networks';
import { walletExecuteRap } from '@/raps/execute';
import { QuoteTypeMap, RapSwapActionParameters } from '@/raps/references';
import { queryClient } from '@/react-query';
import { userAssetsQueryKey } from '@/resources/assets/UserAssetsQuery';
import { userAssetsStore } from '@/state/assets/userAssets';
import { swapsStore } from '@/state/swaps/swapsStore';
import { ethereumUtils, haptics } from '@/utils';
import { CrosschainQuote, Quote, QuoteError } from '@rainbow-me/swaps';

import { IS_IOS } from '@/env';
import { Address } from 'viem';
import { clearCustomGasSettings } from '../hooks/useCustomGas';
import { getGasSettingsBySpeed, getSelectedGas, getSelectedGasSpeed } from '../hooks/useSelectedGas';
import { useSwapOutputQuotesDisabled } from '../hooks/useSwapOutputQuotesDisabled';
import { SyncGasStateToSharedValues, SyncQuoteSharedValuesToState } from './SyncSwapStateAndSharedValues';
<<<<<<< HEAD
import { performanceTracking, TimeToSignOperation } from '@/state/performance/performance';
=======
import { getRemoteConfig } from '@/model/remoteConfig';
>>>>>>> 8c7edd96

const swapping = i18n.t(i18n.l.swap.actions.swapping);
const holdToSwap = i18n.t(i18n.l.swap.actions.hold_to_swap);
const done = i18n.t(i18n.l.button.done);
const enterAmount = i18n.t(i18n.l.swap.actions.enter_amount);
const review = i18n.t(i18n.l.swap.actions.review);
const fetchingPrices = i18n.t(i18n.l.swap.actions.fetching_prices);
const selectToken = i18n.t(i18n.l.swap.actions.select_token);
const insufficientFunds = i18n.t(i18n.l.swap.actions.insufficient_funds);
const insufficient = i18n.t(i18n.l.swap.actions.insufficient);
const quoteError = i18n.t(i18n.l.swap.actions.quote_error);

interface SwapContextType {
  isFetching: SharedValue<boolean>;
  isSwapping: SharedValue<boolean>;
  isQuoteStale: SharedValue<number>;

  inputSearchRef: AnimatedRef<TextInput>;
  outputSearchRef: AnimatedRef<TextInput>;

  // TODO: Combine navigation progress steps into a single shared value
  inputProgress: SharedValue<number>;
  outputProgress: SharedValue<number>;
  configProgress: SharedValue<NavigationSteps>;

  sliderXPosition: SharedValue<number>;
  sliderPressProgress: SharedValue<number>;

  lastTypedInput: SharedValue<inputKeys>;
  focusedInput: SharedValue<inputKeys>;

  selectedOutputChainId: SharedValue<ChainId>;
  setSelectedOutputChainId: (chainId: ChainId) => void;

  handleProgressNavigation: ({ type }: { type: SwapAssetType }) => void;
  internalSelectedInputAsset: SharedValue<ExtendedAnimatedAssetWithColors | null>;
  internalSelectedOutputAsset: SharedValue<ExtendedAnimatedAssetWithColors | null>;
  setAsset: ({ type, asset }: { type: SwapAssetType; asset: ParsedSearchAsset | null }) => void;

  quote: SharedValue<Quote | CrosschainQuote | QuoteError | null>;
  executeSwap: () => void;
  quoteFetchingInterval: ReturnType<typeof useAnimatedInterval>;

  outputQuotesAreDisabled: DerivedValue<boolean>;
  swapInfo: DerivedValue<{
    areBothAssetsSet: boolean;
    isBridging: boolean;
  }>;

  SwapSettings: ReturnType<typeof useSwapSettings>;
  SwapInputController: ReturnType<typeof useSwapInputsController>;
  AnimatedSwapStyles: ReturnType<typeof useAnimatedSwapStyles>;
  SwapTextStyles: ReturnType<typeof useSwapTextStyles>;
  SwapNavigation: ReturnType<typeof useSwapNavigation>;
  SwapWarning: ReturnType<typeof useSwapWarning>;

  confirmButtonProps: Readonly<
    SharedValue<{
      label: string;
      icon?: string;
      disabled?: boolean;
      opacity?: number;
      type?: 'tap' | 'hold';
    }>
  >;
  confirmButtonIconStyle: StyleProp<TextStyle>;

  hasEnoughFundsForGas: SharedValue<boolean | undefined>;
}

const SwapContext = createContext<SwapContextType | undefined>(undefined);

interface SwapProviderProps {
  children: ReactNode;
}

export const SwapProvider = ({ children }: SwapProviderProps) => {
  const { nativeCurrency } = useAccountSettings();

  const isFetching = useSharedValue(false);
  const isQuoteStale = useSharedValue(0); // TODO: Convert this to a boolean
  const isSwapping = useSharedValue(false);

  const inputSearchRef = useAnimatedRef<TextInput>();
  const outputSearchRef = useAnimatedRef<TextInput>();

  const sliderXPosition = useSharedValue(SLIDER_WIDTH * INITIAL_SLIDER_POSITION);
  const sliderPressProgress = useSharedValue(SLIDER_COLLAPSED_HEIGHT / SLIDER_HEIGHT);

  const lastTypedInput = useSharedValue<inputKeys>('inputAmount');
  const focusedInput = useSharedValue<inputKeys>('inputAmount');

  const initialSelectedInputAsset = parseAssetAndExtend({ asset: swapsStore.getState().inputAsset });
  const initialSelectedOutputAsset = parseAssetAndExtend({ asset: swapsStore.getState().outputAsset });

  const internalSelectedInputAsset = useSharedValue<ExtendedAnimatedAssetWithColors | null>(initialSelectedInputAsset);
  const internalSelectedOutputAsset = useSharedValue<ExtendedAnimatedAssetWithColors | null>(initialSelectedOutputAsset);

  const selectedOutputChainId = useSharedValue<ChainId>(initialSelectedInputAsset?.chainId || ChainId.mainnet);
  const quote = useSharedValue<Quote | CrosschainQuote | QuoteError | null>(null);
  const inputProgress = useSharedValue(
    initialSelectedOutputAsset && !initialSelectedInputAsset ? NavigationSteps.TOKEN_LIST_FOCUSED : NavigationSteps.INPUT_ELEMENT_FOCUSED
  );
  const outputProgress = useSharedValue(
    initialSelectedOutputAsset ? NavigationSteps.INPUT_ELEMENT_FOCUSED : NavigationSteps.TOKEN_LIST_FOCUSED
  );
  const configProgress = useSharedValue<NavigationSteps>(NavigationSteps.INPUT_ELEMENT_FOCUSED);

  const slippage = useSharedValue(getDefaultSlippageWorklet(initialSelectedInputAsset?.chainId || ChainId.mainnet, getRemoteConfig()));

  const SwapInputController = useSwapInputsController({
    focusedInput,
    lastTypedInput,
    inputProgress,
    outputProgress,
    initialSelectedInputAsset,
    internalSelectedInputAsset,
    internalSelectedOutputAsset,
    isFetching,
    isQuoteStale,
    sliderXPosition,
    slippage,
    quote,
  });

  const SwapSettings = useSwapSettings({
    debouncedFetchQuote: SwapInputController.debouncedFetchQuote,
    slippage,
  });

  const getNonceAndPerformSwap = async ({
    type,
    parameters,
  }: {
    type: 'swap' | 'crosschainSwap';
    parameters: Omit<RapSwapActionParameters<typeof type>, 'gasParams' | 'gasFeeParamsBySpeed' | 'selectedGasFee'>;
  }) => {
    try {
      const NotificationManager = IS_IOS ? NativeModules.NotificationManager : null;
      NotificationManager?.postNotification('rapInProgress');

      const network = ethereumUtils.getNetworkFromChainId(parameters.chainId);
      const provider =
        parameters.flashbots && getNetworkObj(network).features.flashbots ? await getFlashbotsProvider() : getProviderForNetwork(network);
      const providerUrl = provider?.connection?.url;
      const connectedToHardhat = !!providerUrl && isHardHat(providerUrl);

      const isBridge = swapsStore.getState().inputAsset?.mainnetAddress === swapsStore.getState().outputAsset?.mainnetAddress;
      const slippage = swapsStore.getState().slippage;

      const selectedGas = getSelectedGas(parameters.chainId);
      if (!selectedGas) {
        isSwapping.value = false;
        Alert.alert(i18n.t(i18n.l.gas.unable_to_determine_selected_gas));
        return;
      }

      const wallet = await performanceTracking.getState().executeFn({
        fn: loadWallet,
        screen: Routes.SWAP,
        operation: TimeToSignOperation.KeychainRead,
      })({
        address: parameters.quote.from,
        provider,
        timeTracking: {
          screen: Routes.SWAP,
          operation: TimeToSignOperation.KeychainRead,
        },
      });

      if (!wallet) {
        isSwapping.value = false;
        haptics.notificationError();
        return;
      }

      const gasFeeParamsBySpeed = getGasSettingsBySpeed(parameters.chainId);
      const selectedGasSpeed = getSelectedGasSpeed(parameters.chainId);

      let gasParams: TransactionGasParamAmounts | LegacyTransactionGasParamAmounts = {} as
        | TransactionGasParamAmounts
        | LegacyTransactionGasParamAmounts;

      if (selectedGas.isEIP1559) {
        gasParams = {
          maxFeePerGas: sumWorklet(selectedGas.maxBaseFee, selectedGas.maxPriorityFee),
          maxPriorityFeePerGas: selectedGas.maxPriorityFee,
        };
      } else {
        gasParams = {
          gasPrice: selectedGas.gasPrice,
        };
      }

      const chainId = getIsHardhatConnected() ? ChainId.hardhat : parameters.chainId;
      const { errorMessage } = await performanceTracking.getState().executeFn({
        fn: walletExecuteRap,
        screen: Routes.SWAP,
        operation: TimeToSignOperation.SignTransaction,
      })(wallet, type, {
        ...parameters,
        chainId,
        gasParams,
        // @ts-expect-error - collision between old gas types and new
        gasFeeParamsBySpeed: gasFeeParamsBySpeed,
      });
      isSwapping.value = false;

      if (errorMessage) {
        SwapInputController.quoteFetchingInterval.start();

        analyticsV2.track(analyticsV2.event.swapsFailed, {
          createdAt: Date.now(),
          type,
          parameters,
          selectedGas,
          selectedGasSpeed,
          slippage,
          bridge: isBridge,
          errorMessage,
          inputNativeValue: SwapInputController.inputValues.value.inputNativeValue,
          outputNativeValue: SwapInputController.inputValues.value.outputNativeValue,
        });

        if (errorMessage !== 'handled') {
          logger.error(new RainbowError(`[getNonceAndPerformSwap]: Error executing swap: ${errorMessage}`));
          const extractedError = errorMessage.split('[')[0];
          Alert.alert(i18n.t(i18n.l.swap.error_executing_swap), extractedError);
          return;
        }
      }

      queryClient.invalidateQueries([
        // old user assets invalidation (will cause a re-fetch)
        {
          queryKey: userAssetsQueryKey({
            address: parameters.quote.from,
            currency: nativeCurrency,
            connectedToHardhat,
          }),
        },
        // new swaps user assets invalidations
        {
          queryKey: swapsUserAssetsQueryKey({
            address: parameters.quote.from as Address,
            currency: nativeCurrency,
            testnetMode: !!connectedToHardhat,
          }),
        },
      ]);

      clearCustomGasSettings(chainId);
      NotificationManager?.postNotification('rapCompleted');
      performanceTracking.getState().executeFn({
        fn: Navigation.handleAction,
        screen: Routes.SWAP,
        operation: TimeToSignOperation.SheetDismissal,
        endOfOperation: true,
      })(Routes.PROFILE_SCREEN, {});

      analyticsV2.track(analyticsV2.event.swapsSubmitted, {
        createdAt: Date.now(),
        type,
        parameters,
        selectedGas,
        selectedGasSpeed,
        slippage,
        bridge: isBridge,
        inputNativeValue: SwapInputController.inputValues.value.inputNativeValue,
        outputNativeValue: SwapInputController.inputValues.value.outputNativeValue,
      });
    } catch (error) {
      isSwapping.value = false;

      const message = error instanceof Error ? error.message : 'Generic error while trying to swap';
      logger.error(new RainbowError(`[getNonceAndPerformSwap]: ${message}`), {
        data: {
          error,
          type,
          parameters,
        },
      });
    }
  };

<<<<<<< HEAD
  const executeSwap = performanceTracking.getState().executeFn({
    screen: Routes.SWAP,
    operation: TimeToSignOperation.CallToAction,
    fn: () => {
      'worklet';
=======
  const executeSwap = () => {
    'worklet';

    if (configProgress.value !== NavigationSteps.SHOW_REVIEW && !SwapSettings.degenMode.value) return;
>>>>>>> 8c7edd96

      if (configProgress.value !== NavigationSteps.SHOW_REVIEW) return;

      const inputAsset = internalSelectedInputAsset.value;
      const outputAsset = internalSelectedOutputAsset.value;
      const q = quote.value;

      // TODO: What other checks do we need here?
      if (isSwapping.value || !inputAsset || !outputAsset || !q || (q as QuoteError)?.error) {
        return;
      }

      isSwapping.value = true;
      SwapInputController.quoteFetchingInterval.stop();

      const type = inputAsset.chainId !== outputAsset.chainId ? 'crosschainSwap' : 'swap';
      const quoteData = q as QuoteTypeMap[typeof type];
      const flashbots = (SwapSettings.flashbots.value && inputAsset.chainId === ChainId.mainnet) ?? false;

      const isNativeWrapOrUnwrap =
        isWrapEthWorklet({
          buyTokenAddress: quoteData.buyTokenAddress,
          sellTokenAddress: quoteData.sellTokenAddress,
          chainId: inputAsset.chainId,
        }) ||
        isUnwrapEthWorklet({
          buyTokenAddress: quoteData.buyTokenAddress,
          sellTokenAddress: quoteData.sellTokenAddress,
          chainId: inputAsset.chainId,
        });

      // Do not deleeeet the comment below 😤
      // About to get quote
      const parameters: Omit<RapSwapActionParameters<typeof type>, 'gasParams' | 'gasFeeParamsBySpeed' | 'selectedGasFee'> = {
        sellAmount: quoteData.sellAmount?.toString(),
        buyAmount: quoteData.buyAmount?.toString(),
        chainId: inputAsset.chainId,
        assetToSell: inputAsset,
        assetToBuy: outputAsset,
        quote: {
          ...quoteData,
          buyAmountDisplay: isNativeWrapOrUnwrap ? quoteData.buyAmount : quoteData.buyAmountDisplay,
          sellAmountDisplay: isNativeWrapOrUnwrap ? quoteData.sellAmount : quoteData.sellAmountDisplay,
          feeInEth: isNativeWrapOrUnwrap ? '0' : quoteData.feeInEth,
          fromChainId: inputAsset.chainId,
          toChainId: outputAsset.chainId,
        },
        flashbots,
      };

      runOnJS(getNonceAndPerformSwap)({
        type,
        parameters,
      });
    },
  });

  const swapInfo = useDerivedValue(() => {
    const areBothAssetsSet = !!internalSelectedInputAsset.value && !!internalSelectedOutputAsset.value;
    const isBridging =
      !!internalSelectedInputAsset.value?.networks &&
      !!internalSelectedOutputAsset.value?.chainId &&
      (internalSelectedInputAsset.value.networks[internalSelectedOutputAsset.value.chainId]?.address as unknown as AddressOrEth) ===
        internalSelectedOutputAsset.value.address;

    return {
      areBothAssetsSet,
      isBridging,
    };
  });

  const SwapTextStyles = useSwapTextStyles({
    configProgress,
    focusedInput,
    inputMethod: SwapInputController.inputMethod,
    inputProgress,
    inputValues: SwapInputController.inputValues,
    internalSelectedInputAsset,
    internalSelectedOutputAsset,
    isFetching,
    isQuoteStale,
    outputProgress,
    sliderPressProgress,
  });

  const SwapNavigation = useSwapNavigation({
    configProgress,
    executeSwap,
    inputProgress,
    isDegenMode: SwapSettings.degenMode,
    outputProgress,
    quoteFetchingInterval: SwapInputController.quoteFetchingInterval,
    selectedInputAsset: internalSelectedInputAsset,
    selectedOutputAsset: internalSelectedOutputAsset,
    swapInfo,
  });

  const SwapWarning = useSwapWarning({
    inputAsset: internalSelectedInputAsset,
    inputValues: SwapInputController.inputValues,
    outputAsset: internalSelectedOutputAsset,
    quote,
    isFetching,
    isQuoteStale,
  });

  const AnimatedSwapStyles = useAnimatedSwapStyles({
    SwapWarning,
    configProgress,
    degenMode: SwapSettings.degenMode,
    inputProgress,
    internalSelectedInputAsset,
    internalSelectedOutputAsset,
    isFetching,
    outputProgress,
    swapInfo,
  });

  const outputQuotesAreDisabled = useSwapOutputQuotesDisabled({
    inputAsset: internalSelectedInputAsset,
    outputAsset: internalSelectedOutputAsset,
  });

  const handleProgressNavigation = useCallback(
    ({ type }: { type: SwapAssetType }) => {
      'worklet';
      const inputAsset = internalSelectedInputAsset.value;
      const outputAsset = internalSelectedOutputAsset.value;

      switch (type) {
        case SwapAssetType.inputAsset:
          // if there is already an output asset selected, just close both lists
          if (outputAsset) {
            inputProgress.value = NavigationSteps.INPUT_ELEMENT_FOCUSED;
            outputProgress.value = NavigationSteps.INPUT_ELEMENT_FOCUSED;
          } else {
            inputProgress.value = NavigationSteps.INPUT_ELEMENT_FOCUSED;
            outputProgress.value = NavigationSteps.TOKEN_LIST_FOCUSED;
            SwapNavigation.handleDismissSettings({ skipAssetChecks: true });
          }
          break;
        case SwapAssetType.outputAsset:
          // if there is already an input asset selected, just close both lists
          if (inputAsset) {
            inputProgress.value = NavigationSteps.INPUT_ELEMENT_FOCUSED;
            outputProgress.value = NavigationSteps.INPUT_ELEMENT_FOCUSED;
          } else {
            inputProgress.value = NavigationSteps.TOKEN_LIST_FOCUSED;
            outputProgress.value = NavigationSteps.INPUT_ELEMENT_FOCUSED;
            SwapNavigation.handleDismissSettings({ skipAssetChecks: true });
          }
          break;
      }
    },
    [SwapNavigation, internalSelectedInputAsset, internalSelectedOutputAsset, inputProgress, outputProgress]
  );

  const setSelectedOutputChainId = (chainId: ChainId) => {
    const updateChainId = (chainId: ChainId) => {
      'worklet';
      selectedOutputChainId.value = chainId;
    };

    runOnUI(updateChainId)(chainId);
    swapsStore.setState({ selectedOutputChainId: chainId });
  };

  const updateAssetValue = useCallback(
    ({ type, asset }: { type: SwapAssetType; asset: ExtendedAnimatedAssetWithColors | null }) => {
      'worklet';

      switch (type) {
        case SwapAssetType.inputAsset:
          internalSelectedInputAsset.value = asset;
          break;
        case SwapAssetType.outputAsset:
          internalSelectedOutputAsset.value = asset;
          break;
      }
    },
    [internalSelectedInputAsset, internalSelectedOutputAsset]
  );

  const chainSetTimeoutId = useRef<NodeJS.Timeout | null>(null);

  const setAsset = useCallback(
    ({ type, asset }: { type: SwapAssetType; asset: ParsedSearchAsset | null }) => {
      const insertUserAssetBalance = type !== SwapAssetType.inputAsset;
      const extendedAsset = parseAssetAndExtend({ asset, insertUserAssetBalance });

      const otherSelectedAsset = type === SwapAssetType.inputAsset ? internalSelectedOutputAsset.value : internalSelectedInputAsset.value;
      const isSameAsOtherAsset = !!(otherSelectedAsset && otherSelectedAsset.uniqueId === extendedAsset?.uniqueId);
      const flippedAssetOrNull =
        (isSameAsOtherAsset &&
          (type === SwapAssetType.inputAsset ? internalSelectedInputAsset.value : internalSelectedOutputAsset.value)) ||
        null;

      const didSelectedAssetChange =
        type === SwapAssetType.inputAsset
          ? internalSelectedInputAsset.value?.uniqueId !== extendedAsset?.uniqueId
          : internalSelectedOutputAsset.value?.uniqueId !== extendedAsset?.uniqueId;

      runOnUI(() => {
        const didSelectedAssetChange =
          type === SwapAssetType.inputAsset
            ? internalSelectedInputAsset.value?.uniqueId !== extendedAsset?.uniqueId
            : internalSelectedOutputAsset.value?.uniqueId !== extendedAsset?.uniqueId;

        if (didSelectedAssetChange) {
          const otherSelectedAsset =
            type === SwapAssetType.inputAsset ? internalSelectedOutputAsset.value : internalSelectedInputAsset.value;
          const isSameAsOtherAsset = !!(otherSelectedAsset && otherSelectedAsset.uniqueId === extendedAsset?.uniqueId);

          if (isSameAsOtherAsset) {
            const flippedAssetOrNull =
              type === SwapAssetType.inputAsset ? internalSelectedInputAsset.value : internalSelectedOutputAsset.value;

            updateAssetValue({
              type: type === SwapAssetType.inputAsset ? SwapAssetType.outputAsset : SwapAssetType.inputAsset,
              asset: flippedAssetOrNull,
            });
          }
          updateAssetValue({ type, asset: isSameAsOtherAsset ? otherSelectedAsset : extendedAsset });
        } else {
          SwapInputController.quoteFetchingInterval.start();
        }

        handleProgressNavigation({ type });
      })();

      if (didSelectedAssetChange) {
        const assetToSet = insertUserAssetBalance
          ? { ...asset, balance: (asset && userAssetsStore.getState().getUserAsset(asset.uniqueId)?.balance) || asset?.balance }
          : asset;

        if (isSameAsOtherAsset) {
          swapsStore.setState({
            [type === SwapAssetType.inputAsset ? SwapAssetType.outputAsset : SwapAssetType.inputAsset]: flippedAssetOrNull,
            [type]: otherSelectedAsset,
          });
        } else {
          swapsStore.setState({ [type]: assetToSet });
        }
      } else {
        SwapInputController.quoteFetchingInterval.start();
      }

      const shouldUpdateSelectedOutputChainId =
        type === SwapAssetType.inputAsset && swapsStore.getState().selectedOutputChainId !== extendedAsset?.chainId;
      const shouldUpdateAnimatedSelectedOutputChainId =
        type === SwapAssetType.inputAsset && selectedOutputChainId.value !== extendedAsset?.chainId;

      if (shouldUpdateSelectedOutputChainId || shouldUpdateAnimatedSelectedOutputChainId) {
        if (chainSetTimeoutId.current) {
          clearTimeout(chainSetTimeoutId.current);
        }

        // This causes a heavy re-render in the output token list, so we delay updating the selected output chain until
        // the animation is most likely complete.
        chainSetTimeoutId.current = setTimeout(() => {
          InteractionManager.runAfterInteractions(() => {
            if (shouldUpdateSelectedOutputChainId) {
              swapsStore.setState({
                selectedOutputChainId: extendedAsset?.chainId ?? ChainId.mainnet,
              });
            }
            if (shouldUpdateAnimatedSelectedOutputChainId) {
              selectedOutputChainId.value = extendedAsset?.chainId ?? ChainId.mainnet;
            }
          });
        }, 750);
      }

      logger.debug(`[setAsset]: Setting ${type} asset to ${extendedAsset?.name} on ${extendedAsset?.chainId}`);

      analyticsV2.track(analyticsV2.event.swapsSelectedAsset, {
        asset,
        otherAsset: otherSelectedAsset,
        type,
      });
    },
    [
      SwapInputController.quoteFetchingInterval,
      handleProgressNavigation,
      internalSelectedInputAsset,
      internalSelectedOutputAsset,
      selectedOutputChainId,
      updateAssetValue,
    ]
  );

  useEffect(() => {
    return () => {
      if (chainSetTimeoutId.current) {
        // Clear the timeout on unmount
        clearTimeout(chainSetTimeoutId.current);
      }
    };
  }, []);

  const hasEnoughFundsForGas = useSharedValue<boolean | undefined>(undefined);
  useAnimatedReaction(
    () => isFetching.value,
    fetching => {
      if (fetching) hasEnoughFundsForGas.value = undefined;
    }
  );

  const confirmButtonProps = useDerivedValue(() => {
    if (isSwapping.value) {
      return { label: swapping, disabled: true };
    }

    if (configProgress.value === NavigationSteps.SHOW_GAS) {
      return { label: done, disabled: false };
    }

    if (configProgress.value === NavigationSteps.SHOW_SETTINGS) {
      return { label: done, disabled: false };
    }

    const hasSelectedAssets = internalSelectedInputAsset.value && internalSelectedOutputAsset.value;
    if (!hasSelectedAssets) {
      return { label: selectToken, disabled: true };
    }

    const isInputZero = equalWorklet(SwapInputController.inputValues.value.inputAmount, 0);
    const isOutputZero = equalWorklet(SwapInputController.inputValues.value.outputAmount, 0);

    const userHasNotEnteredAmount = SwapInputController.inputMethod.value !== 'slider' && isInputZero && isOutputZero;

    const userHasNotMovedSlider = SwapInputController.inputMethod.value === 'slider' && SwapInputController.percentageToSwap.value === 0;

    if (userHasNotEnteredAmount || userHasNotMovedSlider) {
      return { label: enterAmount, disabled: true, opacity: 1 };
    }

    if (
      [SwapWarningType.no_quote_available, SwapWarningType.no_route_found, SwapWarningType.insufficient_liquidity].includes(
        SwapWarning.swapWarning.value.type
      )
    ) {
      return { icon: '􀕹', label: review, disabled: true };
    }

    const sellAsset = internalSelectedInputAsset.value;
    const enoughFundsForSwap =
      sellAsset && lessThanOrEqualToWorklet(SwapInputController.inputValues.value.inputAmount, sellAsset.maxSwappableAmount);

    if (!enoughFundsForSwap) {
      return { label: insufficientFunds, disabled: true };
    }

    const isQuoteError = quote.value && 'error' in quote.value;
    const isLoadingGas = !isQuoteError && hasEnoughFundsForGas.value === undefined;
    const isReviewSheetOpen = configProgress.value === NavigationSteps.SHOW_REVIEW || SwapSettings.degenMode.value;

    if ((isFetching.value || isLoadingGas) && !isQuoteError) {
      return { label: fetchingPrices, disabled: (isReviewSheetOpen && isFetching.value) || !quote.value };
    }

    if (isQuoteError) {
      const icon = isReviewSheetOpen ? undefined : '􀕹';
      return { icon, label: isReviewSheetOpen ? quoteError : review, disabled: true };
    }

    if (!hasEnoughFundsForGas.value) {
      const nativeCurrency = RainbowNetworkByChainId[sellAsset?.chainId || ChainId.mainnet].nativeCurrency;
      return {
        label: `${insufficient} ${nativeCurrency.symbol}`,
        disabled: true,
      };
    }

    if (isReviewSheetOpen) {
      return { icon: '􀎽', label: holdToSwap, disabled: false, type: 'hold' as const };
    }

    return { icon: '􀕹', label: review, disabled: false };
  });

  const confirmButtonIconStyle = useAnimatedStyle(() => {
    const isInputZero = equalWorklet(SwapInputController.inputValues.value.inputAmount, 0);
    const isOutputZero = equalWorklet(SwapInputController.inputValues.value.outputAmount, 0);

    const sliderCondition =
      SwapInputController.inputMethod.value === 'slider' &&
      (SwapInputController.percentageToSwap.value === 0 || isInputZero || isOutputZero);
    const inputCondition = SwapInputController.inputMethod.value !== 'slider' && (isInputZero || isOutputZero) && !isFetching.value;

    const shouldHide = sliderCondition || inputCondition;

    return {
      display: shouldHide ? 'none' : 'flex',
    };
  });

  return (
    <SwapContext.Provider
      value={{
        isFetching,
        isSwapping,
        isQuoteStale,

        inputSearchRef,
        outputSearchRef,

        inputProgress,
        outputProgress,
        configProgress,

        sliderXPosition,
        sliderPressProgress,

        lastTypedInput,
        focusedInput,

        selectedOutputChainId,
        setSelectedOutputChainId,

        handleProgressNavigation,
        internalSelectedInputAsset,
        internalSelectedOutputAsset,
        setAsset,

        quote,
        outputQuotesAreDisabled,
        swapInfo,
        executeSwap,
        quoteFetchingInterval: SwapInputController.quoteFetchingInterval,

        SwapSettings,
        SwapInputController,
        AnimatedSwapStyles,
        SwapTextStyles,
        SwapNavigation,
        SwapWarning,

        confirmButtonProps,
        confirmButtonIconStyle,

        hasEnoughFundsForGas,
      }}
    >
      {children}
      <SyncQuoteSharedValuesToState />
      <SyncGasStateToSharedValues />
    </SwapContext.Provider>
  );
};

export const useSwapContext = () => {
  const context = useContext(SwapContext);
  if (context === undefined) {
    throw new Error('useSwapContext must be used within a SwapProvider');
  }
  return context;
};

export { NavigationSteps };<|MERGE_RESOLUTION|>--- conflicted
+++ resolved
@@ -54,11 +54,8 @@
 import { getGasSettingsBySpeed, getSelectedGas, getSelectedGasSpeed } from '../hooks/useSelectedGas';
 import { useSwapOutputQuotesDisabled } from '../hooks/useSwapOutputQuotesDisabled';
 import { SyncGasStateToSharedValues, SyncQuoteSharedValuesToState } from './SyncSwapStateAndSharedValues';
-<<<<<<< HEAD
 import { performanceTracking, TimeToSignOperation } from '@/state/performance/performance';
-=======
 import { getRemoteConfig } from '@/model/remoteConfig';
->>>>>>> 8c7edd96
 
 const swapping = i18n.t(i18n.l.swap.actions.swapping);
 const holdToSwap = i18n.t(i18n.l.swap.actions.hold_to_swap);
@@ -344,20 +341,13 @@
     }
   };
 
-<<<<<<< HEAD
   const executeSwap = performanceTracking.getState().executeFn({
     screen: Routes.SWAP,
     operation: TimeToSignOperation.CallToAction,
     fn: () => {
       'worklet';
-=======
-  const executeSwap = () => {
-    'worklet';
-
-    if (configProgress.value !== NavigationSteps.SHOW_REVIEW && !SwapSettings.degenMode.value) return;
->>>>>>> 8c7edd96
-
-      if (configProgress.value !== NavigationSteps.SHOW_REVIEW) return;
+
+      if (configProgress.value !== NavigationSteps.SHOW_REVIEW && !SwapSettings.degenMode.value) return;
 
       const inputAsset = internalSelectedInputAsset.value;
       const outputAsset = internalSelectedOutputAsset.value;
