// @refresh
import React, { createContext, ReactNode, useCallback, useContext, useEffect, useRef } from 'react';
import { InteractionManager, NativeModules, StyleProp, TextInput, TextStyle } from 'react-native';
import {
  AnimatedRef,
  DerivedValue,
  runOnJS,
  runOnUI,
  SharedValue,
  useAnimatedReaction,
  useAnimatedRef,
  useAnimatedStyle,
  useDerivedValue,
  useSharedValue,
} from 'react-native-reanimated';

import { divWorklet, equalWorklet, lessThanOrEqualToWorklet, mulWorklet, sumWorklet } from '@/safe-math/SafeMath';
import { SLIDER_COLLAPSED_HEIGHT, SLIDER_HEIGHT, SLIDER_WIDTH } from '@/__swaps__/screens/Swap/constants';
import { useAnimatedSwapStyles } from '@/__swaps__/screens/Swap/hooks/useAnimatedSwapStyles';
import { useSwapInputsController } from '@/__swaps__/screens/Swap/hooks/useSwapInputsController';
import { NavigationSteps, useSwapNavigation } from '@/__swaps__/screens/Swap/hooks/useSwapNavigation';
import { useSwapSettings } from '@/__swaps__/screens/Swap/hooks/useSwapSettings';
import { useSwapTextStyles } from '@/__swaps__/screens/Swap/hooks/useSwapTextStyles';
import { SwapWarningType, useSwapWarning } from '@/__swaps__/screens/Swap/hooks/useSwapWarning';
import { userAssetsQueryKey as swapsUserAssetsQueryKey } from '@/__swaps__/screens/Swap/resources/assets/userAssets';
import { AddressOrEth, ExtendedAnimatedAssetWithColors, ParsedSearchAsset } from '@/__swaps__/types/assets';
<<<<<<< HEAD
import { ChainId } from '@/state/backendNetworks/types';
import { inputKeys, SwapAssetType } from '@/__swaps__/types/swap';
import { getDefaultSlippageWorklet, parseAssetAndExtend } from '@/__swaps__/utils/swaps';
=======
import { ChainId } from '@/chains/types';
import { SwapAssetType, inputKeys } from '@/__swaps__/types/swap';
import { clamp, getDefaultSlippageWorklet, parseAssetAndExtend } from '@/__swaps__/utils/swaps';
>>>>>>> d4d70d8f
import { analyticsV2 } from '@/analytics';
import { LegacyTransactionGasParamAmounts, TransactionGasParamAmounts } from '@/entities';
import { getFlashbotsProvider, getProvider } from '@/handlers/web3';
import { WrappedAlert as Alert } from '@/helpers/alert';
import { useAccountSettings } from '@/hooks';
import { useAnimatedInterval } from '@/hooks/reanimated/useAnimatedInterval';
import * as i18n from '@/languages';
import { logger, RainbowError } from '@/logger';
import { loadWallet } from '@/model/wallet';
import { Navigation } from '@/navigation';
import Routes from '@/navigation/routesNames';
import { walletExecuteRap } from '@/raps/execute';
import { QuoteTypeMap, RapSwapActionParameters } from '@/raps/references';
import { queryClient } from '@/react-query';
import { userAssetsQueryKey } from '@/resources/assets/UserAssetsQuery';
import { userAssetsStore } from '@/state/assets/userAssets';
import { swapsStore } from '@/state/swaps/swapsStore';
import { getNextNonce } from '@/state/nonces';

import { haptics } from '@/utils';
import { CrosschainQuote, Quote, QuoteError, SwapType } from '@rainbow-me/swaps';

import { IS_IOS } from '@/env';
import { Address } from 'viem';
import { clearCustomGasSettings } from '../hooks/useCustomGas';
import { getGasSettingsBySpeed, getSelectedGas } from '../hooks/useSelectedGas';
import { useSwapOutputQuotesDisabled } from '../hooks/useSwapOutputQuotesDisabled';
import { SyncGasStateToSharedValues, SyncQuoteSharedValuesToState } from './SyncSwapStateAndSharedValues';
import { performanceTracking, Screens, TimeToSignOperation } from '@/state/performance/performance';
import { getRemoteConfig } from '@/model/remoteConfig';
import { useConnectedToHardhatStore } from '@/state/connectedToHardhat';
<<<<<<< HEAD
import {
  useBackendNetworksStore,
  getFlashbotsSupportedChainIdsWorklet,
  getChainsNativeAssetWorklet,
} from '@/state/backendNetworks/backendNetworks';
=======
import { chainsNativeAsset, supportedFlashbotsChainIds } from '@/chains';
import { getSwapsNavigationParams } from '../navigateToSwaps';
>>>>>>> d4d70d8f
import { LedgerSigner } from '@/handlers/LedgerSigner';
import { EventProperties } from '@/analytics/event';
import { isEqual } from 'lodash';

const swapping = i18n.t(i18n.l.swap.actions.swapping);
const holdToSwap = i18n.t(i18n.l.swap.actions.hold_to_swap);
const holdToBridge = i18n.t(i18n.l.swap.actions.hold_to_bridge);
const done = i18n.t(i18n.l.button.done);
const enterAmount = i18n.t(i18n.l.swap.actions.enter_amount);
const review = i18n.t(i18n.l.swap.actions.review);
const fetchingPrices = i18n.t(i18n.l.swap.actions.fetching_prices);
const selectToken = i18n.t(i18n.l.swap.actions.select_token);
const insufficientFunds = i18n.t(i18n.l.swap.actions.insufficient_funds);
const insufficient = i18n.t(i18n.l.swap.actions.insufficient);
const quoteError = i18n.t(i18n.l.swap.actions.quote_error);

type ConfirmButtonProps = {
  label: string;
  icon?: string;
  disabled?: boolean;
  opacity?: number;
  type: 'hold' | 'tap';
};

interface SwapContextType {
  isFetching: SharedValue<boolean>;
  isSwapping: SharedValue<boolean>;
  isQuoteStale: SharedValue<number>;

  inputSearchRef: AnimatedRef<TextInput>;
  outputSearchRef: AnimatedRef<TextInput>;

  // TODO: Combine navigation progress steps into a single shared value
  inputProgress: SharedValue<number>;
  outputProgress: SharedValue<number>;
  configProgress: SharedValue<NavigationSteps>;

  sliderXPosition: SharedValue<number>;
  sliderPressProgress: SharedValue<number>;

  lastTypedInput: SharedValue<inputKeys>;
  focusedInput: SharedValue<inputKeys>;

  selectedOutputChainId: SharedValue<ChainId>;
  setSelectedOutputChainId: (chainId: ChainId) => void;

  handleProgressNavigation: ({ type }: { type: SwapAssetType }) => void;
  internalSelectedInputAsset: SharedValue<ExtendedAnimatedAssetWithColors | null>;
  internalSelectedOutputAsset: SharedValue<ExtendedAnimatedAssetWithColors | null>;
  setAsset: ({ type, asset }: { type: SwapAssetType; asset: ParsedSearchAsset | null }) => void;

  quote: SharedValue<Quote | CrosschainQuote | QuoteError | null>;
  executeSwap: () => void;
  quoteFetchingInterval: ReturnType<typeof useAnimatedInterval>;

  outputQuotesAreDisabled: DerivedValue<boolean>;
  swapInfo: DerivedValue<{
    areBothAssetsSet: boolean;
    isBridging: boolean;
  }>;

  SwapSettings: ReturnType<typeof useSwapSettings>;
  SwapInputController: ReturnType<typeof useSwapInputsController>;
  AnimatedSwapStyles: ReturnType<typeof useAnimatedSwapStyles>;
  SwapTextStyles: ReturnType<typeof useSwapTextStyles>;
  SwapNavigation: ReturnType<typeof useSwapNavigation>;
  SwapWarning: ReturnType<typeof useSwapWarning>;

  confirmButtonProps: DerivedValue<ConfirmButtonProps>;
  confirmButtonIconStyle: StyleProp<TextStyle>;

  hasEnoughFundsForGas: SharedValue<boolean | undefined>;
}

const SwapContext = createContext<SwapContextType | undefined>(undefined);

interface SwapProviderProps {
  children: ReactNode;
}

const getInitialSliderXPosition = ({
  inputAmount,
  maxSwappableAmount,
}: {
  inputAmount: string | undefined;
  maxSwappableAmount: string | undefined;
}) => {
  if (inputAmount && maxSwappableAmount) {
    return clamp(+mulWorklet(divWorklet(inputAmount, maxSwappableAmount), SLIDER_WIDTH), 0, SLIDER_WIDTH);
  }
  return SLIDER_WIDTH * swapsStore.getState().percentageToSell;
};

export const SwapProvider = ({ children }: SwapProviderProps) => {
  const { nativeCurrency } = useAccountSettings();

<<<<<<< HEAD
  const backendNetworks = useBackendNetworksStore(state => state.backendNetworksSharedValue);
  const getFlashbotsSupportedChainIds = useBackendNetworksStore(state => state.getFlashbotsSupportedChainIds);
=======
  const initialValues = getSwapsNavigationParams();
>>>>>>> d4d70d8f

  const isFetching = useSharedValue(false);
  const isQuoteStale = useSharedValue(0); // TODO: Convert this to a boolean
  const isSwapping = useSharedValue(false);

  const inputSearchRef = useAnimatedRef<TextInput>();
  const outputSearchRef = useAnimatedRef<TextInput>();

  const lastTypedInput = useSharedValue<inputKeys>(initialValues.lastTypedInput);
  const focusedInput = useSharedValue<inputKeys>(initialValues.focusedInput);

  const initialSelectedInputAsset = parseAssetAndExtend({ asset: initialValues.inputAsset });
  const initialSelectedOutputAsset = parseAssetAndExtend({ asset: initialValues.outputAsset });

  const internalSelectedInputAsset = useSharedValue<ExtendedAnimatedAssetWithColors | null>(initialSelectedInputAsset);
  const internalSelectedOutputAsset = useSharedValue<ExtendedAnimatedAssetWithColors | null>(initialSelectedOutputAsset);

  const sliderXPosition = useSharedValue(
    getInitialSliderXPosition({
      inputAmount: initialValues.inputAmount,
      maxSwappableAmount: initialSelectedInputAsset?.maxSwappableAmount,
    })
  );
  const sliderPressProgress = useSharedValue(SLIDER_COLLAPSED_HEIGHT / SLIDER_HEIGHT);

  const selectedOutputChainId = useSharedValue<ChainId>(initialSelectedInputAsset?.chainId || ChainId.mainnet);
  const quote = useSharedValue<Quote | CrosschainQuote | QuoteError | null>(null);
  const inputProgress = useSharedValue(
    initialSelectedOutputAsset && !initialSelectedInputAsset ? NavigationSteps.TOKEN_LIST_FOCUSED : NavigationSteps.INPUT_ELEMENT_FOCUSED
  );
  const outputProgress = useSharedValue(
    initialSelectedOutputAsset ? NavigationSteps.INPUT_ELEMENT_FOCUSED : NavigationSteps.TOKEN_LIST_FOCUSED
  );
  const configProgress = useSharedValue<NavigationSteps>(NavigationSteps.INPUT_ELEMENT_FOCUSED);

  const slippage = useSharedValue(getDefaultSlippageWorklet(initialSelectedInputAsset?.chainId || ChainId.mainnet, getRemoteConfig()));

  const hasEnoughFundsForGas = useSharedValue<boolean | undefined>(undefined);

  const SwapInputController = useSwapInputsController({
    focusedInput,
    lastTypedInput,
    inputProgress,
    outputProgress,
    internalSelectedInputAsset,
    internalSelectedOutputAsset,
    isFetching,
    isQuoteStale,
    sliderXPosition,
    slippage,
    quote,
    initialValues,
  });

  const SwapSettings = useSwapSettings({
    debouncedFetchQuote: SwapInputController.debouncedFetchQuote,
    slippage,
  });

  const getNonceAndPerformSwap = async ({
    type,
    parameters,
  }: {
    type: 'swap' | 'crosschainSwap';
    parameters: Omit<RapSwapActionParameters<typeof type>, 'gasParams' | 'gasFeeParamsBySpeed' | 'selectedGasFee'>;
  }) => {
    try {
      const NotificationManager = IS_IOS ? NativeModules.NotificationManager : null;
      NotificationManager?.postNotification('rapInProgress');

      const provider =
        parameters.flashbots && getFlashbotsSupportedChainIds().includes(parameters.chainId)
          ? getFlashbotsProvider()
          : getProvider({ chainId: parameters.chainId });
      const connectedToHardhat = useConnectedToHardhatStore.getState().connectedToHardhat;

      const isBridge = swapsStore.getState().inputAsset?.mainnetAddress === swapsStore.getState().outputAsset?.mainnetAddress;
      const isDegenModeEnabled = swapsStore.getState().degenMode;
      const isSwappingToPopularAsset = swapsStore.getState().outputAsset?.sectionId === 'popular';

      const selectedGas = getSelectedGas(parameters.chainId);
      if (!selectedGas) {
        isSwapping.value = false;
        Alert.alert(i18n.t(i18n.l.gas.unable_to_determine_selected_gas));
        return;
      }

      const wallet = await performanceTracking.getState().executeFn({
        fn: loadWallet,
        screen: Screens.SWAPS,
        operation: TimeToSignOperation.KeychainRead,
        metadata: {
          degenMode: isDegenModeEnabled,
        },
      })({
        address: parameters.quote.from,
        showErrorIfNotLoaded: false,
        provider,
        timeTracking: {
          screen: Screens.SWAPS,
          operation: TimeToSignOperation.Authentication,
          metadata: {
            degenMode: isDegenModeEnabled,
          },
        },
      });
      const isHardwareWallet = wallet instanceof LedgerSigner;

      if (!wallet) {
        isSwapping.value = false;
        haptics.notificationError();
        return;
      }

      const gasFeeParamsBySpeed = getGasSettingsBySpeed(parameters.chainId);

      let gasParams: TransactionGasParamAmounts | LegacyTransactionGasParamAmounts = {} as
        | TransactionGasParamAmounts
        | LegacyTransactionGasParamAmounts;

      if (selectedGas.isEIP1559) {
        gasParams = {
          maxFeePerGas: sumWorklet(selectedGas.maxBaseFee, selectedGas.maxPriorityFee),
          maxPriorityFeePerGas: selectedGas.maxPriorityFee,
        };
      } else {
        gasParams = {
          gasPrice: selectedGas.gasPrice,
        };
      }

      const chainId = connectedToHardhat ? ChainId.hardhat : parameters.chainId;
      const nonce = await getNextNonce({ address: parameters.quote.from, chainId });

      const { errorMessage } = await performanceTracking.getState().executeFn({
        fn: walletExecuteRap,
        screen: Screens.SWAPS,
        operation: TimeToSignOperation.SignTransaction,
        metadata: {
          degenMode: isDegenModeEnabled,
        },
      })(wallet, type, {
        ...parameters,
        nonce,
        chainId,
        gasParams,
        // @ts-expect-error - collision between old gas types and new
        gasFeeParamsBySpeed: gasFeeParamsBySpeed,
      });
      isSwapping.value = false;

      if (errorMessage) {
        SwapInputController.quoteFetchingInterval.start();

        analyticsV2.track(analyticsV2.event.swapsFailed, {
          type,
          isBridge: isBridge,
          inputAssetSymbol: internalSelectedInputAsset.value?.symbol || '',
          inputAssetName: internalSelectedInputAsset.value?.name || '',
          inputAssetAddress: internalSelectedInputAsset.value?.address as AddressOrEth,
          inputAssetChainId: internalSelectedInputAsset.value?.chainId || ChainId.mainnet,
          inputAssetAmount: parameters.quote.sellAmount as number,
          outputAssetSymbol: internalSelectedOutputAsset.value?.symbol || '',
          outputAssetName: internalSelectedOutputAsset.value?.name || '',
          outputAssetAddress: internalSelectedOutputAsset.value?.address as AddressOrEth,
          outputAssetChainId: internalSelectedOutputAsset.value?.chainId || ChainId.mainnet,
          outputAssetAmount: parameters.quote.buyAmount as number,
          mainnetAddress: (parameters.assetToBuy.chainId === ChainId.mainnet
            ? parameters.assetToBuy.address
            : parameters.assetToSell.mainnetAddress) as AddressOrEth,
          flashbots: parameters.flashbots ?? false,
          tradeAmountUSD: parameters.quote.tradeAmountUSD,
          degenMode: isDegenModeEnabled,
          isSwappingToPopularAsset,
          errorMessage,
          isHardwareWallet,
        });

        if (errorMessage !== 'handled') {
          logger.error(new RainbowError(`[getNonceAndPerformSwap]: Error executing swap: ${errorMessage}`));
          const extractedError = errorMessage.split('[')[0];
          Alert.alert(i18n.t(i18n.l.swap.error_executing_swap), extractedError);
          return;
        }
      }

      queryClient.invalidateQueries(
        userAssetsQueryKey({
          address: parameters.quote.from,
          currency: nativeCurrency,
          connectedToHardhat,
        })
      );
      queryClient.invalidateQueries(
        swapsUserAssetsQueryKey({
          address: parameters.quote.from as Address,
          currency: nativeCurrency,
          testnetMode: !!connectedToHardhat,
        })
      );

      swapsStore.getState().addRecentSwap(parameters.assetToBuy as ExtendedAnimatedAssetWithColors);
      clearCustomGasSettings(chainId);
      NotificationManager?.postNotification('rapCompleted');
      performanceTracking.getState().executeFn({
        fn: () => {
          const { routes, index } = Navigation.getState();
          const activeRoute = Navigation.getActiveRoute();
          if (
            index === 0 ||
            routes[index - 1].name === Routes.EXPANDED_ASSET_SHEET ||
            activeRoute.name === Routes.PAIR_HARDWARE_WALLET_AGAIN_SHEET
          ) {
            Navigation.handleAction(Routes.WALLET_SCREEN, {});
          } else {
            Navigation.goBack();
          }
        },
        screen: Screens.SWAPS,
        operation: TimeToSignOperation.SheetDismissal,
        endOfOperation: true,
        metadata: {
          degenMode: isDegenModeEnabled,
        },
      })();

      analyticsV2.track(analyticsV2.event.swapsSubmitted, {
        type,
        isBridge: isBridge,
        inputAssetSymbol: internalSelectedInputAsset.value?.symbol || '',
        inputAssetName: internalSelectedInputAsset.value?.name || '',
        inputAssetAddress: internalSelectedInputAsset.value?.address as AddressOrEth,
        inputAssetChainId: internalSelectedInputAsset.value?.chainId || ChainId.mainnet,
        inputAssetAmount: parameters.quote.sellAmount as number,
        outputAssetSymbol: internalSelectedOutputAsset.value?.symbol || '',
        outputAssetName: internalSelectedOutputAsset.value?.name || '',
        outputAssetAddress: internalSelectedOutputAsset.value?.address as AddressOrEth,
        outputAssetChainId: internalSelectedOutputAsset.value?.chainId || ChainId.mainnet,
        outputAssetAmount: parameters.quote.buyAmount as number,
        mainnetAddress: (parameters.assetToBuy.chainId === ChainId.mainnet
          ? parameters.assetToBuy.address
          : parameters.assetToSell.mainnetAddress) as AddressOrEth,
        flashbots: parameters.flashbots ?? false,
        tradeAmountUSD: parameters.quote.tradeAmountUSD,
        degenMode: isDegenModeEnabled,
        isSwappingToPopularAsset,
        isHardwareWallet,
      });
    } catch (error) {
      isSwapping.value = false;

      const message = error instanceof Error ? error.message : 'Generic error while trying to swap';
      logger.error(new RainbowError(`[getNonceAndPerformSwap]: ${message}`), {
        data: {
          error,
          type,
          parameters,
        },
      });
    }
  };

  const executeSwap = performanceTracking.getState().executeFn({
    screen: Screens.SWAPS,
    operation: TimeToSignOperation.CallToAction,
    fn: () => {
      'worklet';

      if (configProgress.value !== NavigationSteps.SHOW_REVIEW && !SwapSettings.degenMode.value) return;

      const inputAsset = internalSelectedInputAsset.value;
      const outputAsset = internalSelectedOutputAsset.value;
      const q = quote.value;

      // TODO: What other checks do we need here?
      if (isSwapping.value || !inputAsset || !outputAsset || !q || (q as QuoteError)?.error) {
        return;
      }

      isSwapping.value = true;
      SwapInputController.quoteFetchingInterval.stop();

      const type = inputAsset.chainId !== outputAsset.chainId ? 'crosschainSwap' : 'swap';
      const quoteData = q as QuoteTypeMap[typeof type];
      const flashbots =
        (SwapSettings.flashbots.value && !!getFlashbotsSupportedChainIdsWorklet(backendNetworks).includes(inputAsset.chainId)) ?? false;

      const isNativeWrapOrUnwrap = quoteData.swapType === SwapType.wrap || quoteData.swapType === SwapType.unwrap;

      const parameters: Omit<RapSwapActionParameters<typeof type>, 'gasParams' | 'gasFeeParamsBySpeed' | 'selectedGasFee'> = {
        sellAmount: quoteData.sellAmount?.toString(),
        buyAmount: quoteData.buyAmount?.toString(),
        chainId: inputAsset.chainId,
        assetToSell: inputAsset,
        assetToBuy: outputAsset,
        quote: {
          ...quoteData,
          buyAmountDisplay: isNativeWrapOrUnwrap ? quoteData.buyAmount : quoteData.buyAmountDisplay,
          sellAmountDisplay: isNativeWrapOrUnwrap ? quoteData.sellAmount : quoteData.sellAmountDisplay,
          feeInEth: isNativeWrapOrUnwrap ? '0' : quoteData.feeInEth,
        },
        flashbots,
      };

      runOnJS(getNonceAndPerformSwap)({
        type,
        parameters,
      });
    },
    metadata: {
      degenMode: swapsStore.getState().degenMode,
    },
  });

  const swapInfo = useDerivedValue(() => {
    const areBothAssetsSet = !!internalSelectedInputAsset.value && !!internalSelectedOutputAsset.value;
    const isBridging =
      !!internalSelectedInputAsset.value?.networks &&
      !!internalSelectedOutputAsset.value?.chainId &&
      (internalSelectedInputAsset.value.networks[internalSelectedOutputAsset.value.chainId]?.address as unknown as AddressOrEth) ===
        internalSelectedOutputAsset.value.address;

    return {
      areBothAssetsSet,
      isBridging,
    };
  });

  const SwapTextStyles = useSwapTextStyles({
    inputMethod: SwapInputController.inputMethod,
    inputValues: SwapInputController.inputValues,
    internalSelectedInputAsset,
    internalSelectedOutputAsset,
    isFetching,
    isQuoteStale,
  });

  const SwapNavigation = useSwapNavigation({
    configProgress,
    executeSwap,
    inputProgress,
    isDegenMode: SwapSettings.degenMode,
    outputProgress,
    quoteFetchingInterval: SwapInputController.quoteFetchingInterval,
    selectedInputAsset: internalSelectedInputAsset,
    selectedOutputAsset: internalSelectedOutputAsset,
    swapInfo,
  });

  const SwapWarning = useSwapWarning({
    inputAsset: internalSelectedInputAsset,
    inputValues: SwapInputController.inputValues,
    outputAsset: internalSelectedOutputAsset,
    quote,
    isFetching,
    isQuoteStale,
  });

  const AnimatedSwapStyles = useAnimatedSwapStyles({
    SwapWarning,
    configProgress,
    degenMode: SwapSettings.degenMode,
    inputProgress,
    internalSelectedInputAsset,
    internalSelectedOutputAsset,
    isFetching,
    outputProgress,
    swapInfo,
  });

  const outputQuotesAreDisabled = useSwapOutputQuotesDisabled({
    inputAsset: internalSelectedInputAsset,
    outputAsset: internalSelectedOutputAsset,
  });

  const handleProgressNavigation = useCallback(
    ({ type }: { type: SwapAssetType }) => {
      'worklet';
      const inputAsset = internalSelectedInputAsset.value;
      const outputAsset = internalSelectedOutputAsset.value;

      switch (type) {
        case SwapAssetType.inputAsset:
          // if there is already an output asset selected, just close both lists
          if (outputAsset) {
            inputProgress.value = NavigationSteps.INPUT_ELEMENT_FOCUSED;
            outputProgress.value = NavigationSteps.INPUT_ELEMENT_FOCUSED;
          } else {
            inputProgress.value = NavigationSteps.INPUT_ELEMENT_FOCUSED;
            outputProgress.value = NavigationSteps.TOKEN_LIST_FOCUSED;
            SwapNavigation.handleDismissSettings({ skipAssetChecks: true });
          }
          break;
        case SwapAssetType.outputAsset:
          // if there is already an input asset selected, just close both lists
          if (inputAsset) {
            inputProgress.value = NavigationSteps.INPUT_ELEMENT_FOCUSED;
            outputProgress.value = NavigationSteps.INPUT_ELEMENT_FOCUSED;
          } else {
            inputProgress.value = NavigationSteps.TOKEN_LIST_FOCUSED;
            outputProgress.value = NavigationSteps.INPUT_ELEMENT_FOCUSED;
            SwapNavigation.handleDismissSettings({ skipAssetChecks: true });
          }
          break;
      }
    },
    [SwapNavigation, internalSelectedInputAsset, internalSelectedOutputAsset, inputProgress, outputProgress]
  );

  const setSelectedOutputChainId = (chainId: ChainId) => {
    const updateChainId = (chainId: ChainId) => {
      'worklet';
      selectedOutputChainId.value = chainId;
    };

    runOnUI(updateChainId)(chainId);
    swapsStore.setState({ selectedOutputChainId: chainId });
  };

  const updateAssetValue = useCallback(
    ({ type, asset }: { type: SwapAssetType; asset: ExtendedAnimatedAssetWithColors | null }) => {
      'worklet';

      switch (type) {
        case SwapAssetType.inputAsset:
          internalSelectedInputAsset.value = asset;
          break;
        case SwapAssetType.outputAsset:
          internalSelectedOutputAsset.value = asset;
          break;
      }
    },
    [internalSelectedInputAsset, internalSelectedOutputAsset]
  );

  const chainSetTimeoutId = useRef<NodeJS.Timeout | null>(null);

  const setAsset = useCallback(
    ({ type, asset }: { type: SwapAssetType; asset: ParsedSearchAsset | null }) => {
      const insertUserAssetBalance = type !== SwapAssetType.inputAsset;
      const extendedAsset = parseAssetAndExtend({ asset, insertUserAssetBalance });

      const otherSelectedAsset = type === SwapAssetType.inputAsset ? internalSelectedOutputAsset.value : internalSelectedInputAsset.value;
      const isSameAsOtherAsset = !!(otherSelectedAsset && otherSelectedAsset.uniqueId === extendedAsset?.uniqueId);
      const flippedAssetOrNull =
        (isSameAsOtherAsset &&
          (type === SwapAssetType.inputAsset ? internalSelectedInputAsset.value : internalSelectedOutputAsset.value)) ||
        null;

      const didSelectedAssetChange =
        type === SwapAssetType.inputAsset
          ? internalSelectedInputAsset.value?.uniqueId !== extendedAsset?.uniqueId
          : internalSelectedOutputAsset.value?.uniqueId !== extendedAsset?.uniqueId;

      runOnUI(() => {
        const didSelectedAssetChange =
          type === SwapAssetType.inputAsset
            ? internalSelectedInputAsset.value?.uniqueId !== extendedAsset?.uniqueId
            : internalSelectedOutputAsset.value?.uniqueId !== extendedAsset?.uniqueId;

        if (didSelectedAssetChange) {
          const otherSelectedAsset =
            type === SwapAssetType.inputAsset ? internalSelectedOutputAsset.value : internalSelectedInputAsset.value;
          const isSameAsOtherAsset = !!(otherSelectedAsset && otherSelectedAsset.uniqueId === extendedAsset?.uniqueId);

          if (isSameAsOtherAsset) {
            const flippedAssetOrNull =
              type === SwapAssetType.inputAsset ? internalSelectedInputAsset.value : internalSelectedOutputAsset.value;

            updateAssetValue({
              type: type === SwapAssetType.inputAsset ? SwapAssetType.outputAsset : SwapAssetType.inputAsset,
              asset: flippedAssetOrNull,
            });
          }
          updateAssetValue({ type, asset: isSameAsOtherAsset ? otherSelectedAsset : extendedAsset });
        } else {
          SwapInputController.quoteFetchingInterval.start();
        }

        handleProgressNavigation({ type });
      })();

      if (didSelectedAssetChange) {
        const assetToSet = insertUserAssetBalance
          ? {
              ...asset,
              balance: (asset && userAssetsStore.getState().getUserAsset(asset.uniqueId)?.balance) || asset?.balance,
            }
          : asset;

        if (isSameAsOtherAsset) {
          swapsStore.setState({
            [type === SwapAssetType.inputAsset ? SwapAssetType.outputAsset : SwapAssetType.inputAsset]: flippedAssetOrNull,
            [type]: otherSelectedAsset,
          });
        } else {
          swapsStore.setState({ [type]: assetToSet });
        }
      } else {
        SwapInputController.quoteFetchingInterval.start();
      }

      const shouldUpdateSelectedOutputChainId =
        type === SwapAssetType.inputAsset && swapsStore.getState().selectedOutputChainId !== extendedAsset?.chainId;
      const shouldUpdateAnimatedSelectedOutputChainId =
        type === SwapAssetType.inputAsset && selectedOutputChainId.value !== extendedAsset?.chainId;

      if (shouldUpdateSelectedOutputChainId || shouldUpdateAnimatedSelectedOutputChainId) {
        if (chainSetTimeoutId.current) {
          clearTimeout(chainSetTimeoutId.current);
        }

        // This causes a heavy re-render in the output token list, so we delay updating the selected output chain until
        // the animation is most likely complete.
        chainSetTimeoutId.current = setTimeout(() => {
          InteractionManager.runAfterInteractions(() => {
            if (shouldUpdateSelectedOutputChainId) {
              swapsStore.setState({
                selectedOutputChainId: extendedAsset?.chainId ?? ChainId.mainnet,
              });
            }
            if (shouldUpdateAnimatedSelectedOutputChainId) {
              selectedOutputChainId.value = extendedAsset?.chainId ?? ChainId.mainnet;
            }
          });
        }, 750);
      }

      logger.debug(`[setAsset]: Setting ${type} asset to ${extendedAsset?.name} on ${extendedAsset?.chainId}`);

      analyticsV2.track(analyticsV2.event.swapsSelectedAsset, {
        asset,
        otherAsset: otherSelectedAsset,
        type,
      });
    },
    [
      SwapInputController.quoteFetchingInterval,
      handleProgressNavigation,
      internalSelectedInputAsset,
      internalSelectedOutputAsset,
      selectedOutputChainId,
      updateAssetValue,
    ]
  );

  useEffect(() => {
    return () => {
      if (chainSetTimeoutId.current) {
        // Clear the timeout on unmount
        clearTimeout(chainSetTimeoutId.current);
      }
    };
  }, []);

  // Stop auto-fetching if there is a quote error or no input asset balance
  useAnimatedReaction(
    () =>
      SwapWarning.swapWarning.value.type === SwapWarningType.no_quote_available ||
      SwapWarning.swapWarning.value.type === SwapWarningType.no_route_found ||
      (internalSelectedInputAsset.value && equalWorklet(internalSelectedInputAsset.value.maxSwappableAmount, '0')),
    (shouldStop, previous) => {
      if (shouldStop && previous === false) {
        SwapInputController.quoteFetchingInterval.stop();
      }
    },
    []
  );

  const confirmButtonProps = useDerivedValue<ConfirmButtonProps>(() => {
    if (isSwapping.value) {
      return { label: swapping, disabled: true, type: 'hold' };
    }

    if (configProgress.value === NavigationSteps.SHOW_GAS) {
      return { label: done, disabled: false, type: 'tap' };
    }

    if (configProgress.value === NavigationSteps.SHOW_SETTINGS) {
      return { label: done, disabled: false, type: 'tap' };
    }

    const hasSelectedAssets = internalSelectedInputAsset.value && internalSelectedOutputAsset.value;
    if (!hasSelectedAssets) {
      return { label: selectToken, disabled: true, type: 'hold' };
    }

    const sellAsset = internalSelectedInputAsset.value;
    const enoughFundsForSwap =
      sellAsset &&
      !equalWorklet(sellAsset.maxSwappableAmount, '0') &&
      lessThanOrEqualToWorklet(SwapInputController.inputValues.value.inputAmount, sellAsset.maxSwappableAmount);

    if (!enoughFundsForSwap && hasEnoughFundsForGas.value !== undefined) {
      return { label: insufficientFunds, disabled: true, type: 'hold' };
    }

    const isInputZero = equalWorklet(SwapInputController.inputValues.value.inputAmount, 0);
    const isOutputZero = equalWorklet(SwapInputController.inputValues.value.outputAmount, 0);

    const userHasNotEnteredAmount = SwapInputController.inputMethod.value !== 'slider' && isInputZero && isOutputZero;
    const userHasNotMovedSlider = SwapInputController.inputMethod.value === 'slider' && SwapInputController.percentageToSwap.value === 0;

    if (userHasNotEnteredAmount || userHasNotMovedSlider) {
      return { label: enterAmount, disabled: true, opacity: 1, type: 'hold' };
    }

    const holdLabel = swapInfo.value.isBridging ? holdToBridge : holdToSwap;
    const reviewLabel = SwapSettings.degenMode.value ? holdLabel : review;

    const isQuoteError = quote.value && 'error' in quote.value;
    const isLoadingGas = !isQuoteError && hasEnoughFundsForGas.value === undefined;
    const isReviewSheetOpen = configProgress.value === NavigationSteps.SHOW_REVIEW || SwapSettings.degenMode.value;

    const isStale =
      !!isQuoteStale.value &&
      (SwapInputController.inputMethod.value !== 'slider' || sliderPressProgress.value === SLIDER_COLLAPSED_HEIGHT / SLIDER_HEIGHT);

    if ((isFetching.value || isLoadingGas || isStale) && !isQuoteError) {
      const disabled = (isReviewSheetOpen && (isFetching.value || isLoadingGas || isStale)) || !quote.value;
      const buttonType = isReviewSheetOpen ? 'hold' : 'tap';
      return { label: fetchingPrices, disabled, type: buttonType };
    }

    const quoteUnavailable = [
      SwapWarningType.no_quote_available,
      SwapWarningType.no_route_found,
      SwapWarningType.insufficient_liquidity,
    ].includes(SwapWarning.swapWarning.value.type);

    if (quoteUnavailable || isQuoteError) {
      const icon = isReviewSheetOpen ? undefined : '􀕹';
      return { icon, label: isReviewSheetOpen ? quoteError : reviewLabel, disabled: true, type: 'hold' };
    }

    if (hasEnoughFundsForGas.value === false) {
      const nativeCurrency = getChainsNativeAssetWorklet(backendNetworks)[sellAsset?.chainId || ChainId.mainnet];
      return {
        label: `${insufficient} ${nativeCurrency.symbol}`,
        disabled: true,
        type: 'hold',
      };
    }

    if (isReviewSheetOpen) {
      const isDraggingSlider = !!isQuoteStale.value && sliderPressProgress.value !== SLIDER_COLLAPSED_HEIGHT / SLIDER_HEIGHT;
      return { icon: '􀎽', label: holdLabel, disabled: isDraggingSlider, type: 'hold' };
    }

    return { icon: '􀕹', label: reviewLabel, disabled: false, type: 'tap' };
  });

  const confirmButtonIconStyle = useAnimatedStyle(() => {
    const shouldHide = !confirmButtonProps.value.icon;
    return {
      display: shouldHide ? 'none' : 'flex',
    };
  });

  return (
    <SwapContext.Provider
      value={{
        isFetching,
        isSwapping,
        isQuoteStale,

        inputSearchRef,
        outputSearchRef,

        inputProgress,
        outputProgress,
        configProgress,

        sliderXPosition,
        sliderPressProgress,

        lastTypedInput,
        focusedInput,

        selectedOutputChainId,
        setSelectedOutputChainId,

        handleProgressNavigation,
        internalSelectedInputAsset,
        internalSelectedOutputAsset,
        setAsset,

        quote,
        outputQuotesAreDisabled,
        swapInfo,
        executeSwap,
        quoteFetchingInterval: SwapInputController.quoteFetchingInterval,

        SwapSettings,
        SwapInputController,
        AnimatedSwapStyles,
        SwapTextStyles,
        SwapNavigation,
        SwapWarning,

        confirmButtonProps,
        confirmButtonIconStyle,

        hasEnoughFundsForGas,
      }}
    >
      {children}
      <SyncQuoteSharedValuesToState />
      <SyncGasStateToSharedValues />
    </SwapContext.Provider>
  );
};

export const useSwapContext = () => {
  const context = useContext(SwapContext);
  if (context === undefined) {
    throw new Error('useSwapContext must be used within a SwapProvider');
  }
  return context;
};

export { NavigationSteps };<|MERGE_RESOLUTION|>--- conflicted
+++ resolved
@@ -24,15 +24,9 @@
 import { SwapWarningType, useSwapWarning } from '@/__swaps__/screens/Swap/hooks/useSwapWarning';
 import { userAssetsQueryKey as swapsUserAssetsQueryKey } from '@/__swaps__/screens/Swap/resources/assets/userAssets';
 import { AddressOrEth, ExtendedAnimatedAssetWithColors, ParsedSearchAsset } from '@/__swaps__/types/assets';
-<<<<<<< HEAD
 import { ChainId } from '@/state/backendNetworks/types';
-import { inputKeys, SwapAssetType } from '@/__swaps__/types/swap';
-import { getDefaultSlippageWorklet, parseAssetAndExtend } from '@/__swaps__/utils/swaps';
-=======
-import { ChainId } from '@/chains/types';
 import { SwapAssetType, inputKeys } from '@/__swaps__/types/swap';
 import { clamp, getDefaultSlippageWorklet, parseAssetAndExtend } from '@/__swaps__/utils/swaps';
->>>>>>> d4d70d8f
 import { analyticsV2 } from '@/analytics';
 import { LegacyTransactionGasParamAmounts, TransactionGasParamAmounts } from '@/entities';
 import { getFlashbotsProvider, getProvider } from '@/handlers/web3';
@@ -64,16 +58,12 @@
 import { performanceTracking, Screens, TimeToSignOperation } from '@/state/performance/performance';
 import { getRemoteConfig } from '@/model/remoteConfig';
 import { useConnectedToHardhatStore } from '@/state/connectedToHardhat';
-<<<<<<< HEAD
 import {
   useBackendNetworksStore,
   getFlashbotsSupportedChainIdsWorklet,
   getChainsNativeAssetWorklet,
 } from '@/state/backendNetworks/backendNetworks';
-=======
-import { chainsNativeAsset, supportedFlashbotsChainIds } from '@/chains';
 import { getSwapsNavigationParams } from '../navigateToSwaps';
->>>>>>> d4d70d8f
 import { LedgerSigner } from '@/handlers/LedgerSigner';
 import { EventProperties } from '@/analytics/event';
 import { isEqual } from 'lodash';
@@ -170,12 +160,9 @@
 export const SwapProvider = ({ children }: SwapProviderProps) => {
   const { nativeCurrency } = useAccountSettings();
 
-<<<<<<< HEAD
   const backendNetworks = useBackendNetworksStore(state => state.backendNetworksSharedValue);
   const getFlashbotsSupportedChainIds = useBackendNetworksStore(state => state.getFlashbotsSupportedChainIds);
-=======
   const initialValues = getSwapsNavigationParams();
->>>>>>> d4d70d8f
 
   const isFetching = useSharedValue(false);
   const isQuoteStale = useSharedValue(0); // TODO: Convert this to a boolean
