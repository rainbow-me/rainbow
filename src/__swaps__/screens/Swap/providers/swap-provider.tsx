// @refresh
import React, { ReactNode, createContext, useCallback, useContext, useEffect, useRef } from 'react';
import { InteractionManager, NativeModules, StyleProp, TextInput, TextStyle } from 'react-native';
import {
  AnimatedRef,
  DerivedValue,
  SharedValue,
  runOnJS,
  runOnUI,
  useAnimatedReaction,
  useAnimatedRef,
  useAnimatedStyle,
  useDerivedValue,
  useSharedValue,
} from 'react-native-reanimated';

import { INITIAL_SLIDER_POSITION, SLIDER_COLLAPSED_HEIGHT, SLIDER_HEIGHT, SLIDER_WIDTH } from '@/__swaps__/screens/Swap/constants';
import { useAnimatedSwapStyles } from '@/__swaps__/screens/Swap/hooks/useAnimatedSwapStyles';
import { useSwapInputsController } from '@/__swaps__/screens/Swap/hooks/useSwapInputsController';
import { NavigationSteps, useSwapNavigation } from '@/__swaps__/screens/Swap/hooks/useSwapNavigation';
import { useSwapSettings } from '@/__swaps__/screens/Swap/hooks/useSwapSettings';
import { useSwapTextStyles } from '@/__swaps__/screens/Swap/hooks/useSwapTextStyles';
import { SwapWarningType, useSwapWarning } from '@/__swaps__/screens/Swap/hooks/useSwapWarning';
import { userAssetsQueryKey as swapsUserAssetsQueryKey } from '@/__swaps__/screens/Swap/resources/assets/userAssets';
import { AddressOrEth, ExtendedAnimatedAssetWithColors, ParsedSearchAsset } from '@/__swaps__/types/assets';
import { ChainId } from '@/__swaps__/types/chains';
import { SwapAssetType, inputKeys } from '@/__swaps__/types/swap';
import { isUnwrapEthWorklet, isWrapEthWorklet, parseAssetAndExtend } from '@/__swaps__/utils/swaps';
import { getFlashbotsProvider, getIsHardhatConnected, getProviderForNetwork, isHardHat } from '@/handlers/web3';
import { WrappedAlert as Alert } from '@/helpers/alert';
import { useAccountSettings } from '@/hooks';
import * as i18n from '@/languages';
import { RainbowError, logger } from '@/logger';
import { loadWallet } from '@/model/wallet';
import { Navigation } from '@/navigation';
import Routes from '@/navigation/routesNames';
import { walletExecuteRap } from '@/raps/execute';
import { QuoteTypeMap, RapSwapActionParameters } from '@/raps/references';
import { queryClient } from '@/react-query';
import { userAssetsQueryKey } from '@/resources/assets/UserAssetsQuery';
import { swapsStore } from '@/state/swaps/swapsStore';
import { ethereumUtils } from '@/utils';
import { CrosschainQuote, Quote, QuoteError } from '@rainbow-me/swaps';

import { equalWorklet, lessThanOrEqualToWorklet, toScaledIntegerWorklet } from '@/__swaps__/safe-math/SafeMath';
import { analyticsV2 } from '@/analytics';
import { LegacyTransactionGasParamAmounts, TransactionGasParamAmounts } from '@/entities';
import { getNetworkObj } from '@/networks';
import { userAssetsStore } from '@/state/assets/userAssets';
import { Address } from 'viem';
import { getGasSettingsBySpeed, getSelectedGas, getSelectedGasSpeed } from '../hooks/useSelectedGas';
import { useSwapOutputQuotesDisabled } from '../hooks/useSwapOutputQuotesDisabled';
import { SyncGasStateToSharedValues, SyncQuoteSharedValuesToState } from './SyncSwapStateAndSharedValues';

const swapping = i18n.t(i18n.l.swap.actions.swapping);
const tapToSwap = i18n.t(i18n.l.swap.actions.tap_to_swap);
const save = i18n.t(i18n.l.swap.actions.save);
const enterAmount = i18n.t(i18n.l.swap.actions.enter_amount);
const review = i18n.t(i18n.l.swap.actions.review);
const fetchingPrices = i18n.t(i18n.l.swap.actions.fetching_prices);
const selectToken = i18n.t(i18n.l.swap.actions.select_token);
const insufficientFunds = i18n.t(i18n.l.swap.actions.insufficient_funds);

interface SwapContextType {
  isFetching: SharedValue<boolean>;
  isSwapping: SharedValue<boolean>;
  isQuoteStale: SharedValue<number>;

  inputSearchRef: AnimatedRef<TextInput>;
  outputSearchRef: AnimatedRef<TextInput>;

  // TODO: Combine navigation progress steps into a single shared value
  inputProgress: SharedValue<number>;
  outputProgress: SharedValue<number>;
  configProgress: SharedValue<number>;

  sliderXPosition: SharedValue<number>;
  sliderPressProgress: SharedValue<number>;

  lastTypedInput: SharedValue<inputKeys>;
  focusedInput: SharedValue<inputKeys>;

  selectedOutputChainId: SharedValue<ChainId>;
  setSelectedOutputChainId: (chainId: ChainId) => void;

  handleProgressNavigation: ({ type }: { type: SwapAssetType }) => void;
  internalSelectedInputAsset: SharedValue<ExtendedAnimatedAssetWithColors | null>;
  internalSelectedOutputAsset: SharedValue<ExtendedAnimatedAssetWithColors | null>;
  setAsset: ({ type, asset }: { type: SwapAssetType; asset: ParsedSearchAsset | null }) => void;

  quote: SharedValue<Quote | CrosschainQuote | QuoteError | null>;
  executeSwap: () => void;

  outputQuotesAreDisabled: DerivedValue<boolean>;
  swapInfo: DerivedValue<{
    areBothAssetsSet: boolean;
    isBridging: boolean;
  }>;

  SwapSettings: ReturnType<typeof useSwapSettings>;
  SwapInputController: ReturnType<typeof useSwapInputsController>;
  AnimatedSwapStyles: ReturnType<typeof useAnimatedSwapStyles>;
  SwapTextStyles: ReturnType<typeof useSwapTextStyles>;
  SwapNavigation: ReturnType<typeof useSwapNavigation>;
  SwapWarning: ReturnType<typeof useSwapWarning>;

  confirmButtonProps: Readonly<
    SharedValue<{
      label: string;
      icon?: string;
      disabled?: boolean;
      opacity?: number;
    }>
  >;
  confirmButtonIconStyle: StyleProp<TextStyle>;

  hasEnoughFundsForGas: SharedValue<boolean | undefined>;
}

const SwapContext = createContext<SwapContextType | undefined>(undefined);

interface SwapProviderProps {
  children: ReactNode;
}

export const SwapProvider = ({ children }: SwapProviderProps) => {
  const { nativeCurrency } = useAccountSettings();

  const isFetching = useSharedValue(false);
  const isQuoteStale = useSharedValue(0); // TODO: Convert this to a boolean
  const isSwapping = useSharedValue(false);

  const inputSearchRef = useAnimatedRef<TextInput>();
  const outputSearchRef = useAnimatedRef<TextInput>();

  const sliderXPosition = useSharedValue(SLIDER_WIDTH * INITIAL_SLIDER_POSITION);
  const sliderPressProgress = useSharedValue(SLIDER_COLLAPSED_HEIGHT / SLIDER_HEIGHT);

  const lastTypedInput = useSharedValue<inputKeys>('inputAmount');
  const focusedInput = useSharedValue<inputKeys>('inputAmount');

  const initialSelectedInputAsset = parseAssetAndExtend({ asset: swapsStore.getState().inputAsset });
  const initialSelectedOutputAsset = parseAssetAndExtend({ asset: swapsStore.getState().outputAsset });

  const internalSelectedInputAsset = useSharedValue<ExtendedAnimatedAssetWithColors | null>(initialSelectedInputAsset);
  const internalSelectedOutputAsset = useSharedValue<ExtendedAnimatedAssetWithColors | null>(initialSelectedOutputAsset);

  const selectedOutputChainId = useSharedValue<ChainId>(initialSelectedInputAsset?.chainId || ChainId.mainnet);
  const quote = useSharedValue<Quote | CrosschainQuote | QuoteError | null>(null);
  const inputProgress = useSharedValue(
    initialSelectedOutputAsset && !initialSelectedInputAsset ? NavigationSteps.TOKEN_LIST_FOCUSED : NavigationSteps.INPUT_ELEMENT_FOCUSED
  );
  const outputProgress = useSharedValue(
    initialSelectedOutputAsset ? NavigationSteps.INPUT_ELEMENT_FOCUSED : NavigationSteps.TOKEN_LIST_FOCUSED
  );
  const configProgress = useSharedValue(NavigationSteps.INPUT_ELEMENT_FOCUSED);

  const SwapSettings = useSwapSettings({
    inputAsset: internalSelectedInputAsset,
  });

  const SwapInputController = useSwapInputsController({
    focusedInput,
    lastTypedInput,
    inputProgress,
    outputProgress,
    initialSelectedInputAsset,
    internalSelectedInputAsset,
    internalSelectedOutputAsset,
    isFetching,
    isQuoteStale,
    sliderXPosition,
    quote,
  });

  const getNonceAndPerformSwap = async ({
    type,
    parameters,
  }: {
    type: 'swap' | 'crosschainSwap';
    parameters: Omit<RapSwapActionParameters<typeof type>, 'gasParams' | 'gasFeeParamsBySpeed' | 'selectedGasFee'>;
  }) => {
    try {
      const NotificationManager = ios ? NativeModules.NotificationManager : null;
      NotificationManager?.postNotification('rapInProgress');

      const network = ethereumUtils.getNetworkFromChainId(parameters.chainId);
      const provider =
        parameters.flashbots && getNetworkObj(network).features.flashbots ? await getFlashbotsProvider() : getProviderForNetwork(network);
      const providerUrl = provider?.connection?.url;
      const connectedToHardhat = !!providerUrl && isHardHat(providerUrl);

      const isBridge = swapsStore.getState().inputAsset?.mainnetAddress === swapsStore.getState().outputAsset?.mainnetAddress;
      const slippage = swapsStore.getState().slippage;

      const selectedGas = getSelectedGas(parameters.chainId);
      if (!selectedGas) {
        isSwapping.value = false;
        Alert.alert(i18n.t(i18n.l.gas.unable_to_determine_selected_gas));
        return;
      }

      const wallet = await loadWallet(parameters.quote.from, false, provider);
      if (!wallet) {
        isSwapping.value = false;
        Alert.alert(i18n.t(i18n.l.swap.unable_to_load_wallet));
        return;
      }

      const gasFeeParamsBySpeed = getGasSettingsBySpeed(parameters.chainId);
      const selectedGasSpeed = getSelectedGasSpeed(parameters.chainId);

      let gasParams: TransactionGasParamAmounts | LegacyTransactionGasParamAmounts = {} as
        | TransactionGasParamAmounts
        | LegacyTransactionGasParamAmounts;

      if (selectedGas.isEIP1559) {
        gasParams = {
          maxFeePerGas: selectedGas.maxBaseFee,
          maxPriorityFeePerGas: selectedGas.maxPriorityFee,
        };
      } else {
        gasParams = {
          gasPrice: selectedGas.gasPrice,
        };
      }

      const { errorMessage } = await walletExecuteRap(wallet, type, {
        ...parameters,
        chainId: getIsHardhatConnected() ? ChainId.hardhat : parameters.chainId,
        gasParams,
        // @ts-expect-error - collision between old gas types and new
        gasFeeParamsBySpeed: gasFeeParamsBySpeed,
      });
      isSwapping.value = false;

      if (errorMessage) {
        SwapInputController.quoteFetchingInterval.start();

        analyticsV2.track(analyticsV2.event.swapsFailed, {
          createdAt: Date.now(),
          type,
          parameters,
          selectedGas,
          selectedGasSpeed,
          slippage,
          bridge: isBridge,
          errorMessage,
          inputNativeValue: SwapInputController.inputValues.value.inputNativeValue,
          outputNativeValue: SwapInputController.inputValues.value.outputNativeValue,
        });

        if (errorMessage !== 'handled') {
          logger.error(new RainbowError(`[getNonceAndPerformSwap]: Error executing swap: ${errorMessage}`));
          const extractedError = errorMessage.split('[')[0];
          Alert.alert(i18n.t(i18n.l.swap.error_executing_swap), extractedError);
          return;
        }
      }

      queryClient.invalidateQueries([
        // old user assets invalidation (will cause a re-fetch)
        {
          queryKey: userAssetsQueryKey({
            address: parameters.quote.from,
            currency: nativeCurrency,
            connectedToHardhat,
          }),
        },
        // new swaps user assets invalidations
        {
          queryKey: swapsUserAssetsQueryKey({
            address: parameters.quote.from as Address,
            currency: nativeCurrency,
            testnetMode: !!connectedToHardhat,
          }),
        },
      ]);

      NotificationManager?.postNotification('rapCompleted');
      Navigation.handleAction(Routes.PROFILE_SCREEN, {});

      analyticsV2.track(analyticsV2.event.swapsSubmitted, {
        createdAt: Date.now(),
        type,
        parameters,
        selectedGas,
        selectedGasSpeed,
        slippage,
        bridge: isBridge,
        inputNativeValue: SwapInputController.inputValues.value.inputNativeValue,
        outputNativeValue: SwapInputController.inputValues.value.outputNativeValue,
      });
    } catch (error) {
      isSwapping.value = false;

      const message = error instanceof Error ? error.message : 'Generic error while trying to swap';
      logger.error(new RainbowError(`[getNonceAndPerformSwap]: ${message}`), {
        data: {
          error,
          type,
          parameters,
        },
      });
    }
  };

  const executeSwap = () => {
    'worklet';

    if (configProgress.value !== NavigationSteps.SHOW_REVIEW) return;

    const inputAsset = internalSelectedInputAsset.value;
    const outputAsset = internalSelectedOutputAsset.value;
    const q = quote.value;

    // TODO: What other checks do we need here?
    if (isSwapping.value || !inputAsset || !outputAsset || !q || (q as QuoteError)?.error) {
      return;
    }

    isSwapping.value = true;
    SwapInputController.quoteFetchingInterval.stop();

    const type = inputAsset.chainId !== outputAsset.chainId ? 'crosschainSwap' : 'swap';
    const quoteData = q as QuoteTypeMap[typeof type];
    const flashbots = (SwapSettings.flashbots.value && inputAsset.chainId === ChainId.mainnet) ?? false;

    const isNativeWrapOrUnwrap =
      isWrapEthWorklet({
        buyTokenAddress: quoteData.buyTokenAddress,
        sellTokenAddress: quoteData.sellTokenAddress,
        chainId: inputAsset.chainId,
      }) ||
      isUnwrapEthWorklet({
        buyTokenAddress: quoteData.buyTokenAddress,
        sellTokenAddress: quoteData.sellTokenAddress,
        chainId: inputAsset.chainId,
      });

    // Do not deleeeet the comment below 😤
    // About to get quote
    const parameters: Omit<RapSwapActionParameters<typeof type>, 'gasParams' | 'gasFeeParamsBySpeed' | 'selectedGasFee'> = {
      sellAmount: quoteData.sellAmount?.toString(),
      buyAmount: quoteData.buyAmount?.toString(),
      chainId: inputAsset.chainId,
      assetToSell: inputAsset,
      assetToBuy: outputAsset,
      quote: {
        ...quoteData,
        buyAmountDisplay: isNativeWrapOrUnwrap ? quoteData.buyAmount : quoteData.buyAmountDisplay,
        sellAmountDisplay: isNativeWrapOrUnwrap ? quoteData.sellAmount : quoteData.sellAmountDisplay,
        feeInEth: isNativeWrapOrUnwrap ? '0' : quoteData.feeInEth,
        fromChainId: inputAsset.chainId,
        toChainId: outputAsset.chainId,
      },
      flashbots,
    };

    runOnJS(getNonceAndPerformSwap)({
      type,
      parameters,
    });
  };

  const SwapTextStyles = useSwapTextStyles({
    inputMethod: SwapInputController.inputMethod,
    inputValues: SwapInputController.inputValues,
    internalSelectedInputAsset,
    internalSelectedOutputAsset,
    isFetching,
    isQuoteStale,
    focusedInput,
    inputProgress,
    outputProgress,
    sliderPressProgress,
  });

  const SwapNavigation = useSwapNavigation({
    configProgress,
    executeSwap,
    inputProgress,
    outputProgress,
    quoteFetchingInterval: SwapInputController.quoteFetchingInterval,
    selectedInputAsset: internalSelectedInputAsset,
    selectedOutputAsset: internalSelectedOutputAsset,
  });

  const SwapWarning = useSwapWarning({
    inputAsset: internalSelectedInputAsset,
    inputValues: SwapInputController.inputValues,
    outputAsset: internalSelectedOutputAsset,
    quote,
    sliderXPosition,
    isFetching,
    isQuoteStale,
  });

  const AnimatedSwapStyles = useAnimatedSwapStyles({
    SwapWarning,
    internalSelectedInputAsset,
    internalSelectedOutputAsset,
    inputProgress,
    outputProgress,
    configProgress,
    isFetching,
  });

  const outputQuotesAreDisabled = useSwapOutputQuotesDisabled({
    inputAsset: internalSelectedInputAsset,
    outputAsset: internalSelectedOutputAsset,
  });

  const swapInfo = useDerivedValue(() => {
    const areBothAssetsSet = !!internalSelectedInputAsset.value && !!internalSelectedOutputAsset.value;
    const isBridging =
      !!internalSelectedInputAsset.value?.networks &&
      !!internalSelectedOutputAsset.value?.chainId &&
      (internalSelectedInputAsset.value.networks[internalSelectedOutputAsset.value.chainId]?.address as unknown as AddressOrEth) ===
        internalSelectedOutputAsset.value.address;

    return {
      areBothAssetsSet,
      isBridging,
    };
  });

  const handleProgressNavigation = useCallback(
    ({ type }: { type: SwapAssetType }) => {
      'worklet';
      const inputAsset = internalSelectedInputAsset.value;
      const outputAsset = internalSelectedOutputAsset.value;

      switch (type) {
        case SwapAssetType.inputAsset:
          // if there is already an output asset selected, just close both lists
          if (outputAsset) {
            inputProgress.value = NavigationSteps.INPUT_ELEMENT_FOCUSED;
            outputProgress.value = NavigationSteps.INPUT_ELEMENT_FOCUSED;
          } else {
            inputProgress.value = NavigationSteps.INPUT_ELEMENT_FOCUSED;
            outputProgress.value = NavigationSteps.TOKEN_LIST_FOCUSED;
          }
          break;
        case SwapAssetType.outputAsset:
          // if there is already an input asset selected, just close both lists
          if (inputAsset) {
            inputProgress.value = NavigationSteps.INPUT_ELEMENT_FOCUSED;
            outputProgress.value = NavigationSteps.INPUT_ELEMENT_FOCUSED;
          } else {
            inputProgress.value = NavigationSteps.TOKEN_LIST_FOCUSED;
            outputProgress.value = NavigationSteps.INPUT_ELEMENT_FOCUSED;
          }
          break;
      }
    },
    [internalSelectedInputAsset, internalSelectedOutputAsset, inputProgress, outputProgress]
  );

  const setSelectedOutputChainId = (chainId: ChainId) => {
    const updateChainId = (chainId: ChainId) => {
      'worklet';
      selectedOutputChainId.value = chainId;
    };

    runOnUI(updateChainId)(chainId);
    swapsStore.setState({ selectedOutputChainId: chainId });
  };

  const updateAssetValue = useCallback(
    ({ type, asset }: { type: SwapAssetType; asset: ExtendedAnimatedAssetWithColors | null }) => {
      'worklet';

      switch (type) {
        case SwapAssetType.inputAsset:
          internalSelectedInputAsset.value = asset;
          break;
        case SwapAssetType.outputAsset:
          internalSelectedOutputAsset.value = asset;
          break;
      }
    },
    [internalSelectedInputAsset, internalSelectedOutputAsset]
  );

  const chainSetTimeoutId = useRef<NodeJS.Timeout | null>(null);

  const setAsset = useCallback(
    ({ type, asset }: { type: SwapAssetType; asset: ParsedSearchAsset | null }) => {
      const insertUserAssetBalance = type !== SwapAssetType.inputAsset;
      const extendedAsset = parseAssetAndExtend({ asset, insertUserAssetBalance });

      const otherSelectedAsset = type === SwapAssetType.inputAsset ? internalSelectedOutputAsset.value : internalSelectedInputAsset.value;
      const isSameAsOtherAsset = !!(otherSelectedAsset && otherSelectedAsset.uniqueId === extendedAsset?.uniqueId);
      const flippedAssetOrNull =
        (isSameAsOtherAsset &&
          (type === SwapAssetType.inputAsset ? internalSelectedInputAsset.value : internalSelectedOutputAsset.value)) ||
        null;

      const didSelectedAssetChange =
        type === SwapAssetType.inputAsset
          ? internalSelectedInputAsset.value?.uniqueId !== extendedAsset?.uniqueId
          : internalSelectedOutputAsset.value?.uniqueId !== extendedAsset?.uniqueId;

      runOnUI(() => {
        const didSelectedAssetChange =
          type === SwapAssetType.inputAsset
            ? internalSelectedInputAsset.value?.uniqueId !== extendedAsset?.uniqueId
            : internalSelectedOutputAsset.value?.uniqueId !== extendedAsset?.uniqueId;

        if (didSelectedAssetChange) {
          const otherSelectedAsset =
            type === SwapAssetType.inputAsset ? internalSelectedOutputAsset.value : internalSelectedInputAsset.value;
          const isSameAsOtherAsset = !!(otherSelectedAsset && otherSelectedAsset.uniqueId === extendedAsset?.uniqueId);

          if (isSameAsOtherAsset) {
            const flippedAssetOrNull =
              type === SwapAssetType.inputAsset ? internalSelectedInputAsset.value : internalSelectedOutputAsset.value;

            updateAssetValue({
              type: type === SwapAssetType.inputAsset ? SwapAssetType.outputAsset : SwapAssetType.inputAsset,
              asset: flippedAssetOrNull,
            });
          }
          updateAssetValue({ type, asset: isSameAsOtherAsset ? otherSelectedAsset : extendedAsset });
        } else {
          SwapInputController.quoteFetchingInterval.start();
        }

        handleProgressNavigation({ type });
      })();

      if (didSelectedAssetChange) {
        const assetToSet = insertUserAssetBalance
          ? { ...asset, balance: (asset && userAssetsStore.getState().getUserAsset(asset.uniqueId)?.balance) || asset?.balance }
          : asset;

        if (isSameAsOtherAsset) {
          swapsStore.setState({
            [type === SwapAssetType.inputAsset ? SwapAssetType.outputAsset : SwapAssetType.inputAsset]: flippedAssetOrNull,
            [type]: otherSelectedAsset,
          });
        } else {
          swapsStore.setState({ [type]: assetToSet });
        }
      } else {
        SwapInputController.quoteFetchingInterval.start();
      }

      const shouldUpdateSelectedOutputChainId =
        type === SwapAssetType.inputAsset && swapsStore.getState().selectedOutputChainId !== extendedAsset?.chainId;
      const shouldUpdateAnimatedSelectedOutputChainId =
        type === SwapAssetType.inputAsset && selectedOutputChainId.value !== extendedAsset?.chainId;

      if (shouldUpdateSelectedOutputChainId || shouldUpdateAnimatedSelectedOutputChainId) {
        if (chainSetTimeoutId.current) {
          clearTimeout(chainSetTimeoutId.current);
        }

        // This causes a heavy re-render in the output token list, so we delay updating the selected output chain until
        // the animation is most likely complete.
        chainSetTimeoutId.current = setTimeout(() => {
          InteractionManager.runAfterInteractions(() => {
            if (shouldUpdateSelectedOutputChainId) {
              swapsStore.setState({
                selectedOutputChainId: extendedAsset?.chainId ?? ChainId.mainnet,
              });
            }
            if (shouldUpdateAnimatedSelectedOutputChainId) {
              selectedOutputChainId.value = extendedAsset?.chainId ?? ChainId.mainnet;
            }
          });
        }, 750);
      }

      logger.debug(`[setAsset]: Setting ${type} asset to ${extendedAsset?.name} on ${extendedAsset?.chainId}`);

      analyticsV2.track(analyticsV2.event.swapsSelectedAsset, {
        asset,
        otherAsset: otherSelectedAsset,
        type,
      });
    },
    [
      SwapInputController.quoteFetchingInterval,
      handleProgressNavigation,
      internalSelectedInputAsset,
      internalSelectedOutputAsset,
      selectedOutputChainId,
      updateAssetValue,
    ]
  );

  useEffect(() => {
    return () => {
      if (chainSetTimeoutId.current) {
        // Clear the timeout on unmount
        clearTimeout(chainSetTimeoutId.current);
      }
    };
  }, []);

  const hasEnoughFundsForGas = useSharedValue<boolean | undefined>(undefined);
  useAnimatedReaction(
    () => isFetching.value,
    fetching => {
      if (fetching) hasEnoughFundsForGas.value = undefined;
<<<<<<< HEAD
=======
    }
  );

  const confirmButtonProps = useDerivedValue(() => {
    if (isSwapping.value) {
      return { label: swapping, disabled: true };
>>>>>>> c8096591
    }
  );

<<<<<<< HEAD
  const confirmButtonProps = useDerivedValue(() => {
    if (isSwapping.value) {
      return { label: swapping, disabled: true };
    }

    if (configProgress.value === NavigationSteps.SHOW_GAS) {
      return { icon: '􀆅', label: save, disabled: false };
=======
    if (configProgress.value === NavigationSteps.SHOW_REVIEW) {
      return { icon: '􀎽', label: tapToSwap, disabled: false };
    }

    if (configProgress.value === NavigationSteps.SHOW_GAS) {
      return { icon: '􀆅', label: save, disabled: false };
    }

    const hasSelectedAssets = internalSelectedInputAsset.value && internalSelectedOutputAsset.value;
    if (!hasSelectedAssets) {
      return { label: selectToken, disabled: true };
>>>>>>> c8096591
    }

    const hasSelectedAssets = internalSelectedInputAsset.value && internalSelectedOutputAsset.value;
    if (!hasSelectedAssets) {
      return { label: selectToken, disabled: true };
    }

    const userHasNotEnteredAmount = SwapInputController.inputMethod.value !== 'slider' && isInputZero && isOutputZero;

    const userHasNotMovedSlider = SwapInputController.inputMethod.value === 'slider' && SwapInputController.percentageToSwap.value === 0;

    if (userHasNotEnteredAmount || userHasNotMovedSlider) {
      return { label: enterAmount, disabled: true, opacity: 1 };
    }

    if (
      [SwapWarningType.no_quote_available, SwapWarningType.no_route_found, SwapWarningType.insufficient_liquidity].includes(
        SwapWarning.swapWarning.value.type
      )
    ) {
      return { icon: '􀕹', label: review, disabled: true };
    }

<<<<<<< HEAD
    const inputAsset = internalSelectedInputAsset.value;
    const sellAmount = (() => {
      const inputAmount = SwapInputController.inputValues.value.inputAmount;
      if (!quote.value || 'error' in quote.value) return inputAmount;
      return quote.value.sellAmount.toString();
    })();

    const enoughFundsForSwap =
      inputAsset && lessThanOrEqualToWorklet(sellAmount, toScaledIntegerWorklet(inputAsset.balance.amount, inputAsset.decimals));

    if (!enoughFundsForSwap) {
      return { label: insufficientFunds, disabled: true };
    }

    const isQuoteError = quote.value && 'error' in quote.value;
    const isLoadingGas = !isQuoteError && hasEnoughFundsForGas.value === undefined;

    if (isFetching.value || isLoadingGas) {
      return { label: fetchingPrices, disabled: true, opacity: 1 };
    }

    if (!hasEnoughFundsForGas.value) {
      return { label: insufficientFunds, disabled: true };
=======
    const sellAsset = internalSelectedInputAsset.value;
    const enoughFundsForSwap =
      sellAsset && lessThanOrEqualToWorklet(SwapInputController.inputValues.value.inputAmount, sellAsset.maxSwappableAmount);

    if (!enoughFundsForSwap) {
      return { label: insufficientFunds, disabled: true };
    }

    if (isFetching.value) {
      return { label: fetchingPrices, disabled: true, opacity: 1 };
>>>>>>> c8096591
    }

    if (!hasEnoughFundsForGas.value) {
      return { label: insufficientFunds, disabled: true };
    }

<<<<<<< HEAD
    if (!isQuoteError && (SwapInputController.percentageToSwap.value === 0 || isInputZero || isOutputZero)) {
      return { label: enterAmount, disabled: true, opacity: 1 };
    }

    if (isQuoteError) {
      return { icon: '􀕹', label: review, disabled: true };
    }

    if (configProgress.value === NavigationSteps.SHOW_REVIEW) {
      return { icon: '􀎽', label: tapToSwap, disabled: false };
    }

=======
    const isQuoteError = quote.value && 'error' in quote.value;
    if (isQuoteError) {
      return { icon: '􀕹', label: review, disabled: true };
    }

>>>>>>> c8096591
    return { icon: '􀕹', label: review, disabled: false };
  });

  const confirmButtonIconStyle = useAnimatedStyle(() => {
    const isInputZero = equalWorklet(SwapInputController.inputValues.value.inputAmount, 0);
    const isOutputZero = equalWorklet(SwapInputController.inputValues.value.outputAmount, 0);

    const sliderCondition =
      SwapInputController.inputMethod.value === 'slider' &&
      (SwapInputController.percentageToSwap.value === 0 || isInputZero || isOutputZero);
    const inputCondition = SwapInputController.inputMethod.value !== 'slider' && (isInputZero || isOutputZero) && !isFetching.value;

    const shouldHide = sliderCondition || inputCondition;

    return {
      display: shouldHide ? 'none' : 'flex',
    };
  });

  return (
    <SwapContext.Provider
      value={{
        isFetching,
        isSwapping,
        isQuoteStale,

        inputSearchRef,
        outputSearchRef,

        inputProgress,
        outputProgress,
        configProgress,

        sliderXPosition,
        sliderPressProgress,

        lastTypedInput,
        focusedInput,

        selectedOutputChainId,
        setSelectedOutputChainId,

        handleProgressNavigation,
        internalSelectedInputAsset,
        internalSelectedOutputAsset,
        setAsset,

        quote,
        outputQuotesAreDisabled,
        swapInfo,
        executeSwap,

        SwapSettings,
        SwapInputController,
        AnimatedSwapStyles,
        SwapTextStyles,
        SwapNavigation,
        SwapWarning,

        confirmButtonProps,
        confirmButtonIconStyle,

        hasEnoughFundsForGas,
      }}
    >
      {children}
      <SyncQuoteSharedValuesToState />
      <SyncGasStateToSharedValues />
    </SwapContext.Provider>
  );
};

export const useSwapContext = () => {
  const context = useContext(SwapContext);
  if (context === undefined) {
    throw new Error('useSwapContext must be used within a SwapProvider');
  }
  return context;
};

export { NavigationSteps };<|MERGE_RESOLUTION|>--- conflicted
+++ resolved
@@ -605,27 +605,14 @@
     () => isFetching.value,
     fetching => {
       if (fetching) hasEnoughFundsForGas.value = undefined;
-<<<<<<< HEAD
-=======
     }
   );
 
   const confirmButtonProps = useDerivedValue(() => {
     if (isSwapping.value) {
       return { label: swapping, disabled: true };
->>>>>>> c8096591
-    }
-  );
-
-<<<<<<< HEAD
-  const confirmButtonProps = useDerivedValue(() => {
-    if (isSwapping.value) {
-      return { label: swapping, disabled: true };
-    }
-
-    if (configProgress.value === NavigationSteps.SHOW_GAS) {
-      return { icon: '􀆅', label: save, disabled: false };
-=======
+    }
+
     if (configProgress.value === NavigationSteps.SHOW_REVIEW) {
       return { icon: '􀎽', label: tapToSwap, disabled: false };
     }
@@ -637,13 +624,10 @@
     const hasSelectedAssets = internalSelectedInputAsset.value && internalSelectedOutputAsset.value;
     if (!hasSelectedAssets) {
       return { label: selectToken, disabled: true };
->>>>>>> c8096591
-    }
-
-    const hasSelectedAssets = internalSelectedInputAsset.value && internalSelectedOutputAsset.value;
-    if (!hasSelectedAssets) {
-      return { label: selectToken, disabled: true };
-    }
+    }
+
+    const isInputZero = equalWorklet(SwapInputController.inputValues.value.inputAmount, 0);
+    const isOutputZero = equalWorklet(SwapInputController.inputValues.value.outputAmount, 0);
 
     const userHasNotEnteredAmount = SwapInputController.inputMethod.value !== 'slider' && isInputZero && isOutputZero;
 
@@ -661,31 +645,6 @@
       return { icon: '􀕹', label: review, disabled: true };
     }
 
-<<<<<<< HEAD
-    const inputAsset = internalSelectedInputAsset.value;
-    const sellAmount = (() => {
-      const inputAmount = SwapInputController.inputValues.value.inputAmount;
-      if (!quote.value || 'error' in quote.value) return inputAmount;
-      return quote.value.sellAmount.toString();
-    })();
-
-    const enoughFundsForSwap =
-      inputAsset && lessThanOrEqualToWorklet(sellAmount, toScaledIntegerWorklet(inputAsset.balance.amount, inputAsset.decimals));
-
-    if (!enoughFundsForSwap) {
-      return { label: insufficientFunds, disabled: true };
-    }
-
-    const isQuoteError = quote.value && 'error' in quote.value;
-    const isLoadingGas = !isQuoteError && hasEnoughFundsForGas.value === undefined;
-
-    if (isFetching.value || isLoadingGas) {
-      return { label: fetchingPrices, disabled: true, opacity: 1 };
-    }
-
-    if (!hasEnoughFundsForGas.value) {
-      return { label: insufficientFunds, disabled: true };
-=======
     const sellAsset = internalSelectedInputAsset.value;
     const enoughFundsForSwap =
       sellAsset && lessThanOrEqualToWorklet(SwapInputController.inputValues.value.inputAmount, sellAsset.maxSwappableAmount);
@@ -696,33 +655,17 @@
 
     if (isFetching.value) {
       return { label: fetchingPrices, disabled: true, opacity: 1 };
->>>>>>> c8096591
     }
 
     if (!hasEnoughFundsForGas.value) {
       return { label: insufficientFunds, disabled: true };
     }
 
-<<<<<<< HEAD
-    if (!isQuoteError && (SwapInputController.percentageToSwap.value === 0 || isInputZero || isOutputZero)) {
-      return { label: enterAmount, disabled: true, opacity: 1 };
-    }
-
-    if (isQuoteError) {
-      return { icon: '􀕹', label: review, disabled: true };
-    }
-
-    if (configProgress.value === NavigationSteps.SHOW_REVIEW) {
-      return { icon: '􀎽', label: tapToSwap, disabled: false };
-    }
-
-=======
     const isQuoteError = quote.value && 'error' in quote.value;
     if (isQuoteError) {
       return { icon: '􀕹', label: review, disabled: true };
     }
 
->>>>>>> c8096591
     return { icon: '􀕹', label: review, disabled: false };
   });
 
