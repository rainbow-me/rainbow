--- conflicted
+++ resolved
@@ -58,15 +58,7 @@
 import { performanceTracking, Screens, TimeToSignOperation } from '@/state/performance/performance';
 import { getRemoteConfig } from '@/model/remoteConfig';
 import { useConnectedToHardhatStore } from '@/state/connectedToHardhat';
-<<<<<<< HEAD
-import {
-  useBackendNetworksStore,
-  getFlashbotsSupportedChainIdsWorklet,
-  getChainsNativeAssetWorklet,
-} from '@/state/backendNetworks/backendNetworks';
-=======
-import { chainsNativeAsset } from '@/chains';
->>>>>>> ac0d65be
+import { useBackendNetworksStore, getChainsNativeAssetWorklet } from '@/state/backendNetworks/backendNetworks';
 import { getSwapsNavigationParams } from '../navigateToSwaps';
 import { LedgerSigner } from '@/handlers/LedgerSigner';
 
@@ -163,7 +155,6 @@
   const { nativeCurrency } = useAccountSettings();
 
   const backendNetworks = useBackendNetworksStore(state => state.backendNetworksSharedValue);
-  const getFlashbotsSupportedChainIds = useBackendNetworksStore(state => state.getFlashbotsSupportedChainIds);
   const initialValues = getSwapsNavigationParams();
 
   const isFetching = useSharedValue(false);
@@ -235,14 +226,7 @@
       const NotificationManager = IS_IOS ? NativeModules.NotificationManager : null;
       NotificationManager?.postNotification('rapInProgress');
 
-<<<<<<< HEAD
-      const provider =
-        parameters.flashbots && getFlashbotsSupportedChainIds().includes(parameters.chainId)
-          ? getFlashbotsProvider()
-          : getProvider({ chainId: parameters.chainId });
-=======
       const provider = getProvider({ chainId: parameters.chainId });
->>>>>>> ac0d65be
       const connectedToHardhat = useConnectedToHardhatStore.getState().connectedToHardhat;
 
       const isBridge = swapsStore.getState().inputAsset?.mainnetAddress === swapsStore.getState().outputAsset?.mainnetAddress;
@@ -451,12 +435,6 @@
 
       const type = inputAsset.chainId !== outputAsset.chainId ? 'crosschainSwap' : 'swap';
       const quoteData = q as QuoteTypeMap[typeof type];
-<<<<<<< HEAD
-      const flashbots =
-        (SwapSettings.flashbots.value && !!getFlashbotsSupportedChainIdsWorklet(backendNetworks).includes(inputAsset.chainId)) ?? false;
-
-=======
->>>>>>> ac0d65be
       const isNativeWrapOrUnwrap = quoteData.swapType === SwapType.wrap || quoteData.swapType === SwapType.unwrap;
 
       const parameters: Omit<RapSwapActionParameters<typeof type>, 'gasParams' | 'gasFeeParamsBySpeed' | 'selectedGasFee'> = {
