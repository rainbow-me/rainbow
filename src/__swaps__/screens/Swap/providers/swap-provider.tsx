--- conflicted
+++ resolved
@@ -42,11 +42,7 @@
 import { ethereumUtils } from '@/utils';
 import { CrosschainQuote, Quote, QuoteError } from '@rainbow-me/swaps';
 
-<<<<<<< HEAD
-import { equalWorklet, lessThanOrEqualToWorklet, toScaledIntegerWorklet } from '@/__swaps__/safe-math/SafeMath';
-=======
 import { equalWorklet, lessThanOrEqualToWorklet } from '@/__swaps__/safe-math/SafeMath';
->>>>>>> 56abcd60
 import { analyticsV2 } from '@/analytics';
 import { LegacyTransactionGasParamAmounts, TransactionGasParamAmounts } from '@/entities';
 import { getNetworkObj } from '@/networks';
@@ -657,13 +653,9 @@
       return { label: insufficientFunds, disabled: true };
     }
 
-<<<<<<< HEAD
-    if (isFetching.value) {
-=======
     const isQuoteError = quote.value && 'error' in quote.value;
     const isLoadingGas = !isQuoteError && hasEnoughFundsForGas.value === undefined;
     if (isFetching.value || isLoadingGas) {
->>>>>>> 56abcd60
       return { label: fetchingPrices, disabled: true, opacity: 1 };
     }
 
@@ -671,10 +663,6 @@
       return { label: insufficientFunds, disabled: true };
     }
 
-<<<<<<< HEAD
-    const isQuoteError = quote.value && 'error' in quote.value;
-=======
->>>>>>> 56abcd60
     if (isQuoteError) {
       return { icon: '􀕹', label: review, disabled: true };
     }
