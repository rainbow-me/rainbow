--- conflicted
+++ resolved
@@ -53,6 +53,7 @@
   quote: SharedValue<Quote | CrosschainQuote | QuoteError | null>;
 
   SwapSettings: ReturnType<typeof useSwapSettings>;
+  SwapGas: ReturnType<typeof useSwapGas>;
   SwapInputController: ReturnType<typeof useSwapInputsController>;
   AnimatedSwapStyles: ReturnType<typeof useAnimatedSwapStyles>;
   SwapTextStyles: ReturnType<typeof useSwapTextStyles>;
@@ -93,8 +94,6 @@
 
   const quote = useSharedValue<Quote | CrosschainQuote | QuoteError | null>(null);
 
-<<<<<<< HEAD
-=======
   const SwapSettings = useSwapSettings({
     inputAsset: internalSelectedInputAsset,
   });
@@ -102,9 +101,10 @@
   const SwapGas = useSwapGas({
     inputAsset: internalSelectedInputAsset,
     outputAsset: internalSelectedOutputAsset,
-  });
-
->>>>>>> e0786204
+    quote,
+    SwapSettings,
+  });
+
   const SwapInputController = useSwapInputsController({
     focusedInput,
     lastTypedInput,
@@ -357,6 +357,7 @@
         quote,
 
         SwapSettings,
+        SwapGas,
         SwapInputController,
         AnimatedSwapStyles,
         SwapTextStyles,
