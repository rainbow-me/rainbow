// @refresh
import React, { createContext, useContext, ReactNode } from 'react';
import { StyleProp, TextStyle, TextInput } from 'react-native';
import {
  AnimatedRef,
  SharedValue,
  runOnJS,
  runOnUI,
  useAnimatedRef,
  useAnimatedStyle,
  useDerivedValue,
  useSharedValue,
} from 'react-native-reanimated';
import { SwapAssetType, inputKeys } from '@/__swaps__/types/swap';
import { INITIAL_SLIDER_POSITION, SLIDER_COLLAPSED_HEIGHT, SLIDER_HEIGHT, SLIDER_WIDTH } from '@/__swaps__/screens/Swap/constants';
import { useAnimatedSwapStyles } from '@/__swaps__/screens/Swap/hooks/useAnimatedSwapStyles';
import { useSwapTextStyles } from '@/__swaps__/screens/Swap/hooks/useSwapTextStyles';
import { useSwapNavigation, NavigationSteps } from '@/__swaps__/screens/Swap/hooks/useSwapNavigation';
import { useSwapInputsController } from '@/__swaps__/screens/Swap/hooks/useSwapInputsController';
import { ExtendedAnimatedAssetWithColors, ParsedSearchAsset } from '@/__swaps__/types/assets';
import { useSwapWarning } from '@/__swaps__/screens/Swap/hooks/useSwapWarning';
<<<<<<< HEAD
import { useCustomGas } from '@/__swaps__/screens/Swap/hooks/useCustomGas';
=======
import { CrosschainQuote, Quote, QuoteError, SwapType, getCrosschainQuote, getQuote } from '@rainbow-me/swaps';
import { swapsStore } from '@/state/swaps/swapsStore';
import { isSameAsset } from '@/__swaps__/utils/assets';
import { buildQuoteParams, parseAssetAndExtend } from '@/__swaps__/utils/swaps';
import { ChainId } from '@/__swaps__/types/chains';
import { logger } from '@/logger';
>>>>>>> cea89438

interface SwapContextType {
  isFetching: SharedValue<boolean>;
  searchInputRef: AnimatedRef<TextInput>;

  // TODO: Combine navigation progress steps into a single shared value
  inputProgress: SharedValue<number>;
  outputProgress: SharedValue<number>;
<<<<<<< HEAD
  configProgress: SharedValue<number>;
=======
  reviewProgress: SharedValue<number>;

>>>>>>> cea89438
  sliderXPosition: SharedValue<number>;
  sliderPressProgress: SharedValue<number>;

  focusedInput: SharedValue<inputKeys>;

  // TODO: Separate this into Zustand
  outputChainId: SharedValue<ChainId>;

  internalSelectedInputAsset: SharedValue<ExtendedAnimatedAssetWithColors | null>;
  internalSelectedOutputAsset: SharedValue<ExtendedAnimatedAssetWithColors | null>;
  setAsset: ({ type, asset }: { type: SwapAssetType; asset: ParsedSearchAsset }) => void;

  quote: SharedValue<Quote | CrosschainQuote | QuoteError | null>;
  fetchQuote: () => Promise<void>;

  SwapInputController: ReturnType<typeof useSwapInputsController>;
  AnimatedSwapStyles: ReturnType<typeof useAnimatedSwapStyles>;
  SwapTextStyles: ReturnType<typeof useSwapTextStyles>;
  SwapNavigation: ReturnType<typeof useSwapNavigation>;
  SwapWarning: ReturnType<typeof useSwapWarning>;
  SwapCustomGas: ReturnType<typeof useCustomGas>;

  confirmButtonIcon: Readonly<SharedValue<string>>;
  confirmButtonLabel: Readonly<SharedValue<string>>;
  confirmButtonIconStyle: StyleProp<TextStyle>;
}

const SwapContext = createContext<SwapContextType | undefined>(undefined);

interface SwapProviderProps {
  children: ReactNode;
}

export const SwapProvider = ({ children }: SwapProviderProps) => {
  const isFetching = useSharedValue(false);

  const searchInputRef = useAnimatedRef<TextInput>();

  const inputProgress = useSharedValue(NavigationSteps.INPUT_ELEMENT_FOCUSED);
  const outputProgress = useSharedValue(NavigationSteps.INPUT_ELEMENT_FOCUSED);
<<<<<<< HEAD
  const configProgress = useSharedValue(NavigationSteps.INPUT_ELEMENT_FOCUSED);
=======
  const reviewProgress = useSharedValue(NavigationSteps.INPUT_ELEMENT_FOCUSED);

>>>>>>> cea89438
  const sliderXPosition = useSharedValue(SLIDER_WIDTH * INITIAL_SLIDER_POSITION);
  const sliderPressProgress = useSharedValue(SLIDER_COLLAPSED_HEIGHT / SLIDER_HEIGHT);

  const focusedInput = useSharedValue<inputKeys>('inputAmount');
  const outputChainId = useSharedValue<ChainId>(ChainId.mainnet);

  const internalSelectedInputAsset = useSharedValue<ExtendedAnimatedAssetWithColors | null>(null);
  const internalSelectedOutputAsset = useSharedValue<ExtendedAnimatedAssetWithColors | null>(null);

  const quote = useSharedValue<Quote | CrosschainQuote | QuoteError | null>(null);

  const fetchQuote = async () => {
    'worklet';

    const params = buildQuoteParams({
      inputAmount: SwapInputController.inputValues.value.inputAmount,
      outputAmount: SwapInputController.inputValues.value.outputAmount,
      focusedInput: focusedInput.value,
    });

    if (!params) return;

    const response = (params.swapType === SwapType.crossChain ? await getCrosschainQuote(params) : await getQuote(params)) as
      | Quote
      | CrosschainQuote
      | QuoteError;

    setQuote({ data: response });

    // TODO: Handle setting quote interval AND asset price fetching
  };

  const setQuote = ({ data }: { data: Quote | CrosschainQuote | QuoteError | null }) => {
    'worklet';
    quote.value = data;
    runOnJS(swapsStore.setState)({ quote: data });
  };

  const handleProgressNavigation = ({
    type,
    inputAsset,
    outputAsset,
  }: {
    type: SwapAssetType;
    inputAsset: ParsedSearchAsset | null;
    outputAsset: ParsedSearchAsset | null;
  }) => {
    switch (type) {
      case SwapAssetType.inputAsset:
        if (outputAsset) {
          inputProgress.value = NavigationSteps.INPUT_ELEMENT_FOCUSED;
          outputProgress.value = NavigationSteps.INPUT_ELEMENT_FOCUSED;
        } else {
          inputProgress.value = NavigationSteps.INPUT_ELEMENT_FOCUSED;
          outputProgress.value = NavigationSteps.TOKEN_LIST_FOCUSED;
        }
        break;
      case SwapAssetType.outputAsset:
        if (inputAsset) {
          inputProgress.value = NavigationSteps.INPUT_ELEMENT_FOCUSED;
          outputProgress.value = NavigationSteps.INPUT_ELEMENT_FOCUSED;
        } else {
          inputProgress.value = NavigationSteps.TOKEN_LIST_FOCUSED;
          outputProgress.value = NavigationSteps.INPUT_ELEMENT_FOCUSED;
        }
        break;
    }
  };

  const setAsset = ({ type, asset }: { type: SwapAssetType; asset: ParsedSearchAsset }) => {
    const updateAssetValue = ({ type, asset }: { type: SwapAssetType; asset: ParsedSearchAsset | null }) => {
      'worklet';

      switch (type) {
        case SwapAssetType.inputAsset:
          // TODO: Pre-process a bunch of stuff here...
          /**
           * Colors, price, etc.
           */
          internalSelectedInputAsset.value = parseAssetAndExtend({ asset });
          break;
        case SwapAssetType.outputAsset:
          // TODO: Pre-process a bunch of stuff here...
          /**
           * Colors, price, etc.
           */
          internalSelectedOutputAsset.value = parseAssetAndExtend({ asset });
          break;
      }
    };

    // const prevAsset = swapsStore.getState()[type];
    const prevOtherAsset = swapsStore.getState()[type === SwapAssetType.inputAsset ? SwapAssetType.outputAsset : SwapAssetType.inputAsset];

    // TODO: Fix me. This is causing assets to not be set sometimes?
    // if we're setting the same asset, exit early as it's a no-op
    // if (prevAsset && isSameAsset(prevAsset, asset)) {
    //   logger.debug(`[setAsset]: Not setting ${type} asset as it's the same as what is already set`);
    //   handleProgressNavigation({
    //     type,
    //     inputAsset: type === SwapAssetType.inputAsset ? asset : prevOtherAsset,
    //     outputAsset: type === SwapAssetType.outputAsset ? asset : prevOtherAsset,
    //   });
    //   return;
    // }

    // if we're setting the same asset as the other asset, we need to clear the other asset
    if (prevOtherAsset && isSameAsset(prevOtherAsset, asset)) {
      logger.debug(`[setAsset]: Swapping ${type} asset for ${type === SwapAssetType.inputAsset ? 'output' : 'input'} asset`);

      swapsStore.setState({
        [type === SwapAssetType.inputAsset ? SwapAssetType.outputAsset : SwapAssetType.inputAsset]: null,
      });
      runOnUI(updateAssetValue)({
        type: type === SwapAssetType.inputAsset ? SwapAssetType.outputAsset : SwapAssetType.inputAsset,
        asset: null,
      });
    }

    logger.debug(`[setAsset]: Setting ${type} asset to ${asset.name} on ${asset.chainId}`);

    // TODO: Bunch of logic left to implement here... reset prices, retrigger quote fetching, etc.
    swapsStore.setState({
      [type]: asset,
    });
    runOnJS(updateAssetValue)({ type, asset });
    handleProgressNavigation({
      type,
      inputAsset: type === SwapAssetType.inputAsset ? asset : prevOtherAsset,
      outputAsset: type === SwapAssetType.outputAsset ? asset : prevOtherAsset,
    });
  };

  const SwapCustomGas = useCustomGas();

  const SwapNavigation = useSwapNavigation({
    SwapCustomGas,
    inputProgress,
    outputProgress,
    configProgress,
  });

  const SwapInputController = useSwapInputsController({
    ...SwapNavigation,
    focusedInput,
    isFetching,
    sliderXPosition,
    inputProgress,
    outputProgress,
  });

  const SwapWarning = useSwapWarning({
    SwapInputController,
    sliderXPosition,
    isFetching,
  });

  const AnimatedSwapStyles = useAnimatedSwapStyles({
    SwapInputController,
    SwapWarning,
    internalSelectedInputAsset,
    internalSelectedOutputAsset,
    inputProgress,
    outputProgress,
    configProgress,
    isFetching,
  });
  const SwapTextStyles = useSwapTextStyles({
    ...SwapInputController,
    focusedInput,
    inputProgress,
    outputProgress,
    sliderPressProgress,
  });

  const confirmButtonIcon = useDerivedValue(() => {
    if (configProgress.value === NavigationSteps.SHOW_REVIEW) {
      return '􀎽';
    } else if (configProgress.value === NavigationSteps.SHOW_GAS) {
      return '􀆅';
    }

    const isInputZero = Number(SwapInputController.inputValues.value.inputAmount) === 0;
    const isOutputZero = Number(SwapInputController.inputValues.value.outputAmount) === 0;

    if (SwapInputController.inputMethod.value !== 'slider' && (isInputZero || isOutputZero) && !isFetching.value) {
      return '';
    } else if (SwapInputController.inputMethod.value === 'slider' && SwapInputController.percentageToSwap.value === 0) {
      return '';
    } else {
      return '􀕹';
    }
  });

  const confirmButtonLabel = useDerivedValue(() => {
    if (configProgress.value === NavigationSteps.SHOW_REVIEW) {
      return 'Hold to Swap';
    } else if (configProgress.value === NavigationSteps.SHOW_GAS) {
      return 'Save';
    }

    const isInputZero = Number(SwapInputController.inputValues.value.inputAmount) === 0;
    const isOutputZero = Number(SwapInputController.inputValues.value.outputAmount) === 0;

    if (SwapInputController.inputMethod.value !== 'slider' && (isInputZero || isOutputZero) && !isFetching.value) {
      return 'Enter Amount';
    } else if (
      SwapInputController.inputMethod.value === 'slider' &&
      (SwapInputController.percentageToSwap.value === 0 || isInputZero || isOutputZero)
    ) {
      return 'Enter Amount';
    } else {
      return 'Review';
    }
  });

  const confirmButtonIconStyle = useAnimatedStyle(() => {
    const isInputZero = Number(SwapInputController.inputValues.value.inputAmount) === 0;
    const isOutputZero = Number(SwapInputController.inputValues.value.outputAmount) === 0;

    const sliderCondition =
      SwapInputController.inputMethod.value === 'slider' &&
      (SwapInputController.percentageToSwap.value === 0 || isInputZero || isOutputZero);
    const inputCondition = SwapInputController.inputMethod.value !== 'slider' && (isInputZero || isOutputZero) && !isFetching.value;

    const shouldHide = sliderCondition || inputCondition;

    return {
      display: shouldHide ? 'none' : 'flex',
    };
  });

  console.log('re-rendered swap provider');

  return (
    <SwapContext.Provider
      value={{
        isFetching,
        searchInputRef,

        inputProgress,
        outputProgress,
<<<<<<< HEAD
        configProgress,
=======
        reviewProgress,

>>>>>>> cea89438
        sliderXPosition,
        sliderPressProgress,

        focusedInput,
        outputChainId,

        internalSelectedInputAsset,
        internalSelectedOutputAsset,
        setAsset,

        quote,
        fetchQuote,

        SwapInputController,
        AnimatedSwapStyles,
        SwapTextStyles,
        SwapNavigation,
        SwapCustomGas,
        SwapWarning,

        confirmButtonIcon,
        confirmButtonLabel,
        confirmButtonIconStyle,
      }}
    >
      {children}
    </SwapContext.Provider>
  );
};

export const useSwapContext = () => {
  const context = useContext(SwapContext);
  if (context === undefined) {
    throw new Error('useSwap must be used within a SwapProvider');
  }
  return context;
};

export { NavigationSteps };<|MERGE_RESOLUTION|>--- conflicted
+++ resolved
@@ -19,16 +19,12 @@
 import { useSwapInputsController } from '@/__swaps__/screens/Swap/hooks/useSwapInputsController';
 import { ExtendedAnimatedAssetWithColors, ParsedSearchAsset } from '@/__swaps__/types/assets';
 import { useSwapWarning } from '@/__swaps__/screens/Swap/hooks/useSwapWarning';
-<<<<<<< HEAD
-import { useCustomGas } from '@/__swaps__/screens/Swap/hooks/useCustomGas';
-=======
 import { CrosschainQuote, Quote, QuoteError, SwapType, getCrosschainQuote, getQuote } from '@rainbow-me/swaps';
 import { swapsStore } from '@/state/swaps/swapsStore';
 import { isSameAsset } from '@/__swaps__/utils/assets';
 import { buildQuoteParams, parseAssetAndExtend } from '@/__swaps__/utils/swaps';
 import { ChainId } from '@/__swaps__/types/chains';
 import { logger } from '@/logger';
->>>>>>> cea89438
 
 interface SwapContextType {
   isFetching: SharedValue<boolean>;
@@ -37,12 +33,7 @@
   // TODO: Combine navigation progress steps into a single shared value
   inputProgress: SharedValue<number>;
   outputProgress: SharedValue<number>;
-<<<<<<< HEAD
   configProgress: SharedValue<number>;
-=======
-  reviewProgress: SharedValue<number>;
-
->>>>>>> cea89438
   sliderXPosition: SharedValue<number>;
   sliderPressProgress: SharedValue<number>;
 
@@ -63,7 +54,6 @@
   SwapTextStyles: ReturnType<typeof useSwapTextStyles>;
   SwapNavigation: ReturnType<typeof useSwapNavigation>;
   SwapWarning: ReturnType<typeof useSwapWarning>;
-  SwapCustomGas: ReturnType<typeof useCustomGas>;
 
   confirmButtonIcon: Readonly<SharedValue<string>>;
   confirmButtonLabel: Readonly<SharedValue<string>>;
@@ -83,12 +73,7 @@
 
   const inputProgress = useSharedValue(NavigationSteps.INPUT_ELEMENT_FOCUSED);
   const outputProgress = useSharedValue(NavigationSteps.INPUT_ELEMENT_FOCUSED);
-<<<<<<< HEAD
   const configProgress = useSharedValue(NavigationSteps.INPUT_ELEMENT_FOCUSED);
-=======
-  const reviewProgress = useSharedValue(NavigationSteps.INPUT_ELEMENT_FOCUSED);
-
->>>>>>> cea89438
   const sliderXPosition = useSharedValue(SLIDER_WIDTH * INITIAL_SLIDER_POSITION);
   const sliderPressProgress = useSharedValue(SLIDER_COLLAPSED_HEIGHT / SLIDER_HEIGHT);
 
@@ -222,10 +207,7 @@
     });
   };
 
-  const SwapCustomGas = useCustomGas();
-
   const SwapNavigation = useSwapNavigation({
-    SwapCustomGas,
     inputProgress,
     outputProgress,
     configProgress,
@@ -247,7 +229,6 @@
   });
 
   const AnimatedSwapStyles = useAnimatedSwapStyles({
-    SwapInputController,
     SwapWarning,
     internalSelectedInputAsset,
     internalSelectedOutputAsset,
@@ -331,12 +312,8 @@
 
         inputProgress,
         outputProgress,
-<<<<<<< HEAD
         configProgress,
-=======
-        reviewProgress,
-
->>>>>>> cea89438
+
         sliderXPosition,
         sliderPressProgress,
 
@@ -354,7 +331,6 @@
         AnimatedSwapStyles,
         SwapTextStyles,
         SwapNavigation,
-        SwapCustomGas,
         SwapWarning,
 
         confirmButtonIcon,
