// @refresh
<<<<<<< HEAD
import React, { ReactNode, createContext, useContext, useEffect } from 'react';
import { NativeModules, StyleProp, TextInput, TextStyle } from 'react-native';
=======
import React, { ReactNode, createContext, useCallback, useContext, useEffect, useRef } from 'react';
import { StyleProp, TextStyle, TextInput, NativeModules } from 'react-native';
>>>>>>> 4e6950ff
import {
  AnimatedRef,
  SharedValue,
  runOnJS,
  runOnUI,
  useAnimatedRef,
  useAnimatedStyle,
  useDerivedValue,
  useSharedValue,
} from 'react-native-reanimated';

import { INITIAL_SLIDER_POSITION, SLIDER_COLLAPSED_HEIGHT, SLIDER_HEIGHT, SLIDER_WIDTH } from '@/__swaps__/screens/Swap/constants';
import { useAnimatedSwapStyles } from '@/__swaps__/screens/Swap/hooks/useAnimatedSwapStyles';
import { useSwapInputsController } from '@/__swaps__/screens/Swap/hooks/useSwapInputsController';
import { NavigationSteps, useSwapNavigation } from '@/__swaps__/screens/Swap/hooks/useSwapNavigation';
import { useSwapSettings } from '@/__swaps__/screens/Swap/hooks/useSwapSettings';
<<<<<<< HEAD
import { useSwapTextStyles } from '@/__swaps__/screens/Swap/hooks/useSwapTextStyles';
import { useSwapWarning } from '@/__swaps__/screens/Swap/hooks/useSwapWarning';
import { ExtendedAnimatedAssetWithColors, ParsedSearchAsset } from '@/__swaps__/types/assets';
import { ChainId } from '@/__swaps__/types/chains';
import { SwapAssetType, inputKeys } from '@/__swaps__/types/swap';
import { isSameAsset } from '@/__swaps__/utils/assets';
import { add, lessThan } from '@/__swaps__/utils/numbers';
=======
import { CrosschainQuote, Quote, QuoteError } from '@rainbow-me/swaps';
import { useSwapsStore } from '@/state/swaps/swapsStore';
>>>>>>> 4e6950ff
import { parseAssetAndExtend } from '@/__swaps__/utils/swaps';
import { LegacyTransactionGasParamAmounts, TransactionGasParamAmounts } from '@/entities';
import { getCachedProviderForNetwork, isHardHat } from '@/handlers/web3';
import { WrappedAlert as Alert } from '@/helpers/alert';
import { useAccountSettings } from '@/hooks';
import * as i18n from '@/languages';
import { RainbowError, logger } from '@/logger';
import { loadWallet } from '@/model/wallet';
import { Navigation } from '@/navigation';
import Routes from '@/navigation/routesNames';
<<<<<<< HEAD
=======
import { ethereumUtils } from '@/utils';
import { getCachedProviderForNetwork, getFlashbotsProvider, isHardHat } from '@/handlers/web3';
import { loadWallet } from '@/model/wallet';
>>>>>>> 4e6950ff
import { walletExecuteRap } from '@/raps/execute';
import { QuoteTypeMap, RapSwapActionParameters } from '@/raps/references';
import { queryClient } from '@/react-query';
import { userAssetsQueryKey } from '@/resources/assets/UserAssetsQuery';

import { swapsStore } from '@/state/swaps/swapsStore';
import { ethereumUtils } from '@/utils';
import { isEth } from '@/utils/isSameAddress';
import { CrosschainQuote, Quote, QuoteError } from '@rainbow-me/swaps';
import { calculateGasFee } from '../hooks/useEstimatedGasFee';
import { getGasSettingsBySpeed, getSelectedGas } from '../hooks/useSelectedGas';
<<<<<<< HEAD
import { getSwapEstimatedGasLimitCachedData } from '../hooks/useSwapEstimatedGasLimit';
import { getUserNativeNetworkAsset } from '../resources/assets/userAssets';
=======
import { LegacyTransactionGasParamAmounts, TransactionGasParamAmounts } from '@/entities';
import { getNetworkObj } from '@/networks';
import { userAssetsStore } from '@/state/assets/userAssets';
>>>>>>> 4e6950ff

const swapping = i18n.t(i18n.l.swap.actions.swapping);
const tapToSwap = i18n.t(i18n.l.swap.actions.tap_to_swap);
const save = i18n.t(i18n.l.swap.actions.save);
const enterAmount = i18n.t(i18n.l.swap.actions.enter_amount);
const review = i18n.t(i18n.l.swap.actions.review);
const fetchingPrices = i18n.t(i18n.l.swap.actions.fetching_prices);

interface SwapContextType {
  isFetching: SharedValue<boolean>;
  isSwapping: SharedValue<boolean>;
  isQuoteStale: SharedValue<number>;

  inputSearchRef: AnimatedRef<TextInput>;
  outputSearchRef: AnimatedRef<TextInput>;

  // TODO: Combine navigation progress steps into a single shared value
  inputProgress: SharedValue<number>;
  outputProgress: SharedValue<number>;
  configProgress: SharedValue<number>;

  sliderXPosition: SharedValue<number>;
  sliderPressProgress: SharedValue<number>;

  lastTypedInput: SharedValue<inputKeys>;
  focusedInput: SharedValue<inputKeys>;

  selectedOutputChainId: SharedValue<ChainId>;
  setSelectedOutputChainId: (chainId: ChainId) => void;

  internalSelectedInputAsset: SharedValue<ExtendedAnimatedAssetWithColors | null>;
  internalSelectedOutputAsset: SharedValue<ExtendedAnimatedAssetWithColors | null>;
  setAsset: ({ type, asset }: { type: SwapAssetType; asset: ParsedSearchAsset | null }) => void;

  quote: SharedValue<Quote | CrosschainQuote | QuoteError | null>;
  executeSwap: () => void;

  SwapSettings: ReturnType<typeof useSwapSettings>;
  SwapInputController: ReturnType<typeof useSwapInputsController>;
  AnimatedSwapStyles: ReturnType<typeof useAnimatedSwapStyles>;
  SwapTextStyles: ReturnType<typeof useSwapTextStyles>;
  SwapNavigation: ReturnType<typeof useSwapNavigation>;
  SwapWarning: ReturnType<typeof useSwapWarning>;

  confirmButtonProps: Readonly<
    SharedValue<{
      label: string;
      icon?: string;
      disabled?: boolean;
    }>
  >;
  confirmButtonIconStyle: StyleProp<TextStyle>;
}

const SwapContext = createContext<SwapContextType | undefined>(undefined);

interface SwapProviderProps {
  children: ReactNode;
}

export const SwapProvider = ({ children }: SwapProviderProps) => {
  const { nativeCurrency } = useAccountSettings();

  const isFetching = useSharedValue(false);
  const isQuoteStale = useSharedValue(0); // TODO: Convert this to a boolean
  const isSwapping = useSharedValue(false);

  const inputSearchRef = useAnimatedRef<TextInput>();
  const outputSearchRef = useAnimatedRef<TextInput>();

  const inputProgress = useSharedValue(NavigationSteps.INPUT_ELEMENT_FOCUSED);
  const outputProgress = useSharedValue(NavigationSteps.TOKEN_LIST_FOCUSED);
  const configProgress = useSharedValue(NavigationSteps.INPUT_ELEMENT_FOCUSED);

  const sliderXPosition = useSharedValue(SLIDER_WIDTH * INITIAL_SLIDER_POSITION);
  const sliderPressProgress = useSharedValue(SLIDER_COLLAPSED_HEIGHT / SLIDER_HEIGHT);

  const lastTypedInput = useSharedValue<inputKeys>('inputAmount');
  const focusedInput = useSharedValue<inputKeys>('inputAmount');

  const initialSelectedInputAsset = parseAssetAndExtend({ asset: userAssetsStore.getState().getHighestValueAsset() });

  const internalSelectedInputAsset = useSharedValue<ExtendedAnimatedAssetWithColors | null>(initialSelectedInputAsset);
  const internalSelectedOutputAsset = useSharedValue<ExtendedAnimatedAssetWithColors | null>(null);

  const selectedOutputChainId = useSharedValue<ChainId>(initialSelectedInputAsset?.chainId || ChainId.mainnet);
  const quote = useSharedValue<Quote | CrosschainQuote | QuoteError | null>(null);

  const SwapSettings = useSwapSettings({
    inputAsset: internalSelectedInputAsset,
  });

  const SwapInputController = useSwapInputsController({
    focusedInput,
    lastTypedInput,
    inputProgress,
    outputProgress,
    internalSelectedInputAsset,
    internalSelectedOutputAsset,
    isFetching,
    isQuoteStale,
    sliderXPosition,
    quote,
  });

  const getNonceAndPerformSwap = async ({
    type,
    parameters,
  }: {
    type: 'swap' | 'crosschainSwap';
    parameters: Omit<RapSwapActionParameters<typeof type>, 'gasParams' | 'gasFeeParamsBySpeed' | 'selectedGasFee'>;
  }) => {
    const NotificationManager = ios ? NativeModules.NotificationManager : null;
    NotificationManager?.postNotification('rapInProgress');

    const resetSwappingStatus = () => {
      'worklet';
      isSwapping.value = false;
    };

    const network = ethereumUtils.getNetworkFromChainId(parameters.chainId);
    const provider =
      parameters.flashbots && getNetworkObj(network).features.flashbots
        ? await getFlashbotsProvider()
        : getCachedProviderForNetwork(network);
    const providerUrl = provider?.connection?.url;
    const connectedToHardhat = isHardHat(providerUrl);

    const selectedGas = getSelectedGas(parameters.chainId);
    if (!selectedGas) {
      runOnUI(resetSwappingStatus)();
      Alert.alert(i18n.t(i18n.l.gas.unable_to_determine_selected_gas));
      return;
    }

    const wallet = await loadWallet(parameters.quote.from, false, provider);
    if (!wallet) {
      runOnUI(resetSwappingStatus)();
      Alert.alert(i18n.t(i18n.l.swap.unable_to_load_wallet));
      return;
    }

    const gasFeeParamsBySpeed = getGasSettingsBySpeed(parameters.chainId);

    let gasParams: TransactionGasParamAmounts | LegacyTransactionGasParamAmounts = {} as
      | TransactionGasParamAmounts
      | LegacyTransactionGasParamAmounts;

    if (selectedGas.isEIP1559) {
      gasParams = {
        maxFeePerGas: selectedGas.maxBaseFee,
        maxPriorityFeePerGas: selectedGas.maxPriorityFee,
      };
    } else {
      gasParams = {
        gasPrice: selectedGas.gasPrice,
      };
    }

    const { errorMessage } = await walletExecuteRap(wallet, type, {
      ...parameters,
      gasParams,
      // eslint-disable-next-line @typescript-eslint/no-explicit-any
      gasFeeParamsBySpeed: gasFeeParamsBySpeed as any,
    });
    runOnUI(resetSwappingStatus)();

    if (errorMessage) {
      SwapInputController.quoteFetchingInterval.start();

      if (errorMessage !== 'handled') {
        logger.error(new RainbowError(`[getNonceAndPerformSwap]: Error executing swap: ${errorMessage}`));
        const extractedError = errorMessage.split('[')[0];
        Alert.alert(i18n.t(i18n.l.swap.error_executing_swap), extractedError);
        return;
      }
    }

    queryClient.invalidateQueries({
      queryKey: userAssetsQueryKey({
        address: parameters.quote.from,
        currency: nativeCurrency,
        connectedToHardhat,
      }),
    });

    // TODO: Analytics
    NotificationManager?.postNotification('rapCompleted');
    Navigation.handleAction(Routes.PROFILE_SCREEN, {});
  };

  const executeSwap = () => {
    'worklet';

    // TODO: Analytics
    if (configProgress.value !== NavigationSteps.SHOW_REVIEW) return;

    const inputAsset = internalSelectedInputAsset.value;
    const outputAsset = internalSelectedOutputAsset.value;
    const q = quote.value;

    // TODO: What other checks do we need here?
    if (!inputAsset || !outputAsset || !q || (q as QuoteError)?.error) {
      return;
    }

    isSwapping.value = true;
    SwapInputController.quoteFetchingInterval.stop();

    const type = inputAsset.chainId !== outputAsset.chainId ? 'crosschainSwap' : 'swap';
    const quoteData = q as QuoteTypeMap[typeof type];
    const flashbots = (SwapSettings.flashbots.value && inputAsset.chainId === ChainId.mainnet) ?? false;

    const parameters: Omit<RapSwapActionParameters<typeof type>, 'gasParams' | 'gasFeeParamsBySpeed' | 'selectedGasFee'> = {
      sellAmount: quoteData.sellAmount?.toString(),
      buyAmount: quoteData.buyAmount?.toString(),
      chainId: inputAsset.chainId,
      assetToSell: inputAsset,
      assetToBuy: outputAsset,
      quote: quoteData,
      flashbots,
    };

    runOnJS(getNonceAndPerformSwap)({
      type,
      parameters,
    });
  };

  const SwapTextStyles = useSwapTextStyles({
    inputMethod: SwapInputController.inputMethod,
    inputValues: SwapInputController.inputValues,
    internalSelectedInputAsset,
    internalSelectedOutputAsset,
    isFetching,
    isQuoteStale,
    focusedInput,
    inputProgress,
    outputProgress,
    sliderPressProgress,
  });

  const SwapNavigation = useSwapNavigation({
    configProgress,
    executeSwap,
    inputProgress,
    outputProgress,
    quoteFetchingInterval: SwapInputController.quoteFetchingInterval,
    selectedInputAsset: internalSelectedInputAsset,
    selectedOutputAsset: internalSelectedOutputAsset,
  });

  const SwapWarning = useSwapWarning({
    inputAsset: internalSelectedInputAsset,
    inputValues: SwapInputController.inputValues,
    outputAsset: internalSelectedOutputAsset,
    quote,
    sliderXPosition,
    isFetching,
    isQuoteStale,
  });

  const AnimatedSwapStyles = useAnimatedSwapStyles({
    SwapWarning,
    internalSelectedInputAsset,
    internalSelectedOutputAsset,
    inputProgress,
    outputProgress,
    configProgress,
    isFetching,
  });

  const handleProgressNavigation = useCallback(
    ({ type }: { type: SwapAssetType }) => {
      'worklet';
      const inputAsset = internalSelectedInputAsset.value;
      const outputAsset = internalSelectedOutputAsset.value;

      switch (type) {
        case SwapAssetType.inputAsset:
          // if there is already an output asset selected, just close both lists
          if (outputAsset) {
            inputProgress.value = NavigationSteps.INPUT_ELEMENT_FOCUSED;
            outputProgress.value = NavigationSteps.INPUT_ELEMENT_FOCUSED;
          } else {
            inputProgress.value = NavigationSteps.INPUT_ELEMENT_FOCUSED;
            outputProgress.value = NavigationSteps.TOKEN_LIST_FOCUSED;
          }
          break;
        case SwapAssetType.outputAsset:
          // if there is already an input asset selected, just close both lists
          if (inputAsset) {
            inputProgress.value = NavigationSteps.INPUT_ELEMENT_FOCUSED;
            outputProgress.value = NavigationSteps.INPUT_ELEMENT_FOCUSED;
          } else {
            inputProgress.value = NavigationSteps.TOKEN_LIST_FOCUSED;
            outputProgress.value = NavigationSteps.INPUT_ELEMENT_FOCUSED;
          }
          break;
      }
    },
    [internalSelectedInputAsset, internalSelectedOutputAsset, inputProgress, outputProgress]
  );

  const setSelectedOutputChainId = (chainId: ChainId) => {
    const updateChainId = (chainId: ChainId) => {
      'worklet';
      selectedOutputChainId.value = chainId;
    };

    runOnUI(updateChainId)(chainId);
    useSwapsStore.setState({ selectedOutputChainId: chainId });
  };

  const updateAssetValue = useCallback(
    ({ type, asset }: { type: SwapAssetType; asset: ExtendedAnimatedAssetWithColors | null }) => {
      'worklet';

      switch (type) {
        case SwapAssetType.inputAsset:
          internalSelectedInputAsset.value = asset;
          break;
        case SwapAssetType.outputAsset:
          internalSelectedOutputAsset.value = asset;
          break;
      }
    },
    [internalSelectedInputAsset, internalSelectedOutputAsset]
  );

  const chainSetTimeoutId = useRef<NodeJS.Timeout | null>(null);

  const setAsset = useCallback(
    ({ type, asset }: { type: SwapAssetType; asset: ParsedSearchAsset | null }) => {
      const insertUserAssetBalance = type === SwapAssetType.outputAsset;
      const extendedAsset = parseAssetAndExtend({ asset, insertUserAssetBalance });

      const otherSelectedAsset = type === SwapAssetType.inputAsset ? internalSelectedOutputAsset.value : internalSelectedInputAsset.value;
      const isSameAsOtherAsset = !!(otherSelectedAsset && otherSelectedAsset.uniqueId === extendedAsset?.uniqueId);
      const flippedAssetOrNull =
        (isSameAsOtherAsset &&
          (type === SwapAssetType.inputAsset ? internalSelectedInputAsset.value : internalSelectedOutputAsset.value)) ||
        null;

      const didSelectedAssetChange =
        type === SwapAssetType.inputAsset
          ? internalSelectedInputAsset.value?.uniqueId !== extendedAsset?.uniqueId
          : internalSelectedOutputAsset.value?.uniqueId !== extendedAsset?.uniqueId;

      runOnUI(() => {
        const didSelectedAssetChange =
          type === SwapAssetType.inputAsset
            ? internalSelectedInputAsset.value?.uniqueId !== extendedAsset?.uniqueId
            : internalSelectedOutputAsset.value?.uniqueId !== extendedAsset?.uniqueId;

        if (didSelectedAssetChange) {
          const otherSelectedAsset =
            type === SwapAssetType.inputAsset ? internalSelectedOutputAsset.value : internalSelectedInputAsset.value;
          const isSameAsOtherAsset = !!(otherSelectedAsset && otherSelectedAsset.uniqueId === extendedAsset?.uniqueId);

          if (isSameAsOtherAsset) {
            const flippedAssetOrNull =
              type === SwapAssetType.inputAsset ? internalSelectedInputAsset.value : internalSelectedOutputAsset.value;

            updateAssetValue({
              type: type === SwapAssetType.inputAsset ? SwapAssetType.outputAsset : SwapAssetType.inputAsset,
              asset: flippedAssetOrNull,
            });
          }
          updateAssetValue({ type, asset: isSameAsOtherAsset ? otherSelectedAsset : extendedAsset });
        } else {
          SwapInputController.quoteFetchingInterval.start();
        }

        handleProgressNavigation({ type });
      })();

      if (didSelectedAssetChange) {
        const assetToSet = insertUserAssetBalance
          ? { ...asset, balance: (asset && userAssetsStore.getState().getUserAsset(asset.uniqueId)?.balance) || asset?.balance }
          : asset;

        if (isSameAsOtherAsset) {
          useSwapsStore.setState({
            [type === SwapAssetType.inputAsset ? SwapAssetType.outputAsset : SwapAssetType.inputAsset]: flippedAssetOrNull,
            [type]: otherSelectedAsset,
          });
        } else {
          useSwapsStore.setState({ [type]: assetToSet });
        }
      } else {
        SwapInputController.quoteFetchingInterval.start();
      }

      const shouldUpdateSelectedOutputChainId =
        type === SwapAssetType.inputAsset && useSwapsStore.getState().selectedOutputChainId !== extendedAsset?.chainId;
      const shouldUpdateAnimatedSelectedOutputChainId =
        type === SwapAssetType.inputAsset && selectedOutputChainId.value !== extendedAsset?.chainId;

      if (shouldUpdateSelectedOutputChainId || shouldUpdateAnimatedSelectedOutputChainId) {
        if (chainSetTimeoutId.current) {
          clearTimeout(chainSetTimeoutId.current);
        }

        // This causes a heavy re-render in the output token list, so we delay updating the selected output chain until
        // the animation is most likely complete.
        chainSetTimeoutId.current = setTimeout(() => {
          if (shouldUpdateSelectedOutputChainId) {
            useSwapsStore.setState({
              selectedOutputChainId: extendedAsset?.chainId ?? ChainId.mainnet,
            });
          }
          if (shouldUpdateAnimatedSelectedOutputChainId) {
            selectedOutputChainId.value = extendedAsset?.chainId ?? ChainId.mainnet;
          }
        }, 750);
      }

      logger.debug(`[setAsset]: Setting ${type} asset to ${extendedAsset?.name} on ${extendedAsset?.chainId}`);
    },
    [
      SwapInputController.quoteFetchingInterval,
      handleProgressNavigation,
      internalSelectedInputAsset,
      internalSelectedOutputAsset,
      selectedOutputChainId,
      updateAssetValue,
    ]
  );

  useEffect(() => {
    return () => {
      if (chainSetTimeoutId.current) {
        // Clear the timeout on unmount
        clearTimeout(chainSetTimeoutId.current);
      }
    };
  }, []);

  const confirmButtonProps = useDerivedValue(() => {
    if (isSwapping.value) {
      return { label: 'Swapping...', disabled: true };
    }

    if (configProgress.value === NavigationSteps.SHOW_REVIEW) {
      return { icon: '􀎽', label: 'Hold to Swap', disabled: false };
    }

    if (configProgress.value === NavigationSteps.SHOW_GAS) {
      return { icon: '􀆅', label: 'Save', disabled: false };
    }

<<<<<<< HEAD
    if (isFetching.value) {
      return { label: 'Fetching...', disabled: true };
=======
    if (isQuoteStale.value === 1 && sliderPressProgress.value === 0) {
      return '';
>>>>>>> 4e6950ff
    }

    const hasSelectedAssets = internalSelectedInputAsset.value && internalSelectedOutputAsset.value;
    if (!hasSelectedAssets) return { label: 'Select Token', disabled: true };

    const isInputZero = Number(SwapInputController.inputValues.value.inputAmount) === 0;
    const isOutputZero = Number(SwapInputController.inputValues.value.outputAmount) === 0;

<<<<<<< HEAD
    if (SwapInputController.percentageToSwap.value === 0 || isInputZero || isOutputZero) {
      return { label: 'Enter Amount', disabled: true };
=======
    if (
      (isInputZero && isOutputZero) ||
      isFetching.value ||
      (SwapInputController.inputMethod.value === 'slider' && SwapInputController.percentageToSwap.value === 0)
    ) {
      return '';
    } else {
      return '􀕹';
>>>>>>> 4e6950ff
    }

<<<<<<< HEAD
    const _quote = quote.value;
    if (_quote) {
      if ('error' in _quote) return { label: 'Error', disabled: true };
=======
  const confirmButtonLabel = useDerivedValue(() => {
    if (isSwapping.value) {
      return swapping;
    }
>>>>>>> 4e6950ff

      const estimatedGasLimit = getSwapEstimatedGasLimitCachedData({
        chainId: _quote.chainId,
        quote: _quote,
        assetToSell: internalSelectedInputAsset.value,
      });
      if (!estimatedGasLimit) return { label: 'Estimating...', disabled: true };

<<<<<<< HEAD
      const gasSettings = getSelectedGas(_quote.chainId);
      if (!gasSettings) {
        // this could happen if metereology is down, or some other edge cases that are not properly handled yet
        return { label: 'Error', disabled: true };
      }
=======
    if (isFetching.value || (isQuoteStale.value === 1 && SwapInputController.inputMethod.value !== 'slider')) {
      return fetchingPrices;
    }
>>>>>>> 4e6950ff

      const gasFee = calculateGasFee(gasSettings, estimatedGasLimit);

      const nativeAmountSelling = isEth(_quote.sellTokenAddress) ? _quote.sellAmount.toString() : '0';
      const totalNativeSpentInTx = add(add(_quote.value?.toString() || '0', gasFee), nativeAmountSelling);

      const userBalance = getUserNativeNetworkAsset(_quote.chainId)?.balance.amount || '0';
      if (lessThan(userBalance, totalNativeSpentInTx)) {
        return { label: 'Insufficient Funds', disabled: true };
      }
    }

    return { icon: '􀕹', label: 'Review', disabled: false };
  });

  const confirmButtonIconStyle = useAnimatedStyle(() => {
    const isInputZero = Number(SwapInputController.inputValues.value.inputAmount) === 0;
    const isOutputZero = Number(SwapInputController.inputValues.value.outputAmount) === 0;

    const sliderCondition =
      SwapInputController.inputMethod.value === 'slider' &&
      (SwapInputController.percentageToSwap.value === 0 || isInputZero || isOutputZero);
    const inputCondition = SwapInputController.inputMethod.value !== 'slider' && (isInputZero || isOutputZero) && !isFetching.value;

    const shouldHide = sliderCondition || inputCondition;

    return {
      display: shouldHide ? 'none' : 'flex',
    };
  });

  return (
    <SwapContext.Provider
      value={{
        isFetching,
        isSwapping,
        isQuoteStale,

        inputSearchRef,
        outputSearchRef,

        inputProgress,
        outputProgress,
        configProgress,

        sliderXPosition,
        sliderPressProgress,

        lastTypedInput,
        focusedInput,

        selectedOutputChainId,
        setSelectedOutputChainId,

        internalSelectedInputAsset,
        internalSelectedOutputAsset,
        setAsset,

        quote,
        executeSwap,

        SwapSettings,
        SwapInputController,
        AnimatedSwapStyles,
        SwapTextStyles,
        SwapNavigation,
        SwapWarning,

        confirmButtonProps,
        confirmButtonIconStyle,
      }}
    >
      {children}
    </SwapContext.Provider>
  );
};

export const useSwapContext = () => {
  const context = useContext(SwapContext);
  if (context === undefined) {
    throw new Error('useSwapContext must be used within a SwapProvider');
  }
  return context;
};

export { NavigationSteps };<|MERGE_RESOLUTION|>--- conflicted
+++ resolved
@@ -1,11 +1,6 @@
 // @refresh
-<<<<<<< HEAD
-import React, { ReactNode, createContext, useContext, useEffect } from 'react';
+import { default as React, ReactNode, createContext, useCallback, useContext, useEffect, useRef } from 'react';
 import { NativeModules, StyleProp, TextInput, TextStyle } from 'react-native';
-=======
-import React, { ReactNode, createContext, useCallback, useContext, useEffect, useRef } from 'react';
-import { StyleProp, TextStyle, TextInput, NativeModules } from 'react-native';
->>>>>>> 4e6950ff
 import {
   AnimatedRef,
   SharedValue,
@@ -22,21 +17,15 @@
 import { useSwapInputsController } from '@/__swaps__/screens/Swap/hooks/useSwapInputsController';
 import { NavigationSteps, useSwapNavigation } from '@/__swaps__/screens/Swap/hooks/useSwapNavigation';
 import { useSwapSettings } from '@/__swaps__/screens/Swap/hooks/useSwapSettings';
-<<<<<<< HEAD
 import { useSwapTextStyles } from '@/__swaps__/screens/Swap/hooks/useSwapTextStyles';
 import { useSwapWarning } from '@/__swaps__/screens/Swap/hooks/useSwapWarning';
 import { ExtendedAnimatedAssetWithColors, ParsedSearchAsset } from '@/__swaps__/types/assets';
 import { ChainId } from '@/__swaps__/types/chains';
 import { SwapAssetType, inputKeys } from '@/__swaps__/types/swap';
-import { isSameAsset } from '@/__swaps__/utils/assets';
 import { add, lessThan } from '@/__swaps__/utils/numbers';
-=======
-import { CrosschainQuote, Quote, QuoteError } from '@rainbow-me/swaps';
-import { useSwapsStore } from '@/state/swaps/swapsStore';
->>>>>>> 4e6950ff
 import { parseAssetAndExtend } from '@/__swaps__/utils/swaps';
 import { LegacyTransactionGasParamAmounts, TransactionGasParamAmounts } from '@/entities';
-import { getCachedProviderForNetwork, isHardHat } from '@/handlers/web3';
+import { getCachedProviderForNetwork, getFlashbotsProvider, isHardHat } from '@/handlers/web3';
 import { WrappedAlert as Alert } from '@/helpers/alert';
 import { useAccountSettings } from '@/hooks';
 import * as i18n from '@/languages';
@@ -44,31 +33,21 @@
 import { loadWallet } from '@/model/wallet';
 import { Navigation } from '@/navigation';
 import Routes from '@/navigation/routesNames';
-<<<<<<< HEAD
-=======
-import { ethereumUtils } from '@/utils';
-import { getCachedProviderForNetwork, getFlashbotsProvider, isHardHat } from '@/handlers/web3';
-import { loadWallet } from '@/model/wallet';
->>>>>>> 4e6950ff
 import { walletExecuteRap } from '@/raps/execute';
 import { QuoteTypeMap, RapSwapActionParameters } from '@/raps/references';
 import { queryClient } from '@/react-query';
 import { userAssetsQueryKey } from '@/resources/assets/UserAssetsQuery';
-
-import { swapsStore } from '@/state/swaps/swapsStore';
+import { useSwapsStore } from '@/state/swaps/swapsStore';
 import { ethereumUtils } from '@/utils';
+import { CrosschainQuote, Quote, QuoteError } from '@rainbow-me/swaps';
+
+import { getNetworkObj } from '@/networks';
+import { userAssetsStore } from '@/state/assets/userAssets';
 import { isEth } from '@/utils/isSameAddress';
-import { CrosschainQuote, Quote, QuoteError } from '@rainbow-me/swaps';
 import { calculateGasFee } from '../hooks/useEstimatedGasFee';
 import { getGasSettingsBySpeed, getSelectedGas } from '../hooks/useSelectedGas';
-<<<<<<< HEAD
 import { getSwapEstimatedGasLimitCachedData } from '../hooks/useSwapEstimatedGasLimit';
 import { getUserNativeNetworkAsset } from '../resources/assets/userAssets';
-=======
-import { LegacyTransactionGasParamAmounts, TransactionGasParamAmounts } from '@/entities';
-import { getNetworkObj } from '@/networks';
-import { userAssetsStore } from '@/state/assets/userAssets';
->>>>>>> 4e6950ff
 
 const swapping = i18n.t(i18n.l.swap.actions.swapping);
 const tapToSwap = i18n.t(i18n.l.swap.actions.tap_to_swap);
@@ -521,13 +500,8 @@
       return { icon: '􀆅', label: 'Save', disabled: false };
     }
 
-<<<<<<< HEAD
     if (isFetching.value) {
       return { label: 'Fetching...', disabled: true };
-=======
-    if (isQuoteStale.value === 1 && sliderPressProgress.value === 0) {
-      return '';
->>>>>>> 4e6950ff
     }
 
     const hasSelectedAssets = internalSelectedInputAsset.value && internalSelectedOutputAsset.value;
@@ -536,31 +510,13 @@
     const isInputZero = Number(SwapInputController.inputValues.value.inputAmount) === 0;
     const isOutputZero = Number(SwapInputController.inputValues.value.outputAmount) === 0;
 
-<<<<<<< HEAD
     if (SwapInputController.percentageToSwap.value === 0 || isInputZero || isOutputZero) {
       return { label: 'Enter Amount', disabled: true };
-=======
-    if (
-      (isInputZero && isOutputZero) ||
-      isFetching.value ||
-      (SwapInputController.inputMethod.value === 'slider' && SwapInputController.percentageToSwap.value === 0)
-    ) {
-      return '';
-    } else {
-      return '􀕹';
->>>>>>> 4e6950ff
-    }
-
-<<<<<<< HEAD
+    }
+
     const _quote = quote.value;
     if (_quote) {
       if ('error' in _quote) return { label: 'Error', disabled: true };
-=======
-  const confirmButtonLabel = useDerivedValue(() => {
-    if (isSwapping.value) {
-      return swapping;
-    }
->>>>>>> 4e6950ff
 
       const estimatedGasLimit = getSwapEstimatedGasLimitCachedData({
         chainId: _quote.chainId,
@@ -569,17 +525,11 @@
       });
       if (!estimatedGasLimit) return { label: 'Estimating...', disabled: true };
 
-<<<<<<< HEAD
       const gasSettings = getSelectedGas(_quote.chainId);
       if (!gasSettings) {
         // this could happen if metereology is down, or some other edge cases that are not properly handled yet
         return { label: 'Error', disabled: true };
       }
-=======
-    if (isFetching.value || (isQuoteStale.value === 1 && SwapInputController.inputMethod.value !== 'slider')) {
-      return fetchingPrices;
-    }
->>>>>>> 4e6950ff
 
       const gasFee = calculateGasFee(gasSettings, estimatedGasLimit);
 
