--- conflicted
+++ resolved
@@ -39,13 +39,10 @@
 import { useAccountSettings } from '@/hooks';
 import { getGasSettingsBySpeed, getSelectedGas } from '../hooks/useSelectedGas';
 import { LegacyTransactionGasParamAmounts, TransactionGasParamAmounts } from '@/entities';
-<<<<<<< HEAD
 import { useSwapSettings } from '../hooks/useSwapSettings';
 import { useSwapOutputQuotesDisabled } from '../hooks/useSwapOutputQuotesDisabled';
-=======
 import { getNetworkObj } from '@/networks';
 import { userAssetsStore } from '@/state/assets/userAssets';
->>>>>>> 4e6950ff
 
 const swapping = i18n.t(i18n.l.swap.actions.swapping);
 const tapToSwap = i18n.t(i18n.l.swap.actions.tap_to_swap);
@@ -315,24 +312,16 @@
     isFetching,
   });
 
-<<<<<<< HEAD
   const outputQuotesAreDisabled = useSwapOutputQuotesDisabled({
     inputAsset: internalSelectedInputAsset,
     outputAsset: internalSelectedOutputAsset,
   });
 
-  const handleProgressNavigation = ({ type }: { type: SwapAssetType }) => {
-    'worklet';
-
-    const inputAsset = internalSelectedInputAsset.value;
-    const outputAsset = internalSelectedOutputAsset.value;
-=======
   const handleProgressNavigation = useCallback(
     ({ type }: { type: SwapAssetType }) => {
       'worklet';
       const inputAsset = internalSelectedInputAsset.value;
       const outputAsset = internalSelectedOutputAsset.value;
->>>>>>> 4e6950ff
 
       switch (type) {
         case SwapAssetType.inputAsset:
