// @refresh
import React, { createContext, ReactNode, useCallback, useContext, useEffect, useRef } from 'react';
import { InteractionManager, NativeModules, StyleProp, TextInput, TextStyle } from 'react-native';
import {
  AnimatedRef,
  DerivedValue,
  runOnJS,
  runOnUI,
  SharedValue,
  useAnimatedReaction,
  useAnimatedRef,
  useAnimatedStyle,
  useDerivedValue,
  useSharedValue,
} from 'react-native-reanimated';

import { equalWorklet, lessThanOrEqualToWorklet, sumWorklet } from '@/safe-math/SafeMath';
import { INITIAL_SLIDER_POSITION, SLIDER_COLLAPSED_HEIGHT, SLIDER_HEIGHT, SLIDER_WIDTH } from '@/__swaps__/screens/Swap/constants';
import { useAnimatedSwapStyles } from '@/__swaps__/screens/Swap/hooks/useAnimatedSwapStyles';
import { useSwapInputsController } from '@/__swaps__/screens/Swap/hooks/useSwapInputsController';
import { NavigationSteps, useSwapNavigation } from '@/__swaps__/screens/Swap/hooks/useSwapNavigation';
import { useSwapSettings } from '@/__swaps__/screens/Swap/hooks/useSwapSettings';
import { useSwapTextStyles } from '@/__swaps__/screens/Swap/hooks/useSwapTextStyles';
import { SwapWarningType, useSwapWarning } from '@/__swaps__/screens/Swap/hooks/useSwapWarning';
import { userAssetsQueryKey as swapsUserAssetsQueryKey } from '@/__swaps__/screens/Swap/resources/assets/userAssets';
import { AddressOrEth, ExtendedAnimatedAssetWithColors, ParsedSearchAsset } from '@/__swaps__/types/assets';
import { ChainId } from '@/state/backendNetworks/types';
import { inputKeys, SwapAssetType } from '@/__swaps__/types/swap';
import { getDefaultSlippageWorklet, parseAssetAndExtend } from '@/__swaps__/utils/swaps';
import { analyticsV2 } from '@/analytics';
import { LegacyTransactionGasParamAmounts, TransactionGasParamAmounts } from '@/entities';
import { getFlashbotsProvider, getProvider } from '@/handlers/web3';
import { WrappedAlert as Alert } from '@/helpers/alert';
import { useAccountSettings } from '@/hooks';
import { useAnimatedInterval } from '@/hooks/reanimated/useAnimatedInterval';
import * as i18n from '@/languages';
import { logger, RainbowError } from '@/logger';
import { loadWallet } from '@/model/wallet';
import { Navigation } from '@/navigation';
import Routes from '@/navigation/routesNames';
import { walletExecuteRap } from '@/raps/execute';
import { QuoteTypeMap, RapSwapActionParameters } from '@/raps/references';
import { queryClient } from '@/react-query';
import { userAssetsQueryKey } from '@/resources/assets/UserAssetsQuery';
import { userAssetsStore } from '@/state/assets/userAssets';
import { swapsStore } from '@/state/swaps/swapsStore';
import { getNextNonce } from '@/state/nonces';

import { haptics } from '@/utils';
import { CrosschainQuote, Quote, QuoteError, SwapType } from '@rainbow-me/swaps';

import { IS_IOS } from '@/env';
import { Address } from 'viem';
import { clearCustomGasSettings } from '../hooks/useCustomGas';
import { getGasSettingsBySpeed, getSelectedGas } from '../hooks/useSelectedGas';
import { useSwapOutputQuotesDisabled } from '../hooks/useSwapOutputQuotesDisabled';
import { SyncGasStateToSharedValues, SyncQuoteSharedValuesToState } from './SyncSwapStateAndSharedValues';
import { performanceTracking, Screens, TimeToSignOperation } from '@/state/performance/performance';
import { getRemoteConfig } from '@/model/remoteConfig';
import { useConnectedToHardhatStore } from '@/state/connectedToHardhat';
import {
  useBackendNetworksStore,
  getFlashbotsSupportedChainIdsWorklet,
  getChainsNativeAssetWorklet,
} from '@/state/backendNetworks/backendNetworks';
import { LedgerSigner } from '@/handlers/LedgerSigner';

const swapping = i18n.t(i18n.l.swap.actions.swapping);
const holdToSwap = i18n.t(i18n.l.swap.actions.hold_to_swap);
const holdToBridge = i18n.t(i18n.l.swap.actions.hold_to_bridge);
const done = i18n.t(i18n.l.button.done);
const enterAmount = i18n.t(i18n.l.swap.actions.enter_amount);
const review = i18n.t(i18n.l.swap.actions.review);
const fetchingPrices = i18n.t(i18n.l.swap.actions.fetching_prices);
const selectToken = i18n.t(i18n.l.swap.actions.select_token);
const insufficientFunds = i18n.t(i18n.l.swap.actions.insufficient_funds);
const insufficient = i18n.t(i18n.l.swap.actions.insufficient);
const quoteError = i18n.t(i18n.l.swap.actions.quote_error);

interface SwapContextType {
  isFetching: SharedValue<boolean>;
  isSwapping: SharedValue<boolean>;
  isQuoteStale: SharedValue<number>;

  inputSearchRef: AnimatedRef<TextInput>;
  outputSearchRef: AnimatedRef<TextInput>;

  // TODO: Combine navigation progress steps into a single shared value
  inputProgress: SharedValue<number>;
  outputProgress: SharedValue<number>;
  configProgress: SharedValue<NavigationSteps>;

  sliderXPosition: SharedValue<number>;
  sliderPressProgress: SharedValue<number>;

  lastTypedInput: SharedValue<inputKeys>;
  focusedInput: SharedValue<inputKeys>;

  selectedOutputChainId: SharedValue<ChainId>;
  setSelectedOutputChainId: (chainId: ChainId) => void;

  handleProgressNavigation: ({ type }: { type: SwapAssetType }) => void;
  internalSelectedInputAsset: SharedValue<ExtendedAnimatedAssetWithColors | null>;
  internalSelectedOutputAsset: SharedValue<ExtendedAnimatedAssetWithColors | null>;
  setAsset: ({ type, asset }: { type: SwapAssetType; asset: ParsedSearchAsset | null }) => void;

  quote: SharedValue<Quote | CrosschainQuote | QuoteError | null>;
  executeSwap: () => void;
  quoteFetchingInterval: ReturnType<typeof useAnimatedInterval>;

  outputQuotesAreDisabled: DerivedValue<boolean>;
  swapInfo: DerivedValue<{
    areBothAssetsSet: boolean;
    isBridging: boolean;
  }>;

  SwapSettings: ReturnType<typeof useSwapSettings>;
  SwapInputController: ReturnType<typeof useSwapInputsController>;
  AnimatedSwapStyles: ReturnType<typeof useAnimatedSwapStyles>;
  SwapTextStyles: ReturnType<typeof useSwapTextStyles>;
  SwapNavigation: ReturnType<typeof useSwapNavigation>;
  SwapWarning: ReturnType<typeof useSwapWarning>;

  confirmButtonProps: DerivedValue<{
    label: string;
    icon?: string;
    disabled?: boolean;
    opacity?: number;
    type: 'tap' | 'hold';
  }>;
  confirmButtonIconStyle: StyleProp<TextStyle>;

  hasEnoughFundsForGas: SharedValue<boolean | undefined>;
}

const SwapContext = createContext<SwapContextType | undefined>(undefined);

interface SwapProviderProps {
  children: ReactNode;
}

export const SwapProvider = ({ children }: SwapProviderProps) => {
  const { nativeCurrency } = useAccountSettings();

  const backendNetworks = useBackendNetworksStore(state => state.backendNetworksSharedValue);
  const getFlashbotsSupportedChainIds = useBackendNetworksStore(state => state.getFlashbotsSupportedChainIds);

  const isFetching = useSharedValue(false);
  const isQuoteStale = useSharedValue(0); // TODO: Convert this to a boolean
  const isSwapping = useSharedValue(false);

  const inputSearchRef = useAnimatedRef<TextInput>();
  const outputSearchRef = useAnimatedRef<TextInput>();

  const sliderXPosition = useSharedValue(SLIDER_WIDTH * INITIAL_SLIDER_POSITION);
  const sliderPressProgress = useSharedValue(SLIDER_COLLAPSED_HEIGHT / SLIDER_HEIGHT);

  const lastTypedInput = useSharedValue<inputKeys>('inputAmount');
  const focusedInput = useSharedValue<inputKeys>('inputAmount');

  const initialSelectedInputAsset = parseAssetAndExtend({ asset: swapsStore.getState().inputAsset });
  const initialSelectedOutputAsset = parseAssetAndExtend({ asset: swapsStore.getState().outputAsset });

  const internalSelectedInputAsset = useSharedValue<ExtendedAnimatedAssetWithColors | null>(initialSelectedInputAsset);
  const internalSelectedOutputAsset = useSharedValue<ExtendedAnimatedAssetWithColors | null>(initialSelectedOutputAsset);

  const selectedOutputChainId = useSharedValue<ChainId>(initialSelectedInputAsset?.chainId || ChainId.mainnet);
  const quote = useSharedValue<Quote | CrosschainQuote | QuoteError | null>(null);
  const inputProgress = useSharedValue(
    initialSelectedOutputAsset && !initialSelectedInputAsset ? NavigationSteps.TOKEN_LIST_FOCUSED : NavigationSteps.INPUT_ELEMENT_FOCUSED
  );
  const outputProgress = useSharedValue(
    initialSelectedOutputAsset ? NavigationSteps.INPUT_ELEMENT_FOCUSED : NavigationSteps.TOKEN_LIST_FOCUSED
  );
  const configProgress = useSharedValue<NavigationSteps>(NavigationSteps.INPUT_ELEMENT_FOCUSED);

  const slippage = useSharedValue(getDefaultSlippageWorklet(initialSelectedInputAsset?.chainId || ChainId.mainnet, getRemoteConfig()));

  const hasEnoughFundsForGas = useSharedValue<boolean | undefined>(undefined);

  const SwapInputController = useSwapInputsController({
    focusedInput,
    lastTypedInput,
    inputProgress,
    outputProgress,
    initialSelectedInputAsset,
    internalSelectedInputAsset,
    internalSelectedOutputAsset,
    isFetching,
    isQuoteStale,
    sliderXPosition,
    slippage,
    quote,
  });

  const SwapSettings = useSwapSettings({
    debouncedFetchQuote: SwapInputController.debouncedFetchQuote,
    slippage,
  });

  const getNonceAndPerformSwap = async ({
    type,
    parameters,
  }: {
    type: 'swap' | 'crosschainSwap';
    parameters: Omit<RapSwapActionParameters<typeof type>, 'gasParams' | 'gasFeeParamsBySpeed' | 'selectedGasFee'>;
  }) => {
    try {
      const NotificationManager = IS_IOS ? NativeModules.NotificationManager : null;
      NotificationManager?.postNotification('rapInProgress');

      const provider =
<<<<<<< HEAD
        parameters.flashbots && getFlashbotsSupportedChainIds().includes(parameters.chainId)
          ? await getFlashbotsProvider()
=======
        parameters.flashbots && supportedFlashbotsChainIds.includes(parameters.chainId)
          ? getFlashbotsProvider()
>>>>>>> 6db854e5
          : getProvider({ chainId: parameters.chainId });
      const connectedToHardhat = useConnectedToHardhatStore.getState().connectedToHardhat;

      const isBridge = swapsStore.getState().inputAsset?.mainnetAddress === swapsStore.getState().outputAsset?.mainnetAddress;
      const isDegenModeEnabled = swapsStore.getState().degenMode;
      const isSwappingToPopularAsset = swapsStore.getState().outputAsset?.sectionId === 'popular';

      const selectedGas = getSelectedGas(parameters.chainId);
      if (!selectedGas) {
        isSwapping.value = false;
        Alert.alert(i18n.t(i18n.l.gas.unable_to_determine_selected_gas));
        return;
      }

      const wallet = await performanceTracking.getState().executeFn({
        fn: loadWallet,
        screen: Screens.SWAPS,
        operation: TimeToSignOperation.KeychainRead,
        metadata: {
          degenMode: isDegenModeEnabled,
        },
      })({
        address: parameters.quote.from,
        showErrorIfNotLoaded: false,
        provider,
        timeTracking: {
          screen: Screens.SWAPS,
          operation: TimeToSignOperation.Authentication,
          metadata: {
            degenMode: isDegenModeEnabled,
          },
        },
      });

      if (!wallet) {
        isSwapping.value = false;
        haptics.notificationError();
        return;
      }

      const gasFeeParamsBySpeed = getGasSettingsBySpeed(parameters.chainId);

      let gasParams: TransactionGasParamAmounts | LegacyTransactionGasParamAmounts = {} as
        | TransactionGasParamAmounts
        | LegacyTransactionGasParamAmounts;

      if (selectedGas.isEIP1559) {
        gasParams = {
          maxFeePerGas: sumWorklet(selectedGas.maxBaseFee, selectedGas.maxPriorityFee),
          maxPriorityFeePerGas: selectedGas.maxPriorityFee,
        };
      } else {
        gasParams = {
          gasPrice: selectedGas.gasPrice,
        };
      }

      const chainId = connectedToHardhat ? ChainId.hardhat : parameters.chainId;
      const nonce = await getNextNonce({ address: parameters.quote.from, chainId });

      const { errorMessage } = await performanceTracking.getState().executeFn({
        fn: walletExecuteRap,
        screen: Screens.SWAPS,
        operation: TimeToSignOperation.SignTransaction,
        metadata: {
          degenMode: isDegenModeEnabled,
        },
      })(wallet, type, {
        ...parameters,
        nonce,
        chainId,
        gasParams,
        // @ts-expect-error - collision between old gas types and new
        gasFeeParamsBySpeed: gasFeeParamsBySpeed,
      });
      isSwapping.value = false;

      if (errorMessage) {
        SwapInputController.quoteFetchingInterval.start();

        analyticsV2.track(analyticsV2.event.swapsFailed, {
          type,
          isBridge: isBridge,
          inputAssetSymbol: internalSelectedInputAsset.value?.symbol || '',
          inputAssetName: internalSelectedInputAsset.value?.name || '',
          inputAssetAddress: internalSelectedInputAsset.value?.address as AddressOrEth,
          inputAssetChainId: internalSelectedInputAsset.value?.chainId || ChainId.mainnet,
          inputAssetAmount: parameters.quote.sellAmount as number,
          outputAssetSymbol: internalSelectedOutputAsset.value?.symbol || '',
          outputAssetName: internalSelectedOutputAsset.value?.name || '',
          outputAssetAddress: internalSelectedOutputAsset.value?.address as AddressOrEth,
          outputAssetChainId: internalSelectedOutputAsset.value?.chainId || ChainId.mainnet,
          outputAssetAmount: parameters.quote.buyAmount as number,
          mainnetAddress: (parameters.assetToBuy.chainId === ChainId.mainnet
            ? parameters.assetToBuy.address
            : parameters.assetToSell.mainnetAddress) as AddressOrEth,
          flashbots: parameters.flashbots ?? false,
          tradeAmountUSD: parameters.quote.tradeAmountUSD,
          degenMode: isDegenModeEnabled,
          isSwappingToPopularAsset,
          errorMessage,
          isHardwareWallet: wallet instanceof LedgerSigner,
        });

        if (errorMessage !== 'handled') {
          logger.error(new RainbowError(`[getNonceAndPerformSwap]: Error executing swap: ${errorMessage}`));
          const extractedError = errorMessage.split('[')[0];
          Alert.alert(i18n.t(i18n.l.swap.error_executing_swap), extractedError);
          return;
        }
      }

      queryClient.invalidateQueries(
        userAssetsQueryKey({
          address: parameters.quote.from,
          currency: nativeCurrency,
          connectedToHardhat,
        })
      );
      queryClient.invalidateQueries(
        swapsUserAssetsQueryKey({
          address: parameters.quote.from as Address,
          currency: nativeCurrency,
          testnetMode: !!connectedToHardhat,
        })
      );

      swapsStore.getState().addRecentSwap(parameters.assetToBuy as ExtendedAnimatedAssetWithColors);
      clearCustomGasSettings(chainId);
      NotificationManager?.postNotification('rapCompleted');
      performanceTracking.getState().executeFn({
        fn: () => {
          const { routes, index } = Navigation.getState();
          if (index === 0 || routes[index - 1].name === Routes.EXPANDED_ASSET_SHEET) {
            Navigation.handleAction(Routes.WALLET_SCREEN, {});
          } else {
            Navigation.goBack();
          }
        },
        screen: Screens.SWAPS,
        operation: TimeToSignOperation.SheetDismissal,
        endOfOperation: true,
        metadata: {
          degenMode: isDegenModeEnabled,
        },
      })();

      analyticsV2.track(analyticsV2.event.swapsSubmitted, {
        type,
        isBridge: isBridge,
        inputAssetSymbol: internalSelectedInputAsset.value?.symbol || '',
        inputAssetName: internalSelectedInputAsset.value?.name || '',
        inputAssetAddress: internalSelectedInputAsset.value?.address as AddressOrEth,
        inputAssetChainId: internalSelectedInputAsset.value?.chainId || ChainId.mainnet,
        inputAssetAmount: parameters.quote.sellAmount as number,
        outputAssetSymbol: internalSelectedOutputAsset.value?.symbol || '',
        outputAssetName: internalSelectedOutputAsset.value?.name || '',
        outputAssetAddress: internalSelectedOutputAsset.value?.address as AddressOrEth,
        outputAssetChainId: internalSelectedOutputAsset.value?.chainId || ChainId.mainnet,
        outputAssetAmount: parameters.quote.buyAmount as number,
        mainnetAddress: (parameters.assetToBuy.chainId === ChainId.mainnet
          ? parameters.assetToBuy.address
          : parameters.assetToSell.mainnetAddress) as AddressOrEth,
        flashbots: parameters.flashbots ?? false,
        tradeAmountUSD: parameters.quote.tradeAmountUSD,
        degenMode: isDegenModeEnabled,
        isSwappingToPopularAsset,
        isHardwareWallet: wallet instanceof LedgerSigner,
      });
    } catch (error) {
      isSwapping.value = false;

      const message = error instanceof Error ? error.message : 'Generic error while trying to swap';
      logger.error(new RainbowError(`[getNonceAndPerformSwap]: ${message}`), {
        data: {
          error,
          type,
          parameters,
        },
      });
    }
  };

  const executeSwap = performanceTracking.getState().executeFn({
    screen: Screens.SWAPS,
    operation: TimeToSignOperation.CallToAction,
    fn: () => {
      'worklet';

      if (configProgress.value !== NavigationSteps.SHOW_REVIEW && !SwapSettings.degenMode.value) return;

      const inputAsset = internalSelectedInputAsset.value;
      const outputAsset = internalSelectedOutputAsset.value;
      const q = quote.value;

      // TODO: What other checks do we need here?
      if (isSwapping.value || !inputAsset || !outputAsset || !q || (q as QuoteError)?.error) {
        return;
      }

      isSwapping.value = true;
      SwapInputController.quoteFetchingInterval.stop();

      const type = inputAsset.chainId !== outputAsset.chainId ? 'crosschainSwap' : 'swap';
      const quoteData = q as QuoteTypeMap[typeof type];
      const flashbots =
        (SwapSettings.flashbots.value && !!getFlashbotsSupportedChainIdsWorklet(backendNetworks).includes(inputAsset.chainId)) ?? false;

      const isNativeWrapOrUnwrap = quoteData.swapType === SwapType.wrap || quoteData.swapType === SwapType.unwrap;

      const parameters: Omit<RapSwapActionParameters<typeof type>, 'gasParams' | 'gasFeeParamsBySpeed' | 'selectedGasFee'> = {
        sellAmount: quoteData.sellAmount?.toString(),
        buyAmount: quoteData.buyAmount?.toString(),
        chainId: inputAsset.chainId,
        assetToSell: inputAsset,
        assetToBuy: outputAsset,
        quote: {
          ...quoteData,
          buyAmountDisplay: isNativeWrapOrUnwrap ? quoteData.buyAmount : quoteData.buyAmountDisplay,
          sellAmountDisplay: isNativeWrapOrUnwrap ? quoteData.sellAmount : quoteData.sellAmountDisplay,
          feeInEth: isNativeWrapOrUnwrap ? '0' : quoteData.feeInEth,
        },
        flashbots,
      };

      runOnJS(getNonceAndPerformSwap)({
        type,
        parameters,
      });
    },
    metadata: {
      degenMode: swapsStore.getState().degenMode,
    },
  });

  const swapInfo = useDerivedValue(() => {
    const areBothAssetsSet = !!internalSelectedInputAsset.value && !!internalSelectedOutputAsset.value;
    const isBridging =
      !!internalSelectedInputAsset.value?.networks &&
      !!internalSelectedOutputAsset.value?.chainId &&
      (internalSelectedInputAsset.value.networks[internalSelectedOutputAsset.value.chainId]?.address as unknown as AddressOrEth) ===
        internalSelectedOutputAsset.value.address;

    return {
      areBothAssetsSet,
      isBridging,
    };
  });

  const SwapTextStyles = useSwapTextStyles({
    inputMethod: SwapInputController.inputMethod,
    inputValues: SwapInputController.inputValues,
    internalSelectedInputAsset,
    internalSelectedOutputAsset,
    isFetching,
    isQuoteStale,
  });

  const SwapNavigation = useSwapNavigation({
    configProgress,
    executeSwap,
    inputProgress,
    isDegenMode: SwapSettings.degenMode,
    outputProgress,
    quoteFetchingInterval: SwapInputController.quoteFetchingInterval,
    selectedInputAsset: internalSelectedInputAsset,
    selectedOutputAsset: internalSelectedOutputAsset,
    swapInfo,
  });

  const SwapWarning = useSwapWarning({
    inputAsset: internalSelectedInputAsset,
    inputValues: SwapInputController.inputValues,
    outputAsset: internalSelectedOutputAsset,
    quote,
    isFetching,
    isQuoteStale,
  });

  const AnimatedSwapStyles = useAnimatedSwapStyles({
    SwapWarning,
    configProgress,
    degenMode: SwapSettings.degenMode,
    inputProgress,
    internalSelectedInputAsset,
    internalSelectedOutputAsset,
    isFetching,
    outputProgress,
    swapInfo,
  });

  const outputQuotesAreDisabled = useSwapOutputQuotesDisabled({
    inputAsset: internalSelectedInputAsset,
    outputAsset: internalSelectedOutputAsset,
  });

  const handleProgressNavigation = useCallback(
    ({ type }: { type: SwapAssetType }) => {
      'worklet';
      const inputAsset = internalSelectedInputAsset.value;
      const outputAsset = internalSelectedOutputAsset.value;

      switch (type) {
        case SwapAssetType.inputAsset:
          // if there is already an output asset selected, just close both lists
          if (outputAsset) {
            inputProgress.value = NavigationSteps.INPUT_ELEMENT_FOCUSED;
            outputProgress.value = NavigationSteps.INPUT_ELEMENT_FOCUSED;
          } else {
            inputProgress.value = NavigationSteps.INPUT_ELEMENT_FOCUSED;
            outputProgress.value = NavigationSteps.TOKEN_LIST_FOCUSED;
            SwapNavigation.handleDismissSettings({ skipAssetChecks: true });
          }
          break;
        case SwapAssetType.outputAsset:
          // if there is already an input asset selected, just close both lists
          if (inputAsset) {
            inputProgress.value = NavigationSteps.INPUT_ELEMENT_FOCUSED;
            outputProgress.value = NavigationSteps.INPUT_ELEMENT_FOCUSED;
          } else {
            inputProgress.value = NavigationSteps.TOKEN_LIST_FOCUSED;
            outputProgress.value = NavigationSteps.INPUT_ELEMENT_FOCUSED;
            SwapNavigation.handleDismissSettings({ skipAssetChecks: true });
          }
          break;
      }
    },
    [SwapNavigation, internalSelectedInputAsset, internalSelectedOutputAsset, inputProgress, outputProgress]
  );

  const setSelectedOutputChainId = (chainId: ChainId) => {
    const updateChainId = (chainId: ChainId) => {
      'worklet';
      selectedOutputChainId.value = chainId;
    };

    runOnUI(updateChainId)(chainId);
    swapsStore.setState({ selectedOutputChainId: chainId });
  };

  const updateAssetValue = useCallback(
    ({ type, asset }: { type: SwapAssetType; asset: ExtendedAnimatedAssetWithColors | null }) => {
      'worklet';

      switch (type) {
        case SwapAssetType.inputAsset:
          internalSelectedInputAsset.value = asset;
          break;
        case SwapAssetType.outputAsset:
          internalSelectedOutputAsset.value = asset;
          break;
      }
    },
    [internalSelectedInputAsset, internalSelectedOutputAsset]
  );

  const chainSetTimeoutId = useRef<NodeJS.Timeout | null>(null);

  const setAsset = useCallback(
    ({ type, asset }: { type: SwapAssetType; asset: ParsedSearchAsset | null }) => {
      const insertUserAssetBalance = type !== SwapAssetType.inputAsset;
      const extendedAsset = parseAssetAndExtend({ asset, insertUserAssetBalance });

      const otherSelectedAsset = type === SwapAssetType.inputAsset ? internalSelectedOutputAsset.value : internalSelectedInputAsset.value;
      const isSameAsOtherAsset = !!(otherSelectedAsset && otherSelectedAsset.uniqueId === extendedAsset?.uniqueId);
      const flippedAssetOrNull =
        (isSameAsOtherAsset &&
          (type === SwapAssetType.inputAsset ? internalSelectedInputAsset.value : internalSelectedOutputAsset.value)) ||
        null;

      const didSelectedAssetChange =
        type === SwapAssetType.inputAsset
          ? internalSelectedInputAsset.value?.uniqueId !== extendedAsset?.uniqueId
          : internalSelectedOutputAsset.value?.uniqueId !== extendedAsset?.uniqueId;

      runOnUI(() => {
        const didSelectedAssetChange =
          type === SwapAssetType.inputAsset
            ? internalSelectedInputAsset.value?.uniqueId !== extendedAsset?.uniqueId
            : internalSelectedOutputAsset.value?.uniqueId !== extendedAsset?.uniqueId;

        if (didSelectedAssetChange) {
          const otherSelectedAsset =
            type === SwapAssetType.inputAsset ? internalSelectedOutputAsset.value : internalSelectedInputAsset.value;
          const isSameAsOtherAsset = !!(otherSelectedAsset && otherSelectedAsset.uniqueId === extendedAsset?.uniqueId);

          if (isSameAsOtherAsset) {
            const flippedAssetOrNull =
              type === SwapAssetType.inputAsset ? internalSelectedInputAsset.value : internalSelectedOutputAsset.value;

            updateAssetValue({
              type: type === SwapAssetType.inputAsset ? SwapAssetType.outputAsset : SwapAssetType.inputAsset,
              asset: flippedAssetOrNull,
            });
          }
          updateAssetValue({ type, asset: isSameAsOtherAsset ? otherSelectedAsset : extendedAsset });
        } else {
          SwapInputController.quoteFetchingInterval.start();
        }

        handleProgressNavigation({ type });
      })();

      if (didSelectedAssetChange) {
        const assetToSet = insertUserAssetBalance
          ? {
              ...asset,
              balance: (asset && userAssetsStore.getState().getUserAsset(asset.uniqueId)?.balance) || asset?.balance,
            }
          : asset;

        if (isSameAsOtherAsset) {
          swapsStore.setState({
            [type === SwapAssetType.inputAsset ? SwapAssetType.outputAsset : SwapAssetType.inputAsset]: flippedAssetOrNull,
            [type]: otherSelectedAsset,
          });
        } else {
          swapsStore.setState({ [type]: assetToSet });
        }
      } else {
        SwapInputController.quoteFetchingInterval.start();
      }

      const shouldUpdateSelectedOutputChainId =
        type === SwapAssetType.inputAsset && swapsStore.getState().selectedOutputChainId !== extendedAsset?.chainId;
      const shouldUpdateAnimatedSelectedOutputChainId =
        type === SwapAssetType.inputAsset && selectedOutputChainId.value !== extendedAsset?.chainId;

      if (shouldUpdateSelectedOutputChainId || shouldUpdateAnimatedSelectedOutputChainId) {
        if (chainSetTimeoutId.current) {
          clearTimeout(chainSetTimeoutId.current);
        }

        // This causes a heavy re-render in the output token list, so we delay updating the selected output chain until
        // the animation is most likely complete.
        chainSetTimeoutId.current = setTimeout(() => {
          InteractionManager.runAfterInteractions(() => {
            if (shouldUpdateSelectedOutputChainId) {
              swapsStore.setState({
                selectedOutputChainId: extendedAsset?.chainId ?? ChainId.mainnet,
              });
            }
            if (shouldUpdateAnimatedSelectedOutputChainId) {
              selectedOutputChainId.value = extendedAsset?.chainId ?? ChainId.mainnet;
            }
          });
        }, 750);
      }

      logger.debug(`[setAsset]: Setting ${type} asset to ${extendedAsset?.name} on ${extendedAsset?.chainId}`);

      analyticsV2.track(analyticsV2.event.swapsSelectedAsset, {
        asset,
        otherAsset: otherSelectedAsset,
        type,
      });
    },
    [
      SwapInputController.quoteFetchingInterval,
      handleProgressNavigation,
      internalSelectedInputAsset,
      internalSelectedOutputAsset,
      selectedOutputChainId,
      updateAssetValue,
    ]
  );

  useEffect(() => {
    return () => {
      if (chainSetTimeoutId.current) {
        // Clear the timeout on unmount
        clearTimeout(chainSetTimeoutId.current);
      }
    };
  }, []);

  // Stop auto-fetching if there is a quote error or no input asset balance
  useAnimatedReaction(
    () =>
      SwapWarning.swapWarning.value.type === SwapWarningType.no_quote_available ||
      SwapWarning.swapWarning.value.type === SwapWarningType.no_route_found ||
      (internalSelectedInputAsset.value && equalWorklet(internalSelectedInputAsset.value.maxSwappableAmount, '0')),
    (shouldStop, previous) => {
      if (shouldStop && previous === false) {
        SwapInputController.quoteFetchingInterval.stop();
      }
    },
    []
  );

  const confirmButtonProps: SwapContextType['confirmButtonProps'] = useDerivedValue(() => {
    if (isSwapping.value) {
      return { label: swapping, disabled: true, type: 'hold' };
    }

    if (configProgress.value === NavigationSteps.SHOW_GAS) {
      return { label: done, disabled: false, type: 'tap' };
    }

    if (configProgress.value === NavigationSteps.SHOW_SETTINGS) {
      return { label: done, disabled: false, type: 'tap' };
    }

    const hasSelectedAssets = internalSelectedInputAsset.value && internalSelectedOutputAsset.value;
    if (!hasSelectedAssets) {
      return { label: selectToken, disabled: true, type: 'hold' };
    }

    const sellAsset = internalSelectedInputAsset.value;
    const enoughFundsForSwap =
      sellAsset &&
      !equalWorklet(sellAsset.maxSwappableAmount, '0') &&
      lessThanOrEqualToWorklet(SwapInputController.inputValues.value.inputAmount, sellAsset.maxSwappableAmount);

    if (!enoughFundsForSwap && hasEnoughFundsForGas.value !== undefined) {
      return { label: insufficientFunds, disabled: true, type: 'hold' };
    }

    const isInputZero = equalWorklet(SwapInputController.inputValues.value.inputAmount, 0);
    const isOutputZero = equalWorklet(SwapInputController.inputValues.value.outputAmount, 0);

    const userHasNotEnteredAmount = SwapInputController.inputMethod.value !== 'slider' && isInputZero && isOutputZero;
    const userHasNotMovedSlider = SwapInputController.inputMethod.value === 'slider' && SwapInputController.percentageToSwap.value === 0;

    if (userHasNotEnteredAmount || userHasNotMovedSlider) {
      return { label: enterAmount, disabled: true, opacity: 1, type: 'hold' };
    }

    const holdLabel = swapInfo.value.isBridging ? holdToBridge : holdToSwap;
    const reviewLabel = SwapSettings.degenMode.value ? holdLabel : review;

    const isQuoteError = quote.value && 'error' in quote.value;
    const isLoadingGas = !isQuoteError && hasEnoughFundsForGas.value === undefined;
    const isReviewSheetOpen = configProgress.value === NavigationSteps.SHOW_REVIEW || SwapSettings.degenMode.value;

    const isStale =
      !!isQuoteStale.value &&
      (SwapInputController.inputMethod.value !== 'slider' || sliderPressProgress.value === SLIDER_COLLAPSED_HEIGHT / SLIDER_HEIGHT);

    if ((isFetching.value || isLoadingGas || isStale) && !isQuoteError) {
      const disabled = (isReviewSheetOpen && (isFetching.value || isLoadingGas || isStale)) || !quote.value;
      const buttonType = isReviewSheetOpen ? 'hold' : 'tap';
      return { label: fetchingPrices, disabled, type: buttonType };
    }

    const quoteUnavailable = [
      SwapWarningType.no_quote_available,
      SwapWarningType.no_route_found,
      SwapWarningType.insufficient_liquidity,
    ].includes(SwapWarning.swapWarning.value.type);

    if (quoteUnavailable || isQuoteError) {
      const icon = isReviewSheetOpen ? undefined : '􀕹';
      return { icon, label: isReviewSheetOpen ? quoteError : reviewLabel, disabled: true, type: 'hold' };
    }

    if (hasEnoughFundsForGas.value === false) {
      const nativeCurrency = getChainsNativeAssetWorklet(backendNetworks)[sellAsset?.chainId || ChainId.mainnet];
      return {
        label: `${insufficient} ${nativeCurrency.symbol}`,
        disabled: true,
        type: 'hold',
      };
    }

    if (isReviewSheetOpen) {
      const isDraggingSlider = !!isQuoteStale.value && sliderPressProgress.value !== SLIDER_COLLAPSED_HEIGHT / SLIDER_HEIGHT;
      return { icon: '􀎽', label: holdLabel, disabled: isDraggingSlider, type: 'hold' };
    }

    return { icon: '􀕹', label: reviewLabel, disabled: false, type: 'tap' };
  });

  const confirmButtonIconStyle = useAnimatedStyle(() => {
    const shouldHide = !confirmButtonProps.value.icon;
    return {
      display: shouldHide ? 'none' : 'flex',
    };
  });

  return (
    <SwapContext.Provider
      value={{
        isFetching,
        isSwapping,
        isQuoteStale,

        inputSearchRef,
        outputSearchRef,

        inputProgress,
        outputProgress,
        configProgress,

        sliderXPosition,
        sliderPressProgress,

        lastTypedInput,
        focusedInput,

        selectedOutputChainId,
        setSelectedOutputChainId,

        handleProgressNavigation,
        internalSelectedInputAsset,
        internalSelectedOutputAsset,
        setAsset,

        quote,
        outputQuotesAreDisabled,
        swapInfo,
        executeSwap,
        quoteFetchingInterval: SwapInputController.quoteFetchingInterval,

        SwapSettings,
        SwapInputController,
        AnimatedSwapStyles,
        SwapTextStyles,
        SwapNavigation,
        SwapWarning,

        confirmButtonProps,
        confirmButtonIconStyle,

        hasEnoughFundsForGas,
      }}
    >
      {children}
      <SyncQuoteSharedValuesToState />
      <SyncGasStateToSharedValues />
    </SwapContext.Provider>
  );
};

export const useSwapContext = () => {
  const context = useContext(SwapContext);
  if (context === undefined) {
    throw new Error('useSwapContext must be used within a SwapProvider');
  }
  return context;
};

export { NavigationSteps };<|MERGE_RESOLUTION|>--- conflicted
+++ resolved
@@ -210,13 +210,8 @@
       NotificationManager?.postNotification('rapInProgress');
 
       const provider =
-<<<<<<< HEAD
         parameters.flashbots && getFlashbotsSupportedChainIds().includes(parameters.chainId)
-          ? await getFlashbotsProvider()
-=======
-        parameters.flashbots && supportedFlashbotsChainIds.includes(parameters.chainId)
           ? getFlashbotsProvider()
->>>>>>> 6db854e5
           : getProvider({ chainId: parameters.chainId });
       const connectedToHardhat = useConnectedToHardhatStore.getState().connectedToHardhat;
 
