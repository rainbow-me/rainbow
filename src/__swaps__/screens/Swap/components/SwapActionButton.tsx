--- conflicted
+++ resolved
@@ -18,10 +18,7 @@
   icon,
   iconStyle,
   label,
-<<<<<<< HEAD
-=======
   onPressJS,
->>>>>>> 4e6950ff
   onPressWorklet,
   outline,
   rightIcon,
@@ -37,10 +34,7 @@
   icon?: string | DerivedValue<string | undefined>;
   iconStyle?: StyleProp<TextStyle>;
   label: string | DerivedValue<string | undefined>;
-<<<<<<< HEAD
-=======
   onPressJS?: () => void;
->>>>>>> 4e6950ff
   onPressWorklet?: () => void;
   outline?: boolean;
   rightIcon?: string;
@@ -116,21 +110,12 @@
   });
 
   return (
-<<<<<<< HEAD
     <AnimatedGestureHandlerV1Button
       animatedProps={buttonAnimatedProps}
       onPressStartWorklet={onPressWorklet}
+      onPressJS={onPressJS}
       style={[hugContent && feedActionButtonStyles.buttonWrapper, style]}
-=======
-    <GestureHandlerV1Button
-      onPressJS={onPressJS}
-      onPressWorklet={onPressWorklet}
       scaleTo={scaleTo || (hugContent ? undefined : 0.925)}
-      style={{
-        ...(hugContent && feedActionButtonStyles.buttonWrapper),
-        ...(style || {}),
-      }}
->>>>>>> 4e6950ff
     >
       <Box
         as={Animated.View}
