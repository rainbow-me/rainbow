import React from 'react';
import { StyleSheet } from 'react-native';
import { PanGestureHandler } from 'react-native-gesture-handler';
<<<<<<< HEAD
import Animated, { useAnimatedStyle, useDerivedValue, withSpring } from 'react-native-reanimated';

import { Box, Column, Columns, Separator, globalColors, useColorMode } from '@/design-system';
import { safeAreaInsetValues } from '@/utils';

=======
import Animated, { useAnimatedStyle } from 'react-native-reanimated';
import { Box, Separator, globalColors, useColorMode } from '@/design-system';
>>>>>>> cd21e6a4
import { LIGHT_SEPARATOR_COLOR, SEPARATOR_COLOR, THICK_BORDER_WIDTH } from '@/__swaps__/screens/Swap/constants';
import { NavigationSteps, useSwapContext } from '@/__swaps__/screens/Swap/providers/swap-provider';
import { opacity } from '@/__swaps__/utils/swaps';
import { useBottomPanelGestureHandler } from '../hooks/useBottomPanelGestureHandler';
import { GasButton } from './GasButton';
import { GasPanel } from './GasPanel';
import { ReviewPanel } from './ReviewPanel';
import { SwapActionButton } from './SwapActionButton';

export function SwapBottomPanel() {
  const { isDarkMode } = useColorMode();
<<<<<<< HEAD
  const { confirmButtonIconStyle, confirmButtonProps, internalSelectedOutputAsset, AnimatedSwapStyles, SwapNavigation, configProgress } =
    useSwapContext();
=======
  const {
    AnimatedSwapStyles,
    SwapNavigation,
    configProgress,
    confirmButtonIcon,
    confirmButtonIconStyle,
    confirmButtonLabel,
    internalSelectedOutputAsset,
  } = useSwapContext();
>>>>>>> cd21e6a4

  const { swipeToDismissGestureHandler, gestureY } = useBottomPanelGestureHandler();

  const gestureHandlerStyles = useAnimatedStyle(() => {
    return {
      transform: [{ translateY: gestureY.value }],
    };
  });

  const gasButtonVisibilityStyle = useAnimatedStyle(() => {
    return {
      display: configProgress.value === NavigationSteps.SHOW_REVIEW || configProgress.value === NavigationSteps.SHOW_GAS ? 'none' : 'flex',
    };
  });

  const icon = useDerivedValue(() => confirmButtonProps.value.icon);
  const label = useDerivedValue(() => confirmButtonProps.value.label);
  const disabled = useDerivedValue(() => confirmButtonProps.value.disabled);
  const opacity = useDerivedValue(() => confirmButtonProps.value.opacity);

  return (
    // @ts-expect-error Property 'children' does not exist on type
    <PanGestureHandler maxPointers={1} onGestureEvent={swipeToDismissGestureHandler}>
      <Animated.View
        style={[
          styles.swapActionsWrapper,
          gestureHandlerStyles,
          AnimatedSwapStyles.keyboardStyle,
          AnimatedSwapStyles.swapActionWrapperStyle,
        ]}
      >
        <ReviewPanel />
        <GasPanel />
        <Box
          alignItems="center"
          flexDirection="row"
          height={{ custom: 48 }}
          justifyContent="center"
          style={{ alignSelf: 'center' }}
          width="full"
          zIndex={20}
        >
          <Animated.View
            style={[
              gasButtonVisibilityStyle,
              { alignItems: 'center', flexDirection: 'row', gap: 12, justifyContent: 'center', paddingRight: 12 },
            ]}
          >
            <GasButton />
            <Box height={{ custom: 32 }}>
              <Separator color={{ custom: isDarkMode ? SEPARATOR_COLOR : LIGHT_SEPARATOR_COLOR }} direction="vertical" thickness={1} />
            </Box>
<<<<<<< HEAD
          </Column>
          <SwapActionButton
            onPressWorklet={SwapNavigation.handleSwapAction}
            asset={internalSelectedOutputAsset}
            icon={icon}
            iconStyle={confirmButtonIconStyle}
            label={label}
            disabled={disabled}
            opacity={opacity}
            scaleTo={0.9}
          />
        </Columns>
      </Box>
=======
          </Animated.View>
          <Box style={{ flex: 1 }}>
            <SwapActionButton
              asset={internalSelectedOutputAsset}
              icon={confirmButtonIcon}
              iconStyle={confirmButtonIconStyle}
              label={confirmButtonLabel}
              onPressWorklet={SwapNavigation.handleSwapAction}
              scaleTo={0.9}
            />
          </Box>
        </Box>
      </Animated.View>
>>>>>>> cd21e6a4
    </PanGestureHandler>
  );
}

export const styles = StyleSheet.create({
  reviewViewBackground: {
    margin: 12,
    flex: 1,
  },
  reviewMainBackground: {
    borderRadius: 40,
    borderColor: opacity(globalColors.darkGrey, 0.2),
    borderCurve: 'continuous',
    borderWidth: THICK_BORDER_WIDTH,
    gap: 24,
    padding: 24,
    overflow: 'hidden',
  },
  swapActionsWrapper: {
    borderCurve: 'continuous',
    borderWidth: THICK_BORDER_WIDTH,
    overflow: 'hidden',
    paddingBottom: 16 - THICK_BORDER_WIDTH,
    position: 'absolute',
    zIndex: 15,
  },
});<|MERGE_RESOLUTION|>--- conflicted
+++ resolved
@@ -1,16 +1,8 @@
 import React from 'react';
 import { StyleSheet } from 'react-native';
 import { PanGestureHandler } from 'react-native-gesture-handler';
-<<<<<<< HEAD
-import Animated, { useAnimatedStyle, useDerivedValue, withSpring } from 'react-native-reanimated';
-
-import { Box, Column, Columns, Separator, globalColors, useColorMode } from '@/design-system';
-import { safeAreaInsetValues } from '@/utils';
-
-=======
-import Animated, { useAnimatedStyle } from 'react-native-reanimated';
+import Animated, { useAnimatedStyle, useDerivedValue } from 'react-native-reanimated';
 import { Box, Separator, globalColors, useColorMode } from '@/design-system';
->>>>>>> cd21e6a4
 import { LIGHT_SEPARATOR_COLOR, SEPARATOR_COLOR, THICK_BORDER_WIDTH } from '@/__swaps__/screens/Swap/constants';
 import { NavigationSteps, useSwapContext } from '@/__swaps__/screens/Swap/providers/swap-provider';
 import { opacity } from '@/__swaps__/utils/swaps';
@@ -22,20 +14,14 @@
 
 export function SwapBottomPanel() {
   const { isDarkMode } = useColorMode();
-<<<<<<< HEAD
-  const { confirmButtonIconStyle, confirmButtonProps, internalSelectedOutputAsset, AnimatedSwapStyles, SwapNavigation, configProgress } =
-    useSwapContext();
-=======
   const {
     AnimatedSwapStyles,
     SwapNavigation,
     configProgress,
-    confirmButtonIcon,
     confirmButtonIconStyle,
-    confirmButtonLabel,
+    confirmButtonProps,
     internalSelectedOutputAsset,
   } = useSwapContext();
->>>>>>> cd21e6a4
 
   const { swipeToDismissGestureHandler, gestureY } = useBottomPanelGestureHandler();
 
@@ -88,35 +74,21 @@
             <Box height={{ custom: 32 }}>
               <Separator color={{ custom: isDarkMode ? SEPARATOR_COLOR : LIGHT_SEPARATOR_COLOR }} direction="vertical" thickness={1} />
             </Box>
-<<<<<<< HEAD
-          </Column>
-          <SwapActionButton
-            onPressWorklet={SwapNavigation.handleSwapAction}
-            asset={internalSelectedOutputAsset}
-            icon={icon}
-            iconStyle={confirmButtonIconStyle}
-            label={label}
-            disabled={disabled}
-            opacity={opacity}
-            scaleTo={0.9}
-          />
-        </Columns>
-      </Box>
-=======
           </Animated.View>
           <Box style={{ flex: 1 }}>
             <SwapActionButton
               asset={internalSelectedOutputAsset}
-              icon={confirmButtonIcon}
+              icon={icon}
               iconStyle={confirmButtonIconStyle}
-              label={confirmButtonLabel}
+              label={label}
+              disabled={disabled}
               onPressWorklet={SwapNavigation.handleSwapAction}
+              opacity={opacity}
               scaleTo={0.9}
             />
           </Box>
         </Box>
       </Animated.View>
->>>>>>> cd21e6a4
     </PanGestureHandler>
   );
 }
