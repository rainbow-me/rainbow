import React from 'react';
import { StyleSheet } from 'react-native';
import { getSoftMenuBarHeight } from 'react-native-extra-dimensions-android';
import { PanGestureHandler } from 'react-native-gesture-handler';
import Animated, { useAnimatedStyle, useDerivedValue, withSpring } from 'react-native-reanimated';

import { Box, Column, Columns, Separator, globalColors, useColorMode } from '@/design-system';
import { safeAreaInsetValues } from '@/utils';

<<<<<<< HEAD
import { LIGHT_SEPARATOR_COLOR, SEPARATOR_COLOR, THICK_BORDER_WIDTH, springConfig } from '@/__swaps__/screens/Swap/constants';
import { NavigationSteps, useSwapContext } from '@/__swaps__/screens/Swap/providers/swap-provider';
=======
import { LIGHT_SEPARATOR_COLOR, SEPARATOR_COLOR, THICK_BORDER_WIDTH } from '@/__swaps__/screens/Swap/constants';
>>>>>>> 4e6950ff
import { IS_ANDROID } from '@/env';

import { opacity } from '@/__swaps__/utils/swaps';
import { useBottomPanelGestureHandler } from '../hooks/useBottomPanelGestureHandler';
import { GasButton } from './GasButton';
import { GasPanel } from './GasPanel';
import { ReviewPanel } from './ReviewPanel';
import { SwapActionButton } from './SwapActionButton';
import { SPRING_CONFIGS } from '@/components/animations/animationConfigs';

export function SwapBottomPanel() {
  const { isDarkMode } = useColorMode();
  const { confirmButtonIconStyle, confirmButtonProps, internalSelectedOutputAsset, AnimatedSwapStyles, SwapNavigation, configProgress } =
    useSwapContext();

  const { swipeToDismissGestureHandler, gestureY } = useBottomPanelGestureHandler();

  const gestureHandlerStyles = useAnimatedStyle(() => {
    return {
      transform: [
        {
          translateY:
            gestureY.value > 0 ? withSpring(gestureY.value, SPRING_CONFIGS.springConfig) : withSpring(0, SPRING_CONFIGS.springConfig),
        },
      ],
    };
  });

  const hiddenColumnStyles = useAnimatedStyle(() => {
    return {
      display: configProgress.value === NavigationSteps.SHOW_REVIEW || configProgress.value === NavigationSteps.SHOW_GAS ? 'none' : 'flex',
    };
  });

  const icon = useDerivedValue(() => confirmButtonProps.value.icon);
  const label = useDerivedValue(() => confirmButtonProps.value.label);
  const disabled = useDerivedValue(() => confirmButtonProps.value.disabled);

  return (
    // @ts-expect-error Property 'children' does not exist on type
    <PanGestureHandler maxPointers={1} onGestureEvent={swipeToDismissGestureHandler}>
      <Box
        as={Animated.View}
        paddingBottom={{
          custom: IS_ANDROID ? getSoftMenuBarHeight() - 32 : safeAreaInsetValues.bottom + 16,
        }}
        paddingHorizontal="20px"
        style={[
          AnimatedSwapStyles.swapActionWrapperStyle,
          AnimatedSwapStyles.keyboardStyle,
          gestureHandlerStyles,
          styles.swapActionsWrapper,
        ]}
        width="full"
        zIndex={15}
      >
        <ReviewPanel />
        <GasPanel />
        <Columns alignVertical="center" space="12px">
          <Column style={hiddenColumnStyles} width="content">
            <GasButton />
          </Column>
          <Column style={hiddenColumnStyles} width="content">
            <Box height={{ custom: 32 }}>
              <Separator color={{ custom: isDarkMode ? SEPARATOR_COLOR : LIGHT_SEPARATOR_COLOR }} direction="vertical" thickness={1} />
            </Box>
          </Column>
          <SwapActionButton
<<<<<<< HEAD
            onPressWorklet={SwapNavigation.handleSwapAction}
=======
>>>>>>> 4e6950ff
            asset={internalSelectedOutputAsset}
            icon={icon}
            iconStyle={confirmButtonIconStyle}
<<<<<<< HEAD
            label={label}
            disabled={disabled}
=======
            label={confirmButtonLabel}
            onPressWorklet={SwapNavigation.handleSwapAction}
>>>>>>> 4e6950ff
            scaleTo={0.9}
          />
        </Columns>
      </Box>
    </PanGestureHandler>
  );
}

export const styles = StyleSheet.create({
  reviewViewBackground: {
    margin: 12,
    flex: 1,
  },
  reviewMainBackground: {
    borderRadius: 40,
    borderColor: opacity(globalColors.darkGrey, 0.2),
    borderCurve: 'continuous',
    borderWidth: 1.33,
    gap: 24,
    padding: 24,
    overflow: 'hidden',
  },
  swapActionsWrapper: {
    borderTopWidth: THICK_BORDER_WIDTH,
    borderCurve: 'continuous',
    paddingBottom: IS_ANDROID ? getSoftMenuBarHeight() - 24 : safeAreaInsetValues.bottom + 16,
  },
});<|MERGE_RESOLUTION|>--- conflicted
+++ resolved
@@ -7,21 +7,17 @@
 import { Box, Column, Columns, Separator, globalColors, useColorMode } from '@/design-system';
 import { safeAreaInsetValues } from '@/utils';
 
-<<<<<<< HEAD
-import { LIGHT_SEPARATOR_COLOR, SEPARATOR_COLOR, THICK_BORDER_WIDTH, springConfig } from '@/__swaps__/screens/Swap/constants';
+import { LIGHT_SEPARATOR_COLOR, SEPARATOR_COLOR, THICK_BORDER_WIDTH } from '@/__swaps__/screens/Swap/constants';
 import { NavigationSteps, useSwapContext } from '@/__swaps__/screens/Swap/providers/swap-provider';
-=======
-import { LIGHT_SEPARATOR_COLOR, SEPARATOR_COLOR, THICK_BORDER_WIDTH } from '@/__swaps__/screens/Swap/constants';
->>>>>>> 4e6950ff
 import { IS_ANDROID } from '@/env';
 
 import { opacity } from '@/__swaps__/utils/swaps';
+import { SPRING_CONFIGS } from '@/components/animations/animationConfigs';
 import { useBottomPanelGestureHandler } from '../hooks/useBottomPanelGestureHandler';
 import { GasButton } from './GasButton';
 import { GasPanel } from './GasPanel';
 import { ReviewPanel } from './ReviewPanel';
 import { SwapActionButton } from './SwapActionButton';
-import { SPRING_CONFIGS } from '@/components/animations/animationConfigs';
 
 export function SwapBottomPanel() {
   const { isDarkMode } = useColorMode();
@@ -81,20 +77,12 @@
             </Box>
           </Column>
           <SwapActionButton
-<<<<<<< HEAD
             onPressWorklet={SwapNavigation.handleSwapAction}
-=======
->>>>>>> 4e6950ff
             asset={internalSelectedOutputAsset}
             icon={icon}
             iconStyle={confirmButtonIconStyle}
-<<<<<<< HEAD
             label={label}
             disabled={disabled}
-=======
-            label={confirmButtonLabel}
-            onPressWorklet={SwapNavigation.handleSwapAction}
->>>>>>> 4e6950ff
             scaleTo={0.9}
           />
         </Columns>
