/* eslint-disable no-nested-ternary */
import React from 'react';
import { StyleSheet } from 'react-native';
import { globalColors } from '@/design-system';
<<<<<<< HEAD
=======
import { Network } from '@/networks/types';
import { borders, fonts } from '@/styles';
import { ThemeContextProps } from '@/theme';
import { FallbackIcon as CoinIconTextFallback, isETH } from '@/utils';
import { FastFallbackCoinIconImage } from '@/components/asset-list/RecyclerAssetList2/FastComponents/FastFallbackCoinIconImage';
import Animated from 'react-native-reanimated';

// TODO: Delete this and replace with RainbowCoinIcon
// ⚠️ When replacing this component with RainbowCoinIcon, make sure
// ⚠️ to exactly replicate the sizing and shadows defined below

const fallbackTextStyles = {
  fontFamily: fonts.family.SFProRounded,
  fontWeight: fonts.weight.bold,
  letterSpacing: fonts.letterSpacing.roundedTight,
  marginBottom: 0.5,
  textAlign: 'center',
};

const fallbackIconStyle = {
  ...borders.buildCircleAsObject(32),
  position: 'absolute',
};
>>>>>>> dc91f7e7

import { ThemeContextProps } from '@/theme';
import { ethereumUtils } from '@/utils';
import { DerivedValue, StyleProps, useAnimatedReaction, useDerivedValue } from 'react-native-reanimated';
import AnimatedRainbowCoinIcon from '@/components/coin-icon/AnimatedRainbowCoinIcon';
import { TokenColors } from '@/graphql/__generated__/metadata';
import { ChainId } from '../types/chains';
import RainbowCoinIcon from '@/components/coin-icon/RainbowCoinIcon';

export const SwapCoinIcon = React.memo(function FeedCoinIcon({
<<<<<<< HEAD
  colors,
  iconUrl,
=======
  address,
  color,
  iconUrl,
  disableShadow,
  forceDarkMode,
>>>>>>> dc91f7e7
  large,
  chainId,
  fallbackColor,
  small,
  symbol,
  theme,
}: {
<<<<<<< HEAD
  colors?: TokenColors;
  iconUrl?: string;
  fallbackColor?: string;
=======
  address: string;
  color?: string;
  iconUrl?: string;
  disableShadow?: boolean;
  forceDarkMode?: boolean;
>>>>>>> dc91f7e7
  large?: boolean;
  chainId?: ChainId;
  small?: boolean;
  symbol: string;
  theme: ThemeContextProps;
}) {
<<<<<<< HEAD
  return (
    <RainbowCoinIcon
      colors={colors}
      network={ethereumUtils.getNetworkFromChainId(chainId!)}
      fallbackColor={fallbackColor}
      symbol={symbol}
      size={small ? 16 : large ? 36 : 32}
      icon={iconUrl}
      theme={theme}
    />
=======
  const { colors } = theme;

  const { resolvedNetwork, resolvedAddress } = resolveNetworkAndAddress({
    address,
    mainnetAddress,
    network,
  });

  const fallbackIconColor = color ?? colors.purpleUniswap;
  const shadowColor = theme.isDarkMode || forceDarkMode ? colors.shadow : color || fallbackIconColor;
  const eth = isETH(resolvedAddress);

  return (
    <View style={small ? sx.containerSmall : large ? sx.containerLarge : sx.container}>
      {eth ? (
        <Animated.View
          style={[
            sx.reactCoinIconContainer,
            small ? sx.coinIconFallbackSmall : large ? sx.coinIconFallbackLarge : sx.coinIconFallback,
            small || disableShadow ? {} : sx.withShadow,
            { shadowColor },
          ]}
        >
          <Image source={EthIcon} style={small ? sx.coinIconFallbackSmall : large ? sx.coinIconFallbackLarge : sx.coinIconFallback} />
        </Animated.View>
      ) : (
        <FastFallbackCoinIconImage
          size={small ? 16 : large ? 36 : 32}
          icon={iconUrl}
          network={resolvedNetwork}
          shadowColor={shadowColor}
          symbol={symbol}
          theme={theme}
        >
          {() => (
            <CoinIconTextFallback
              color={color}
              height={small ? 16 : large ? 36 : 32}
              style={small ? smallFallbackIconStyle : large ? largeFallbackIconStyle : fallbackIconStyle}
              symbol={symbol}
              textStyles={fallbackTextStyles}
              width={small ? 16 : large ? 36 : 32}
            />
          )}
        </FastFallbackCoinIconImage>
      )}

      {network && network !== Network.mainnet && !small && (
        <View style={sx.badge}>
          <ChainImage chain={network} size={16} />
        </View>
      )}
    </View>
>>>>>>> dc91f7e7
  );
});

export const AnimatedSwapCoinIcon = React.memo(function FeedCoinIcon({
  iconUrl,
  chainId,
  colors,
  fallbackColor,
  ignoreBadge,
  symbol,
  large,
  small,
  theme,
  style,
}: {
  chainId: DerivedValue<ChainId>;
  symbol: DerivedValue<string>;
  style?: StyleProps;
  colors?: DerivedValue<TokenColors>;
  iconUrl: DerivedValue<string>;
  fallbackColor: DerivedValue<string>;
  ignoreBadge?: boolean;
  disableShadow?: boolean;
  forceDarkMode?: boolean;
  large?: boolean;
  mainnetAddress?: string;
  small?: boolean;
  theme: ThemeContextProps;
}) {
  return (
    <AnimatedRainbowCoinIcon
      colors={colors}
      chainId={chainId}
      symbol={symbol}
      size={small ? 16 : large ? 36 : 32}
      fallbackColor={fallbackColor}
      icon={iconUrl}
      style={style}
      theme={theme}
      ignoreBadge={ignoreBadge}
    />
  );
});<|MERGE_RESOLUTION|>--- conflicted
+++ resolved
@@ -1,53 +1,17 @@
 /* eslint-disable no-nested-ternary */
 import React from 'react';
-import { StyleSheet } from 'react-native';
-import { globalColors } from '@/design-system';
-<<<<<<< HEAD
-=======
-import { Network } from '@/networks/types';
-import { borders, fonts } from '@/styles';
-import { ThemeContextProps } from '@/theme';
-import { FallbackIcon as CoinIconTextFallback, isETH } from '@/utils';
-import { FastFallbackCoinIconImage } from '@/components/asset-list/RecyclerAssetList2/FastComponents/FastFallbackCoinIconImage';
-import Animated from 'react-native-reanimated';
-
-// TODO: Delete this and replace with RainbowCoinIcon
-// ⚠️ When replacing this component with RainbowCoinIcon, make sure
-// ⚠️ to exactly replicate the sizing and shadows defined below
-
-const fallbackTextStyles = {
-  fontFamily: fonts.family.SFProRounded,
-  fontWeight: fonts.weight.bold,
-  letterSpacing: fonts.letterSpacing.roundedTight,
-  marginBottom: 0.5,
-  textAlign: 'center',
-};
-
-const fallbackIconStyle = {
-  ...borders.buildCircleAsObject(32),
-  position: 'absolute',
-};
->>>>>>> dc91f7e7
 
 import { ThemeContextProps } from '@/theme';
 import { ethereumUtils } from '@/utils';
-import { DerivedValue, StyleProps, useAnimatedReaction, useDerivedValue } from 'react-native-reanimated';
+import { DerivedValue, StyleProps } from 'react-native-reanimated';
 import AnimatedRainbowCoinIcon from '@/components/coin-icon/AnimatedRainbowCoinIcon';
 import { TokenColors } from '@/graphql/__generated__/metadata';
 import { ChainId } from '../types/chains';
 import RainbowCoinIcon from '@/components/coin-icon/RainbowCoinIcon';
 
 export const SwapCoinIcon = React.memo(function FeedCoinIcon({
-<<<<<<< HEAD
   colors,
   iconUrl,
-=======
-  address,
-  color,
-  iconUrl,
-  disableShadow,
-  forceDarkMode,
->>>>>>> dc91f7e7
   large,
   chainId,
   fallbackColor,
@@ -55,24 +19,15 @@
   symbol,
   theme,
 }: {
-<<<<<<< HEAD
   colors?: TokenColors;
   iconUrl?: string;
   fallbackColor?: string;
-=======
-  address: string;
-  color?: string;
-  iconUrl?: string;
-  disableShadow?: boolean;
-  forceDarkMode?: boolean;
->>>>>>> dc91f7e7
   large?: boolean;
   chainId?: ChainId;
   small?: boolean;
   symbol: string;
   theme: ThemeContextProps;
 }) {
-<<<<<<< HEAD
   return (
     <RainbowCoinIcon
       colors={colors}
@@ -83,61 +38,6 @@
       icon={iconUrl}
       theme={theme}
     />
-=======
-  const { colors } = theme;
-
-  const { resolvedNetwork, resolvedAddress } = resolveNetworkAndAddress({
-    address,
-    mainnetAddress,
-    network,
-  });
-
-  const fallbackIconColor = color ?? colors.purpleUniswap;
-  const shadowColor = theme.isDarkMode || forceDarkMode ? colors.shadow : color || fallbackIconColor;
-  const eth = isETH(resolvedAddress);
-
-  return (
-    <View style={small ? sx.containerSmall : large ? sx.containerLarge : sx.container}>
-      {eth ? (
-        <Animated.View
-          style={[
-            sx.reactCoinIconContainer,
-            small ? sx.coinIconFallbackSmall : large ? sx.coinIconFallbackLarge : sx.coinIconFallback,
-            small || disableShadow ? {} : sx.withShadow,
-            { shadowColor },
-          ]}
-        >
-          <Image source={EthIcon} style={small ? sx.coinIconFallbackSmall : large ? sx.coinIconFallbackLarge : sx.coinIconFallback} />
-        </Animated.View>
-      ) : (
-        <FastFallbackCoinIconImage
-          size={small ? 16 : large ? 36 : 32}
-          icon={iconUrl}
-          network={resolvedNetwork}
-          shadowColor={shadowColor}
-          symbol={symbol}
-          theme={theme}
-        >
-          {() => (
-            <CoinIconTextFallback
-              color={color}
-              height={small ? 16 : large ? 36 : 32}
-              style={small ? smallFallbackIconStyle : large ? largeFallbackIconStyle : fallbackIconStyle}
-              symbol={symbol}
-              textStyles={fallbackTextStyles}
-              width={small ? 16 : large ? 36 : 32}
-            />
-          )}
-        </FastFallbackCoinIconImage>
-      )}
-
-      {network && network !== Network.mainnet && !small && (
-        <View style={sx.badge}>
-          <ChainImage chain={network} size={16} />
-        </View>
-      )}
-    </View>
->>>>>>> dc91f7e7
   );
 });
 
