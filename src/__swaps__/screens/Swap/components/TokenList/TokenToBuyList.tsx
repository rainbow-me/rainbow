import React, { memo, useCallback, useMemo, useState } from 'react';
import { Insets, StyleSheet } from 'react-native';
import Animated, { runOnUI, useAnimatedRef, useAnimatedStyle, useDerivedValue, withTiming } from 'react-native-reanimated';
import { analyticsV2 } from '@/analytics';
import { AnimatedTextIcon } from '@/components/AnimatedComponents/AnimatedTextIcon';
import { TIMING_CONFIGS } from '@/components/animations/animationConfigs';
import { Box, Inline, Text, TextIcon, useColorMode } from '@/design-system';
import { palettes } from '@/design-system/color/palettes';
import * as i18n from '@/languages';
import { equalWorklet } from '@/safe-math/SafeMath';
import { userAssetsStore } from '@/state/assets/userAssets';
import { useBackendNetworksStore } from '@/state/backendNetworks/backendNetworks';
import { ChainId } from '@/state/backendNetworks/types';
import { COIN_ROW_WITH_PADDING_HEIGHT, CoinRow } from '@/__swaps__/screens/Swap/components/CoinRow';
import { ListEmpty } from '@/__swaps__/screens/Swap/components/TokenList/ListEmpty';
import { useSearchCurrencyLists } from '@/__swaps__/screens/Swap/hooks/useSearchCurrencyLists';
import { useSwapContext } from '@/__swaps__/screens/Swap/providers/swap-provider';
import { AssetToBuySectionId, SearchAsset, TokenToBuyListItem } from '@/__swaps__/types/search';
import { SwapAssetType } from '@/__swaps__/types/swap';
import { parseSearchAsset } from '@/__swaps__/utils/assets';
import { getChainColorWorklet } from '@/__swaps__/utils/swaps';
import { DEVICE_WIDTH } from '@/utils/deviceUtils';
import { getUniqueId } from '@/utils/ethereumUtils';
import { EXPANDED_INPUT_HEIGHT, FOCUSED_INPUT_HEIGHT } from '../../constants';
import { useSwapsSearchStore } from '../../resources/search/searchV2';
import { ChainSelection } from './ChainSelection';

export const BUY_LIST_HEADER_HEIGHT = 20 + 10 + 10; // paddingTop + height + paddingBottom

const SCROLL_INDICATOR_INSETS = {
  focused: {
    bottom: 28 + (EXPANDED_INPUT_HEIGHT - FOCUSED_INPUT_HEIGHT),
  },
  unfocused: {
    bottom: 28,
  },
};

interface SectionHeaderProp {
  color: string | undefined;
  symbol: string;
  title: string;
}

const SECTION_HEADER_INFO: { [id in AssetToBuySectionId]: SectionHeaderProp } = {
  popular: {
    title: i18n.t(i18n.l.token_search.section_header.popular),
    symbol: '􀙬',
    color: 'rgba(255, 88, 77, 1)',
  },
  recent: {
    title: i18n.t(i18n.l.token_search.section_header.recent),
    symbol: '􀐫',
    color: 'rgba(38, 143, 255, 1)',
  },
  favorites: {
    title: i18n.t(i18n.l.token_search.section_header.favorites),
    symbol: '􀋃',
    color: 'rgba(255, 218, 36, 1)',
  },
  bridge: {
    title: i18n.t(i18n.l.token_search.section_header.bridge),
    symbol: '􀊝',
    color: undefined,
  },
  verified: {
    title: i18n.t(i18n.l.token_search.section_header.verified),
    symbol: '􀇻',
    color: 'rgba(38, 143, 255, 1)',
  },
  unverified: {
    title: i18n.t(i18n.l.token_search.section_header.unverified),
    symbol: '􀇿',
    color: 'rgba(255, 218, 36, 1)',
  },
  other_networks: {
    title: i18n.t(i18n.l.token_search.section_header.on_other_networks),
    symbol: '􀊫',
    color: palettes.dark.foregroundColors.blue,
  },
};

const getItemLayout = (data: ArrayLike<TokenToBuyListItem> | null | undefined, index: number) => {
  if (!data) return { length: 0, offset: 0, index };

  const item = data[index];
  const length = item?.listItemType === 'header' ? BUY_LIST_HEADER_HEIGHT : COIN_ROW_WITH_PADDING_HEIGHT;

  // Count headers up to this index
  let headerCount = 0;
  for (let i = 0; i < index; i++) {
    if (data[i]?.listItemType === 'header') {
      headerCount += 1;
    }
  }

  const coinRowCount = index - headerCount;
  const offset = headerCount * BUY_LIST_HEADER_HEIGHT + coinRowCount * COIN_ROW_WITH_PADDING_HEIGHT;

  return { length, offset, index };
};

const keyExtractor = (item: TokenToBuyListItem) => {
  return `${item.listItemType}-${item.listItemType === 'coinRow' ? item.uniqueId : item.id}`;
};

const getFormattedTestId = (name: string, chainId: ChainId) => {
  return `token-to-buy-${name}-${chainId}`.toLowerCase().replace(/\s+/g, '-');
};

const MemoizedCoinRow = memo(CoinRow, (prevProps, nextProps) => {
  return prevProps.uniqueId === nextProps.uniqueId && prevProps.isFavorite === nextProps.isFavorite;
});

export const TokenToBuyList = () => {
  const { internalSelectedInputAsset, internalSelectedOutputAsset, isFetching, isQuoteStale, outputProgress, setAsset } = useSwapContext();
  const { results: sections, isLoading } = useSearchCurrencyLists();

  const [supportedChainsBooleanMap] = useState(
    useBackendNetworksStore
      .getState()
      .getSupportedChainIds()
      .reduce((acc, chainId) => ({ ...acc, [chainId]: true }), {} as Record<ChainId, boolean>)
  );

  const handleSelectToken = useCallback(
    (token: SearchAsset) => {
      runOnUI(() => {
        if (
          internalSelectedInputAsset.value &&
          !equalWorklet(internalSelectedInputAsset.value.maxSwappableAmount, '0') &&
          getUniqueId(token.address, token.chainId) !== internalSelectedOutputAsset.value?.uniqueId
        ) {
          isQuoteStale.value = 1;
          isFetching.value = true;
        }
      })();

      const userAsset = userAssetsStore.getState().getUserAsset(token.uniqueId);
      const parsedAsset = parseSearchAsset({
        assetWithPrice: undefined,
        searchAsset: token,
        userAsset: userAsset ?? undefined,
      });

      setAsset({
        type: SwapAssetType.outputAsset,
        asset: parsedAsset,
      });

      const { searchQuery } = useSwapsSearchStore.getState();

      // track what search query the user had prior to selecting an asset
      if (searchQuery.trim().length) {
        analyticsV2.track(analyticsV2.event.swapsSearchedForToken, {
          query: searchQuery,
          type: 'output',
        });
      }
    },
    [internalSelectedInputAsset, internalSelectedOutputAsset, isFetching, isQuoteStale, setAsset]
  );

  const animatedListPadding = useAnimatedStyle(() => {
    const isFocused = outputProgress.value === 2;
    const bottomPadding = isFocused ? EXPANDED_INPUT_HEIGHT - FOCUSED_INPUT_HEIGHT : 0;
    return { height: bottomPadding };
  });

  const scrollIndicatorInsets = useDerivedValue<Insets | undefined>(() => {
    const isFocused = outputProgress.value === 2;
    return SCROLL_INDICATOR_INSETS[isFocused ? 'focused' : 'unfocused'];
  });

  const renderItem = useCallback(
    ({ item }: { item: TokenToBuyListItem }) => {
      if (item.listItemType === 'header') {
        return <TokenToBuySectionHeader sectionId={item.id} />;
      }
      return (
        <MemoizedCoinRow
          address={item.address}
          chainId={item.chainId}
          colors={item.colors}
<<<<<<< HEAD
          icon_url={item.icon_url}
          // @ts-expect-error item.favorite does not exist - it does for favorites, need to fix the type
          isFavorite={item.favorite}
          isSupportedChain={supportedChainsBooleanMap[item.chainId] ?? false}
=======
          hideFavoriteButton={item.sectionId === 'other_networks'}
          icon_url={item.icon_url}
          isFavorite={item.favorite ?? false}
          isSupportedChain={supportedChainsBooleanMap[item.chainId] ?? false}
          isVerified={item.isNativeAsset || item.isVerified}
>>>>>>> 7676a3a4
          mainnetAddress={item.mainnetAddress}
          name={item.name}
          onPress={() => handleSelectToken(item)}
          output
          symbol={item.symbol}
          testID={getFormattedTestId(item.name, item.chainId)}
          uniqueId={item.uniqueId}
        />
      );
    },
    [handleSelectToken, supportedChainsBooleanMap]
  );

  const listFooter = useMemo(() => {
    return <Animated.View style={[animatedListPadding, styles.listFooter]} />;
  }, [animatedListPadding]);

  const animatedRef = useAnimatedRef<Animated.FlatList<TokenToBuyListItem>>();

  if (isLoading) return null;

  return (
    <Box style={styles.list} testID={'token-to-buy-list'}>
      <ChainSelection animatedRef={animatedRef} output />
      <Animated.FlatList
        ListEmptyComponent={<ListEmpty output />}
        ListFooterComponent={listFooter}
        contentContainerStyle={styles.contentContainer}
        data={sections}
        getItemLayout={getItemLayout}
        initialNumToRender={12}
        keyExtractor={keyExtractor}
        keyboardShouldPersistTaps="always"
        maxToRenderPerBatch={8}
        ref={animatedRef}
        renderItem={renderItem}
        scrollIndicatorInsets={scrollIndicatorInsets}
        style={styles.list}
        windowSize={3}
      />
    </Box>
  );
};

interface TokenToBuySectionHeaderProps {
  sectionId: AssetToBuySectionId;
}

const TokenToBuySectionHeader = memo(function TokenToBuySectionHeader({ sectionId }: TokenToBuySectionHeaderProps) {
  const { symbol, title } = SECTION_HEADER_INFO[sectionId];

  const iconColor = useMemo(() => {
    const color = SECTION_HEADER_INFO[sectionId].color;
    if (color !== undefined) {
      return { custom: color };
    }
  }, [sectionId]);

  return (
    <Box
      height={BUY_LIST_HEADER_HEIGHT}
      justifyContent="center"
      paddingBottom="10px"
      paddingHorizontal="20px"
      paddingTop="20px"
      testID={`${sectionId}-token-to-buy-section-header`}
    >
      <Inline space="6px" alignVertical="center">
        {sectionId === 'bridge' ? (
          <BridgeHeaderIcon />
        ) : (
          <TextIcon color={iconColor || 'labelSecondary'} height={8} size="13pt" weight="heavy" width={16}>
            {symbol}
          </TextIcon>
        )}
        <Text size="15pt" weight="heavy" color="label">
          {title}
        </Text>
      </Inline>
    </Box>
  );
});

const BridgeHeaderIcon = memo(function BridgeHeaderIcon() {
  const { isDarkMode } = useColorMode();
  const { selectedOutputChainId } = useSwapContext();

  const iconColor = useAnimatedStyle(() => {
    return {
      color: withTiming(getChainColorWorklet(selectedOutputChainId.value || ChainId.mainnet, isDarkMode), TIMING_CONFIGS.fastFadeConfig),
    };
  });

  return (
    <AnimatedTextIcon height={8} size="13pt" textStyle={iconColor} weight="heavy" width={16}>
      {SECTION_HEADER_INFO.bridge.symbol}
    </AnimatedTextIcon>
  );
});

const styles = StyleSheet.create({
  contentContainer: {
    paddingBottom: 16,
  },
  list: {
    height: EXPANDED_INPUT_HEIGHT - 77,
    width: DEVICE_WIDTH - 24,
  },
  listFooter: {
    width: '100%',
  },
});<|MERGE_RESOLUTION|>--- conflicted
+++ resolved
@@ -182,18 +182,11 @@
           address={item.address}
           chainId={item.chainId}
           colors={item.colors}
-<<<<<<< HEAD
-          icon_url={item.icon_url}
-          // @ts-expect-error item.favorite does not exist - it does for favorites, need to fix the type
-          isFavorite={item.favorite}
-          isSupportedChain={supportedChainsBooleanMap[item.chainId] ?? false}
-=======
           hideFavoriteButton={item.sectionId === 'other_networks'}
           icon_url={item.icon_url}
           isFavorite={item.favorite ?? false}
           isSupportedChain={supportedChainsBooleanMap[item.chainId] ?? false}
           isVerified={item.isNativeAsset || item.isVerified}
->>>>>>> 7676a3a4
           mainnetAddress={item.mainnetAddress}
           name={item.name}
           onPress={() => handleSelectToken(item)}
