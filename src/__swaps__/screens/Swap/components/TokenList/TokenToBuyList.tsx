--- conflicted
+++ resolved
@@ -123,13 +123,10 @@
     return totalHeight / (numberOfHeaders + numberOfCoinRows);
   }, [sections]);
 
-<<<<<<< HEAD
   const getFormattedTestId = (name: string, chainId: ChainId) => {
     return `token-to-buy-${name}-${chainId}`.toLowerCase().replace(/\s+/g, '-');
   };
-=======
   if (isLoading) return null;
->>>>>>> 7ce92064
 
   return (
     <Box style={{ height: EXPANDED_INPUT_HEIGHT - 77, width: DEVICE_WIDTH - 24 }}>
