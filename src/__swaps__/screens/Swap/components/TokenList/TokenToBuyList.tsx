--- conflicted
+++ resolved
@@ -182,18 +182,11 @@
           address={item.address}
           chainId={item.chainId}
           colors={item.colors}
-<<<<<<< HEAD
-          icon_url={item.icon_url}
-          // @ts-expect-error item.favorite does not exist - it does for favorites, need to fix the type
-          isFavorite={item.favorite}
-          isSupportedChain={supportedChainsBooleanMap[item.chainId] ?? false}
-=======
           hideFavoriteButton={item.sectionId === 'other_networks'}
           icon_url={item.icon_url}
           isFavorite={item.favorite ?? false}
           isSupportedChain={supportedChainsBooleanMap[item.chainId] ?? false}
           isVerified={item.isNativeAsset || item.isVerified}
->>>>>>> c1914a2a
           mainnetAddress={item.mainnetAddress}
           name={item.name}
           onPress={() => handleSelectToken(item)}
