--- conflicted
+++ resolved
@@ -16,14 +16,10 @@
 import { userAssetsStore, useUserAssetsStore } from '@/state/assets/userAssets';
 import { swapsStore } from '@/state/swaps/swapsStore';
 import { useBackendNetworksStore } from '@/state/backendNetworks/backendNetworks';
-<<<<<<< HEAD
-import { DropdownMenu, MenuItem } from '@/components/DropdownMenu';
-=======
 import { GestureHandlerButton } from '../GestureHandlerButton';
 import { Navigation } from '@/navigation';
 import Routes from '@/navigation/routesNames';
 import { UserAssetFilter } from '@/__swaps__/types/assets';
->>>>>>> c1914a2a
 import { TokenToBuyListItem } from '@/__swaps__/types/search';
 
 type ChainSelectionProps = {
@@ -63,11 +59,7 @@
   });
 
   const handleSelectChain = useCallback(
-<<<<<<< HEAD
-    (actionKey: string) => {
-=======
     (chainId: ChainId | undefined) => {
->>>>>>> c1914a2a
       animatedRef.current?.scrollToOffset({ animated: true, offset: 0 });
 
       if (output && chainId) {
@@ -82,11 +74,7 @@
       analyticsV2.track(analyticsV2.event.swapsChangedChainId, {
         inputAsset: swapsStore.getState().inputAsset,
         type: output ? 'output' : 'input',
-<<<<<<< HEAD
-        chainId: Number(actionKey) as ChainId,
-=======
         chainId,
->>>>>>> c1914a2a
       });
     },
     [animatedRef, inputListFilter, output, setSelectedOutputChainId]
