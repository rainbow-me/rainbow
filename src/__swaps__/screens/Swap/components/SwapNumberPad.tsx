--- conflicted
+++ resolved
@@ -32,11 +32,7 @@
 
 export const SwapNumberPad = () => {
   const { isDarkMode } = useColorMode();
-<<<<<<< HEAD
-  const { focusedInput, SwapInputController, configProgress, outputQuotesAreDisabled } = useSwapContext();
-=======
-  const { focusedInput, isQuoteStale, SwapInputController, configProgress } = useSwapContext();
->>>>>>> ce26cbef
+  const { focusedInput, isQuoteStale, SwapInputController, configProgress, outputQuotesAreDisabled } = useSwapContext();
 
   const longPressTimer = useSharedValue(0);
 
