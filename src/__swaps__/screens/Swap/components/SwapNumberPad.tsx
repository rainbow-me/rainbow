import React from 'react';
import Animated, {
  Easing,
  interpolateColor,
  useAnimatedGestureHandler,
  useAnimatedReaction,
  useAnimatedStyle,
  useDerivedValue,
  useSharedValue,
  withDelay,
  withTiming,
} from 'react-native-reanimated';

import { Bleed, Box, Columns, HitSlop, Separator, Text, useColorMode, useForegroundColor } from '@/design-system';
import { stripCommas } from '@/__swaps__/utils/swaps';
import {
  CUSTOM_KEYBOARD_HEIGHT,
  LIGHT_SEPARATOR_COLOR,
  LONG_PRESS_DELAY_DURATION,
  LONG_PRESS_REPEAT_DURATION,
  SEPARATOR_COLOR,
  THICK_BORDER_WIDTH,
  buttonPressConfig,
  fadeConfig,
} from '@/__swaps__/screens/Swap/constants';
import { LongPressGestureHandler, LongPressGestureHandlerGestureEvent } from 'react-native-gesture-handler';
import { ButtonPressAnimation } from '@/components/animations';
import { colors } from '@/styles';
import { NavigationSteps, useSwapContext } from '@/__swaps__/screens/Swap/providers/swap-provider';

type numberPadCharacter = number | 'backspace' | '.';

export const SwapNumberPad = () => {
  const { isDarkMode } = useColorMode();
<<<<<<< HEAD
  const { focusedInput, SwapInputsController, configProgress } = useSwapContext();
=======
  const { focusedInput, isQuoteStale, SwapInputController, configProgress } = useSwapContext();
>>>>>>> df06c6a9

  const longPressTimer = useSharedValue(0);

  const addNumber = (number?: number) => {
    'worklet';
    // immediately stop the quote fetching interval
<<<<<<< HEAD
    SwapInputsController.quoteFetchingInterval.stop();
=======
    SwapInputController.quoteFetchingInterval.stop();
    isQuoteStale.value = 1;
>>>>>>> df06c6a9

    const inputKey = focusedInput.value;
    if (SwapInputsController.inputMethod.value !== inputKey) {
      SwapInputsController.inputMethod.value = inputKey;

      if (typeof SwapInputsController.inputValues.value[inputKey] === 'number') {
        SwapInputsController.inputValues.modify(value => {
          return {
            ...value,
            [inputKey]:
              inputKey === 'inputAmount'
                ? stripCommas(SwapInputsController.formattedInputAmount.value)
                : stripCommas(SwapInputsController.formattedOutputAmount.value),
          };
        });
      }
    }
    const currentValue = SwapInputsController.inputValues.value[inputKey];
    const newValue = currentValue === 0 || currentValue === '0' ? `${number}` : `${currentValue}${number}`;

    SwapInputsController.inputValues.modify(value => {
      return {
        ...value,
        [inputKey]: newValue,
      };
    });
  };

  const addDecimalPoint = () => {
    'worklet';
    const inputKey = focusedInput.value;
    const currentValue = SwapInputsController.inputValues.value[inputKey].toString();
    if (!currentValue.includes('.')) {
      if (SwapInputsController.inputMethod.value !== inputKey) {
        SwapInputsController.inputMethod.value = inputKey;

        SwapInputsController.inputValues.modify(values => {
          return {
            ...values,
            [inputKey]:
              inputKey === 'inputAmount'
                ? stripCommas(SwapInputsController.formattedInputAmount.value)
                : stripCommas(SwapInputsController.formattedOutputAmount.value),
          };
        });
      }

      const newValue = `${currentValue}.`;

      SwapInputsController.inputValues.modify(values => {
        return {
          ...values,
          [inputKey]: newValue,
        };
      });
    }
  };

  const deleteLastCharacter = () => {
    'worklet';
    const inputKey = focusedInput.value;
<<<<<<< HEAD
    if (SwapInputsController.inputMethod.value !== inputKey) {
      SwapInputsController.inputMethod.value = inputKey;
=======
    isQuoteStale.value = 1;

    if (SwapInputController.inputMethod.value !== inputKey) {
      SwapInputController.inputMethod.value = inputKey;
>>>>>>> df06c6a9

      SwapInputsController.inputValues.modify(values => {
        return {
          ...values,
          [inputKey]:
            inputKey === 'inputAmount'
              ? stripCommas(SwapInputsController.formattedInputAmount.value)
              : stripCommas(SwapInputsController.formattedOutputAmount.value),
        };
      });
    }
    const currentValue = SwapInputsController.inputValues.value[inputKey].toString();
    // Handle deletion, ensuring a placeholder zero remains if the entire number is deleted
    const newValue = currentValue.length > 1 ? currentValue.slice(0, -1) : 0;
    if (newValue === 0) {
      SwapInputsController.inputValues.modify(values => {
        return {
          ...values,
          inputAmount: 0,
          inputNativeValue: 0,
          outputAmount: 0,
          outputNativeValue: 0,
        };
      });
    } else {
      SwapInputsController.inputValues.modify(values => {
        return {
          ...values,
          [inputKey]: newValue,
        };
      });
    }
  };

  const numpadContainerStyles = useAnimatedStyle(() => {
    return {
      opacity:
        configProgress.value === NavigationSteps.SHOW_REVIEW || configProgress.value === NavigationSteps.SHOW_GAS
          ? withTiming(0, fadeConfig)
          : withTiming(1, fadeConfig),
    };
  });

  return (
    <Box as={Animated.View} style={numpadContainerStyles} height={{ custom: CUSTOM_KEYBOARD_HEIGHT }} paddingHorizontal="6px" width="full">
      <Box style={{ gap: 6 }} width="full">
        <Bleed horizontal="6px">
          <Separator
            color={{
              custom: isDarkMode ? SEPARATOR_COLOR : LIGHT_SEPARATOR_COLOR,
            }}
            thickness={1}
          />
        </Bleed>
        <Columns space="6px">
          <NumberPadKey char={1} onPressWorklet={addNumber} />
          <NumberPadKey char={2} onPressWorklet={addNumber} />
          <NumberPadKey char={3} onPressWorklet={addNumber} />
        </Columns>
        <Columns space="6px">
          <NumberPadKey char={4} onPressWorklet={addNumber} />
          <NumberPadKey char={5} onPressWorklet={addNumber} />
          <NumberPadKey char={6} onPressWorklet={addNumber} />
        </Columns>
        <Columns space="6px">
          <NumberPadKey char={7} onPressWorklet={addNumber} />
          <NumberPadKey char={8} onPressWorklet={addNumber} />
          <NumberPadKey char={9} onPressWorklet={addNumber} />
        </Columns>
        <Columns space="6px">
          <NumberPadKey char="." onPressWorklet={addDecimalPoint} transparent />
          <NumberPadKey char={0} onPressWorklet={addNumber} />
          <NumberPadKey char="backspace" longPressTimer={longPressTimer} onPressWorklet={deleteLastCharacter} small transparent />
        </Columns>
      </Box>
    </Box>
  );
};

const NumberPadKey = ({
  char,
  longPressTimer,
  onPressWorklet,
  small,
  transparent,
}: {
  char: numberPadCharacter;
  longPressTimer?: Animated.SharedValue<number>;
  onPressWorklet: (number?: number) => void;
  small?: boolean;
  transparent?: boolean;
}) => {
  const { isDarkMode } = useColorMode();

  const pressProgress = useSharedValue(0);

  const scale = useDerivedValue(() => {
    return withTiming(pressProgress.value === 1 ? 0.95 : 1, buttonPressConfig);
  });

  const backgroundColorProgress = useDerivedValue(() => {
    return pressProgress.value === 1
      ? withTiming(1, {
          duration: 50,
          easing: Easing.bezier(0.22, 1, 0.36, 1),
        })
      : withTiming(0);
  });

  const separator = useForegroundColor('separator');
  const separatorSecondary = useForegroundColor('separatorSecondary');
  const separatorTertiary = useForegroundColor('separatorTertiary');

  // TODO: Refactor to use GestureDetector
  const onLongPress = useAnimatedGestureHandler<LongPressGestureHandlerGestureEvent>({
    onActive: (_, context: { alreadyTriggered?: boolean }) => {
      if (!context.alreadyTriggered) {
        pressProgress.value = 1;
        if (typeof char === 'number') {
          onPressWorklet(char);
        } else {
          onPressWorklet();
        }

        if (longPressTimer !== undefined && char === 'backspace') {
          longPressTimer.value = 0;
          longPressTimer.value = withTiming(10, { duration: 10000, easing: Easing.linear });
        } else {
          pressProgress.value = withDelay(500, withTiming(0, { duration: 0 }));
        }
      }

      context.alreadyTriggered = true;
    },
    onFinish: (_, context: { alreadyTriggered?: boolean }) => {
      pressProgress.value = 0;
      if (longPressTimer !== undefined) {
        longPressTimer.value = 0;
      }
      context.alreadyTriggered = false;
    },
  });

  useAnimatedReaction(
    () => Math.floor(((longPressTimer?.value ?? 0) * 1000) / LONG_PRESS_REPEAT_DURATION),
    (current, previous) => {
      if (
        pressProgress.value === 1 &&
        longPressTimer !== undefined &&
        previous &&
        current > previous &&
        current > Math.floor(LONG_PRESS_DELAY_DURATION / LONG_PRESS_REPEAT_DURATION)
      ) {
        onPressWorklet();
      } else if (longPressTimer !== undefined) {
        longPressTimer.value === 0;
      }
    },
    []
  );

  const pressStyle = useAnimatedStyle(() => {
    const fill = isDarkMode ? separatorSecondary : 'rgba(255, 255, 255, 0.72)';
    const pressedFill = isDarkMode ? separator : 'rgba(255, 255, 255, 1)';

    const backgroundColor = transparent ? 'transparent' : fill;
    const pressedColor = transparent ? fill : pressedFill;

    return {
      backgroundColor: interpolateColor(backgroundColorProgress.value, [0, 1], [backgroundColor, pressedColor]),
      transform: [
        {
          scale: scale.value,
        },
      ],
    };
  }, [isDarkMode]);

  return (
    // @ts-expect-error
    <LongPressGestureHandler
      // This 0.1ms activation delay gives ButtonPressAnimation time to trigger
      // haptic feedback natively before the LongPressGestureHandler takes over
      minDurationMs={0.1}
      onGestureEvent={onLongPress}
      shouldCancelWhenOutside
    >
      <Animated.View accessible accessibilityRole="button">
        <HitSlop space="3px">
          <ButtonPressAnimation scaleTo={1} useLateHaptic={false}>
            <Box
              alignItems="center"
              as={Animated.View}
              borderRadius={8}
              height={{ custom: 46 }}
              justifyContent="center"
              style={[
                !transparent && {
                  borderColor: isDarkMode ? separatorTertiary : 'transparent',
                  borderCurve: 'continuous',
                  borderWidth: THICK_BORDER_WIDTH,
                  shadowColor: isDarkMode ? 'transparent' : colors.dark,
                  shadowOffset: {
                    width: 0,
                    height: isDarkMode ? 4 : 4,
                  },
                  shadowOpacity: isDarkMode ? 0 : 0.1,
                  shadowRadius: 6,
                },
                pressStyle,
              ]}
            >
              <Text align="center" color="label" size={small ? '22pt' : '26pt'} weight="semibold">
                {char === 'backspace' ? '􀆛' : char}
              </Text>
            </Box>
          </ButtonPressAnimation>
        </HitSlop>
      </Animated.View>
    </LongPressGestureHandler>
  );
};<|MERGE_RESOLUTION|>--- conflicted
+++ resolved
@@ -32,23 +32,15 @@
 
 export const SwapNumberPad = () => {
   const { isDarkMode } = useColorMode();
-<<<<<<< HEAD
-  const { focusedInput, SwapInputsController, configProgress } = useSwapContext();
-=======
   const { focusedInput, isQuoteStale, SwapInputController, configProgress } = useSwapContext();
->>>>>>> df06c6a9
 
   const longPressTimer = useSharedValue(0);
 
   const addNumber = (number?: number) => {
     'worklet';
     // immediately stop the quote fetching interval
-<<<<<<< HEAD
-    SwapInputsController.quoteFetchingInterval.stop();
-=======
     SwapInputController.quoteFetchingInterval.stop();
     isQuoteStale.value = 1;
->>>>>>> df06c6a9
 
     const inputKey = focusedInput.value;
     if (SwapInputsController.inputMethod.value !== inputKey) {
@@ -110,15 +102,9 @@
   const deleteLastCharacter = () => {
     'worklet';
     const inputKey = focusedInput.value;
-<<<<<<< HEAD
     if (SwapInputsController.inputMethod.value !== inputKey) {
       SwapInputsController.inputMethod.value = inputKey;
-=======
-    isQuoteStale.value = 1;
-
-    if (SwapInputController.inputMethod.value !== inputKey) {
-      SwapInputController.inputMethod.value = inputKey;
->>>>>>> df06c6a9
+      isQuoteStale.value = 1;
 
       SwapInputsController.inputValues.modify(values => {
         return {
