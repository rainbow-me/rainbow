import MaskedView from '@react-native-masked-view/masked-view';
import React, { useCallback } from 'react';
import { StyleSheet, StatusBar } from 'react-native';
<<<<<<< HEAD
import Animated, { runOnJS, runOnUI, useDerivedValue } from 'react-native-reanimated';
=======
import Animated, { useDerivedValue } from 'react-native-reanimated';
>>>>>>> 4e6950ff
import { ScreenCornerRadius } from 'react-native-screen-corner-radius';
import { useShallow } from 'zustand/react/shallow';
import { AnimatedText, Box, Column, Columns, Stack, useColorMode } from '@/design-system';
import { GestureHandlerV1Button } from '@/__swaps__/screens/Swap/components/GestureHandlerV1Button';
import { SwapActionButton } from '@/__swaps__/screens/Swap/components/SwapActionButton';
import { FadeMask } from '@/__swaps__/screens/Swap/components/FadeMask';
import { SwapInput } from '@/__swaps__/screens/Swap/components/SwapInput';
import { BalanceBadge } from '@/__swaps__/screens/Swap/components/BalanceBadge';
import { TokenList } from '@/__swaps__/screens/Swap/components/TokenList/TokenList';
import { BASE_INPUT_WIDTH, INPUT_INNER_WIDTH, INPUT_PADDING, THICK_BORDER_WIDTH } from '@/__swaps__/screens/Swap/constants';
import { IS_ANDROID } from '@/env';
import { useSwapContext } from '@/__swaps__/screens/Swap/providers/swap-provider';
<<<<<<< HEAD
import { isSameAssetWorklet } from '@/__swaps__/utils/assets';
import { useAssetsToSell } from '@/__swaps__/screens/Swap/hooks/useAssetsToSell';
import { AmimatedSwapCoinIcon } from './AnimatedSwapCoinIcon';
import { useNavigation } from '@/navigation';
import Routes from '@/navigation/routesNames';
import { swapsStore } from '@/state/swaps/swapsStore';
import { ethereumUtils } from '@/utils';
import { ChainId } from '@/__swaps__/types/chains';
=======
import { AnimatedSwapCoinIcon } from './AnimatedSwapCoinIcon';
import { useSwapsStore } from '@/state/swaps/swapsStore';
import { userAssetsStore } from '@/state/assets/userAssets';
>>>>>>> 4e6950ff

function SwapOutputActionButton() {
  const { isDarkMode } = useColorMode();
  const { SwapNavigation, internalSelectedOutputAsset } = useSwapContext();

  const label = useDerivedValue(() => {
    const asset = internalSelectedOutputAsset.value;
    return asset?.symbol ?? (!asset ? 'Select' : '');
  });

  return (
    <SwapActionButton
      asset={internalSelectedOutputAsset}
      disableShadow={isDarkMode}
      hugContent
      label={label}
      onPressWorklet={SwapNavigation.handleOutputPress}
      rightIcon={'􀆏'}
      small
    />
  );
}

function SwapOutputAmount() {
  const { navigate } = useNavigation();
  const { focusedInput, SwapTextStyles, SwapInputController, AnimatedSwapStyles, outputQuotesAreDisabled } = useSwapContext();

  const handleTapWhileDisabled = useCallback(() => {
    const inputTokenSymbol = swapsStore.getState().inputAsset?.symbol;
    const outputTokenSymbol = swapsStore.getState().outputAsset?.symbol;
    const inputNetwork = ethereumUtils.getNetworkFromChainId(swapsStore.getState().inputAsset?.chainId ?? ChainId.mainnet);
    const outputNetwork = ethereumUtils.getNetworkFromChainId(swapsStore.getState().outputAsset?.chainId ?? ChainId.mainnet);
    const isCrosschainSwap = swapsStore.getState().inputAsset?.chainId !== swapsStore.getState().outputAsset?.chainId;
    const isBridgeSwap = inputTokenSymbol === outputTokenSymbol;

    navigate(Routes.EXPLAIN_SHEET, {
      inputToken: inputTokenSymbol,
      fromNetwork: inputNetwork,
      toNetwork: outputNetwork,
      isCrosschainSwap,
      isBridgeSwap,
      outputToken: outputTokenSymbol,
      type: 'output_disabled',
    });
  }, [navigate]);

  return (
    <GestureHandlerV1Button
      disableButtonPressWrapper
      onPressStartWorklet={() => {
        'worklet';
        if (outputQuotesAreDisabled.value) {
          runOnJS(handleTapWhileDisabled)();
        } else {
          focusedInput.value = 'outputAmount';
        }
      }}
    >
      <MaskedView maskElement={<FadeMask fadeEdgeInset={2} fadeWidth={8} height={36} side="right" />} style={styles.inputTextMask}>
        <AnimatedText ellipsizeMode="clip" numberOfLines={1} size="30pt" style={SwapTextStyles.outputAmountTextStyle} weight="bold">
          {SwapInputController.formattedOutputAmount}
        </AnimatedText>
        <Animated.View style={[styles.caretContainer, SwapTextStyles.outputCaretStyle]}>
          <Box as={Animated.View} borderRadius={1} style={[styles.caret, AnimatedSwapStyles.assetToBuyCaretStyle]} />
        </Animated.View>
      </MaskedView>
    </GestureHandlerV1Button>
  );
}

function SwapInputIcon() {
  const { internalSelectedOutputAsset } = useSwapContext();

  return (
    <Box paddingRight="10px">
      <AnimatedSwapCoinIcon asset={internalSelectedOutputAsset} large />
    </Box>
  );
}

function OutputAssetBalanceBadge() {
  const { internalSelectedOutputAsset } = useSwapContext();

  const label = useDerivedValue(() => {
    const asset = internalSelectedOutputAsset.value;
    const hasBalance = Number(asset?.balance.amount) > 0 && asset?.balance.display;
    const balance = (hasBalance && asset?.balance.display) || 'No Balance';

    return asset ? balance : 'Token to Get';
  });

  return <BalanceBadge label={label} />;
}

export function SwapOutputAsset() {
  const {
    outputProgress,
    inputProgress,
    AnimatedSwapStyles,
    SwapTextStyles,
    SwapInputController,
    internalSelectedOutputAsset,
    SwapNavigation,
  } = useSwapContext();

  return (
    <SwapInput asset={internalSelectedOutputAsset} bottomInput otherInputProgress={inputProgress} progress={outputProgress}>
      <Box as={Animated.View} style={AnimatedSwapStyles.outputStyle}>
        <Stack space="16px">
          <Columns alignHorizontal="justify" alignVertical="center">
            <Column width="content">
              <SwapInputIcon />
            </Column>
            <SwapOutputAmount />
            <Column width="content">
              <SwapOutputActionButton />
            </Column>
          </Columns>
          <Columns alignHorizontal="justify" alignVertical="center" space="10px">
            <AnimatedText numberOfLines={1} size="17pt" style={SwapTextStyles.outputNativeValueStyle} weight="heavy">
              {SwapInputController.formattedOutputNativeValue}
            </AnimatedText>
            <Column width="content">
              <OutputAssetBalanceBadge />
            </Column>
          </Columns>
        </Stack>
      </Box>
      <Box
        as={Animated.View}
        height="full"
        padding={{ custom: INPUT_PADDING }}
        paddingBottom={{ custom: 14.5 }}
        position="absolute"
        style={AnimatedSwapStyles.outputTokenListStyle}
        width={{ custom: INPUT_INNER_WIDTH }}
      >
        <TokenList
          asset={internalSelectedOutputAsset}
          handleExitSearchWorklet={SwapNavigation.handleExitSearch}
          handleFocusSearchWorklet={SwapNavigation.handleFocusOutputSearch}
          output
        />
      </Box>
    </SwapInput>
  );
}

export const styles = StyleSheet.create({
  backgroundOverlay: {
    backgroundColor: 'rgba(0, 0, 0, 0.88)',
  },
  caret: {
    height: 32,
    width: 2,
  },
  caretContainer: {
    flexGrow: 100,
    flexShrink: 0,
  },
  flipButton: {
    borderRadius: 15,
    height: 30,
    width: 30,
  },
  headerButton: {
    borderRadius: 18,
    borderWidth: THICK_BORDER_WIDTH,
    height: 36,
    width: 36,
  },
  headerTextShadow: {
    padding: 12,
    textShadowColor: 'rgba(0, 0, 0, 0.2)',
    textShadowOffset: { width: 0, height: 2 },
    textShadowRadius: 6,
  },
  inputTextMask: { alignItems: 'center', flexDirection: 'row', height: 36, pointerEvents: 'box-only' },
  rootViewBackground: {
    backgroundColor: 'transparent',
    borderRadius: IS_ANDROID ? 20 : ScreenCornerRadius,
    flex: 1,
    overflow: 'hidden',
    marginTop: StatusBar.currentHeight ?? 0,
  },
  solidColorCoinIcon: {
    opacity: 0.4,
  },
  staticInputContainerStyles: {
    shadowOffset: { width: 0, height: 6 },
    shadowOpacity: 0.1,
    shadowRadius: 9,
  },
  staticInputStyles: {
    borderCurve: 'continuous',
    borderRadius: 30,
    borderWidth: THICK_BORDER_WIDTH,
    overflow: 'hidden',
    padding: INPUT_PADDING,
    width: BASE_INPUT_WIDTH,
  },
  textIconGlow: {
    padding: 16,
    textShadowOffset: { width: 0, height: 0 },
    textShadowRadius: 10,
  },
});<|MERGE_RESOLUTION|>--- conflicted
+++ resolved
@@ -1,11 +1,7 @@
 import MaskedView from '@react-native-masked-view/masked-view';
 import React, { useCallback } from 'react';
 import { StyleSheet, StatusBar } from 'react-native';
-<<<<<<< HEAD
 import Animated, { runOnJS, runOnUI, useDerivedValue } from 'react-native-reanimated';
-=======
-import Animated, { useDerivedValue } from 'react-native-reanimated';
->>>>>>> 4e6950ff
 import { ScreenCornerRadius } from 'react-native-screen-corner-radius';
 import { useShallow } from 'zustand/react/shallow';
 import { AnimatedText, Box, Column, Columns, Stack, useColorMode } from '@/design-system';
@@ -18,20 +14,15 @@
 import { BASE_INPUT_WIDTH, INPUT_INNER_WIDTH, INPUT_PADDING, THICK_BORDER_WIDTH } from '@/__swaps__/screens/Swap/constants';
 import { IS_ANDROID } from '@/env';
 import { useSwapContext } from '@/__swaps__/screens/Swap/providers/swap-provider';
-<<<<<<< HEAD
 import { isSameAssetWorklet } from '@/__swaps__/utils/assets';
+import { userAssetsStore } from '@/state/assets/userAssets';
 import { useAssetsToSell } from '@/__swaps__/screens/Swap/hooks/useAssetsToSell';
 import { AmimatedSwapCoinIcon } from './AnimatedSwapCoinIcon';
 import { useNavigation } from '@/navigation';
 import Routes from '@/navigation/routesNames';
-import { swapsStore } from '@/state/swaps/swapsStore';
+import { useSwapsStore } from '@/state/swaps/swapsStore';
 import { ethereumUtils } from '@/utils';
 import { ChainId } from '@/__swaps__/types/chains';
-=======
-import { AnimatedSwapCoinIcon } from './AnimatedSwapCoinIcon';
-import { useSwapsStore } from '@/state/swaps/swapsStore';
-import { userAssetsStore } from '@/state/assets/userAssets';
->>>>>>> 4e6950ff
 
 function SwapOutputActionButton() {
   const { isDarkMode } = useColorMode();
