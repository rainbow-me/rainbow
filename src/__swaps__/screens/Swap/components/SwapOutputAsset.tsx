import MaskedView from '@react-native-masked-view/masked-view';
import React from 'react';
import { StyleSheet, StatusBar } from 'react-native';
import Animated, { runOnUI, useDerivedValue } from 'react-native-reanimated';
import { ScreenCornerRadius } from 'react-native-screen-corner-radius';

import { AnimatedText, Box, Column, Columns, Stack, useColorMode } from '@/design-system';

import { GestureHandlerV1Button } from '@/__swaps__/screens/Swap/components/GestureHandlerV1Button';
import { SwapActionButton } from '@/__swaps__/screens/Swap/components/SwapActionButton';
import { FadeMask } from '@/__swaps__/screens/Swap/components/FadeMask';
import { SwapInput } from '@/__swaps__/screens/Swap/components/SwapInput';
import { BalanceBadge } from '@/__swaps__/screens/Swap/components/BalanceBadge';
import { TokenList } from '@/__swaps__/screens/Swap/components/TokenList/TokenList';
import { BASE_INPUT_WIDTH, INPUT_INNER_WIDTH, INPUT_PADDING, THICK_BORDER_WIDTH } from '@/__swaps__/screens/Swap/constants';
import { IS_ANDROID } from '@/env';
import { useSwapContext } from '@/__swaps__/screens/Swap/providers/swap-provider';
import { isSameAssetWorklet } from '@/__swaps__/utils/assets';
import { useAssetsToSell } from '@/__swaps__/screens/Swap/hooks/useAssetsToSell';
import { AmimatedSwapCoinIcon } from './AnimatedSwapCoinIcon';

function SwapOutputActionButton() {
  const { isDarkMode } = useColorMode();
  const { SwapNavigation, internalSelectedOutputAsset } = useSwapContext();

  const label = useDerivedValue(() => {
    const asset = internalSelectedOutputAsset.value;
    return asset?.symbol ?? '';
  });

  return (
    <SwapActionButton
      asset={internalSelectedOutputAsset}
      disableShadow={isDarkMode}
      hugContent
      label={label}
<<<<<<< HEAD
      onPressWorklet={SwapNavigation.handleOutputPress}
=======
      onPress={SwapNavigation.handleOutputPress}
>>>>>>> 52878895
      rightIcon={'􀆏'}
      small
    />
  );
}

function SwapOutputAmount() {
  const { focusedInput, SwapTextStyles, SwapInputController, AnimatedSwapStyles } = useSwapContext();

  return (
    <GestureHandlerV1Button
      disableButtonPressWrapper
      onPressStartWorklet={() => {
        'worklet';
        focusedInput.value = 'outputAmount';
      }}
    >
      <MaskedView maskElement={<FadeMask fadeEdgeInset={2} fadeWidth={8} height={36} side="right" />} style={styles.inputTextMask}>
        <AnimatedText
          ellipsizeMode="clip"
          numberOfLines={1}
          size="30pt"
          style={SwapTextStyles.outputAmountTextStyle}
          text={SwapInputController.formattedOutputAmount}
          weight="bold"
        />
        <Animated.View style={[styles.caretContainer, SwapTextStyles.outputCaretStyle]}>
          <Box as={Animated.View} borderRadius={1} style={[styles.caret, AnimatedSwapStyles.assetToBuyCaretStyle]} />
        </Animated.View>
      </MaskedView>
    </GestureHandlerV1Button>
  );
}

function SwapInputIcon() {
  const { internalSelectedOutputAsset } = useSwapContext();

  return (
    <Box paddingRight="10px">
      <AmimatedSwapCoinIcon asset={internalSelectedOutputAsset} large />
    </Box>
  );
}

function OutputAssetBalanceBadge() {
  const { internalSelectedOutputAsset } = useSwapContext();

  const userAssets = useAssetsToSell();

  const label = useDerivedValue(() => {
    const asset = internalSelectedOutputAsset.value;
    if (!asset) return 'No balance';

    const userAsset = userAssets.find(userAsset =>
      isSameAssetWorklet(userAsset, {
        address: asset.address,
        chainId: asset.chainId,
      })
    );
    return userAsset?.balance.display ?? 'No balance';
  });

  return <BalanceBadge label={label} />;
}

export function SwapOutputAsset() {
  const {
    outputProgress,
    inputProgress,
    AnimatedSwapStyles,
    SwapTextStyles,
    SwapInputController,
    internalSelectedOutputAsset,
    SwapNavigation,
  } = useSwapContext();

  return (
    <SwapInput asset={internalSelectedOutputAsset} bottomInput otherInputProgress={inputProgress} progress={outputProgress}>
      <Box as={Animated.View} style={AnimatedSwapStyles.outputStyle}>
        <Stack space="16px">
          <Columns alignHorizontal="justify" alignVertical="center">
            <Column width="content">
              <SwapInputIcon />
            </Column>
            <SwapOutputAmount />
            <Column width="content">
              <SwapOutputActionButton />
            </Column>
          </Columns>
          <Columns alignHorizontal="justify" alignVertical="center" space="10px">
            <AnimatedText
              numberOfLines={1}
              size="17pt"
              style={SwapTextStyles.outputNativeValueStyle}
              text={SwapInputController.formattedOutputNativeValue}
              weight="heavy"
            />
            <Column width="content">
              <OutputAssetBalanceBadge />
            </Column>
          </Columns>
        </Stack>
      </Box>
      <Box
        as={Animated.View}
        height="full"
        padding={{ custom: INPUT_PADDING }}
        paddingBottom={{ custom: 14.5 }}
        position="absolute"
        style={AnimatedSwapStyles.outputTokenListStyle}
        width={{ custom: INPUT_INNER_WIDTH }}
      >
        <TokenList
          asset={internalSelectedOutputAsset}
          handleExitSearch={runOnUI(SwapNavigation.handleExitSearch)}
          handleFocusSearch={runOnUI(SwapNavigation.handleFocusOutputSearch)}
          output
        />
      </Box>
    </SwapInput>
  );
}

export const styles = StyleSheet.create({
  backgroundOverlay: {
    backgroundColor: 'rgba(0, 0, 0, 0.88)',
  },
  caret: {
    height: 32,
    width: 2,
  },
  caretContainer: {
    flexGrow: 100,
    flexShrink: 0,
  },
  flipButton: {
    borderRadius: 15,
    height: 30,
    width: 30,
  },
  headerButton: {
    borderRadius: 18,
    borderWidth: THICK_BORDER_WIDTH,
    height: 36,
    width: 36,
  },
  headerTextShadow: {
    padding: 12,
    textShadowColor: 'rgba(0, 0, 0, 0.2)',
    textShadowOffset: { width: 0, height: 2 },
    textShadowRadius: 6,
  },
  inputTextMask: { alignItems: 'center', flexDirection: 'row', height: 36, pointerEvents: 'box-only' },
  rootViewBackground: {
    backgroundColor: 'transparent',
    borderRadius: IS_ANDROID ? 20 : ScreenCornerRadius,
    flex: 1,
    overflow: 'hidden',
    marginTop: StatusBar.currentHeight ?? 0,
  },
  solidColorCoinIcon: {
    opacity: 0.4,
  },
  staticInputContainerStyles: {
    shadowOffset: { width: 0, height: 6 },
    shadowOpacity: 0.1,
    shadowRadius: 9,
  },
  staticInputStyles: {
    borderCurve: 'continuous',
    borderRadius: 30,
    borderWidth: THICK_BORDER_WIDTH,
    overflow: 'hidden',
    padding: INPUT_PADDING,
    width: BASE_INPUT_WIDTH,
  },
  textIconGlow: {
    padding: 16,
    textShadowOffset: { width: 0, height: 0 },
    textShadowRadius: 10,
  },
});<|MERGE_RESOLUTION|>--- conflicted
+++ resolved
@@ -1,22 +1,22 @@
 import MaskedView from '@react-native-masked-view/masked-view';
 import React from 'react';
-import { StyleSheet, StatusBar } from 'react-native';
+import { StatusBar, StyleSheet } from 'react-native';
 import Animated, { runOnUI, useDerivedValue } from 'react-native-reanimated';
 import { ScreenCornerRadius } from 'react-native-screen-corner-radius';
 
 import { AnimatedText, Box, Column, Columns, Stack, useColorMode } from '@/design-system';
 
+import { BalanceBadge } from '@/__swaps__/screens/Swap/components/BalanceBadge';
+import { FadeMask } from '@/__swaps__/screens/Swap/components/FadeMask';
 import { GestureHandlerV1Button } from '@/__swaps__/screens/Swap/components/GestureHandlerV1Button';
 import { SwapActionButton } from '@/__swaps__/screens/Swap/components/SwapActionButton';
-import { FadeMask } from '@/__swaps__/screens/Swap/components/FadeMask';
 import { SwapInput } from '@/__swaps__/screens/Swap/components/SwapInput';
-import { BalanceBadge } from '@/__swaps__/screens/Swap/components/BalanceBadge';
 import { TokenList } from '@/__swaps__/screens/Swap/components/TokenList/TokenList';
 import { BASE_INPUT_WIDTH, INPUT_INNER_WIDTH, INPUT_PADDING, THICK_BORDER_WIDTH } from '@/__swaps__/screens/Swap/constants';
-import { IS_ANDROID } from '@/env';
+import { useAssetsToSell } from '@/__swaps__/screens/Swap/hooks/useAssetsToSell';
 import { useSwapContext } from '@/__swaps__/screens/Swap/providers/swap-provider';
 import { isSameAssetWorklet } from '@/__swaps__/utils/assets';
-import { useAssetsToSell } from '@/__swaps__/screens/Swap/hooks/useAssetsToSell';
+import { IS_ANDROID } from '@/env';
 import { AmimatedSwapCoinIcon } from './AnimatedSwapCoinIcon';
 
 function SwapOutputActionButton() {
@@ -34,11 +34,7 @@
       disableShadow={isDarkMode}
       hugContent
       label={label}
-<<<<<<< HEAD
       onPressWorklet={SwapNavigation.handleOutputPress}
-=======
-      onPress={SwapNavigation.handleOutputPress}
->>>>>>> 52878895
       rightIcon={'􀆏'}
       small
     />
