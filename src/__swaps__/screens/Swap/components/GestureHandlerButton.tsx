--- conflicted
+++ resolved
@@ -161,9 +161,6 @@
 
   return (
     <GestureDetector gesture={gesture}>
-<<<<<<< HEAD
-      <Animated.View accessible accessibilityRole="button" pointerEvents={pointerEvents} style={[style, pressStyle]} testID={testID}>
-=======
       <Animated.View
         accessible
         accessibilityRole="button"
@@ -173,7 +170,6 @@
         style={[style, pressStyle]}
         testID={testID}
       >
->>>>>>> 7676a3a4
         {children}
       </Animated.View>
     </GestureDetector>
