import * as i18n from '@/languages';
import React, { PropsWithChildren, useCallback, useMemo } from 'react';
import Animated, { useAnimatedStyle, withTiming } from 'react-native-reanimated';

import { fadeConfig } from '@/__swaps__/screens/Swap/constants';
import { NavigationSteps, useSwapContext } from '@/__swaps__/screens/Swap/providers/swap-provider';
import { ChainId } from '@/__swaps__/types/chains';
import { gweiToWei, weiToGwei } from '@/__swaps__/utils/ethereum';
import {
  GasSuggestion,
  getSelectedSpeedSuggestion,
  useBaseFee,
  useGasTrend,
  useIsChainEIP1559,
  useMeteorologySuggestion,
  useMeteorologySuggestions,
} from '@/__swaps__/utils/meteorology';
import { add, greaterThan, subtract } from '@/__swaps__/utils/numbers';
import { opacity } from '@/__swaps__/utils/swaps';
import { ButtonPressAnimation } from '@/components/animations';
import { Bleed, Box, Inline, Separator, Stack, Text, globalColors, useColorMode, useForegroundColor } from '@/design-system';
import { IS_ANDROID } from '@/env';
import { lessThan } from '@/helpers/utilities';
import { useNavigation } from '@/navigation';
import Routes from '@/navigation/routesNames';
import { createRainbowStore } from '@/state/internal/createRainbowStore';
import { useSwapsStore } from '@/state/swaps/swapsStore';
import { upperFirst } from 'lodash';
import { gasUtils } from '@/utils';
import { formatNumber } from '../hooks/formatNumber';
import { GasSettings, getCustomGasSettings, setCustomGasSettings, useCustomGasStore } from '../hooks/useCustomGas';
import { setSelectedGasSpeed, useSelectedGasSpeed } from '../hooks/useSelectedGas';
import { EstimatedSwapGasFee } from './EstimatedSwapGasFee';
import { GasSpeed } from '@/__swaps__/types/gas';

const { GAS_TRENDS } = gasUtils;

const MINER_TIP_TYPE = 'minerTip';
const MAX_BASE_FEE_TYPE = 'maxBaseFee';
const HIGH_ALERT = 'HIGH_ALERT';
const LOW_ALERT = 'LOW_ALERT';

type AlertInfo = {
  type: typeof LOW_ALERT | typeof HIGH_ALERT;
  message: string;
} | null;

function PressableLabel({ onPress, children }: PropsWithChildren<{ onPress: VoidFunction }>) {
  return (
    <Box
      as={ButtonPressAnimation}
      paddingVertical="8px"
      marginVertical="-8px"
      onPress={onPress}
      backgroundColor="accent"
      style={{ maxWidth: 175 }}
    >
      <Inline horizontalSpace="4px" alignVertical="center">
        <Text color="labelTertiary" size="15pt" weight="semibold" numberOfLines={2}>
          {`${children} `}
          <Text size="13pt" color={'labelTertiary'} weight="bold" numberOfLines={1}>
            􀅴
          </Text>
        </Text>
        <Box marginBottom={IS_ANDROID ? '-4px' : undefined}></Box>
      </Inline>
    </Box>
  );
}

function NumericInputButton({ children, onPress }: PropsWithChildren<{ onPress: VoidFunction }>) {
  const { isDarkMode } = useColorMode();

  const fillSecondary = useForegroundColor('fillSecondary');
  const labelTertiary = useForegroundColor('labelTertiary');

  return (
    <ButtonPressAnimation onPress={onPress}>
      <Box
        style={{
          justifyContent: 'center',
          alignItems: 'center',
          paddingTop: 1,
          paddingLeft: 1,
          borderWidth: 1,
          borderColor: isDarkMode ? globalColors.white10 : globalColors.grey20,
          backgroundColor: opacity(fillSecondary, 0.12),
        }}
        height={{ custom: 16 }}
        width={{ custom: 20 }}
        borderRadius={100}
        paddingVertical="1px (Deprecated)"
      >
        <Text weight="black" size="icon 10px" color={{ custom: opacity(labelTertiary, 0.56) }}>
          {children}
        </Text>
      </Box>
    </ButtonPressAnimation>
  );
}

const INPUT_STEP = gweiToWei('0.1');
function GasSettingInput({
  onChange,
  min = '0',
  value = min || '0',
}: {
  onChange: (v: string) => void;
  value: string | undefined;
  min?: string;
}) {
  const { isDarkMode } = useColorMode();

  return (
    <Inline wrap={false} alignVertical="center" horizontalSpace="6px">
      <Inline wrap={false} horizontalSpace="8px" alignVertical="center">
        <NumericInputButton
          onPress={() => {
            const newValue = subtract(value, INPUT_STEP);
            onChange(lessThan(newValue, min) ? min : newValue);
          }}
        >
          􀅽
        </NumericInputButton>

        <Text size="15pt" weight="bold" color="labelSecondary">
          {formatNumber(weiToGwei(value))}
        </Text>

        <NumericInputButton onPress={() => onChange(add(value, INPUT_STEP))}>􀅼</NumericInputButton>
      </Inline>

      <Text align="right" color={isDarkMode ? 'labelSecondary' : 'label'} size="15pt" weight="heavy">
        Gwei
      </Text>
    </Inline>
  );
}

const selectBaseFee = (s: string | undefined = '0') => formatNumber(weiToGwei(s));

function CurrentBaseFee() {
  const { isDarkMode } = useColorMode();
  const { navigate } = useNavigation();

  const label = useForegroundColor('label');
  const labelSecondary = useForegroundColor('labelSecondary');

  const chainId = useSwapsStore(s => s.inputAsset?.chainId || ChainId.mainnet);
<<<<<<< HEAD
  const { data: baseFee } = useBaseFee({ chainId, select: selectBaseFee });
  const { data: gasTrend } = useGasTrend({ chainId });
=======
  const { data: baseFee } = useBaseFee({ chainId, select: selectWeiToGwei });
  const { data: gasTrend = 'notrend' } = useGasTrend({ chainId });
>>>>>>> 1d2884c9

  const isEIP1559 = useIsChainEIP1559(chainId);
  if (!isEIP1559) return null;

  return (
    <Inline horizontalSpace="10px" alignVertical="center" alignHorizontal="justify">
      <PressableLabel
        onPress={() =>
          navigate(Routes.EXPLAIN_SHEET, {
            currentBaseFee: baseFee,
            currentGasTrend: gasTrend,
            type: 'currentBaseFee' + upperFirst(gasTrend),
          })
        }
      >
        {i18n.t(i18n.l.gas.current_base_fee)}
      </PressableLabel>
<<<<<<< HEAD
      <Text
        align="right"
        color={isDarkMode ? 'labelSecondary' : 'label'}
        size="15pt"
        weight="heavy"
        style={{ textTransform: 'capitalize' }}
      >
        {baseFee}
      </Text>
=======
      <Bleed top="16px">
        <Stack space="8px">
          <Text
            align="right"
            color={{
              custom: GAS_TRENDS[gasTrend].color,
            }}
            size="13pt"
            weight="bold"
            style={{ textTransform: 'capitalize' }}
          >
            {GAS_TRENDS[gasTrend].label}
          </Text>
          <Text
            align="right"
            color={{ custom: isDarkMode ? labelSecondary : label }}
            size="15pt"
            weight="heavy"
            style={{ textTransform: 'capitalize' }}
          >
            {formatNumber(baseFee || '0')}
          </Text>
        </Stack>
      </Bleed>
>>>>>>> 1d2884c9
    </Inline>
  );
}

type GasPanelState = { gasPrice?: string; maxBaseFee?: string; maxPriorityFee?: string };
const useGasPanelStore = createRainbowStore<GasPanelState | undefined>(() => undefined);

function useGasPanelState<
  Option extends 'maxBaseFee' | 'maxPriorityFee' | 'gasPrice' | undefined = undefined,
  Selected = Option extends string ? string : GasPanelState,
>(opt?: Option, select: (s: GasPanelState | undefined) => Selected = s => (opt ? s?.[opt] : s) as Selected) {
  const state = useGasPanelStore(select);

  const chainId = useSwapsStore(s => s.inputAsset?.chainId || ChainId.mainnet);
  const currentGasSettings = useCustomGasStore(s => select(s?.[chainId]));

  return useMemo(() => state ?? currentGasSettings, [currentGasSettings, state]);
}

const setGasPanelState = (update: Partial<GasPanelState>) => {
  const chainId = useSwapsStore.getState().inputAsset?.chainId || ChainId.mainnet;

  const currentGasSettings = getCustomGasSettings(chainId);
  if (currentGasSettings) useGasPanelStore.setState({ ...currentGasSettings, ...update });

  const suggestion = getSelectedSpeedSuggestion(chainId);
  useGasPanelStore.setState({ ...suggestion, ...update });
};

function useMetereologySuggested<Option extends 'maxBaseFee' | 'maxPriorityFee' | 'gasPrice'>(
  option: Option,
  { enabled = true }: { enabled?: boolean } = {}
) {
  const chainId = useSwapsStore(s => s.inputAsset?.chainId || ChainId.mainnet);
  const speed = useSelectedGasSpeed(chainId);
  const { data: suggestion } = useMeteorologySuggestion({
    chainId,
    speed,
    select: useCallback((d?: GasSuggestion) => d?.[option], [option]),
    enabled,
    notifyOnChangeProps: !!enabled && speed !== 'custom' ? ['data'] : [],
  });
  return suggestion;
}

const useMaxBaseFeeWarning = (maxBaseFee: string | undefined) => {
  const chainId = useSwapsStore(s => s.inputAsset?.chainId || ChainId.mainnet);
  const { data: suggestions } = useMeteorologySuggestions({ chainId, enabled: !!maxBaseFee });

  const urgentMaxBaseFee = suggestions?.urgent.maxBaseFee;
  const normalMaxBaseFee = suggestions?.normal.maxBaseFee;

  if (!maxBaseFee) return null;
  if (urgentMaxBaseFee && greaterThan(maxBaseFee, urgentMaxBaseFee)) return 'too_high';
  if (normalMaxBaseFee && lessThan(maxBaseFee, normalMaxBaseFee)) return 'too_low';
  return null;
};

function EditMaxBaseFee() {
  const { navigate } = useNavigation();

  const maxBaseFee = useGasPanelState('maxBaseFee');
  const placeholder = useMetereologySuggested('maxBaseFee', { enabled: !maxBaseFee });

  const warning = useMaxBaseFeeWarning(maxBaseFee);

  return (
    <Box flexDirection="row" alignItems="center" justifyContent="space-between">
      <Box gap={8} style={{ marginTop: warning ? -10 : 0, marginBottom: warning ? -10 : 0 }}>
        <PressableLabel onPress={() => navigate(Routes.EXPLAIN_SHEET, { type: MAX_BASE_FEE_TYPE })}>
          {i18n.t(i18n.l.gas.max_base_fee)}
        </PressableLabel>
        {warning && (
          <Text color="labelQuaternary" size="12pt" weight="medium">
            {warning}
          </Text>
        )}
      </Box>
      <GasSettingInput value={maxBaseFee || placeholder} onChange={maxBaseFee => setGasPanelState({ maxBaseFee })} />
    </Box>
  );
}

const MIN_FLASHBOTS_PRIORITY_FEE = gweiToWei('6');
function EditPriorityFee() {
  const { navigate } = useNavigation();

  const isFlashbotsEnabled = useSwapsStore(s => s.flashbots);
  const min = isFlashbotsEnabled ? MIN_FLASHBOTS_PRIORITY_FEE : '0';

  const maxPriorityFee = useGasPanelState('maxPriorityFee');
  const placeholder = useMetereologySuggested('maxPriorityFee', { enabled: !maxPriorityFee });

  return (
    <Inline horizontalSpace="10px" alignVertical="center" alignHorizontal="justify">
      <PressableLabel onPress={() => navigate(Routes.EXPLAIN_SHEET, { type: MINER_TIP_TYPE })}>
        {i18n.t(i18n.l.gas.miner_tip)}
      </PressableLabel>
      <GasSettingInput value={maxPriorityFee || placeholder} onChange={maxPriorityFee => setGasPanelState({ maxPriorityFee })} min={min} />
    </Inline>
  );
}

function EditGasPrice() {
  const { navigate } = useNavigation();

  const gasPrice = useGasPanelState('gasPrice');
  const placeholder = useMetereologySuggested('gasPrice', { enabled: !gasPrice });

  return (
    <Inline horizontalSpace="10px" alignVertical="center" alignHorizontal="justify">
      {/* TODO: Add error and warning values here */}
      <PressableLabel onPress={() => navigate(Routes.EXPLAIN_SHEET, { type: MAX_BASE_FEE_TYPE })}>
        {i18n.t(i18n.l.gas.max_base_fee)}
      </PressableLabel>
      <GasSettingInput value={gasPrice || placeholder} onChange={gasPrice => setGasPanelState({ gasPrice })} />
    </Inline>
  );
}

const stateToGasSettings = (s: GasPanelState | undefined): GasSettings | undefined => {
  if (!s) return;
  if (s.gasPrice) return { isEIP1559: false, gasPrice: s.gasPrice || '0' };
  return { isEIP1559: true, maxBaseFee: s.maxBaseFee || '0', maxPriorityFee: s.maxPriorityFee || '0' };
};

function MaxTransactionFee() {
  const { isDarkMode } = useColorMode();

  const gasPanelState = useGasPanelState();
  const gasSettings = useMemo(() => stateToGasSettings(gasPanelState), [gasPanelState]);

  return (
    <Inline horizontalSpace="10px" alignVertical="center" alignHorizontal="justify">
<<<<<<< HEAD
      <Text color="labelTertiary" weight="semibold" size="15pt">
        {i18n.t(i18n.l.gas.max_transaction_fee)}
      </Text>
=======
      <Inline horizontalSpace="12px">
        <Inline horizontalSpace="4px">
          <Text color="labelTertiary" weight="semibold" size="15pt">
            {i18n.t(i18n.l.gas.max_transaction_fee)}
          </Text>
        </Inline>
      </Inline>
>>>>>>> 1d2884c9

      <EstimatedSwapGasFee
        gasSettings={gasSettings}
        align="right"
        color={isDarkMode ? 'labelSecondary' : 'label'}
        size="15pt"
        weight="heavy"
      />
    </Inline>
  );
}

const chainsThatIgnoreThePriorityFee = [ChainId.arbitrum, ChainId.arbitrumNova, ChainId.arbitrumSepolia];
function EditableGasSettings() {
  const chainId = useSwapsStore(s => s.inputAsset?.chainId || ChainId.mainnet);
  const isEIP1559 = useIsChainEIP1559(chainId);

  if (!isEIP1559) return <EditGasPrice />;

  if (chainsThatIgnoreThePriorityFee.includes(chainId)) return <EditMaxBaseFee />;

  return (
    <>
      <EditMaxBaseFee />
      <EditPriorityFee />
    </>
  );
}

function saveCustomGasSettings() {
  const unsaved = useGasPanelStore.getState();

  const { inputAsset } = useSwapsStore.getState();
  const chainId = inputAsset?.chainId || ChainId.mainnet;
  if (!unsaved) {
    if (getCustomGasSettings(chainId)) setSelectedGasSpeed(chainId, GasSpeed.CUSTOM);
    return;
  }

  setCustomGasSettings(chainId, unsaved);
  setSelectedGasSpeed(chainId, GasSpeed.CUSTOM);
  useGasPanelStore.setState(undefined);
}

export function onCloseGasPanel() {
  saveCustomGasSettings();
}

export function GasPanel() {
  const { configProgress } = useSwapContext();

  const styles = useAnimatedStyle(() => {
    return {
      display: configProgress.value !== NavigationSteps.SHOW_GAS ? 'none' : 'flex',
      pointerEvents: configProgress.value !== NavigationSteps.SHOW_GAS ? 'none' : 'auto',
      opacity: configProgress.value === NavigationSteps.SHOW_GAS ? withTiming(1, fadeConfig) : withTiming(0, fadeConfig),
      flex: 1,
    };
  });

  return (
    <Box as={Animated.View} zIndex={12} style={styles} testID="gas-panel" width="full">
      <Stack alignHorizontal="center" space="28px">
        <Text weight="heavy" color="label" size="20pt">
          {i18n.t(i18n.l.gas.gas_settings)}
        </Text>

        <Box gap={24} width="full" alignItems="stretch">
          <CurrentBaseFee />

          <EditableGasSettings />

          <Separator color="separatorSecondary" />

          <MaxTransactionFee />
        </Box>
      </Stack>
    </Box>
  );
}<|MERGE_RESOLUTION|>--- conflicted
+++ resolved
@@ -147,13 +147,8 @@
   const labelSecondary = useForegroundColor('labelSecondary');
 
   const chainId = useSwapsStore(s => s.inputAsset?.chainId || ChainId.mainnet);
-<<<<<<< HEAD
   const { data: baseFee } = useBaseFee({ chainId, select: selectBaseFee });
-  const { data: gasTrend } = useGasTrend({ chainId });
-=======
-  const { data: baseFee } = useBaseFee({ chainId, select: selectWeiToGwei });
   const { data: gasTrend = 'notrend' } = useGasTrend({ chainId });
->>>>>>> 1d2884c9
 
   const isEIP1559 = useIsChainEIP1559(chainId);
   if (!isEIP1559) return null;
@@ -171,17 +166,6 @@
       >
         {i18n.t(i18n.l.gas.current_base_fee)}
       </PressableLabel>
-<<<<<<< HEAD
-      <Text
-        align="right"
-        color={isDarkMode ? 'labelSecondary' : 'label'}
-        size="15pt"
-        weight="heavy"
-        style={{ textTransform: 'capitalize' }}
-      >
-        {baseFee}
-      </Text>
-=======
       <Bleed top="16px">
         <Stack space="8px">
           <Text
@@ -202,11 +186,10 @@
             weight="heavy"
             style={{ textTransform: 'capitalize' }}
           >
-            {formatNumber(baseFee || '0')}
+            {baseFee}
           </Text>
         </Stack>
       </Bleed>
->>>>>>> 1d2884c9
     </Inline>
   );
 }
@@ -341,19 +324,9 @@
 
   return (
     <Inline horizontalSpace="10px" alignVertical="center" alignHorizontal="justify">
-<<<<<<< HEAD
       <Text color="labelTertiary" weight="semibold" size="15pt">
         {i18n.t(i18n.l.gas.max_transaction_fee)}
       </Text>
-=======
-      <Inline horizontalSpace="12px">
-        <Inline horizontalSpace="4px">
-          <Text color="labelTertiary" weight="semibold" size="15pt">
-            {i18n.t(i18n.l.gas.max_transaction_fee)}
-          </Text>
-        </Inline>
-      </Inline>
->>>>>>> 1d2884c9
 
       <EstimatedSwapGasFee
         gasSettings={gasSettings}
