import * as i18n from '@/languages';
import React, { PropsWithChildren, useMemo } from 'react';
import Animated, { useAnimatedStyle, withTiming } from 'react-native-reanimated';

import { fadeConfig } from '@/__swaps__/screens/Swap/constants';
import { NavigationSteps, useSwapContext } from '@/__swaps__/screens/Swap/providers/swap-provider';
import { ChainId } from '@/__swaps__/types/chains';
import { gweiToWei, weiToGwei } from '@/__swaps__/utils/ethereum';
import {
  getSelectedSpeedSuggestion,
  useBaseFee,
  useGasTrend,
  useIsChainEIP1559,
  useMeteorologySuggestion,
} from '@/__swaps__/utils/meteorology';
import { add, formatNumber, subtract } from '@/__swaps__/utils/numbers';
import { opacity } from '@/__swaps__/utils/swaps';
import { ButtonPressAnimation } from '@/components/animations';
import { Bleed, Box, Inline, Separator, Stack, Text, globalColors, useColorMode, useForegroundColor } from '@/design-system';
import { IS_ANDROID } from '@/env';
import { lessThan } from '@/helpers/utilities';
import { useNavigation } from '@/navigation';
import Routes from '@/navigation/routesNames';
import { createRainbowStore } from '@/state/internal/createRainbowStore';
import { useSwapsStore } from '@/state/swaps/swapsStore';
import { upperFirst } from 'lodash';
<<<<<<< HEAD
=======
import { gasUtils } from '@/utils';
import { formatNumber } from '../hooks/formatNumber';
>>>>>>> 23f911c2
import { GasSettings, getCustomGasSettings, setCustomGasSettings, useCustomGasStore } from '../hooks/useCustomGas';
import { setSelectedGasSpeed, useSelectedGasSpeed } from '../hooks/useSelectedGas';
import { EstimatedSwapGasFee } from './EstimatedSwapGasFee';
import { GasSpeed } from '@/__swaps__/types/gas';

const { GAS_TRENDS } = gasUtils;

const MINER_TIP_TYPE = 'minerTip';
const MAX_BASE_FEE_TYPE = 'maxBaseFee';
const HIGH_ALERT = 'HIGH_ALERT';
const LOW_ALERT = 'LOW_ALERT';

type AlertInfo = {
  type: typeof LOW_ALERT | typeof HIGH_ALERT;
  message: string;
} | null;

function PressableLabel({ onPress, children }: PropsWithChildren<{ onPress: VoidFunction }>) {
  return (
    <Box
      as={ButtonPressAnimation}
      paddingVertical="8px"
      marginVertical="-8px"
      onPress={onPress}
      backgroundColor="accent"
      style={{ maxWidth: 175 }}
    >
      <Inline horizontalSpace="4px" alignVertical="center">
        <Text color="labelTertiary" size="15pt" weight="semibold" numberOfLines={2}>
          {`${children} `}
          <Text size="13pt" color={'labelTertiary'} weight="bold" numberOfLines={1}>
            􀅴
          </Text>
        </Text>
        <Box marginBottom={IS_ANDROID ? '-4px' : undefined}></Box>
      </Inline>
    </Box>
  );
}

function NumericInputButton({ children, onPress }: PropsWithChildren<{ onPress: VoidFunction }>) {
  const { isDarkMode } = useColorMode();

  const fillSecondary = useForegroundColor('fillSecondary');
  const labelTertiary = useForegroundColor('labelTertiary');

  return (
    <ButtonPressAnimation onPress={onPress}>
      <Box
        style={{
          justifyContent: 'center',
          alignItems: 'center',
          borderWidth: 1,
          borderColor: isDarkMode ? globalColors.white10 : globalColors.grey100,
          backgroundColor: opacity(fillSecondary, 0.12),
        }}
        height={{ custom: 16 }}
        width={{ custom: 20 }}
        borderRadius={100}
        paddingVertical="1px (Deprecated)"
        gap={10}
      >
        <Text weight="black" size="icon 10px" color={{ custom: opacity(labelTertiary, 0.56) }}>
          {children}
        </Text>
      </Box>
    </ButtonPressAnimation>
  );
}

const INPUT_STEP = gweiToWei('0.1');
function GasSettingInput({
  onChange,
  min = '0',
  value = min || '0',
}: {
  onChange: (v: string) => void;
  value: string | undefined;
  min?: string;
}) {
  const { isDarkMode } = useColorMode();

  return (
    <Inline wrap={false} alignVertical="center" horizontalSpace="6px">
      <Inline wrap={false} horizontalSpace="8px" alignVertical="center">
        <NumericInputButton
          onPress={() => {
            const newValue = subtract(value, INPUT_STEP);
            onChange(lessThan(newValue, min) ? min : newValue);
          }}
        >
          􀅽
        </NumericInputButton>

        <Text size="15pt" weight="bold" color="labelSecondary">
          {formatNumber(weiToGwei(value))}
        </Text>

        <NumericInputButton onPress={() => onChange(add(value, INPUT_STEP))}>􀅼</NumericInputButton>
      </Inline>

      <Text align="right" color={isDarkMode ? 'labelSecondary' : 'label'} size="15pt" weight="heavy">
        Gwei
      </Text>
    </Inline>
  );
}

const selectWeiToGwei = (s: string | undefined) => s && weiToGwei(s);

function CurrentBaseFee() {
  const { isDarkMode } = useColorMode();
  const { navigate } = useNavigation();

  const label = useForegroundColor('label');
  const labelSecondary = useForegroundColor('labelSecondary');

  const chainId = useSwapsStore(s => s.inputAsset?.chainId || ChainId.mainnet);
  const { data: baseFee } = useBaseFee({ chainId, select: selectWeiToGwei });
  const { data: gasTrend = 'notrend' } = useGasTrend({ chainId });

  const trendType = 'currentBaseFee' + upperFirst(gasTrend);

  // loading state?

  const isEIP1559 = useIsChainEIP1559(chainId);
  if (!isEIP1559) return null;

  return (
    <Inline horizontalSpace="10px" alignVertical="center" alignHorizontal="justify">
      <PressableLabel
        onPress={() =>
          navigate(Routes.EXPLAIN_SHEET, {
            currentBaseFee: baseFee,
            currentGasTrend: gasTrend,
            type: trendType,
          })
        }
      >
        {i18n.t(i18n.l.gas.current_base_fee)}
      </PressableLabel>
      <Bleed top="16px">
        <Stack space="8px">
          <Text
            align="right"
            color={{
              custom: GAS_TRENDS[gasTrend].color,
            }}
            size="13pt"
            weight="bold"
            style={{ textTransform: 'capitalize' }}
          >
            {GAS_TRENDS[gasTrend].label}
          </Text>
          <Text
            align="right"
            color={{ custom: isDarkMode ? labelSecondary : label }}
            size="15pt"
            weight="heavy"
            style={{ textTransform: 'capitalize' }}
          >
            {formatNumber(baseFee || '0')}
          </Text>
        </Stack>
      </Bleed>
    </Inline>
  );
}

type GasPanelState = { gasPrice?: string; maxBaseFee?: string; maxPriorityFee?: string };
const useGasPanelStore = createRainbowStore<GasPanelState | undefined>(() => undefined);

function useGasPanelState<
  Key extends 'maxBaseFee' | 'maxPriorityFee' | 'gasPrice' | undefined = undefined,
  Selected = Key extends string ? string : GasPanelState,
>(key?: Key, select: (s: GasPanelState | undefined) => Selected = s => (key ? s?.[key] : s) as Selected) {
  const state = useGasPanelStore(select);

  const chainId = useSwapsStore(s => s.inputAsset?.chainId || ChainId.mainnet);

  const currentGasSettings = useCustomGasStore(s => select(s?.[chainId]));

  const speed = useSelectedGasSpeed(chainId);
  const { data: suggestion } = useMeteorologySuggestion({
    chainId,
    speed,
    select,
    enabled: !!state,
    notifyOnChangeProps: !!state && speed !== 'custom' ? ['data'] : [],
  });

  return useMemo(() => state ?? currentGasSettings ?? suggestion, [currentGasSettings, state, suggestion]);
}

const setGasPanelState = (update: Partial<GasPanelState>) => {
  const chainId = useSwapsStore.getState().inputAsset?.chainId || ChainId.mainnet;

  const currentGasSettings = getCustomGasSettings(chainId);
  if (currentGasSettings) useGasPanelStore.setState({ ...currentGasSettings, ...update });

  const suggestion = getSelectedSpeedSuggestion(chainId);
  useGasPanelStore.setState({ ...suggestion, ...update });
};

function EditMaxBaseFee() {
  const maxBaseFee = useGasPanelState('maxBaseFee');
  const { navigate } = useNavigation();

  return (
    <Inline horizontalSpace="10px" alignVertical="center" alignHorizontal="justify">
      {/* TODO: Add error and warning values here */}
      <PressableLabel onPress={() => navigate(Routes.EXPLAIN_SHEET, { type: MAX_BASE_FEE_TYPE })}>
        {i18n.t(i18n.l.gas.max_base_fee)}
      </PressableLabel>
      <GasSettingInput value={maxBaseFee} onChange={maxBaseFee => setGasPanelState({ maxBaseFee })} />
    </Inline>
  );
}

const MIN_FLASHBOTS_PRIORITY_FEE = gweiToWei('6');
function EditPriorityFee() {
  const maxPriorityFee = useGasPanelState('maxPriorityFee');
  const { navigate } = useNavigation();

  const isFlashbotsEnabled = useSwapsStore(s => s.flashbots);
  // TODO: THIS FLASHBOTS INPUT LOGIC IS FLAWED REVIEW LATER
  const min = isFlashbotsEnabled ? MIN_FLASHBOTS_PRIORITY_FEE : '0';

  return (
    <Inline horizontalSpace="10px" alignVertical="center" alignHorizontal="justify">
      {/* TODO: Add error and warning values here */}
      <PressableLabel onPress={() => navigate(Routes.EXPLAIN_SHEET, { type: MINER_TIP_TYPE })}>
        {i18n.t(i18n.l.gas.miner_tip)}
      </PressableLabel>
      <GasSettingInput value={maxPriorityFee} onChange={maxPriorityFee => setGasPanelState({ maxPriorityFee })} min={min} />
    </Inline>
  );
}

function EditGasPrice() {
  const gasPrice = useGasPanelState('gasPrice');
  const { navigate } = useNavigation();

  return (
    <Inline horizontalSpace="10px" alignVertical="center" alignHorizontal="justify">
      {/* TODO: Add error and warning values here */}
      <PressableLabel onPress={() => navigate(Routes.EXPLAIN_SHEET, { type: MAX_BASE_FEE_TYPE })}>
        {i18n.t(i18n.l.gas.max_base_fee)}
      </PressableLabel>
      <GasSettingInput value={gasPrice} onChange={gasPrice => setGasPanelState({ gasPrice })} />
    </Inline>
  );
}

const stateToGasSettings = (s: GasPanelState | undefined): GasSettings | undefined => {
  if (!s) return;
  if (s.gasPrice) return { isEIP1559: false, gasPrice: s.gasPrice || '0' };
  return { isEIP1559: true, maxBaseFee: s.maxBaseFee || '0', maxPriorityFee: s.maxPriorityFee || '0' };
};

function MaxTransactionFee() {
  const { isDarkMode } = useColorMode();

  const gasPanelState = useGasPanelState();
  const gasSettings = useMemo(() => stateToGasSettings(gasPanelState), [gasPanelState]);

  return (
    <Inline horizontalSpace="10px" alignVertical="center" alignHorizontal="justify">
      <Inline horizontalSpace="12px">
        <Inline horizontalSpace="4px">
          <Text color="labelTertiary" weight="semibold" size="15pt">
            {i18n.t(i18n.l.gas.max_transaction_fee)}
          </Text>
        </Inline>
      </Inline>

      <Inline horizontalSpace="6px">
        <EstimatedSwapGasFee
          gasSettings={gasSettings}
          align="right"
          color={isDarkMode ? 'labelSecondary' : 'label'}
          size="15pt"
          weight="heavy"
        />
      </Inline>
    </Inline>
  );
}

function EditableGasSettings() {
  const chainId = useSwapsStore(s => s.inputAsset?.chainId || ChainId.mainnet);
  const isEIP1559 = useIsChainEIP1559(chainId);

  if (!isEIP1559) return <EditGasPrice />;

  return (
    <>
      <EditMaxBaseFee />
      <EditPriorityFee />
    </>
  );
}

function saveCustomGasSettings() {
  const unsaved = useGasPanelStore.getState();

  const { inputAsset } = useSwapsStore.getState();
  const chainId = inputAsset?.chainId || ChainId.mainnet;
  if (!unsaved) {
    if (getCustomGasSettings(chainId)) setSelectedGasSpeed(chainId, GasSpeed.CUSTOM);
    return;
  }

  setCustomGasSettings(chainId, unsaved);
  setSelectedGasSpeed(chainId, GasSpeed.CUSTOM);
  useGasPanelStore.setState(undefined);
}

export function onCloseGasPanel() {
  saveCustomGasSettings();
}

export function GasPanel() {
  const { configProgress } = useSwapContext();

  const styles = useAnimatedStyle(() => {
    return {
      display: configProgress.value !== NavigationSteps.SHOW_GAS ? 'none' : 'flex',
      pointerEvents: configProgress.value !== NavigationSteps.SHOW_GAS ? 'none' : 'auto',
      opacity: configProgress.value === NavigationSteps.SHOW_GAS ? withTiming(1, fadeConfig) : withTiming(0, fadeConfig),
      flex: 1,
    };
  });

  return (
    <Box as={Animated.View} zIndex={12} style={styles} testID="gas-panel" width="full">
      <Stack alignHorizontal="center" space="28px">
        <Text weight="heavy" color="label" size="20pt">
          {i18n.t(i18n.l.gas.gas_settings)}
        </Text>

        <Box gap={24} width="full" alignItems="stretch">
          <CurrentBaseFee />

          <EditableGasSettings />

          <Separator color="separatorSecondary" />

          <MaxTransactionFee />
        </Box>
      </Stack>
    </Box>
  );
}<|MERGE_RESOLUTION|>--- conflicted
+++ resolved
@@ -24,11 +24,7 @@
 import { createRainbowStore } from '@/state/internal/createRainbowStore';
 import { useSwapsStore } from '@/state/swaps/swapsStore';
 import { upperFirst } from 'lodash';
-<<<<<<< HEAD
-=======
 import { gasUtils } from '@/utils';
-import { formatNumber } from '../hooks/formatNumber';
->>>>>>> 23f911c2
 import { GasSettings, getCustomGasSettings, setCustomGasSettings, useCustomGasStore } from '../hooks/useCustomGas';
 import { setSelectedGasSpeed, useSelectedGasSpeed } from '../hooks/useSelectedGas';
 import { EstimatedSwapGasFee } from './EstimatedSwapGasFee';
