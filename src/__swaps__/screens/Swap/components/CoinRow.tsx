--- conflicted
+++ resolved
@@ -102,13 +102,9 @@
 
   const onPressHandler = useCallback(
     (event: GestureResponderEvent) => {
-<<<<<<< HEAD
-      event?.stopPropagation();
-=======
       if (event?.stopPropagation) {
         event.stopPropagation();
       }
->>>>>>> c9ab8df6
 
       if (output) {
         return onPress();
