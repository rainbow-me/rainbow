import React, { useMemo } from 'react';
import { ButtonPressAnimation } from '@/components/animations';
import { Box, Column, Columns, HitSlop, Inline, Text } from '@/design-system';
import { TextColor } from '@/design-system/color/palettes';
import { CoinRowButton } from '@/__swaps__/screens/Swap/components/CoinRowButton';
import { BalancePill } from '@/__swaps__/screens/Swap/components/BalancePill';
import { ChainId } from '@/__swaps__/types/chains';
import { toggleFavorite, useFavorites } from '@/resources/favorites';
import { StyleSheet } from 'react-native';
import { SwapCoinIcon } from './SwapCoinIcon';
import { ethereumUtils } from '@/utils';

export const CoinRow = ({
  address,
  mainnetAddress,
  chainId,
  balance,
  isTrending,
  name,
  nativeBalance,
  color,
  iconUrl,
  onPress,
  output,
  symbol,
}: {
  address: string;
  mainnetAddress: string;
  chainId: ChainId;
  balance: string;
  isTrending?: boolean;
  name: string;
  nativeBalance: string;
  color: string | undefined;
  iconUrl: string | undefined;
  onPress?: () => void;
  output?: boolean;
  symbol: string;
}) => {
  const { favoritesMetadata } = useFavorites();

  const isFavorite = (address: string) => {
    return Object.values(favoritesMetadata).find(fav => fav.address === address);
  };

  const percentChange = useMemo(() => {
    if (isTrending) {
      const rawChange = Math.random() * 30;
      const isNegative = Math.random() < 0.2;
      const prefix = isNegative ? '-' : '+';
      const color: TextColor = isNegative ? 'red' : 'green';
      const change = `${rawChange.toFixed(1)}%`;

      return { change, color, prefix };
    }
  }, [isTrending]);

  return (
    <Box>
      <Columns alignVertical="center">
        <Column>
          <ButtonPressAnimation disallowInterruption onPress={onPress} scaleTo={0.95}>
            <HitSlop vertical="10px">
              <Box
                alignItems="center"
                paddingLeft="20px"
                paddingRight={!output ? '20px' : undefined}
                paddingVertical="10px"
                flexDirection="row"
                justifyContent="space-between"
                width="full"
                gap={12}
              >
                <Box flexDirection="row" gap={10} flexShrink={1} justifyContent="center">
                  <SwapCoinIcon
                    iconUrl={iconUrl}
                    address={address}
                    mainnetAddress={mainnetAddress}
                    large
                    network={ethereumUtils.getNetworkFromChainId(chainId)}
                    symbol={symbol}
                    color={color}
                  />
                  <Box gap={10} flexShrink={1} justifyContent="center">
                    <Text color="label" size="17pt" weight="semibold" numberOfLines={1} ellipsizeMode="tail">
                      {name}
                    </Text>
                    <Inline alignVertical="center" space={{ custom: 5 }}>
                      <Text color="labelTertiary" size="13pt" weight="semibold">
                        {output ? symbol : `${balance}`}
                      </Text>
                      {isTrending && percentChange && (
                        <Inline alignVertical="center" space={{ custom: 1 }}>
                          <Text align="center" color={percentChange.color} size="12pt" weight="bold">
                            {percentChange.prefix}
                          </Text>
                          <Text color={percentChange.color} size="13pt" weight="semibold">
                            {percentChange.change}
                          </Text>
                        </Inline>
                      )}
                    </Inline>
                  </Box>
                </Box>
                {!output && <BalancePill balance={nativeBalance} />}
              </Box>
            </HitSlop>
          </ButtonPressAnimation>
        </Column>
        {output && (
          <Column width="content">
            <Box paddingLeft="12px" paddingRight="20px">
              <Inline space="8px">
                <CoinRowButton icon="􀅳" outline size="icon 14px" />
                <CoinRowButton
                  color={isFavorite(address) ? '#FFCB0F' : undefined}
                  onPress={() => toggleFavorite(address)}
                  icon="􀋃"
                  weight="black"
                />
              </Inline>
            </Box>
<<<<<<< HEAD
          </Box>
          {output ? (
            <Inline space="8px">
              <CoinRowButton icon="􀅳" outline size="icon 14px" />
              <CoinRowButton
                color={isFavorite(address) ? '#FFCB0F' : undefined}
                onPress={() => toggleFavorite(mainnetAddress, chainId)}
                icon="􀋃"
                weight="black"
              />
            </Inline>
          ) : (
            <BalancePill balance={nativeBalance} />
          )}
        </Box>
      </HitSlop>
    </ButtonPressAnimation>
=======
          </Column>
        )}
      </Columns>
    </Box>
>>>>>>> ac76b447
  );
};

export const styles = StyleSheet.create({
  solidColorCoinIcon: {
    opacity: 0.4,
  },
});<|MERGE_RESOLUTION|>--- conflicted
+++ resolved
@@ -114,36 +114,16 @@
                 <CoinRowButton icon="􀅳" outline size="icon 14px" />
                 <CoinRowButton
                   color={isFavorite(address) ? '#FFCB0F' : undefined}
-                  onPress={() => toggleFavorite(address)}
+                  onPress={() => toggleFavorite(mainnetAddress, chainId)}
                   icon="􀋃"
                   weight="black"
                 />
               </Inline>
             </Box>
-<<<<<<< HEAD
-          </Box>
-          {output ? (
-            <Inline space="8px">
-              <CoinRowButton icon="􀅳" outline size="icon 14px" />
-              <CoinRowButton
-                color={isFavorite(address) ? '#FFCB0F' : undefined}
-                onPress={() => toggleFavorite(mainnetAddress, chainId)}
-                icon="􀋃"
-                weight="black"
-              />
-            </Inline>
-          ) : (
-            <BalancePill balance={nativeBalance} />
-          )}
-        </Box>
-      </HitSlop>
-    </ButtonPressAnimation>
-=======
           </Column>
         )}
       </Columns>
     </Box>
->>>>>>> ac76b447
   );
 };
 
