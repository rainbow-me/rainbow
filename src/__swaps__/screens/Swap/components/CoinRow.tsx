import { BalancePill } from '@/__swaps__/screens/Swap/components/BalancePill';
import { CoinRowButton } from '@/__swaps__/screens/Swap/components/CoinRowButton';
import { AddressOrEth, ParsedSearchAsset } from '@/__swaps__/types/assets';
import { ChainId } from '@/__swaps__/types/chains';
import { SearchAsset } from '@/__swaps__/types/search';
import { ButtonPressAnimation } from '@/components/animations';
import { ContextMenuButton } from '@/components/context-menu';
import { Box, Column, Columns, HitSlop, Inline, Text } from '@/design-system';
import { setClipboard } from '@/hooks/useClipboard';
import * as i18n from '@/languages';
import { RainbowNetworks } from '@/networks';
import { BASE_DEGEN_ADDRESS, DEGEN_CHAIN_DEGEN_ADDRESS, ETH_ADDRESS } from '@/references';
import { toggleFavorite } from '@/resources/favorites';
import { userAssetsStore } from '@/state/assets/userAssets';
import { ethereumUtils, haptics, showActionSheetWithOptions } from '@/utils';
import { startCase } from 'lodash';
import React, { useCallback, useMemo } from 'react';
import { GestureResponderEvent } from 'react-native';
import { OnPressMenuItemEventObject } from 'react-native-ios-context-menu';
import { SwapCoinIcon } from './SwapCoinIcon';

export const COIN_ROW_WITH_PADDING_HEIGHT = 56;

function determineFavoriteAddressAndChain(address: AddressOrEth, mainnetAddress: AddressOrEth | undefined, chainId: ChainId | undefined) {
  if (address === BASE_DEGEN_ADDRESS && chainId === ChainId.base) {
    return {
      addressToFetch: DEGEN_CHAIN_DEGEN_ADDRESS,
      chainToFetchOn: ChainId.degen,
    };
  }

  // if no mainnet address, default to fetch the favorite for the address we have and chain we have
  if (!mainnetAddress) {
    return {
      addressToFetch: address,
      chainToFetchOn: chainId ?? ChainId.mainnet,
    };
  }

  const isL2Ethereum = mainnetAddress.toLowerCase() === ETH_ADDRESS;

  return {
    addressToFetch: isL2Ethereum ? ETH_ADDRESS : mainnetAddress,
    chainToFetchOn: ChainId.mainnet,
  };
}

interface InputCoinRowProps {
  isFavorite?: boolean;
  isTrending?: boolean;
  nativePriceChange?: string;
  onPress: (asset: ParsedSearchAsset | null) => void;
  output?: false | undefined;
  uniqueId: string;
  testID?: string;
}

type PartialAsset = Pick<SearchAsset, 'address' | 'chainId' | 'colors' | 'icon_url' | 'mainnetAddress' | 'name' | 'symbol' | 'uniqueId'>;

interface OutputCoinRowProps extends PartialAsset {
  isFavorite: boolean;
  onPress: () => void;
  output: true;
  nativePriceChange?: string;
  isTrending?: boolean;
  testID?: string;
}

type CoinRowProps = InputCoinRowProps | OutputCoinRowProps;

<<<<<<< HEAD
export const CoinRow = memo(function CoinRow({ isFavorite, onPress, output, uniqueId, testID, ...assetProps }: CoinRowProps) {
=======
export function CoinRow({ isFavorite, onPress, output, uniqueId, ...assetProps }: CoinRowProps) {
>>>>>>> fcba32cc
  const inputAsset = userAssetsStore(state => (output ? undefined : state.getUserAsset(uniqueId)));
  const outputAsset = output ? (assetProps as PartialAsset) : undefined;

  const asset = output ? outputAsset : inputAsset;
  const { address, chainId, colors, icon_url, mainnetAddress, name, symbol } = asset || {};

  /**
* ⚠️ TODO: Re-enable when trending tokens are added
*
* const percentChange = useMemo(() => {
*   if (isTrending && nativePriceChange) {
*     const rawChange = parseFloat(nativePriceChange);
*     const isNegative = rawChange < 0;
*     const prefix = isNegative ? '-' : '+';
*     const color: TextColor = isNegative ? 'red' : 'green';
*     const change = `${trimTrailingZeros(Math.abs(rawChange).toFixed(1))}%`;

*     return { change, color, prefix };
*   }
* }, [isTrending, nativePriceChange]);
*/

  const favoritesIconColor = useMemo(() => {
    return isFavorite ? '#FFCB0F' : undefined;
  }, [isFavorite]);

  const handleToggleFavorite = useCallback(() => {
    if (!address) return;

    const { addressToFetch, chainToFetchOn } = determineFavoriteAddressAndChain(address, mainnetAddress, chainId);
    toggleFavorite(addressToFetch, chainToFetchOn);
  }, [address, mainnetAddress, chainId]);

  const onPressHandler = useCallback(
    (event: GestureResponderEvent) => {
      event?.stopPropagation();

      if (output) {
        return onPress();
      }

      return onPress(inputAsset || null);
    },
    [inputAsset, onPress, output]
  );

  if (!address || !chainId) return null;

  return (
    <Box testID={testID} style={{ height: COIN_ROW_WITH_PADDING_HEIGHT, width: '100%' }}>
      <Columns alignVertical="center">
        <Column>
          <ButtonPressAnimation disallowInterruption onPress={onPressHandler} scaleTo={0.95}>
            <HitSlop vertical="10px">
              <Box
                alignItems="center"
                paddingLeft="20px"
                paddingRight={!output ? '20px' : undefined}
                paddingVertical="10px"
                flexDirection="row"
                justifyContent="space-between"
                width="full"
                gap={12}
              >
                <Box flexDirection="row" gap={10} flexShrink={1} justifyContent="center">
                  <SwapCoinIcon
                    iconUrl={icon_url}
                    address={address}
                    mainnetAddress={mainnetAddress}
                    large
                    chainId={chainId}
                    symbol={symbol || ''}
                    color={colors?.primary}
                  />
                  <Box gap={10} flexShrink={1} justifyContent="center">
                    <Text color="label" size="17pt" weight="semibold" numberOfLines={1} ellipsizeMode="tail">
                      {name}
                    </Text>
                    <Inline alignVertical="center" space={{ custom: 5 }} wrap={false}>
                      <Text color="labelTertiary" numberOfLines={1} size="13pt" weight="semibold">
                        {output ? symbol : `${inputAsset?.balance.display}`}
                      </Text>
                      {/* {nativePriceChange && percenChange && (
                        <Inline alignVertical="center" space={{ custom: 1 }} wrap={false}>
                          <Text align="center" color={percentChange.color} size="12pt" weight="bold">
                            {percentChange.prefix}
                          </Text>
                          <Text color={percentChange.color} size="13pt" weight="semibold">
                            {percentChange.change}
                          </Text>
                        </Inline>
                      )} */}
                    </Inline>
                  </Box>
                </Box>
                {!output && <BalancePill balance={inputAsset?.native?.balance.display ?? ''} />}
              </Box>
            </HitSlop>
          </ButtonPressAnimation>
        </Column>
        {output && (
          <Column width="content">
            <Box paddingLeft="12px" paddingRight="20px">
              <Inline space="10px">
                <InfoButton address={address} chainId={chainId} />
                <CoinRowButton color={favoritesIconColor} onPress={handleToggleFavorite} icon="􀋃" weight="black" />
              </Inline>
            </Box>
          </Column>
        )}
      </Columns>
    </Box>
  );
}

const InfoButton = ({ address, chainId }: { address: string; chainId: ChainId }) => {
  const network = RainbowNetworks.find(network => network.id === chainId)?.value;

  const handleCopy = useCallback(() => {
    haptics.selection();
    setClipboard(address);
  }, [address]);

  const options = {
    copy: {
      title: i18n.t(i18n.l.exchange.coin_row.copy_contract_address),
      action: handleCopy,
    },
    ...(network
      ? {
          blockExplorer: {
            title: i18n.t(i18n.l.exchange.coin_row.view_on, { blockExplorerName: startCase(ethereumUtils.getBlockExplorer(chainId)) }),
            action: () => ethereumUtils.openAddressInBlockExplorer(address, chainId),
          },
        }
      : {}),
  };

  const menuConfig = {
    menuItems: [
      {
        actionKey: 'copyAddress',
        actionTitle: options.copy.title,
        icon: {
          iconType: 'SYSTEM',
          iconValue: 'doc.on.doc',
        },
      },
      ...(network
        ? [
            {
              actionKey: 'blockExplorer',
              actionTitle: options.blockExplorer?.title,
              icon: {
                iconType: 'SYSTEM',
                iconValue: 'link',
              },
            },
          ]
        : []),
    ],
    menuTitle: '',
  };

  const handlePressMenuItem = async ({ nativeEvent: { actionKey } }: OnPressMenuItemEventObject) => {
    if (actionKey === 'copyAddress') {
      options.copy.action();
    } else if (actionKey === 'blockExplorer' && network) {
      options.blockExplorer?.action();
    }
  };

  const onPressAndroid = () =>
    showActionSheetWithOptions(
      {
        options: [options.copy.title, ...(network ? [options.blockExplorer?.title] : [])],
        showSeparators: true,
      },
      (idx: number) => {
        if (idx === 0) {
          options.copy.action();
        }
        if (idx === 1 && network) {
          options.blockExplorer?.action();
        }
      }
    );

  return (
    <ContextMenuButton
      menuItems={menuConfig.menuItems}
      menuTitle={menuConfig.menuTitle}
      onPressAndroid={onPressAndroid}
      onPressMenuItem={handlePressMenuItem}
      testID={`coin-row-info-button-${address}`}
    >
      <CoinRowButton icon="􀅳" outline size="icon 14px" />
    </ContextMenuButton>
  );
};<|MERGE_RESOLUTION|>--- conflicted
+++ resolved
@@ -68,11 +68,7 @@
 
 type CoinRowProps = InputCoinRowProps | OutputCoinRowProps;
 
-<<<<<<< HEAD
-export const CoinRow = memo(function CoinRow({ isFavorite, onPress, output, uniqueId, testID, ...assetProps }: CoinRowProps) {
-=======
-export function CoinRow({ isFavorite, onPress, output, uniqueId, ...assetProps }: CoinRowProps) {
->>>>>>> fcba32cc
+export function CoinRow({ isFavorite, onPress, output, uniqueId, testID, ...assetProps }: CoinRowProps) {
   const inputAsset = userAssetsStore(state => (output ? undefined : state.getUserAsset(uniqueId)));
   const outputAsset = output ? (assetProps as PartialAsset) : undefined;
 
