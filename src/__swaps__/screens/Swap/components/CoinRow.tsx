--- conflicted
+++ resolved
@@ -68,13 +68,8 @@
 
 type CoinRowProps = InputCoinRowProps | OutputCoinRowProps;
 
-<<<<<<< HEAD
-export function CoinRow({ isFavorite, onPress, output, uniqueId, ...assetProps }: CoinRowProps) {
+export function CoinRow({ isFavorite, onPress, output, uniqueId, testID, ...assetProps }: CoinRowProps) {
   const inputAsset = useUserAssetsStore(state => (output ? undefined : state.getUserAsset(uniqueId)));
-=======
-export function CoinRow({ isFavorite, onPress, output, uniqueId, testID, ...assetProps }: CoinRowProps) {
-  const inputAsset = userAssetsStore(state => (output ? undefined : state.getUserAsset(uniqueId)));
->>>>>>> dc159c88
   const outputAsset = output ? (assetProps as PartialAsset) : undefined;
 
   const asset = output ? outputAsset : inputAsset;
