import React, { useCallback, useMemo } from 'react';
import { ButtonPressAnimation } from '@/components/animations';
import { Box, Column, Columns, HitSlop, Inline, Text } from '@/design-system';
import { TextColor } from '@/design-system/color/palettes';
import { CoinRowButton } from '@/__swaps__/screens/Swap/components/CoinRowButton';
import { BalancePill } from '@/__swaps__/screens/Swap/components/BalancePill';
import { ChainId } from '@/__swaps__/types/chains';
import { toggleFavorite, useFavorites } from '@/resources/favorites';
import { StyleSheet } from 'react-native';
import { SwapCoinIcon } from './SwapCoinIcon';
<<<<<<< HEAD
import { ethereumUtils, haptics, showActionSheetWithOptions } from '@/utils';
import { ContextMenuButton, OnPressMenuItemEventObject } from 'react-native-ios-context-menu';
import { IS_ANDROID } from '@/env';
import { startCase } from 'lodash';
import { setClipboard } from '@/hooks/useClipboard';
import { RainbowNetworks } from '@/networks';
import * as i18n from '@/languages';

const InfoButton = ({ address, chainId }: { address: string; chainId: ChainId }) => {
  const network = RainbowNetworks.find(network => network.id === chainId)?.value;

  const handleCopy = useCallback(() => {
    haptics.selection();
    setClipboard(address);
  }, [address]);

  const options = {
    copy: {
      title: i18n.t(i18n.l.exchange.coin_row.copy_contract_address),
      action: handleCopy,
    },
    ...(network
      ? {
          blockExplorer: {
            title: i18n.t(i18n.l.exchange.coin_row.view_on, { blockExplorerName: startCase(ethereumUtils.getBlockExplorer(network)) }),
            action: () => ethereumUtils.openAddressInBlockExplorer(address, network),
          },
        }
      : {}),
  };

  const menuConfig = {
    menuItems: [
      {
        actionKey: 'copyAddress',
        actionTitle: options.copy.title,
        icon: {
          iconType: 'SYSTEM',
          iconValue: 'doc.on.doc',
        },
      },
      ...(network
        ? [
            {
              actionKey: 'blockExplorer',
              actionTitle: options.blockExplorer?.title,
              icon: {
                iconType: 'SYSTEM',
                iconValue: 'link',
              },
            },
          ]
        : []),
    ],
    menuTitle: '',
  };

  const handlePressMenuItem = async ({ nativeEvent: { actionKey } }: OnPressMenuItemEventObject) => {
    if (actionKey === 'copyAddress') {
      options.copy.action();
    } else if (actionKey === 'blockExplorer' && network) {
      options.blockExplorer?.action();
    }
  };

  const onPressAndroid = () =>
    showActionSheetWithOptions(
      {
        options: [options.copy.title, ...(network ? [options.blockExplorer?.title] : [])],
        showSeparators: true,
      },
      (idx: number) => {
        if (idx === 0) {
          options.copy.action();
        }
        if (idx === 1 && network) {
          options.blockExplorer?.action();
        }
      }
    );

  return (
    <ContextMenuButton
      activeOpacity={0}
      // @ts-ignore
      menuConfig={menuConfig}
      onPress={IS_ANDROID ? onPressAndroid : undefined}
      isMenuPrimaryAction
      onPressMenuItem={handlePressMenuItem}
      useActionSheetFallback={false}
      wrapNativeComponent={false}
    >
      <CoinRowButton icon="􀅳" outline size="icon 14px" />
    </ContextMenuButton>
  );
};
=======
import { ethereumUtils } from '@/utils';
import { ETH_ADDRESS } from '@/references';
>>>>>>> 416ea1dc

export const CoinRow = ({
  address,
  mainnetAddress,
  chainId,
  balance,
  isTrending,
  name,
  nativeBalance,
  color,
  iconUrl,
  onPress,
  output,
  symbol,
}: {
  address: string;
  mainnetAddress: string;
  chainId: ChainId;
  balance: string;
  isTrending?: boolean;
  name: string;
  nativeBalance: string;
  color: string | undefined;
  iconUrl: string | undefined;
  onPress?: () => void;
  output?: boolean;
  symbol: string;
}) => {
  const { favoritesMetadata } = useFavorites();

  const isFavorite = useMemo(() => {
    return Object.values(favoritesMetadata).find(fav => {
      if (mainnetAddress?.toLowerCase() === ETH_ADDRESS) {
        return fav.address.toLowerCase() === ETH_ADDRESS;
      }

      return fav.address?.toLowerCase() === address?.toLowerCase();
    });
  }, [favoritesMetadata, address, mainnetAddress]);

  const favoritesIconColor = useMemo(() => {
    return isFavorite ? '#FFCB0F' : undefined;
  }, [isFavorite]);

  const percentChange = useMemo(() => {
    if (isTrending) {
      const rawChange = Math.random() * 30;
      const isNegative = Math.random() < 0.2;
      const prefix = isNegative ? '-' : '+';
      const color: TextColor = isNegative ? 'red' : 'green';
      const change = `${rawChange.toFixed(1)}%`;

      return { change, color, prefix };
    }
  }, [isTrending]);

  const handleToggleFavorite = useCallback(() => {
    // NOTE: It's important to always fetch ETH favorite on mainnet
    return toggleFavorite(address, mainnetAddress === ETH_ADDRESS ? 1 : chainId);
  }, [address, mainnetAddress, chainId]);

  return (
    <Box>
      <Columns alignVertical="center">
        <Column>
          <ButtonPressAnimation disallowInterruption onPress={onPress} scaleTo={0.95}>
            <HitSlop vertical="10px">
              <Box
                alignItems="center"
                paddingLeft="20px"
                paddingRight={!output ? '20px' : undefined}
                paddingVertical="10px"
                flexDirection="row"
                justifyContent="space-between"
                width="full"
                gap={12}
              >
                <Box flexDirection="row" gap={10} flexShrink={1} justifyContent="center">
                  <SwapCoinIcon
                    iconUrl={iconUrl}
                    address={address}
                    mainnetAddress={mainnetAddress}
                    large
                    network={ethereumUtils.getNetworkFromChainId(chainId)}
                    symbol={symbol}
                    color={color}
                  />
                  <Box gap={10} flexShrink={1} justifyContent="center">
                    <Text color="label" size="17pt" weight="semibold" numberOfLines={1} ellipsizeMode="tail">
                      {name}
                    </Text>
                    <Inline alignVertical="center" space={{ custom: 5 }}>
                      <Text color="labelTertiary" size="13pt" weight="semibold">
                        {output ? symbol : `${balance}`}
                      </Text>
                      {isTrending && percentChange && (
                        <Inline alignVertical="center" space={{ custom: 1 }}>
                          <Text align="center" color={percentChange.color} size="12pt" weight="bold">
                            {percentChange.prefix}
                          </Text>
                          <Text color={percentChange.color} size="13pt" weight="semibold">
                            {percentChange.change}
                          </Text>
                        </Inline>
                      )}
                    </Inline>
                  </Box>
                </Box>
                {!output && <BalancePill balance={nativeBalance} />}
              </Box>
            </HitSlop>
          </ButtonPressAnimation>
        </Column>
        {output && (
          <Column width="content">
            <Box paddingLeft="12px" paddingRight="20px">
              <Inline space="8px">
<<<<<<< HEAD
                <InfoButton address={address} chainId={chainId} />
                <CoinRowButton
                  color={isFavorite(address) ? '#FFCB0F' : undefined}
                  onPress={() => toggleFavorite(address)}
                  icon="􀋃"
                  weight="black"
                />
=======
                <CoinRowButton icon="􀅳" outline size="icon 14px" />
                <CoinRowButton color={favoritesIconColor} onPress={handleToggleFavorite} icon="􀋃" weight="black" />
>>>>>>> 416ea1dc
              </Inline>
            </Box>
          </Column>
        )}
      </Columns>
    </Box>
  );
};

export const styles = StyleSheet.create({
  solidColorCoinIcon: {
    opacity: 0.4,
  },
});<|MERGE_RESOLUTION|>--- conflicted
+++ resolved
@@ -8,7 +8,6 @@
 import { toggleFavorite, useFavorites } from '@/resources/favorites';
 import { StyleSheet } from 'react-native';
 import { SwapCoinIcon } from './SwapCoinIcon';
-<<<<<<< HEAD
 import { ethereumUtils, haptics, showActionSheetWithOptions } from '@/utils';
 import { ContextMenuButton, OnPressMenuItemEventObject } from 'react-native-ios-context-menu';
 import { IS_ANDROID } from '@/env';
@@ -16,6 +15,7 @@
 import { setClipboard } from '@/hooks/useClipboard';
 import { RainbowNetworks } from '@/networks';
 import * as i18n from '@/languages';
+import { ETH_ADDRESS } from '@/references';
 
 const InfoButton = ({ address, chainId }: { address: string; chainId: ChainId }) => {
   const network = RainbowNetworks.find(network => network.id === chainId)?.value;
@@ -105,10 +105,6 @@
     </ContextMenuButton>
   );
 };
-=======
-import { ethereumUtils } from '@/utils';
-import { ETH_ADDRESS } from '@/references';
->>>>>>> 416ea1dc
 
 export const CoinRow = ({
   address,
@@ -226,18 +222,8 @@
           <Column width="content">
             <Box paddingLeft="12px" paddingRight="20px">
               <Inline space="8px">
-<<<<<<< HEAD
                 <InfoButton address={address} chainId={chainId} />
-                <CoinRowButton
-                  color={isFavorite(address) ? '#FFCB0F' : undefined}
-                  onPress={() => toggleFavorite(address)}
-                  icon="􀋃"
-                  weight="black"
-                />
-=======
-                <CoinRowButton icon="􀅳" outline size="icon 14px" />
                 <CoinRowButton color={favoritesIconColor} onPress={handleToggleFavorite} icon="􀋃" weight="black" />
->>>>>>> 416ea1dc
               </Inline>
             </Box>
           </Column>
