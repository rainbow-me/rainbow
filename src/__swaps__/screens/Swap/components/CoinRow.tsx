import React, { useMemo } from 'react';
import { ButtonPressAnimation } from '@/components/animations';
import { Box, HitSlop, Inline, Stack, Text } from '@/design-system';
import { TextColor } from '@/design-system/color/palettes';
import { useTheme } from '@/theme';
import { SwapCoinIcon } from './SwapCoinIcon';
import { CoinRowButton } from './CoinRowButton';
import { BalancePill } from './BalancePill';
import { ChainId } from '../types/chains';
import { ethereumUtils } from '@/utils';
import { toggleFavorite, useFavorites } from '@/resources/favorites';
import { ETH_ADDRESS } from '@/references';
<<<<<<< HEAD
import { TokenColors } from '@/graphql/__generated__/metadata';
=======
>>>>>>> dc91f7e7

export const CoinRow = ({
  address,
  mainnetAddress,
<<<<<<< HEAD
  colors,
=======
>>>>>>> dc91f7e7
  chainId,
  balance,
  isTrending,
  name,
  nativeBalance,
<<<<<<< HEAD
=======
  color,
>>>>>>> dc91f7e7
  iconUrl,
  onPress,
  output,
  symbol,
}: {
  address: string;
  mainnetAddress: string;
  chainId: ChainId;
  balance: string;
  isTrending?: boolean;
  name: string;
  nativeBalance: string;
<<<<<<< HEAD
  colors: TokenColors;
=======
  color: string | undefined;
>>>>>>> dc91f7e7
  iconUrl: string | undefined;
  onPress?: () => void;
  output?: boolean;
  symbol: string;
}) => {
  const theme = useTheme();
  const { favoritesMetadata } = useFavorites();

  const favorites = Object.values(favoritesMetadata);

  const isFavorite = (address: string) => {
    return favorites.find(fav =>
      fav.address === ETH_ADDRESS ? '0x0000000000000000000000000000000000000000' === address : fav.address === address
    );
  };

  const percentChange = useMemo(() => {
    if (isTrending) {
      const rawChange = Math.random() * 30;
      const isNegative = Math.random() < 0.2;
      const prefix = isNegative ? '-' : '+';
      const color: TextColor = isNegative ? 'red' : 'green';
      const change = `${rawChange.toFixed(1)}%`;

      return { change, color, prefix };
    }
  }, [isTrending]);

  return (
    <ButtonPressAnimation disallowInterruption onPress={onPress} scaleTo={0.95}>
      <HitSlop vertical="10px">
        <Box
          alignItems="center"
          paddingVertical={'10px'}
          paddingHorizontal={'20px'}
          flexDirection="row"
          justifyContent="space-between"
          width="full"
        >
          <Inline alignVertical="center" space="10px">
<<<<<<< HEAD
            <SwapCoinIcon iconUrl={iconUrl} large chainId={chainId} symbol={symbol} theme={theme} colors={colors} />
=======
            <SwapCoinIcon
              iconUrl={iconUrl}
              address={address}
              mainnetAddress={mainnetAddress}
              large
              network={ethereumUtils.getNetworkFromChainId(chainId)}
              symbol={symbol}
              theme={theme}
              color={color}
            />
>>>>>>> dc91f7e7
            <Stack space="10px">
              <Text color="label" size="17pt" weight="semibold">
                {name}
              </Text>
              <Inline alignVertical="center" space={{ custom: 5 }}>
                <Text color="labelTertiary" size="13pt" weight="semibold">
                  {output ? symbol : `${balance}`}
                </Text>
                {isTrending && percentChange && (
                  <Inline alignVertical="center" space={{ custom: 1 }}>
                    <Text align="center" color={percentChange.color} size="12pt" weight="bold">
                      {percentChange.prefix}
                    </Text>
                    <Text color={percentChange.color} size="13pt" weight="semibold">
                      {percentChange.change}
                    </Text>
                  </Inline>
                )}
              </Inline>
            </Stack>
          </Inline>
          {output ? (
            <Inline space="8px">
              <CoinRowButton icon="􀅳" outline size="icon 14px" />
              <CoinRowButton
                color={isFavorite(address) ? '#FFCB0F' : undefined}
                onPress={() => toggleFavorite(address)}
                icon="􀋃"
                weight="black"
              />
            </Inline>
          ) : (
            <BalancePill balance={nativeBalance} />
          )}
        </Box>
      </HitSlop>
    </ButtonPressAnimation>
  );
};<|MERGE_RESOLUTION|>--- conflicted
+++ resolved
@@ -10,44 +10,28 @@
 import { ethereumUtils } from '@/utils';
 import { toggleFavorite, useFavorites } from '@/resources/favorites';
 import { ETH_ADDRESS } from '@/references';
-<<<<<<< HEAD
 import { TokenColors } from '@/graphql/__generated__/metadata';
-=======
->>>>>>> dc91f7e7
 
 export const CoinRow = ({
   address,
-  mainnetAddress,
-<<<<<<< HEAD
   colors,
-=======
->>>>>>> dc91f7e7
   chainId,
   balance,
   isTrending,
   name,
   nativeBalance,
-<<<<<<< HEAD
-=======
-  color,
->>>>>>> dc91f7e7
   iconUrl,
   onPress,
   output,
   symbol,
 }: {
   address: string;
-  mainnetAddress: string;
   chainId: ChainId;
   balance: string;
   isTrending?: boolean;
   name: string;
   nativeBalance: string;
-<<<<<<< HEAD
   colors: TokenColors;
-=======
-  color: string | undefined;
->>>>>>> dc91f7e7
   iconUrl: string | undefined;
   onPress?: () => void;
   output?: boolean;
@@ -88,20 +72,7 @@
           width="full"
         >
           <Inline alignVertical="center" space="10px">
-<<<<<<< HEAD
             <SwapCoinIcon iconUrl={iconUrl} large chainId={chainId} symbol={symbol} theme={theme} colors={colors} />
-=======
-            <SwapCoinIcon
-              iconUrl={iconUrl}
-              address={address}
-              mainnetAddress={mainnetAddress}
-              large
-              network={ethereumUtils.getNetworkFromChainId(chainId)}
-              symbol={symbol}
-              theme={theme}
-              color={color}
-            />
->>>>>>> dc91f7e7
             <Stack space="10px">
               <Text color="label" size="17pt" weight="semibold">
                 {name}
