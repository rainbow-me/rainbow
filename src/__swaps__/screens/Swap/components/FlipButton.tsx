--- conflicted
+++ resolved
@@ -1,18 +1,4 @@
 /* eslint-disable no-nested-ternary */
-<<<<<<< HEAD
-import { AnimatedBlurView } from '@/__swaps__/screens/Swap/components/AnimatedBlurView';
-import { SEPARATOR_COLOR } from '@/__swaps__/screens/Swap/constants';
-import { useSwapContext } from '@/__swaps__/screens/Swap/providers/swap-provider';
-import { getColorValueForTheme, getColorValueForThemeWorklet, opacity } from '@/__swaps__/utils/swaps';
-import SwapSpinner from '@/assets/swapSpinner.png';
-import { ButtonPressAnimation } from '@/components/animations';
-import { AnimatedSpinner } from '@/components/animations/AnimatedSpinner';
-import { Bleed, Box, IconContainer, Text, globalColors, useColorMode } from '@/design-system';
-import { IS_ANDROID, IS_IOS } from '@/env';
-import React from 'react';
-import { StyleSheet } from 'react-native';
-import Animated, { useAnimatedStyle } from 'react-native-reanimated';
-=======
 import React, { useCallback } from 'react';
 import { StyleSheet } from 'react-native';
 import Animated, { useAnimatedStyle, useDerivedValue, withTiming } from 'react-native-reanimated';
@@ -25,20 +11,11 @@
 import { AnimatedBlurView } from '@/__swaps__/screens/Swap/components/AnimatedBlurView';
 import { useSwapContext } from '@/__swaps__/screens/Swap/providers/swap-provider';
 import { TIMING_CONFIGS } from '@/components/animations/animationConfigs';
->>>>>>> ce26cbef
 
 export const FlipButton = () => {
   const { isDarkMode } = useColorMode();
 
-<<<<<<< HEAD
   const { isFetching, AnimatedSwapStyles, internalSelectedOutputAsset, flipAssets } = useSwapContext();
-=======
-  const { AnimatedSwapStyles, internalSelectedOutputAsset } = useSwapContext();
-
-  const handleSwapAssets = useCallback(() => {
-    // TODO: Handle swap assets logic
-  }, []);
->>>>>>> ce26cbef
 
   const flipButtonInnerStyles = useAnimatedStyle(() => {
     return {
@@ -55,10 +32,6 @@
       justifyContent="center"
       style={[AnimatedSwapStyles.flipButtonStyle, AnimatedSwapStyles.focusedSearchStyle, { height: 12, width: 28, zIndex: 10 }]}
     >
-<<<<<<< HEAD
-      <Box as={Animated.View} style={flipButtonInnerStyles}>
-        <ButtonPressAnimation onPress={flipAssets} scaleTo={0.8} style={{ paddingHorizontal: 20, paddingVertical: 8 }}>
-=======
       <Box
         as={Animated.View}
         style={[
@@ -74,8 +47,7 @@
           },
         ]}
       >
-        <ButtonPressAnimation onPress={handleSwapAssets} scaleTo={0.8} style={{ paddingHorizontal: 20, paddingVertical: 8 }}>
->>>>>>> ce26cbef
+        <ButtonPressAnimation onPress={flipAssets} scaleTo={0.8} style={{ paddingHorizontal: 20, paddingVertical: 8 }}>
           {/* TODO: Temp fix - rewrite to actually avoid type errors */}
           {/* @ts-expect-error The conditional as={} is causing type errors */}
           <Box
