--- conflicted
+++ resolved
@@ -1,9 +1,5 @@
 import MaskedView from '@react-native-masked-view/masked-view';
-<<<<<<< HEAD
 import React, { useEffect, useMemo, useState } from 'react';
-=======
-import React from 'react';
->>>>>>> 51014409
 import { StyleSheet, StatusBar } from 'react-native';
 import Animated, { runOnJS, runOnUI, useAnimatedReaction, useAnimatedStyle, useDerivedValue } from 'react-native-reanimated';
 import { ScreenCornerRadius } from 'react-native-screen-corner-radius';
@@ -24,15 +20,12 @@
 import { ethereumUtils } from '@/utils';
 import { isSameAssetWorklet } from '@/__swaps__/utils/assets';
 import { useAssetsToSell } from '@/__swaps__/screens/Swap/hooks/useAssetsToSell';
-<<<<<<< HEAD
 import { useAccountSettings } from '@/hooks';
 import { useExternalToken } from '@/resources/assets/externalAssetsQuery';
 import { ParsedAsset } from '@/__swaps__/types/assets';
 import { supportedCurrencies } from '@/references/supportedCurrencies';
 import { TokenColors } from '@/graphql/__generated__/metadata';
 import { ChainId } from '@/__swaps__/types/chains';
-=======
->>>>>>> 51014409
 
 function SwapOutputActionButton() {
   const { isDarkMode } = useColorMode();
