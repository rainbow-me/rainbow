--- conflicted
+++ resolved
@@ -3,7 +3,6 @@
 import { StyleSheet, StatusBar } from 'react-native';
 import Animated, { runOnUI, useDerivedValue } from 'react-native-reanimated';
 import { ScreenCornerRadius } from 'react-native-screen-corner-radius';
-import BigNumber from 'bignumber.js';
 
 import { AnimatedText, Box, Column, Columns, Stack, useColorMode } from '@/design-system';
 import { useTheme } from '@/theme';
@@ -17,23 +16,10 @@
 import { TokenList } from '@/__swaps__/screens/Swap/components/TokenList/TokenList';
 import { BASE_INPUT_WIDTH, INPUT_INNER_WIDTH, INPUT_PADDING, THICK_BORDER_WIDTH } from '@/__swaps__/screens/Swap/constants';
 import { IS_ANDROID } from '@/env';
-<<<<<<< HEAD
-import { useSwapContext } from '../../providers/swap-provider';
+import { useSwapContext } from '@/__swaps__/screens/Swap/providers/swap-provider';
 import { ethereumUtils } from '@/utils';
-import { useAssetsToSell } from '../../hooks/useAssetsToSell';
-import { isSameAssetWorklet } from '../../utils/assets';
-=======
-import { useSwapContext } from '@/__swaps__/screens/Swap/providers/swap-provider';
-import { useSwapAssetStore } from '@/__swaps__/screens/Swap/state/assets';
-import { ethereumUtils } from '@/utils';
-import { useExternalToken } from '@/resources/assets/externalAssetsQuery';
-import { useAccountSettings } from '@/hooks';
-import { ChainId } from '@/__swaps__/types/chains';
 import { useAssetsToSell } from '@/__swaps__/screens/Swap/hooks/useAssetsToSell';
-import { isSameAsset, isSameAssetWorklet, parseSearchAsset } from '@/__swaps__/utils/assets';
-import { ParsedAsset } from '@/__swaps__/types/assets';
-import { supportedCurrencies } from '@/references/supportedCurrencies';
->>>>>>> 8143ba43
+import { isSameAssetWorklet } from '@/__swaps__/utils/assets';
 
 function SwapInputActionButton() {
   const { isDarkMode } = useColorMode();
