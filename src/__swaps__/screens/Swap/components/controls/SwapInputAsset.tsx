import MaskedView from '@react-native-masked-view/masked-view';
<<<<<<< HEAD
import React, { useEffect, useMemo, useState } from 'react';
=======
import React from 'react';
>>>>>>> 51014409
import { StyleSheet, StatusBar } from 'react-native';
import Animated, { runOnJS, runOnUI, useAnimatedReaction, useAnimatedStyle, useDerivedValue } from 'react-native-reanimated';
import { ScreenCornerRadius } from 'react-native-screen-corner-radius';

import { AnimatedText, Box, Column, Columns, Stack, useColorMode } from '@/design-system';
import { useTheme } from '@/theme';

import { GestureHandlerV1Button } from '@/__swaps__/screens/Swap/components/GestureHandlerV1Button';
import { SwapActionButton } from '@/__swaps__/screens/Swap/components/SwapActionButton';
import { FadeMask } from '@/__swaps__/screens/Swap/components/FadeMask';
import { SwapInput } from '@/__swaps__/screens/Swap/components/SwapInput';
import { BalanceBadge } from '@/__swaps__/screens/Swap/components/BalanceBadge';
import { TokenList } from '@/__swaps__/screens/Swap/components/TokenList/TokenList';
import { BASE_INPUT_WIDTH, INPUT_INNER_WIDTH, INPUT_PADDING, THICK_BORDER_WIDTH } from '@/__swaps__/screens/Swap/constants';
import { IS_ANDROID } from '@/env';
import { useSwapContext } from '@/__swaps__/screens/Swap/providers/swap-provider';
import { ethereumUtils } from '@/utils';
import { useAssetsToSell } from '@/__swaps__/screens/Swap/hooks/useAssetsToSell';
<<<<<<< HEAD
import { isSameAsset, isSameAssetWorklet, parseSearchAsset } from '@/__swaps__/utils/assets';
import { ParsedAsset } from '@/__swaps__/types/assets';
import { supportedCurrencies } from '@/references/supportedCurrencies';
import { TokenColors } from '@/graphql/__generated__/metadata';
import { AnimatedSwapCoinIcon } from '../SwapCoinIcon';
=======
import { isSameAssetWorklet } from '@/__swaps__/utils/assets';
>>>>>>> 51014409

function SwapInputActionButton() {
  const { isDarkMode } = useColorMode();
  const { SwapNavigation, SwapInputController } = useSwapContext();

  return (
    <SwapActionButton
      color={SwapInputController.topColor}
      disableShadow={isDarkMode}
      hugContent
      label={SwapInputController.assetToSellSymbol}
      onPress={runOnUI(SwapNavigation.handleInputPress)}
      rightIcon={'􀆏'}
      small
    />
  );
}

function SwapInputAmount() {
  const { focusedInput, SwapTextStyles, SwapInputController, AnimatedSwapStyles } = useSwapContext();

  return (
    <GestureHandlerV1Button
      disableButtonPressWrapper
      onPressStartWorklet={() => {
        'worklet';
        focusedInput.value = 'inputAmount';
      }}
    >
      <MaskedView maskElement={<FadeMask fadeEdgeInset={2} fadeWidth={8} height={36} side="right" />} style={styles.inputTextMask}>
        <AnimatedText
          ellipsizeMode="clip"
          numberOfLines={1}
          size="30pt"
          style={SwapTextStyles.inputAmountTextStyle}
          text={SwapInputController.formattedInputAmount}
          weight="bold"
        />
        <Animated.View style={[styles.caretContainer, SwapTextStyles.inputCaretStyle]}>
          <Box as={Animated.View} borderRadius={1} style={[styles.caret, AnimatedSwapStyles.assetToSellCaretStyle]} />
        </Animated.View>
      </MaskedView>
    </GestureHandlerV1Button>
  );
}

function SwapInputIcon() {
  const { SwapInputController } = useSwapContext();
  const theme = useTheme();

  const [showPlaceholder, setShowPlaceholder] = useState(true);

  const boxStyles = useAnimatedStyle(() => {
    return {
      backgroundColor: SwapInputController.topColor.value,
    };
  });

  const colors = useDerivedValue(() => {
    return SwapInputController.assetToSell?.value?.colors as TokenColors;
  });

  const chainId = useDerivedValue(() => {
    return SwapInputController.assetToSell?.value?.chainId || ChainId.mainnet;
  });

  const symbol = useDerivedValue(() => {
    return SwapInputController.assetToSell?.value?.symbol || '';
  });

  useAnimatedReaction(
    () => SwapInputController.assetToSell?.value,
    (current, prev) => {
      if (current !== null && prev == null) {
        runOnJS(setShowPlaceholder)(false);
      }
    }
  );

  return (
    <Box paddingRight="10px">
      {showPlaceholder ? (
        <Box
          as={Animated.View}
          borderRadius={18}
          height={{ custom: 36 }}
          style={[styles.solidColorCoinIcon, boxStyles]}
          width={{ custom: 36 }}
        />
      ) : (
        <AnimatedSwapCoinIcon
          colors={colors}
          chainId={chainId}
          symbol={symbol}
          iconUrl={SwapInputController.assetToSellIconUrl}
          fallbackColor={SwapInputController.topColor}
          large
          theme={theme}
        />
      )}
    </Box>
  );
}

function InputAssetBalanceBadge() {
  const { SwapInputController } = useSwapContext();

  const userAssets = useAssetsToSell();

  const label = useDerivedValue(() => {
    const assetToSell = SwapInputController.assetToSell.value;
    if (!assetToSell) return 'No balance';
    const userAsset = userAssets.find(userAsset => isSameAssetWorklet(userAsset, assetToSell));
    return userAsset?.balance.display ?? 'No balance';
  });

  return <BalanceBadge label={label} />;
}

export function SwapInputAsset() {
  const { outputProgress, inputProgress, AnimatedSwapStyles, SwapTextStyles, SwapInputController, SwapNavigation } = useSwapContext();

  return (
    <SwapInput color={SwapInputController.topColor} otherInputProgress={outputProgress} progress={inputProgress}>
      <Box as={Animated.View} style={AnimatedSwapStyles.inputStyle}>
        <Stack space="16px">
          <Columns alignHorizontal="justify" alignVertical="center">
            <Column width="content">
              <SwapInputIcon />
            </Column>
            <SwapInputAmount />
            <Column width="content">
              <SwapInputActionButton />
            </Column>
          </Columns>
          <Columns alignHorizontal="justify" alignVertical="center" space="10px">
            <AnimatedText
              numberOfLines={1}
              size="17pt"
              style={SwapTextStyles.inputNativeValueStyle}
              text={SwapInputController.formattedInputNativeValue}
              weight="heavy"
            />
            <Column width="content">
              <InputAssetBalanceBadge />
            </Column>
          </Columns>
        </Stack>
      </Box>
      <Box
        as={Animated.View}
        padding={{ custom: INPUT_PADDING }}
        paddingBottom={{ custom: 14.5 }}
        position="absolute"
        style={AnimatedSwapStyles.inputTokenListStyle}
        width={{ custom: INPUT_INNER_WIDTH }}
      >
        <TokenList
          color={SwapInputController.topColor.value}
          handleExitSearch={runOnUI(SwapNavigation.handleExitSearch)}
          handleFocusSearch={runOnUI(SwapNavigation.handleFocusInputSearch)}
        />
      </Box>
    </SwapInput>
  );
}

export const styles = StyleSheet.create({
  backgroundOverlay: {
    backgroundColor: 'rgba(0, 0, 0, 0.88)',
  },
  caret: {
    height: 32,
    width: 2,
  },
  caretContainer: {
    flexGrow: 100,
    flexShrink: 0,
  },
  flipButton: {
    borderRadius: 15,
    height: 30,
    width: 30,
  },
  headerButton: {
    borderRadius: 18,
    borderWidth: THICK_BORDER_WIDTH,
    height: 36,
    width: 36,
  },
  headerTextShadow: {
    padding: 12,
    textShadowColor: 'rgba(0, 0, 0, 0.2)',
    textShadowOffset: { width: 0, height: 2 },
    textShadowRadius: 6,
  },
  inputTextMask: { alignItems: 'center', flexDirection: 'row', height: 36, pointerEvents: 'box-only' },
  rootViewBackground: {
    backgroundColor: 'transparent',
    borderRadius: IS_ANDROID ? 20 : ScreenCornerRadius,
    flex: 1,
    overflow: 'hidden',
    marginTop: StatusBar.currentHeight ?? 0,
  },
  solidColorCoinIcon: {
    opacity: 0.4,
  },
  staticInputContainerStyles: {
    shadowOffset: { width: 0, height: 6 },
    shadowOpacity: 0.1,
    shadowRadius: 9,
  },
  staticInputStyles: {
    borderCurve: 'continuous',
    borderRadius: 30,
    borderWidth: THICK_BORDER_WIDTH,
    overflow: 'hidden',
    padding: INPUT_PADDING,
    width: BASE_INPUT_WIDTH,
  },
  textIconGlow: {
    padding: 16,
    textShadowOffset: { width: 0, height: 0 },
    textShadowRadius: 10,
  },
});<|MERGE_RESOLUTION|>--- conflicted
+++ resolved
@@ -1,9 +1,5 @@
 import MaskedView from '@react-native-masked-view/masked-view';
-<<<<<<< HEAD
 import React, { useEffect, useMemo, useState } from 'react';
-=======
-import React from 'react';
->>>>>>> 51014409
 import { StyleSheet, StatusBar } from 'react-native';
 import Animated, { runOnJS, runOnUI, useAnimatedReaction, useAnimatedStyle, useDerivedValue } from 'react-native-reanimated';
 import { ScreenCornerRadius } from 'react-native-screen-corner-radius';
@@ -22,15 +18,11 @@
 import { useSwapContext } from '@/__swaps__/screens/Swap/providers/swap-provider';
 import { ethereumUtils } from '@/utils';
 import { useAssetsToSell } from '@/__swaps__/screens/Swap/hooks/useAssetsToSell';
-<<<<<<< HEAD
 import { isSameAsset, isSameAssetWorklet, parseSearchAsset } from '@/__swaps__/utils/assets';
 import { ParsedAsset } from '@/__swaps__/types/assets';
 import { supportedCurrencies } from '@/references/supportedCurrencies';
 import { TokenColors } from '@/graphql/__generated__/metadata';
 import { AnimatedSwapCoinIcon } from '../SwapCoinIcon';
-=======
-import { isSameAssetWorklet } from '@/__swaps__/utils/assets';
->>>>>>> 51014409
 
 function SwapInputActionButton() {
   const { isDarkMode } = useColorMode();
