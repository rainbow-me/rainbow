import MaskedView from '@react-native-masked-view/masked-view';
import React from 'react';
import { StyleSheet, StatusBar } from 'react-native';
import Animated, { useDerivedValue } from 'react-native-reanimated';
import { ScreenCornerRadius } from 'react-native-screen-corner-radius';

import { AnimatedText, Box, Column, Columns, Stack, useColorMode } from '@/design-system';

import { GestureHandlerV1Button } from '@/__swaps__/screens/Swap/components/GestureHandlerV1Button';
import { SwapActionButton } from '@/__swaps__/screens/Swap/components/SwapActionButton';
import { FadeMask } from '@/__swaps__/screens/Swap/components/FadeMask';
import { SwapInput } from '@/__swaps__/screens/Swap/components/SwapInput';
import { BalanceBadge } from '@/__swaps__/screens/Swap/components/BalanceBadge';
import { TokenList } from '@/__swaps__/screens/Swap/components/TokenList/TokenList';
import { BASE_INPUT_WIDTH, INPUT_INNER_WIDTH, INPUT_PADDING, THICK_BORDER_WIDTH } from '@/__swaps__/screens/Swap/constants';
import { IS_ANDROID } from '@/env';
import { useSwapContext } from '@/__swaps__/screens/Swap/providers/swap-provider';
import { AnimatedSwapCoinIcon } from './AnimatedSwapCoinIcon';

function SwapInputActionButton() {
  const { isDarkMode } = useColorMode();
  const { SwapNavigation, internalSelectedInputAsset } = useSwapContext();

  const label = useDerivedValue(() => {
    const asset = internalSelectedInputAsset.value;
    return asset?.symbol ?? (!asset ? 'Select' : '');
  });

  return (
    <SwapActionButton
      asset={internalSelectedInputAsset}
      disableShadow={isDarkMode}
      hugContent
      label={label}
      onPressWorklet={SwapNavigation.handleInputPress}
      rightIcon={'􀆏'}
      small
    />
  );
}

function SwapInputAmount() {
  const { focusedInput, SwapTextStyles, SwapInputController, AnimatedSwapStyles } = useSwapContext();

  return (
    <GestureHandlerV1Button
      disableButtonPressWrapper
      onPressStartWorklet={() => {
        'worklet';
        focusedInput.value = 'inputAmount';
      }}
    >
      <MaskedView maskElement={<FadeMask fadeEdgeInset={2} fadeWidth={8} height={36} side="right" />} style={styles.inputTextMask}>
        <AnimatedText ellipsizeMode="clip" numberOfLines={1} size="30pt" style={SwapTextStyles.inputAmountTextStyle} weight="bold">
          {SwapInputController.formattedInputAmount}
        </AnimatedText>
        <Animated.View style={[styles.caretContainer, SwapTextStyles.inputCaretStyle]}>
          <Box as={Animated.View} borderRadius={1} style={[styles.caret, AnimatedSwapStyles.assetToSellCaretStyle]} />
        </Animated.View>
      </MaskedView>
    </GestureHandlerV1Button>
  );
}

function SwapInputIcon() {
  const { internalSelectedInputAsset } = useSwapContext();

  return (
    <Box paddingRight="10px">
      <AnimatedSwapCoinIcon asset={internalSelectedInputAsset} large />
    </Box>
  );
}

function InputAssetBalanceBadge() {
  const { internalSelectedInputAsset } = useSwapContext();

  const label = useDerivedValue(() => {
    const asset = internalSelectedInputAsset.value;
    const hasBalance = Number(asset?.balance.amount) > 0 && asset?.balance.display;
    const balance = (hasBalance && asset?.balance.display) || 'No Balance';

    return asset ? balance : 'Token to Swap';
  });

  return <BalanceBadge label={label} />;
}

export function SwapInputAsset() {
  const {
    outputProgress,
    inputProgress,
    AnimatedSwapStyles,
    SwapTextStyles,
    SwapInputController,
    internalSelectedInputAsset,
    SwapNavigation,
  } = useSwapContext();

  return (
    <SwapInput asset={internalSelectedInputAsset} otherInputProgress={outputProgress} progress={inputProgress}>
      <Box as={Animated.View} style={AnimatedSwapStyles.inputStyle}>
        <Stack space="16px">
          <Columns alignHorizontal="justify" alignVertical="center">
            <Column width="content">
              <SwapInputIcon />
            </Column>
            <SwapInputAmount />
            <Column width="content">
              <SwapInputActionButton />
            </Column>
          </Columns>
          <Columns alignHorizontal="justify" alignVertical="center" space="10px">
            <AnimatedText numberOfLines={1} size="17pt" style={SwapTextStyles.inputNativeValueStyle} weight="heavy">
              {SwapInputController.formattedInputNativeValue}
            </AnimatedText>
            <Column width="content">
              <InputAssetBalanceBadge />
            </Column>
          </Columns>
        </Stack>
      </Box>
      <Box
        as={Animated.View}
        padding={{ custom: INPUT_PADDING }}
        paddingBottom={{ custom: 14.5 }}
        position="absolute"
        style={AnimatedSwapStyles.inputTokenListStyle}
        width={{ custom: INPUT_INNER_WIDTH }}
      >
        <TokenList
<<<<<<< HEAD
          handleExitSearch={runOnUI(SwapNavigation.handleExitSearch)}
          handleFocusSearch={runOnUI(SwapNavigation.handleFocusInputSearch)}
=======
          asset={internalSelectedInputAsset}
          handleExitSearchWorklet={SwapNavigation.handleExitSearch}
          handleFocusSearchWorklet={SwapNavigation.handleFocusInputSearch}
          output={false}
>>>>>>> 4e6950ff
        />
      </Box>
    </SwapInput>
  );
}

export const styles = StyleSheet.create({
  backgroundOverlay: {
    backgroundColor: 'rgba(0, 0, 0, 0.88)',
  },
  caret: {
    height: 32,
    width: 2,
  },
  caretContainer: {
    flexGrow: 100,
    flexShrink: 0,
  },
  flipButton: {
    borderRadius: 15,
    height: 30,
    width: 30,
  },
  headerButton: {
    borderRadius: 18,
    borderWidth: THICK_BORDER_WIDTH,
    height: 36,
    width: 36,
  },
  headerTextShadow: {
    padding: 12,
    textShadowColor: 'rgba(0, 0, 0, 0.2)',
    textShadowOffset: { width: 0, height: 2 },
    textShadowRadius: 6,
  },
  inputTextMask: { alignItems: 'center', flexDirection: 'row', height: 36, pointerEvents: 'box-only' },
  rootViewBackground: {
    backgroundColor: 'transparent',
    borderRadius: IS_ANDROID ? 20 : ScreenCornerRadius,
    flex: 1,
    overflow: 'hidden',
    marginTop: StatusBar.currentHeight ?? 0,
  },
  solidColorCoinIcon: {
    opacity: 0.4,
  },
  staticInputContainerStyles: {
    shadowOffset: { width: 0, height: 6 },
    shadowOpacity: 0.1,
    shadowRadius: 9,
  },
  staticInputStyles: {
    borderCurve: 'continuous',
    borderRadius: 30,
    borderWidth: THICK_BORDER_WIDTH,
    overflow: 'hidden',
    padding: INPUT_PADDING,
    width: BASE_INPUT_WIDTH,
  },
  textIconGlow: {
    padding: 16,
    textShadowOffset: { width: 0, height: 0 },
    textShadowRadius: 10,
  },
});<|MERGE_RESOLUTION|>--- conflicted
+++ resolved
@@ -129,15 +129,10 @@
         width={{ custom: INPUT_INNER_WIDTH }}
       >
         <TokenList
-<<<<<<< HEAD
-          handleExitSearch={runOnUI(SwapNavigation.handleExitSearch)}
-          handleFocusSearch={runOnUI(SwapNavigation.handleFocusInputSearch)}
-=======
           asset={internalSelectedInputAsset}
           handleExitSearchWorklet={SwapNavigation.handleExitSearch}
           handleFocusSearchWorklet={SwapNavigation.handleFocusInputSearch}
           output={false}
->>>>>>> 4e6950ff
         />
       </Box>
     </SwapInput>
