import React, { useCallback, useState } from 'react';
import * as i18n from '@/languages';

import { AnimatedText, Box, Inline, Separator, Stack, Text, globalColors, useColorMode } from '@/design-system';
import Animated, {
  runOnJS,
  runOnUI,
  useAnimatedReaction,
  useAnimatedStyle,
  useDerivedValue,
  useSharedValue,
  withTiming,
} from 'react-native-reanimated';
import { NavigationSteps, useSwapContext } from '../providers/swap-provider';
import { fadeConfig } from '../constants';
import { ethereumUtils } from '@/utils';
import { ChainImage } from '@/components/coin-icon/ChainImage';
import { ChainId } from '@/__swaps__/types/chains';
import { chainNameFromChainIdWorklet } from '@/__swaps__/utils/chains';
import { AnimatedSwitch } from './AnimatedSwitch';
import { GasButton } from './GasButton';
import { ButtonPressAnimation } from '@/components/animations';
import { useNativeAssetForNetwork } from '@/utils/ethereumUtils';
import { convertRawAmountToNativeDisplay } from '@/__swaps__/utils/numbers';
import { useAccountSettings } from '@/hooks';
import { FormattedExternalAsset } from '@/resources/assets/externalAssetsQuery';
import { supportedNativeCurrencies } from '@/references';

const SLIPPAGE_STEP = 0.5;

const RainbowFee = () => {
  const { isDarkMode } = useColorMode();
  const { SwapInputController } = useSwapContext();
  const { nativeCurrency: currentCurrency } = useAccountSettings();

  const rainbowFee = useSharedValue(i18n.t(i18n.l.swap.unknown));

  const [nativeChainId, setNativeChainId] = useState(SwapInputController.assetToSell.value?.chainId ?? ChainId.mainnet);
  const nativeAsset = useNativeAssetForNetwork(ethereumUtils.getNetworkFromChainId(nativeChainId));

  const updateRainbowFee = ({
    fee,
    nativeAsset,
    currentCurrency,
  }: {
    fee: string | number;
    nativeAsset: FormattedExternalAsset | null | undefined;
    currentCurrency: keyof typeof supportedNativeCurrencies;
  }) => {
    const updateFee = (value: string) => {
      'worklet';
      rainbowFee.value = value;
    };

    const { display } = convertRawAmountToNativeDisplay(
      fee,
      nativeAsset?.decimals || 18,
      nativeAsset?.price?.value || '0',
      currentCurrency
    );

    runOnUI(updateFee)(display);
  };

  useAnimatedReaction(
    () => SwapInputController.assetToSell.value?.chainId ?? ChainId.mainnet,
    (current, previous) => {
      if (!previous || previous !== current) {
        runOnJS(setNativeChainId)(current);
      }
    }
  );

  useAnimatedReaction(
    () => ({
      fee: SwapInputController.fee.value,
      nativeAsset,
      currentCurrency,
    }),
    (current, previous) => {
      if (
        !previous ||
        previous.nativeAsset !== current.nativeAsset ||
        previous.currentCurrency !== current.currentCurrency ||
        previous.fee !== current.fee
      ) {
<<<<<<< HEAD
        const feeInEth = (current.quote as Quote | CrosschainQuote)?.feeInEth?.toString();
        if (!feeInEth) return;
=======
>>>>>>> e306a049
        runOnJS(updateRainbowFee)({
          fee: current.fee,
          nativeAsset: current.nativeAsset,
          currentCurrency: current.currentCurrency,
        });
      }
    }
  );

  return <AnimatedText align="right" color={isDarkMode ? 'labelSecondary' : 'label'} size="15pt" weight="heavy" text={rainbowFee} />;
};

export function ReviewPanel() {
  const { isDarkMode } = useColorMode();
  const { reviewProgress, SwapInputController } = useSwapContext();

  const unknown = i18n.t(i18n.l.swap.unknown);

  const chainName = useDerivedValue(() =>
    SwapInputController.outputChainId.value === ChainId.mainnet
      ? 'ethereum'
      : chainNameFromChainIdWorklet(SwapInputController.outputChainId.value)
  );

  const slippageText = useDerivedValue(() => `${SwapInputController.slippage.value}%`);

  const [chain, setChain] = useState(
    ethereumUtils.getNetworkFromChainId(SwapInputController.assetToSell.value?.chainId ?? ChainId.mainnet)
  );

  const minimumReceived = useDerivedValue(() => {
    if (!SwapInputController.inputValues.value.outputAmount || !SwapInputController.assetToBuy.value) {
      return unknown;
    }
    return `${SwapInputController.inputValues.value.outputAmount} ${SwapInputController.assetToBuy.value.symbol}`;
  });

  const flashbots = useDerivedValue(() => SwapInputController.flashbots.value);

  const updateChainFromNetwork = useCallback((chainId: ChainId) => {
    setChain(ethereumUtils.getNetworkFromChainId(chainId));
  }, []);

  useAnimatedReaction(
    () => SwapInputController.assetToSell.value?.chainId ?? ChainId.mainnet,
    (current, previous) => {
      if (!previous || previous !== current) {
        runOnJS(updateChainFromNetwork)(current);
      }
    }
  );

  const onSetSlippage = useCallback(
    (operation: 'increment' | 'decrement') => {
      'worklet';
      const value = operation === 'increment' ? SLIPPAGE_STEP : -SLIPPAGE_STEP;
      SwapInputController.slippage.value = `${Math.max(0.5, Number(SwapInputController.slippage.value) + value)}`;
    },
    [SwapInputController.slippage]
  );

  const onSetFlashbots = useCallback(() => {
    'worklet';
    SwapInputController.flashbots.value = !SwapInputController.flashbots.value;
  }, [SwapInputController.flashbots]);

  // TODO: Comes from gas store
  const estimatedGasFee = useSharedValue('$2.25');
  const estimatedArrivalTime = useSharedValue('~4 sec');

  const styles = useAnimatedStyle(() => {
    return {
      opacity: reviewProgress.value === NavigationSteps.SHOW_REVIEW ? withTiming(1, fadeConfig) : withTiming(0, fadeConfig),
      flex: 1,
    };
  });

  return (
    <Box as={Animated.View} zIndex={11} style={styles} testID="review-panel" width="full">
      <Stack alignHorizontal="center" space="28px">
        <Text weight="heavy" color="label" size="20pt">
          Review
        </Text>

        <Stack width="full" space="24px" alignHorizontal="stretch">
          <Inline horizontalSpace="10px" alignVertical="center" alignHorizontal="justify">
            <Inline horizontalSpace="12px">
              <Text color="labelTertiary" weight="bold" size="13pt">
                􀤆
              </Text>
              <Text color="labelTertiary" weight="semibold" size="15pt">
                Network
              </Text>
            </Inline>

            <Inline alignVertical="center" horizontalSpace="6px">
              <ChainImage chain={chain} size={16} />
              <AnimatedText
                align="right"
                color={isDarkMode ? 'labelSecondary' : 'label'}
                size="15pt"
                weight="heavy"
                style={{ textTransform: 'capitalize' }}
                text={chainName}
              />
            </Inline>
          </Inline>

          <Inline horizontalSpace="10px" alignVertical="center" alignHorizontal="justify">
            <Inline horizontalSpace="12px">
              <Text color="labelTertiary" weight="bold" size="13pt">
                􀄩
              </Text>
              <Text color="labelTertiary" weight="semibold" size="15pt">
                Minimum Received
              </Text>
            </Inline>

            <Inline horizontalSpace="6px">
              <AnimatedText
                align="right"
                color={isDarkMode ? 'labelSecondary' : 'label'}
                size="15pt"
                weight="heavy"
                text={minimumReceived}
              />
            </Inline>
          </Inline>

          <Inline horizontalSpace="10px" alignHorizontal="justify">
            <Inline horizontalSpace="12px">
              <Text color="labelTertiary" weight="bold" size="13pt">
                􀘾
              </Text>
              <Text color="labelTertiary" weight="semibold" size="15pt">
                Rainbow Fee
              </Text>
            </Inline>

            <Inline horizontalSpace="6px">
              <RainbowFee />
            </Inline>
          </Inline>

          <Separator color="separatorSecondary" />

          <Inline horizontalSpace="10px" alignVertical="center" alignHorizontal="justify">
            <Inline horizontalSpace="12px">
              <Text color="labelTertiary" weight="bold" size="13pt">
                􀋦
              </Text>
              <Inline horizontalSpace="4px">
                <Text color="labelTertiary" weight="semibold" size="15pt">
                  Flashbots Protection
                </Text>
                <Text color="labelTertiary" size="13pt" weight="bold">
                  􀅴
                </Text>
              </Inline>
            </Inline>

            <AnimatedSwitch onToggle={onSetFlashbots} value={flashbots} activeLabel="On" inactiveLabel="Off" />
          </Inline>

          <Inline horizontalSpace="10px" alignVertical="center" alignHorizontal="justify">
            <Inline alignHorizontal="left" horizontalSpace="12px">
              <Text color="labelTertiary" weight="bold" size="13pt">
                􀘩
              </Text>
              <Inline horizontalSpace="4px">
                <Text color="labelTertiary" weight="semibold" size="15pt">
                  Max Slippage
                </Text>
                <Text color="labelTertiary" size="13pt" weight="bold">
                  􀅴
                </Text>
              </Inline>
            </Inline>

            <Inline wrap={false} horizontalSpace="8px" alignVertical="center">
              <ButtonPressAnimation onPress={() => onSetSlippage('decrement')}>
                <Box
                  style={{
                    justifyContent: 'center',
                    alignItems: 'center',
                    borderWidth: 1,
                    borderColor: isDarkMode ? globalColors.white10 : globalColors.grey100,
                  }}
                  height={{ custom: 16 }}
                  width={{ custom: 20 }}
                  borderRadius={100}
                  background="fillSecondary" // TODO: 12% opacity
                  paddingVertical="1px (Deprecated)"
                  gap={10}
                >
                  {/* TODO: 56% opacity */}
                  <Text weight="black" size="icon 10px" color="labelTertiary">
                    􀅽
                  </Text>
                </Box>
              </ButtonPressAnimation>

              <AnimatedText size="15pt" weight="bold" color="labelSecondary" text={slippageText} />

              <ButtonPressAnimation onPress={() => onSetSlippage('increment')}>
                <Box
                  style={{
                    justifyContent: 'center',
                    alignItems: 'center',
                    borderWidth: 1,
                    borderColor: isDarkMode ? globalColors.white10 : globalColors.grey100,
                  }}
                  height={{ custom: 16 }}
                  width={{ custom: 20 }}
                  borderRadius={100}
                  background="fillSecondary" // TODO: 12% opacity
                  paddingVertical="1px (Deprecated)"
                  gap={10}
                >
                  {/* TODO: 56% opacity */}
                  <Text weight="black" size="icon 10px" color="labelTertiary">
                    􀅼
                  </Text>
                </Box>
              </ButtonPressAnimation>
            </Inline>
          </Inline>

          <Separator color="separatorSecondary" />

          <Inline horizontalSpace="10px" alignVertical="center" alignHorizontal="justify">
            <Stack space="6px">
              <Inline alignVertical="center" horizontalSpace="6px">
                <ChainImage chain={chain} size={16} />
                <Inline horizontalSpace="4px">
                  <AnimatedText align="left" color={'label'} size="15pt" weight="heavy" text={estimatedGasFee} />
                  <AnimatedText align="right" color={'labelTertiary'} size="15pt" weight="bold" text={estimatedArrivalTime} />
                </Inline>
              </Inline>

              <Inline alignVertical="center" horizontalSpace="4px">
                <Text color="labelTertiary" size="13pt" weight="bold">
                  Est. Network Fee
                </Text>
                <Text color="labelTertiary" size="13pt" weight="bold">
                  􀅴
                </Text>
              </Inline>
            </Stack>

            <Inline alignVertical="center" horizontalSpace="8px">
              <GasButton isReviewing />
            </Inline>
          </Inline>
        </Stack>
      </Stack>
    </Box>
  );
}<|MERGE_RESOLUTION|>--- conflicted
+++ resolved
@@ -84,11 +84,6 @@
         previous.currentCurrency !== current.currentCurrency ||
         previous.fee !== current.fee
       ) {
-<<<<<<< HEAD
-        const feeInEth = (current.quote as Quote | CrosschainQuote)?.feeInEth?.toString();
-        if (!feeInEth) return;
-=======
->>>>>>> e306a049
         runOnJS(updateRainbowFee)({
           fee: current.fee,
           nativeAsset: current.nativeAsset,
