--- conflicted
+++ resolved
@@ -18,15 +18,9 @@
 import { chainNameFromChainIdWorklet } from '@/__swaps__/utils/chains';
 import { AnimatedSwitch } from './AnimatedSwitch';
 import { GasButton } from '@/__swaps__/screens/Swap/components/GasButton';
-<<<<<<< HEAD
 import { GestureHandlerV1Button } from './GestureHandlerV1Button';
-=======
-import { ButtonPressAnimation } from '@/components/animations';
 import { StyleSheet, View } from 'react-native';
 import { AnimatedChainImage } from './AnimatedChainImage';
-
-const SLIPPAGE_STEP = 0.5;
->>>>>>> 68d1956c
 
 const RainbowFee = () => {
   const { isDarkMode } = useColorMode();
