<<<<<<< HEAD
import * as i18n from '@/languages';
import React, { useCallback, useState } from 'react';

import { ReviewGasButton } from '@/__swaps__/screens/Swap/components/GasButton';
import { ChainId } from '@/__swaps__/types/chains';
import { chainNameFromChainIdWorklet } from '@/__swaps__/utils/chains';
import { ButtonPressAnimation } from '@/components/animations';
import { ChainImage } from '@/components/coin-icon/ChainImage';
import { AnimatedText, Box, Inline, Separator, Stack, Text, globalColors, useColorMode } from '@/design-system';
import { ethereumUtils } from '@/utils';
=======
import React, { useCallback } from 'react';
import { StyleSheet, View } from 'react-native';

>>>>>>> 618b900a
import Animated, {
  runOnJS,
  useAnimatedReaction,
  useAnimatedStyle,
  useDerivedValue,
  useSharedValue,
  withTiming,
} from 'react-native-reanimated';
<<<<<<< HEAD
import { fadeConfig } from '../constants';
import { NavigationSteps, useSwapContext } from '../providers/swap-provider';
import { AnimatedSwitch } from './AnimatedSwitch';
=======

import { AnimatedText, Box, Inline, Separator, Stack, Text, globalColors, useColorMode } from '@/design-system';
import * as i18n from '@/languages';
import { CrosschainQuote, Quote, QuoteError } from '@rainbow-me/swaps';
import { useAccountSettings } from '@/hooks';

import { NavigationSteps, useSwapContext } from '@/__swaps__/screens/Swap/providers/swap-provider';
import { fadeConfig } from '@/__swaps__/screens/Swap/constants';
import { ChainId } from '@/__swaps__/types/chains';
import { chainNameForChainIdWithMainnetSubstitutionWorklet } from '@/__swaps__/utils/chains';
import { AnimatedSwitch } from '@/__swaps__/screens/Swap/components/AnimatedSwitch';
import { GasButton } from '@/__swaps__/screens/Swap/components/GasButton';
import { GestureHandlerV1Button } from '@/__swaps__/screens/Swap/components/GestureHandlerV1Button';
import { AnimatedChainImage } from '@/__swaps__/screens/Swap/components/AnimatedChainImage';
import { convertRawAmountToBalance, convertRawAmountToNativeDisplay, handleSignificantDecimals, multiply } from '@/__swaps__/utils/numbers';
import { useNativeAssetForChain } from '@/__swaps__/screens/Swap/hooks/useNativeAssetForChain';
>>>>>>> 618b900a

const unknown = i18n.t(i18n.l.swap.unknown);

const RainbowFee = () => {
  const { nativeCurrency } = useAccountSettings();
  const { isDarkMode } = useColorMode();
  const { quote, internalSelectedInputAsset } = useSwapContext();

  const { nativeAsset } = useNativeAssetForChain({ inputAsset: internalSelectedInputAsset });

  const index = useSharedValue(0);
  const rainbowFee = useSharedValue<string[]>([unknown, unknown]);

  const feeToDisplay = useDerivedValue(() => {
    return rainbowFee.value[index.value];
  });

  const swapIndex = () => {
    'worklet';
    index.value = 1 - index.value;
  };

  const calculateRainbowFeeFromQuoteData = useCallback(
    (quote: Quote | CrosschainQuote) => {
      const feePercentage = convertRawAmountToBalance(quote.feePercentageBasisPoints, {
        decimals: 18,
      }).amount;

      const feeInEth = convertRawAmountToNativeDisplay(
        quote.feeInEth.toString(),
        nativeAsset?.value?.decimals || 18,
        nativeAsset?.value?.price?.value || '0',
        nativeCurrency
      ).display;

      rainbowFee.value = [feeInEth, `${handleSignificantDecimals(multiply(feePercentage, 100), 2)}%`];
    },
    [nativeAsset?.value?.decimals, nativeAsset?.value?.price?.value, nativeCurrency, rainbowFee]
  );

  useAnimatedReaction(
    () => quote.value,
    (current, previous) => {
      if (current && previous !== current && !(current as QuoteError)?.error) {
        runOnJS(calculateRainbowFeeFromQuoteData)(current as Quote | CrosschainQuote);
      }
    }
  );

  return (
    <GestureHandlerV1Button onPressWorklet={swapIndex}>
      <AnimatedText align="right" color={isDarkMode ? 'labelSecondary' : 'label'} size="15pt" weight="heavy" text={feeToDisplay} />
    </GestureHandlerV1Button>
  );
};

export function ReviewPanel() {
  const { isDarkMode } = useColorMode();
  const { configProgress, SwapSettings, SwapInputController, internalSelectedInputAsset, internalSelectedOutputAsset } = useSwapContext();

  const unknown = i18n.t(i18n.l.swap.unknown);

  const chainName = useDerivedValue(() =>
    chainNameForChainIdWithMainnetSubstitutionWorklet(internalSelectedOutputAsset.value?.chainId ?? ChainId.mainnet)
  );

  const minimumReceived = useDerivedValue(() => {
    if (!SwapInputController.formattedOutputAmount.value || !internalSelectedOutputAsset.value?.symbol) {
      return unknown;
    }

    return `${SwapInputController.formattedOutputAmount.value} ${internalSelectedOutputAsset.value.symbol}`;
  });

  const handleDecrementSlippage = () => {
    'worklet';
    SwapSettings.onUpdateSlippage('minus');
  };

  const handleIncrementSlippage = () => {
    'worklet';
    SwapSettings.onUpdateSlippage('plus');
  };

  // TODO: Comes from gas store
  const estimatedGasFee = useSharedValue('$2.25');
  const estimatedArrivalTime = useSharedValue('~4 sec');

  const styles = useAnimatedStyle(() => {
    return {
      display: configProgress.value !== NavigationSteps.SHOW_REVIEW ? 'none' : 'flex',
      pointerEvents: configProgress.value !== NavigationSteps.SHOW_REVIEW ? 'none' : 'auto',
      opacity: configProgress.value === NavigationSteps.SHOW_REVIEW ? withTiming(1, fadeConfig) : withTiming(0, fadeConfig),
      flex: 1,
    };
  });

  return (
    <Box as={Animated.View} zIndex={12} style={styles} testID="review-panel" width="full">
      <Stack alignHorizontal="center" space="28px">
        <Text weight="heavy" color="label" size="20pt">
          Review
        </Text>

        <Stack width="full" space="24px" alignHorizontal="stretch">
          <Inline horizontalSpace="10px" alignVertical="center" alignHorizontal="justify">
            <Inline horizontalSpace="12px">
              <Text color="labelTertiary" weight="bold" size="13pt">
                􀤆
              </Text>
              <Text color="labelTertiary" weight="semibold" size="15pt">
                Network
              </Text>
            </Inline>

            <Inline alignVertical="center" horizontalSpace="6px">
              <View style={sx.networkContainer}>
                <AnimatedChainImage showMainnetBadge asset={internalSelectedInputAsset} size={16} />
              </View>
              <AnimatedText
                align="right"
                color={isDarkMode ? 'labelSecondary' : 'label'}
                size="15pt"
                weight="heavy"
                style={{ textTransform: 'capitalize' }}
                text={chainName}
              />
            </Inline>
          </Inline>

          <Inline horizontalSpace="10px" alignVertical="center" alignHorizontal="justify">
            <Inline horizontalSpace="12px">
              <Text color="labelTertiary" weight="bold" size="13pt">
                􀄩
              </Text>
              <Text color="labelTertiary" weight="semibold" size="15pt">
                Minimum Received
              </Text>
            </Inline>

            <Inline horizontalSpace="6px">
              <AnimatedText
                align="right"
                color={isDarkMode ? 'labelSecondary' : 'label'}
                size="15pt"
                weight="heavy"
                text={minimumReceived}
              />
            </Inline>
          </Inline>

          <Inline horizontalSpace="10px" alignHorizontal="justify">
            <Inline horizontalSpace="12px">
              <Text color="labelTertiary" weight="bold" size="13pt">
                􀘾
              </Text>
              <Text color="labelTertiary" weight="semibold" size="15pt">
                Rainbow Fee
              </Text>
            </Inline>

            <Inline horizontalSpace="6px">
              <RainbowFee />
            </Inline>
          </Inline>

          <Separator color="separatorSecondary" />

          <Inline horizontalSpace="10px" alignVertical="center" alignHorizontal="justify">
            <Inline horizontalSpace="12px">
              <Text color="labelTertiary" weight="bold" size="13pt">
                􀋦
              </Text>
              <Inline horizontalSpace="4px">
                <Text color="labelTertiary" weight="semibold" size="15pt">
                  Flashbots Protection
                </Text>
                <Text color="labelTertiary" size="13pt" weight="bold">
                  􀅴
                </Text>
              </Inline>
            </Inline>

            <AnimatedSwitch onToggle={SwapSettings.onToggleFlashbots} value={SwapSettings.flashbots} activeLabel="On" inactiveLabel="Off" />
          </Inline>

          <Inline horizontalSpace="10px" alignVertical="center" alignHorizontal="justify">
            <Inline alignHorizontal="left" horizontalSpace="12px">
              <Text color="labelTertiary" weight="bold" size="13pt">
                􀘩
              </Text>
              <Inline horizontalSpace="4px">
                <Text color="labelTertiary" weight="semibold" size="15pt">
                  Max Slippage
                </Text>
                <Text color="labelTertiary" size="13pt" weight="bold">
                  􀅴
                </Text>
              </Inline>
            </Inline>

            <Inline wrap={false} horizontalSpace="8px" alignVertical="center">
              <GestureHandlerV1Button onPressWorklet={handleDecrementSlippage}>
                <Box
                  style={{
                    justifyContent: 'center',
                    alignItems: 'center',
                    borderWidth: 1,
                    borderColor: isDarkMode ? globalColors.white10 : globalColors.grey100,
                  }}
                  height={{ custom: 16 }}
                  width={{ custom: 20 }}
                  borderRadius={100}
                  background="fillSecondary" // TODO: 12% opacity
                  paddingVertical="1px (Deprecated)"
                  gap={10}
                >
                  {/* TODO: 56% opacity */}
                  <Text weight="black" size="icon 10px" color="labelTertiary">
                    􀅽
                  </Text>
                </Box>
              </GestureHandlerV1Button>

              <Inline space="2px">
                <AnimatedText
                  align="right"
                  style={{ minWidth: 26 }}
                  size="15pt"
                  weight="bold"
                  color="labelSecondary"
                  text={SwapSettings.slippage}
                />
                <Text size="15pt" weight="bold" color="labelSecondary">
                  %
                </Text>
              </Inline>

              <GestureHandlerV1Button onPressWorklet={handleIncrementSlippage}>
                <Box
                  style={{
                    justifyContent: 'center',
                    alignItems: 'center',
                    borderWidth: 1,
                    borderColor: isDarkMode ? globalColors.white10 : globalColors.grey100,
                  }}
                  height={{ custom: 16 }}
                  width={{ custom: 20 }}
                  borderRadius={100}
                  background="fillSecondary" // TODO: 12% opacity
                  paddingVertical="1px (Deprecated)"
                  gap={10}
                >
                  {/* TODO: 56% opacity */}
                  <Text weight="black" size="icon 10px" color="labelTertiary">
                    􀅼
                  </Text>
                </Box>
              </GestureHandlerV1Button>
            </Inline>
          </Inline>

          <Separator color="separatorSecondary" />

          <Inline horizontalSpace="10px" alignVertical="center" alignHorizontal="justify">
            <Stack space="6px">
              <Inline alignVertical="center" horizontalSpace="6px">
                <View style={sx.gasContainer}>
                  <AnimatedChainImage showMainnetBadge asset={internalSelectedInputAsset} size={16} />
                </View>
                <Inline horizontalSpace="4px">
                  <AnimatedText align="left" color={'label'} size="15pt" weight="heavy" text={estimatedGasFee} />
                  <AnimatedText align="right" color={'labelTertiary'} size="15pt" weight="bold" text={estimatedArrivalTime} />
                </Inline>
              </Inline>

              <Inline alignVertical="center" horizontalSpace="4px">
                <Text color="labelTertiary" size="13pt" weight="bold">
                  Est. Network Fee
                </Text>
                <Text color="labelTertiary" size="13pt" weight="bold">
                  􀅴
                </Text>
              </Inline>
            </Stack>

            <Inline alignVertical="center" horizontalSpace="8px">
              <ReviewGasButton />
            </Inline>
          </Inline>
        </Stack>
      </Stack>
    </Box>
  );
}

const sx = StyleSheet.create({
  gasContainer: {
    top: 2,
    height: 12,
    width: 10,
    left: 4,
    overflow: 'visible',
  },
  networkContainer: {
    top: 2,
    height: 12,
    width: 6,
  },
});<|MERGE_RESOLUTION|>--- conflicted
+++ resolved
@@ -1,19 +1,11 @@
-<<<<<<< HEAD
 import * as i18n from '@/languages';
-import React, { useCallback, useState } from 'react';
+import React, { useCallback } from 'react';
 
 import { ReviewGasButton } from '@/__swaps__/screens/Swap/components/GasButton';
 import { ChainId } from '@/__swaps__/types/chains';
-import { chainNameFromChainIdWorklet } from '@/__swaps__/utils/chains';
-import { ButtonPressAnimation } from '@/components/animations';
-import { ChainImage } from '@/components/coin-icon/ChainImage';
 import { AnimatedText, Box, Inline, Separator, Stack, Text, globalColors, useColorMode } from '@/design-system';
-import { ethereumUtils } from '@/utils';
-=======
-import React, { useCallback } from 'react';
 import { StyleSheet, View } from 'react-native';
 
->>>>>>> 618b900a
 import Animated, {
   runOnJS,
   useAnimatedReaction,
@@ -22,28 +14,18 @@
   useSharedValue,
   withTiming,
 } from 'react-native-reanimated';
-<<<<<<< HEAD
 import { fadeConfig } from '../constants';
 import { NavigationSteps, useSwapContext } from '../providers/swap-provider';
 import { AnimatedSwitch } from './AnimatedSwitch';
-=======
-
-import { AnimatedText, Box, Inline, Separator, Stack, Text, globalColors, useColorMode } from '@/design-system';
-import * as i18n from '@/languages';
+
 import { CrosschainQuote, Quote, QuoteError } from '@rainbow-me/swaps';
 import { useAccountSettings } from '@/hooks';
 
-import { NavigationSteps, useSwapContext } from '@/__swaps__/screens/Swap/providers/swap-provider';
-import { fadeConfig } from '@/__swaps__/screens/Swap/constants';
-import { ChainId } from '@/__swaps__/types/chains';
 import { chainNameForChainIdWithMainnetSubstitutionWorklet } from '@/__swaps__/utils/chains';
-import { AnimatedSwitch } from '@/__swaps__/screens/Swap/components/AnimatedSwitch';
-import { GasButton } from '@/__swaps__/screens/Swap/components/GasButton';
 import { GestureHandlerV1Button } from '@/__swaps__/screens/Swap/components/GestureHandlerV1Button';
 import { AnimatedChainImage } from '@/__swaps__/screens/Swap/components/AnimatedChainImage';
 import { convertRawAmountToBalance, convertRawAmountToNativeDisplay, handleSignificantDecimals, multiply } from '@/__swaps__/utils/numbers';
 import { useNativeAssetForChain } from '@/__swaps__/screens/Swap/hooks/useNativeAssetForChain';
->>>>>>> 618b900a
 
 const unknown = i18n.t(i18n.l.swap.unknown);
 
