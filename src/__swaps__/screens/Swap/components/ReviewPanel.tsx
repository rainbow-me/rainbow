--- conflicted
+++ resolved
@@ -271,24 +271,6 @@
 
           <Separator color="separatorSecondary" />
 
-<<<<<<< HEAD
-          <Inline wrap={false} horizontalSpace="10px" alignVertical="center" alignHorizontal="justify">
-            <Inline wrap={false} horizontalSpace="12px" alignVertical="center">
-              <Text color="labelTertiary" weight="bold" size="icon 13px">
-                􀋦
-              </Text>
-              <ButtonPressAnimation onPress={openFlashbotsExplainer}>
-                <Inline wrap={false} horizontalSpace="4px" alignVertical="center">
-                  <Text color="labelTertiary" weight="semibold" size="15pt">
-                    {FLASHBOTS_PROTECTION_LABEL}
-                  </Text>
-                  <Text color="labelTertiary" size="13pt" weight="bold">
-                    􀅴
-                  </Text>
-                </Inline>
-              </ButtonPressAnimation>
-            </Inline>
-=======
           <Animated.View style={flashbotsVisibilityStyle}>
             <Inline wrap={false} horizontalSpace="10px" alignVertical="center" alignHorizontal="justify">
               <Inline wrap={false} horizontalSpace="12px">
@@ -306,7 +288,6 @@
                   </Inline>
                 </ButtonPressAnimation>
               </Inline>
->>>>>>> 1d2884c9
 
               <FlashbotsToggle />
             </Inline>
