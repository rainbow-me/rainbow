import * as i18n from '@/languages';
import React, { useCallback } from 'react';

import { ReviewGasButton } from '@/__swaps__/screens/Swap/components/GasButton';
import { ChainId, ChainNameDisplay } from '@/__swaps__/types/chains';
import { AnimatedText, Bleed, Box, Inline, Separator, Stack, Text, globalColors, useColorMode } from '@/design-system';
import { StyleSheet, View } from 'react-native';

import Animated, {
  runOnJS,
  useAnimatedReaction,
  useAnimatedStyle,
  useDerivedValue,
  useSharedValue,
  withTiming,
} from 'react-native-reanimated';
import { fadeConfig } from '../constants';
import { NavigationSteps, useSwapContext } from '../providers/swap-provider';
import { AnimatedSwitch } from './AnimatedSwitch';

import { useAccountSettings } from '@/hooks';
import { CrosschainQuote, Quote, QuoteError } from '@rainbow-me/swaps';

import { AnimatedChainImage } from '@/__swaps__/screens/Swap/components/AnimatedChainImage';
import { GestureHandlerV1Button } from '@/__swaps__/screens/Swap/components/GestureHandlerV1Button';
import { useNativeAssetForChain } from '@/__swaps__/screens/Swap/hooks/useNativeAssetForChain';
import { useEstimatedTime } from '@/__swaps__/utils/meteorology';
import { convertRawAmountToBalance, convertRawAmountToNativeDisplay, handleSignificantDecimals, multiply } from '@/__swaps__/utils/numbers';
import { swapsStore, useSwapsStore } from '@/state/swaps/swapsStore';
import { useSelectedGas, useSelectedGasSpeed } from '../hooks/useSelectedGas';
import { EstimatedSwapGasFee } from './EstimatedSwapGasFee';
import { ButtonPressAnimation } from '@/components/animations';
import { useNavigation } from '@/navigation';
import Routes from '@/navigation/routesNames';
import { ethereumUtils } from '@/utils';
import { getNativeAssetForNetwork } from '@/utils/ethereumUtils';

const unknown = i18n.t(i18n.l.swap.unknown);

const RainbowFee = () => {
  const { nativeCurrency } = useAccountSettings();
  const { isDarkMode } = useColorMode();
  const { isFetching, isQuoteStale, quote, internalSelectedInputAsset } = useSwapContext();

  const { nativeAsset } = useNativeAssetForChain({ inputAsset: internalSelectedInputAsset });

  const index = useSharedValue(0);
  const rainbowFee = useSharedValue<string[]>([unknown, unknown]);

  const feeToDisplay = useDerivedValue(() => {
    return rainbowFee.value[index.value];
  });

  const swapIndex = () => {
    'worklet';
    index.value = 1 - index.value;
  };

  const calculateRainbowFeeFromQuoteData = useCallback(
    (quote: Quote | CrosschainQuote) => {
      const feePercentage = convertRawAmountToBalance(quote.feePercentageBasisPoints, {
        decimals: 18,
      }).amount;

      const feeInEth = convertRawAmountToNativeDisplay(
        quote.feeInEth.toString(),
        nativeAsset?.value?.decimals || 18,
        nativeAsset?.value?.price?.value || '0',
        nativeCurrency
      ).display;

      rainbowFee.value = [feeInEth, `${handleSignificantDecimals(multiply(feePercentage, 100), 2)}%`];
    },
    [nativeAsset?.value?.decimals, nativeAsset?.value?.price?.value, nativeCurrency, rainbowFee]
  );

  useAnimatedReaction(
    () => ({ isFetching: isFetching.value, isQuoteStale: isQuoteStale.value, quote: quote.value }),
    current => {
      if (!current.isQuoteStale && !current.isFetching && current.quote && !(current.quote as QuoteError)?.error) {
        runOnJS(calculateRainbowFeeFromQuoteData)(current.quote as Quote | CrosschainQuote);
      }
    }
  );

  return (
    <GestureHandlerV1Button onPressWorklet={swapIndex}>
      <AnimatedText align="right" color={isDarkMode ? 'labelSecondary' : 'label'} size="15pt" weight="heavy">
        {feeToDisplay}
      </AnimatedText>
    </GestureHandlerV1Button>
  );
};

function EstimatedGasFee() {
  const chainId = useSwapsStore(s => s.inputAsset?.chainId || ChainId.mainnet);
  const gasSettings = useSelectedGas(chainId);

  return <EstimatedSwapGasFee gasSettings={gasSettings} align="left" color="label" size="15pt" weight="heavy" />;
}

function EstimatedArrivalTime() {
  const chainId = useSwapsStore(s => s.inputAsset?.chainId || ChainId.mainnet);
  const speed = useSelectedGasSpeed(chainId);
  const { data: estimatedTime } = useEstimatedTime({ chainId, speed });
  if (!estimatedTime) return null;
  return (
    <Text align="right" color={'labelTertiary'} size="15pt" weight="bold">
      {estimatedTime}
    </Text>
  );
}

export function ReviewPanel() {
  const { navigate } = useNavigation();
  const { isDarkMode } = useColorMode();
  const { configProgress, SwapSettings, SwapInputController, internalSelectedInputAsset, internalSelectedOutputAsset } = useSwapContext();

  const unknown = i18n.t(i18n.l.swap.unknown);

  const chainName = useDerivedValue(() => ChainNameDisplay[internalSelectedOutputAsset.value?.chainId ?? ChainId.mainnet]);

  const minimumReceived = useDerivedValue(() => {
    if (!SwapInputController.formattedOutputAmount.value || !internalSelectedOutputAsset.value?.symbol) {
      return unknown;
    }

    return `${SwapInputController.formattedOutputAmount.value} ${internalSelectedOutputAsset.value.symbol}`;
  });

  const handleDecrementSlippage = () => {
    'worklet';
    SwapSettings.onUpdateSlippage('minus');
  };

  const handleIncrementSlippage = () => {
    'worklet';
    SwapSettings.onUpdateSlippage('plus');
  };

  const openFlashbotsExplainer = useCallback(() => {
    navigate(Routes.EXPLAIN_SHEET, {
      type: 'flashbots',
    });
  }, [navigate]);

  const openSlippageExplainer = useCallback(() => {
    navigate(Routes.EXPLAIN_SHEET, {
      type: 'slippage',
    });
  }, [navigate]);

  const openGasExplainer = useCallback(() => {
    navigate(Routes.EXPLAIN_SHEET, {
      network: ethereumUtils.getNetworkNameFromChainId(swapsStore.getState().inputAsset?.chainId ?? ChainId.mainnet),
      type: 'gas',
      nativeAsset: getNativeAssetForNetwork(
        ethereumUtils.getNetworkFromChainId(swapsStore.getState().inputAsset?.chainId ?? ChainId.mainnet)
      ),
    });
  }, [navigate]);

  const styles = useAnimatedStyle(() => {
    return {
      display: configProgress.value !== NavigationSteps.SHOW_REVIEW ? 'none' : 'flex',
      pointerEvents: configProgress.value !== NavigationSteps.SHOW_REVIEW ? 'none' : 'auto',
      opacity: configProgress.value === NavigationSteps.SHOW_REVIEW ? withTiming(1, fadeConfig) : withTiming(0, fadeConfig),
      flex: 1,
    };
  });

  return (
    <Box as={Animated.View} zIndex={12} style={styles} testID="review-panel" width="full">
      <Stack alignHorizontal="center" space="28px">
        <Text weight="heavy" color="label" size="20pt">
          Review
        </Text>

        <Stack width="full" space="24px" alignHorizontal="stretch">
          <Inline horizontalSpace="10px" alignVertical="center" alignHorizontal="justify">
            <Inline horizontalSpace="12px">
              <Text color="labelTertiary" weight="bold" size="icon 13px">
                􀤆
              </Text>
              <Text color="labelTertiary" weight="semibold" size="15pt">
                Network
              </Text>
            </Inline>

            <Inline alignVertical="center" horizontalSpace="6px">
              <View style={sx.networkContainer}>
                <AnimatedChainImage showMainnetBadge asset={internalSelectedInputAsset} size={16} />
              </View>
              <AnimatedText
                align="right"
                color={isDarkMode ? 'labelSecondary' : 'label'}
                size="15pt"
                weight="heavy"
                style={{ textTransform: 'capitalize' }}
              >
                {chainName}
              </AnimatedText>
            </Inline>
          </Inline>

          <Inline wrap={false} horizontalSpace="10px" alignVertical="center" alignHorizontal="justify">
            <Inline wrap={false} horizontalSpace="12px">
              <Text color="labelTertiary" weight="bold" size="icon 13px">
                􀄩
              </Text>
              <Text color="labelTertiary" weight="semibold" size="15pt">
                Minimum Received
              </Text>
            </Inline>

            <Inline horizontalSpace="6px">
              <AnimatedText align="right" color={isDarkMode ? 'labelSecondary' : 'label'} size="15pt" weight="heavy">
                {minimumReceived}
              </AnimatedText>
            </Inline>
          </Inline>

          <Inline wrap={false} horizontalSpace="10px" alignHorizontal="justify">
            <Inline wrap={false} horizontalSpace="12px">
              <Text color="labelTertiary" weight="bold" size="icon 13px">
                􀘾
              </Text>
              <Bleed horizontal="3px">
                <Text color="labelTertiary" weight="semibold" size="15pt">
                  Rainbow Fee
                </Text>
              </Bleed>
            </Inline>

            <Inline wrap={false} horizontalSpace="6px">
              <RainbowFee />
            </Inline>
          </Inline>

          <Separator color="separatorSecondary" />

          <Inline wrap={false} horizontalSpace="10px" alignVertical="center" alignHorizontal="justify">
            <Inline wrap={false} horizontalSpace="12px">
              <Text color="labelTertiary" weight="bold" size="icon 13px">
                􀋦
              </Text>
<<<<<<< HEAD
              <ButtonPressAnimation onPress={openFlashbotsExplainer}>
                <Inline horizontalSpace="4px">
                  <Text color="labelTertiary" weight="semibold" size="15pt">
                    Flashbots Protection
                  </Text>
                  <Text color="labelTertiary" size="13pt" weight="bold">
                    􀅴
                  </Text>
                </Inline>
              </ButtonPressAnimation>
=======
              <Inline wrap={false} horizontalSpace="4px">
                <Text color="labelTertiary" weight="semibold" size="15pt">
                  Flashbots Protection
                </Text>
                <Text color="labelTertiary" size="13pt" weight="bold">
                  􀅴
                </Text>
              </Inline>
>>>>>>> 4e6950ff
            </Inline>

            <AnimatedSwitch onToggle={SwapSettings.onToggleFlashbots} value={SwapSettings.flashbots} activeLabel="On" inactiveLabel="Off" />
          </Inline>

          <Inline wrap={false} horizontalSpace="10px" alignVertical="center" alignHorizontal="justify">
            <Inline wrap={false} alignHorizontal="left" horizontalSpace="12px">
              <Text color="labelTertiary" weight="bold" size="icon 13px">
                􀘩
              </Text>
              <ButtonPressAnimation onPress={openSlippageExplainer}>
                <Inline horizontalSpace="4px">
                  <Text color="labelTertiary" weight="semibold" size="15pt">
                    Max Slippage
                  </Text>
                  <Text color="labelTertiary" size="13pt" weight="bold">
                    􀅴
                  </Text>
                </Inline>
              </ButtonPressAnimation>
            </Inline>

            <Inline wrap={false} horizontalSpace="8px" alignVertical="center">
              <GestureHandlerV1Button onPressWorklet={handleDecrementSlippage}>
                <Box
                  style={{
                    justifyContent: 'center',
                    alignItems: 'center',
                    borderWidth: 1,
                    borderColor: isDarkMode ? globalColors.white10 : globalColors.grey100,
                  }}
                  height={{ custom: 16 }}
                  width={{ custom: 20 }}
                  borderRadius={100}
                  background="fillSecondary" // TODO: 12% opacity
                  paddingVertical="1px (Deprecated)"
                  gap={10}
                >
                  {/* TODO: 56% opacity */}
                  <Text weight="black" size="icon 10px" color="labelTertiary">
                    􀅽
                  </Text>
                </Box>
              </GestureHandlerV1Button>

              <Inline space="2px">
                <AnimatedText align="right" style={{ minWidth: 26 }} size="15pt" weight="bold" color="labelSecondary">
                  {SwapSettings.slippage}
                </AnimatedText>
                <Text size="15pt" weight="bold" color="labelSecondary">
                  %
                </Text>
              </Inline>

              <GestureHandlerV1Button onPressWorklet={handleIncrementSlippage}>
                <Box
                  style={{
                    justifyContent: 'center',
                    alignItems: 'center',
                    borderWidth: 1,
                    borderColor: isDarkMode ? globalColors.white10 : globalColors.grey100,
                  }}
                  height={{ custom: 16 }}
                  width={{ custom: 20 }}
                  borderRadius={100}
                  background="fillSecondary" // TODO: 12% opacity
                  paddingVertical="1px (Deprecated)"
                  gap={10}
                >
                  {/* TODO: 56% opacity */}
                  <Text weight="black" size="icon 10px" color="labelTertiary">
                    􀅼
                  </Text>
                </Box>
              </GestureHandlerV1Button>
            </Inline>
          </Inline>

          <Separator color="separatorSecondary" />

          <Inline horizontalSpace="10px" alignVertical="center" alignHorizontal="justify">
<<<<<<< HEAD
            <ButtonPressAnimation onPress={openGasExplainer}>
              <Stack space="6px">
                <Inline alignVertical="center" horizontalSpace="6px">
                  <View style={sx.gasContainer}>
                    <AnimatedChainImage showMainnetBadge asset={internalSelectedInputAsset} size={16} />
                  </View>
                  <Inline horizontalSpace="4px">
                    <EstimatedGasFee />
                    <EstimatedArrivalTime />
                  </Inline>
=======
            <Stack space="8px">
              <Inline alignVertical="center" horizontalSpace="6px">
                <View style={sx.gasContainer}>
                  <AnimatedChainImage showMainnetBadge asset={internalSelectedInputAsset} size={16} />
                </View>
                <Inline horizontalSpace="4px">
                  <EstimatedGasFee />
                  <EstimatedArrivalTime />
>>>>>>> 4e6950ff
                </Inline>

<<<<<<< HEAD
                <Inline alignVertical="center" horizontalSpace="4px">
                  <Text color="labelTertiary" size="13pt" weight="bold">
                    Est. Network Fee
                  </Text>
                  <Text color="labelTertiary" size="13pt" weight="bold">
                    􀅴
                  </Text>
                </Inline>
              </Stack>
            </ButtonPressAnimation>
=======
              <Inline wrap={false} alignHorizontal="left" alignVertical="bottom" horizontalSpace="4px">
                <Text color="labelTertiary" size="13pt" weight="bold">
                  Est. Network Fee
                </Text>
                <Text color="labelTertiary" size="icon 13px" weight="bold">
                  􀅴
                </Text>
              </Inline>
            </Stack>
>>>>>>> 4e6950ff

            <Inline alignVertical="center" horizontalSpace="8px">
              <ReviewGasButton />
            </Inline>
          </Inline>
        </Stack>
      </Stack>
    </Box>
  );
}

const sx = StyleSheet.create({
  gasContainer: {
    top: 0,
    height: 16,
    width: 16,
    left: 8,
    overflow: 'visible',
  },
  networkContainer: {
    top: 2,
    height: 12,
    width: 6,
  },
});<|MERGE_RESOLUTION|>--- conflicted
+++ resolved
@@ -244,18 +244,8 @@
               <Text color="labelTertiary" weight="bold" size="icon 13px">
                 􀋦
               </Text>
-<<<<<<< HEAD
-              <ButtonPressAnimation onPress={openFlashbotsExplainer}>
-                <Inline horizontalSpace="4px">
-                  <Text color="labelTertiary" weight="semibold" size="15pt">
-                    Flashbots Protection
-                  </Text>
-                  <Text color="labelTertiary" size="13pt" weight="bold">
-                    􀅴
-                  </Text>
-                </Inline>
-              </ButtonPressAnimation>
-=======
+                      <ButtonPressAnimation onPress={openFlashbotsExplainer}>
+
               <Inline wrap={false} horizontalSpace="4px">
                 <Text color="labelTertiary" weight="semibold" size="15pt">
                   Flashbots Protection
@@ -264,7 +254,9 @@
                   􀅴
                 </Text>
               </Inline>
->>>>>>> 4e6950ff
+                              </ButtonPressAnimation>
+
+
             </Inline>
 
             <AnimatedSwitch onToggle={SwapSettings.onToggleFlashbots} value={SwapSettings.flashbots} activeLabel="On" inactiveLabel="Off" />
@@ -346,18 +338,7 @@
           <Separator color="separatorSecondary" />
 
           <Inline horizontalSpace="10px" alignVertical="center" alignHorizontal="justify">
-<<<<<<< HEAD
-            <ButtonPressAnimation onPress={openGasExplainer}>
-              <Stack space="6px">
-                <Inline alignVertical="center" horizontalSpace="6px">
-                  <View style={sx.gasContainer}>
-                    <AnimatedChainImage showMainnetBadge asset={internalSelectedInputAsset} size={16} />
-                  </View>
-                  <Inline horizontalSpace="4px">
-                    <EstimatedGasFee />
-                    <EstimatedArrivalTime />
-                  </Inline>
-=======
+          <ButtonPressAnimation onPress={openGasExplainer}>
             <Stack space="8px">
               <Inline alignVertical="center" horizontalSpace="6px">
                 <View style={sx.gasContainer}>
@@ -366,21 +347,8 @@
                 <Inline horizontalSpace="4px">
                   <EstimatedGasFee />
                   <EstimatedArrivalTime />
->>>>>>> 4e6950ff
                 </Inline>
-
-<<<<<<< HEAD
-                <Inline alignVertical="center" horizontalSpace="4px">
-                  <Text color="labelTertiary" size="13pt" weight="bold">
-                    Est. Network Fee
-                  </Text>
-                  <Text color="labelTertiary" size="13pt" weight="bold">
-                    􀅴
-                  </Text>
-                </Inline>
-              </Stack>
-            </ButtonPressAnimation>
-=======
+                
               <Inline wrap={false} alignHorizontal="left" alignVertical="bottom" horizontalSpace="4px">
                 <Text color="labelTertiary" size="13pt" weight="bold">
                   Est. Network Fee
@@ -390,7 +358,7 @@
                 </Text>
               </Inline>
             </Stack>
->>>>>>> 4e6950ff
+           </ButtonPressAnimation>
 
             <Inline alignVertical="center" horizontalSpace="8px">
               <ReviewGasButton />
