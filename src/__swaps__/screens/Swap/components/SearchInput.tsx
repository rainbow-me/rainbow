<<<<<<< HEAD
import React, { useCallback, useMemo } from 'react';
import { NativeSyntheticEvent, TextInputChangeEventData } from 'react-native';
import Animated, { useAnimatedProps, useDerivedValue, dispatchCommand } from 'react-native-reanimated';
import { ButtonPressAnimation } from '@/components/animations';
import { Input } from '@/components/inputs';
import { AnimatedText, Bleed, Box, Column, Columns, Text, useColorMode, useForegroundColor } from '@/design-system';
import { LIGHT_SEPARATOR_COLOR, SEPARATOR_COLOR, THICK_BORDER_WIDTH } from '@/__swaps__/screens/Swap/constants';
import { opacity } from '@/__swaps__/utils/swaps';
import { useSwapContext } from '@/__swaps__/screens/Swap/providers/swap-provider';
import { userAssetsStore } from '@/state/assets/userAssets';
=======
import React from 'react';
import Animated, {
  SharedValue,
  runOnJS,
  runOnUI,
  useAnimatedProps,
  useAnimatedReaction,
  useAnimatedStyle,
  useDerivedValue,
} from 'react-native-reanimated';
import { Input } from '@/components/inputs';
import { AnimatedText, Bleed, Box, Column, Columns, Text, useColorMode, useForegroundColor } from '@/design-system';
import { LIGHT_SEPARATOR_COLOR, SEPARATOR_COLOR, THICK_BORDER_WIDTH } from '@/__swaps__/screens/Swap/constants';
import { getColorValueForThemeWorklet, opacity } from '@/__swaps__/utils/swaps';
import { NavigationSteps, useSwapContext } from '@/__swaps__/screens/Swap/providers/swap-provider';
import { userAssetsStore } from '@/state/assets/userAssets';
import { ExtendedAnimatedAssetWithColors } from '@/__swaps__/types/assets';
import { GestureHandlerV1Button } from './GestureHandlerV1Button';
import { useDebouncedCallback } from 'use-debounce';
import { useSwapsStore } from '@/state/swaps/swapsStore';
>>>>>>> 4e6950ff

const AnimatedInput = Animated.createAnimatedComponent(Input);

export const SearchInput = ({
<<<<<<< HEAD
  handleExitSearch,
  handleFocusSearch,
  output,
}: {
  handleExitSearch: () => void;
  handleFocusSearch: () => void;
  output?: boolean;
=======
  asset,
  handleExitSearchWorklet,
  handleFocusSearchWorklet,
  output,
}: {
  asset: SharedValue<ExtendedAnimatedAssetWithColors | null>;
  handleExitSearchWorklet: () => void;
  handleFocusSearchWorklet: () => void;
  output: boolean;
>>>>>>> 4e6950ff
}) => {
  const { isDarkMode } = useColorMode();
  const {
    inputProgress,
    inputSearchRef,
    internalSelectedInputAsset,
    internalSelectedOutputAsset,
    outputProgress,
    outputSearchRef,
    AnimatedSwapStyles,
  } = useSwapContext();

  const fillTertiary = useForegroundColor('fillTertiary');
  const label = useForegroundColor('label');
  const labelQuaternary = useForegroundColor('labelQuaternary');

  const btnText = useDerivedValue(() => {
    if ((inputProgress.value === 2 && !output) || (outputProgress.value === 2 && output)) {
      return 'Cancel';
    }

    if ((output && internalSelectedOutputAsset.value) || !output) {
      return 'Close';
    }

    // ⚠️ TODO: Add paste functionality to the asset to buy list when no asset is selected
    // return 'Paste';
  });

  const buttonVisibilityStyle = useAnimatedStyle(() => {
    const isSearchFocused = (output ? outputProgress : inputProgress).value === NavigationSteps.SEARCH_FOCUSED;
    const isAssetSelected = output ? internalSelectedOutputAsset.value : internalSelectedInputAsset.value;

    return {
      opacity: isSearchFocused || isAssetSelected ? 1 : 0,
      pointerEvents: isSearchFocused || isAssetSelected ? 'auto' : 'none',
    };
  });

  const onInputSearchQueryChange = useDebouncedCallback(
    (text: string) => {
      userAssetsStore.getState().setSearchQuery(text);
    },
    50,
    { leading: true, trailing: true }
  );

  const onOutputSearchQueryChange = useDebouncedCallback(
    (text: string) => {
      useSwapsStore.setState({ outputSearchQuery: text });
    },
    100,
    { leading: false, trailing: true }
  );

  const isSearchFocused = useDerivedValue(
    () =>
      (!output && inputProgress.value === NavigationSteps.SEARCH_FOCUSED) ||
      (output && outputProgress.value === NavigationSteps.SEARCH_FOCUSED)
  );

  const searchInputValue = useAnimatedProps(() => {
    // Removing the value when the input is focused allows the input to be reset to the correct value on blur
    const query = isSearchFocused.value ? undefined : '';

    return {
      text: query,
    };
  });

  useAnimatedReaction(
    () => isSearchFocused.value,
    (focused, prevFocused) => {
      if (focused === false && prevFocused === true) {
        if (output) runOnJS(onOutputSearchQueryChange)('');
        else runOnJS(onInputSearchQueryChange)('');
      }
    }
  );

  return (
    <Box width="full">
      <Columns alignHorizontal="justify" alignVertical="center" space="20px">
        <Box>
          <Bleed horizontal="8px" vertical="24px">
            <Box paddingHorizontal="8px" paddingVertical="20px">
              <Columns alignVertical="center" space="10px">
                <Column width="content">
                  <Box
                    alignItems="center"
                    borderRadius={18}
                    height={{ custom: 36 }}
                    justifyContent="center"
                    style={{
                      backgroundColor: isDarkMode ? 'transparent' : opacity(fillTertiary, 0.03),
                      borderColor: isDarkMode ? SEPARATOR_COLOR : opacity(LIGHT_SEPARATOR_COLOR, 0.01),
                      borderWidth: THICK_BORDER_WIDTH,
                    }}
                    width={{ custom: 36 }}
                  >
                    <Text align="center" color="labelQuaternary" size="icon 17px" weight="bold">
                      􀊫
                    </Text>
                  </Box>
                </Column>
                <AnimatedInput
                  animatedProps={searchInputValue}
                  onChangeText={output ? onOutputSearchQueryChange : onInputSearchQueryChange}
                  onBlur={() => {
                    runOnUI(() => {
                      if (isSearchFocused.value) {
                        handleExitSearchWorklet();
                      }
                    })();

                    if (isSearchFocused.value) {
                      if (output) {
                        if (useSwapsStore.getState().outputSearchQuery !== '') {
                          useSwapsStore.setState({ outputSearchQuery: '' });
                        }
                      } else {
                        if (userAssetsStore.getState().inputSearchQuery !== '') {
                          userAssetsStore.getState().setSearchQuery('');
                        }
                      }
                    }
                  }}
                  onFocus={() => runOnUI(handleFocusSearchWorklet)()}
                  placeholder={output ? 'Find a token to buy' : 'Search your tokens'}
                  placeholderTextColor={isDarkMode ? opacity(labelQuaternary, 0.3) : labelQuaternary}
                  selectTextOnFocus
                  ref={output ? outputSearchRef : inputSearchRef}
                  spellCheck={false}
                  style={{
                    color: label,
                    fontSize: 17,
                    fontWeight: 'bold',
                    height: 44,
                    zIndex: 10,
                  }}
                />
              </Columns>
            </Box>
          </Bleed>
        </Box>
        <Column width="content">
          <Animated.View style={buttonVisibilityStyle}>
            <GestureHandlerV1Button
              onPressJS={() => (output ? outputSearchRef : inputSearchRef).current?.blur()}
              onPressWorklet={() => {
                'worklet';
                const isSearchFocused =
                  (output && outputProgress.value === NavigationSteps.SEARCH_FOCUSED) ||
                  (!output && inputProgress.value === NavigationSteps.SEARCH_FOCUSED);

                if (isSearchFocused || (output && internalSelectedOutputAsset.value) || (!output && internalSelectedInputAsset.value)) {
                  handleExitSearchWorklet();
                }
              }}
              scaleTo={0.8}
            >
              <Box
                as={Animated.View}
                alignItems="center"
                borderRadius={18}
                height={{ custom: 36 }}
                justifyContent="center"
                paddingHorizontal={{ custom: 12 - THICK_BORDER_WIDTH }}
                style={
                  output ? AnimatedSwapStyles.searchOutputAssetButtonWrapperStyle : AnimatedSwapStyles.searchInputAssetButtonWrapperStyle
                }
              >
                <AnimatedText
                  align="center"
                  style={output ? AnimatedSwapStyles.searchOutputAssetButtonStyle : AnimatedSwapStyles.searchInputAssetButtonStyle}
                  size="17pt"
                  weight="heavy"
                >
                  {btnText}
                </AnimatedText>
              </Box>
            </GestureHandlerV1Button>
          </Animated.View>
        </Column>
      </Columns>
    </Box>
  );
};<|MERGE_RESOLUTION|>--- conflicted
+++ resolved
@@ -1,15 +1,3 @@
-<<<<<<< HEAD
-import React, { useCallback, useMemo } from 'react';
-import { NativeSyntheticEvent, TextInputChangeEventData } from 'react-native';
-import Animated, { useAnimatedProps, useDerivedValue, dispatchCommand } from 'react-native-reanimated';
-import { ButtonPressAnimation } from '@/components/animations';
-import { Input } from '@/components/inputs';
-import { AnimatedText, Bleed, Box, Column, Columns, Text, useColorMode, useForegroundColor } from '@/design-system';
-import { LIGHT_SEPARATOR_COLOR, SEPARATOR_COLOR, THICK_BORDER_WIDTH } from '@/__swaps__/screens/Swap/constants';
-import { opacity } from '@/__swaps__/utils/swaps';
-import { useSwapContext } from '@/__swaps__/screens/Swap/providers/swap-provider';
-import { userAssetsStore } from '@/state/assets/userAssets';
-=======
 import React from 'react';
 import Animated, {
   SharedValue,
@@ -23,27 +11,17 @@
 import { Input } from '@/components/inputs';
 import { AnimatedText, Bleed, Box, Column, Columns, Text, useColorMode, useForegroundColor } from '@/design-system';
 import { LIGHT_SEPARATOR_COLOR, SEPARATOR_COLOR, THICK_BORDER_WIDTH } from '@/__swaps__/screens/Swap/constants';
-import { getColorValueForThemeWorklet, opacity } from '@/__swaps__/utils/swaps';
+import { opacity } from '@/__swaps__/utils/swaps';
 import { NavigationSteps, useSwapContext } from '@/__swaps__/screens/Swap/providers/swap-provider';
 import { userAssetsStore } from '@/state/assets/userAssets';
 import { ExtendedAnimatedAssetWithColors } from '@/__swaps__/types/assets';
 import { GestureHandlerV1Button } from './GestureHandlerV1Button';
 import { useDebouncedCallback } from 'use-debounce';
 import { useSwapsStore } from '@/state/swaps/swapsStore';
->>>>>>> 4e6950ff
 
 const AnimatedInput = Animated.createAnimatedComponent(Input);
 
 export const SearchInput = ({
-<<<<<<< HEAD
-  handleExitSearch,
-  handleFocusSearch,
-  output,
-}: {
-  handleExitSearch: () => void;
-  handleFocusSearch: () => void;
-  output?: boolean;
-=======
   asset,
   handleExitSearchWorklet,
   handleFocusSearchWorklet,
@@ -53,7 +31,6 @@
   handleExitSearchWorklet: () => void;
   handleFocusSearchWorklet: () => void;
   output: boolean;
->>>>>>> 4e6950ff
 }) => {
   const { isDarkMode } = useColorMode();
   const {
