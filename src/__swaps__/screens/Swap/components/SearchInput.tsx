import React from 'react';
import Animated, {
  SharedValue,
  runOnJS,
  runOnUI,
  useAnimatedProps,
  useAnimatedReaction,
  useAnimatedStyle,
  useDerivedValue,
} from 'react-native-reanimated';
import { Input } from '@/components/inputs';
import { AnimatedText, Bleed, Box, Column, Columns, Text, useColorMode, useForegroundColor } from '@/design-system';
import { LIGHT_SEPARATOR_COLOR, SEPARATOR_COLOR, THICK_BORDER_WIDTH } from '@/__swaps__/screens/Swap/constants';
import { opacity } from '@/__swaps__/utils/swaps';
import { NavigationSteps, useSwapContext } from '@/__swaps__/screens/Swap/providers/swap-provider';
import { userAssetsStore } from '@/state/assets/userAssets';
import { ExtendedAnimatedAssetWithColors } from '@/__swaps__/types/assets';
import { GestureHandlerV1Button } from './GestureHandlerV1Button';
import { useDebouncedCallback } from 'use-debounce';
import { useSwapsStore } from '@/state/swaps/swapsStore';
import * as i18n from '@/languages';

const AnimatedInput = Animated.createAnimatedComponent(Input);

const FIND_A_TOKEN_TO_BUY_LABEL = i18n.t(i18n.l.swap.find_a_token_to_buy);
const SEARCH_YOUR_TOKENS_LABEL = i18n.t(i18n.l.swap.search_your_tokens);
const CANCEL_LABEL = i18n.t(i18n.l.button.cancel);
const CLOSE_LABEL = i18n.t(i18n.l.button.close);
const PASTE_LABEL = i18n.t(i18n.l.button.paste);

export const SearchInput = ({
  asset,
  handleExitSearchWorklet,
  handleFocusSearchWorklet,
  output,
}: {
  asset: SharedValue<ExtendedAnimatedAssetWithColors | null>;
  handleExitSearchWorklet: () => void;
  handleFocusSearchWorklet: () => void;
  output: boolean;
}) => {
  const { isDarkMode } = useColorMode();
  const {
    inputProgress,
    inputSearchRef,
    internalSelectedInputAsset,
    internalSelectedOutputAsset,
    outputProgress,
    outputSearchRef,
    AnimatedSwapStyles,
  } = useSwapContext();

  const fillTertiary = useForegroundColor('fillTertiary');
  const label = useForegroundColor('label');
  const labelQuaternary = useForegroundColor('labelQuaternary');

  const btnText = useDerivedValue(() => {
    if ((inputProgress.value === 2 && !output) || (outputProgress.value === 2 && output)) {
      return CANCEL_LABEL;
    }

    if ((output && internalSelectedOutputAsset.value) || !output) {
      return CLOSE_LABEL;
    }

    // ⚠️ TODO: Add paste functionality to the asset to buy list when no asset is selected
    // return PASTE_LABEL;
  });

  const buttonVisibilityStyle = useAnimatedStyle(() => {
    const isSearchFocused = (output ? outputProgress : inputProgress).value === NavigationSteps.SEARCH_FOCUSED;
    const isAssetSelected = output ? internalSelectedOutputAsset.value : internalSelectedInputAsset.value;

    return {
      opacity: isSearchFocused || isAssetSelected ? 1 : 0,
      pointerEvents: isSearchFocused || isAssetSelected ? 'auto' : 'none',
    };
  });

<<<<<<< HEAD
  const onInputSearchQueryChange = userAssetsStore(state => state.setSearchQuery);
=======
  const onInputSearchQueryChange = useDebouncedCallback((text: string) => userAssetsStore.getState().setSearchQuery(text), 50, {
    leading: true,
    trailing: true,
  });
>>>>>>> ae62ef91

  const onOutputSearchQueryChange = useDebouncedCallback((text: string) => useSwapsStore.setState({ outputSearchQuery: text }), 100, {
    leading: false,
    trailing: true,
  });

  const isSearchFocused = useDerivedValue(
    () =>
      (!output && inputProgress.value === NavigationSteps.SEARCH_FOCUSED) ||
      (output && outputProgress.value === NavigationSteps.SEARCH_FOCUSED)
  );

  const searchInputValue = useAnimatedProps(() => {
    // Removing the value when the input is focused allows the input to be reset to the correct value on blur
    const query = isSearchFocused.value ? undefined : '';

    return {
      text: query,
      defaultValue: '',
    };
  });

  useAnimatedReaction(
    () => isSearchFocused.value,
    (focused, prevFocused) => {
      if (focused === false && prevFocused === true) {
        if (output) runOnJS(onOutputSearchQueryChange)('');
        else runOnJS(onInputSearchQueryChange)('');
      }
    }
  );

  return (
    <Box paddingHorizontal="20px" width="full">
      <Columns alignHorizontal="justify" alignVertical="center" space="20px">
        <Box>
          <Bleed horizontal="8px" vertical="24px">
            <Box paddingHorizontal="8px" paddingVertical="20px">
              <Columns alignVertical="center" space="10px">
                <Column width="content">
                  <Box
                    alignItems="center"
                    borderRadius={18}
                    height={{ custom: 36 }}
                    justifyContent="center"
                    style={{
                      backgroundColor: isDarkMode ? 'transparent' : opacity(fillTertiary, 0.03),
                      borderColor: isDarkMode ? SEPARATOR_COLOR : opacity(LIGHT_SEPARATOR_COLOR, 0.01),
                      borderWidth: THICK_BORDER_WIDTH,
                    }}
                    width={{ custom: 36 }}
                  >
                    <Text align="center" color="labelQuaternary" size="icon 17px" weight="bold">
                      􀊫
                    </Text>
                  </Box>
                </Column>
                <AnimatedInput
                  animatedProps={searchInputValue}
                  onChangeText={output ? onOutputSearchQueryChange : onInputSearchQueryChange}
                  onBlur={() => {
                    runOnUI(() => {
                      if (isSearchFocused.value) {
                        handleExitSearchWorklet();
                      }
                    })();

                    if (isSearchFocused.value) {
                      if (output) {
                        if (useSwapsStore.getState().outputSearchQuery !== '') {
                          useSwapsStore.setState({ outputSearchQuery: '' });
                        }
                      } else {
                        if (userAssetsStore.getState().inputSearchQuery !== '') {
                          userAssetsStore.getState().setSearchQuery('');
                        }
                      }
                    }
                  }}
                  onFocus={() => runOnUI(handleFocusSearchWorklet)()}
                  placeholder={output ? FIND_A_TOKEN_TO_BUY_LABEL : SEARCH_YOUR_TOKENS_LABEL}
                  placeholderTextColor={isDarkMode ? opacity(labelQuaternary, 0.3) : labelQuaternary}
                  selectTextOnFocus
                  ref={output ? outputSearchRef : inputSearchRef}
                  spellCheck={false}
                  style={{
                    color: label,
                    fontSize: 17,
                    fontWeight: 'bold',
                    height: 44,
                    zIndex: 10,
                  }}
                />
              </Columns>
            </Box>
          </Bleed>
        </Box>
        <Column width="content">
          <Animated.View style={buttonVisibilityStyle}>
            <GestureHandlerV1Button
              onPressJS={() => (output ? outputSearchRef : inputSearchRef).current?.blur()}
              onPressWorklet={() => {
                'worklet';
                const isSearchFocused =
                  (output && outputProgress.value === NavigationSteps.SEARCH_FOCUSED) ||
                  (!output && inputProgress.value === NavigationSteps.SEARCH_FOCUSED);

                if (isSearchFocused || (output && internalSelectedOutputAsset.value) || (!output && internalSelectedInputAsset.value)) {
                  handleExitSearchWorklet();
                }
              }}
              scaleTo={0.8}
            >
              <Box
                as={Animated.View}
                alignItems="center"
                borderRadius={18}
                height={{ custom: 36 }}
                justifyContent="center"
                paddingHorizontal={{ custom: 12 - THICK_BORDER_WIDTH }}
                style={
                  output ? AnimatedSwapStyles.searchOutputAssetButtonWrapperStyle : AnimatedSwapStyles.searchInputAssetButtonWrapperStyle
                }
              >
                <AnimatedText
                  align="center"
                  style={output ? AnimatedSwapStyles.searchOutputAssetButtonStyle : AnimatedSwapStyles.searchInputAssetButtonStyle}
                  size="17pt"
                  weight="heavy"
                >
                  {btnText}
                </AnimatedText>
              </Box>
            </GestureHandlerV1Button>
          </Animated.View>
        </Column>
      </Columns>
    </Box>
  );
};<|MERGE_RESOLUTION|>--- conflicted
+++ resolved
@@ -77,14 +77,7 @@
     };
   });
 
-<<<<<<< HEAD
   const onInputSearchQueryChange = userAssetsStore(state => state.setSearchQuery);
-=======
-  const onInputSearchQueryChange = useDebouncedCallback((text: string) => userAssetsStore.getState().setSearchQuery(text), 50, {
-    leading: true,
-    trailing: true,
-  });
->>>>>>> ae62ef91
 
   const onOutputSearchQueryChange = useDebouncedCallback((text: string) => useSwapsStore.setState({ outputSearchQuery: text }), 100, {
     leading: false,
