import { LIGHT_SEPARATOR_COLOR, SEPARATOR_COLOR, THICK_BORDER_WIDTH } from '@/__swaps__/screens/Swap/constants';
import { NavigationSteps, useSwapContext } from '@/__swaps__/screens/Swap/providers/swap-provider';
import { ExtendedAnimatedAssetWithColors } from '@/__swaps__/types/assets';
import { getColorValueForThemeWorklet, opacity } from '@/__swaps__/utils/swaps';
import { Input } from '@/components/inputs';
import { AnimatedText, Bleed, Box, Column, Columns, Text, useColorMode, useForegroundColor } from '@/design-system';
import { userAssetsStore } from '@/state/assets/userAssets';
import { useSwapsStore } from '@/state/swaps/swapsStore';
import Clipboard from '@react-native-clipboard/clipboard';
import React from 'react';
import Animated, {
  SharedValue,
  runOnJS,
  runOnUI,
  useAnimatedProps,
  useAnimatedReaction,
  useAnimatedStyle,
  useDerivedValue,
} from 'react-native-reanimated';
import { useDebouncedCallback } from 'use-debounce';
<<<<<<< HEAD
import { isAddress } from 'viem';
import { GestureHandlerV1Button } from './GestureHandlerV1Button';
=======
import { useSwapsStore } from '@/state/swaps/swapsStore';
import * as i18n from '@/languages';
>>>>>>> f6981b1e

const AnimatedInput = Animated.createAnimatedComponent(Input);

const FIND_A_TOKEN_TO_BUY_LABEL = i18n.t(i18n.l.swap.find_a_token_to_buy);
const SEARCH_YOUR_TOKENS_LABEL = i18n.t(i18n.l.swap.search_your_tokens);
const CANCEL_LABEL = i18n.t(i18n.l.button.cancel);
const CLOSE_LABEL = i18n.t(i18n.l.button.close);
const PASTE_LABEL = i18n.t(i18n.l.button.paste);

export const SearchInput = ({
  asset,
  handleExitSearchWorklet,
  handleFocusSearchWorklet,
  output,
}: {
  asset: SharedValue<ExtendedAnimatedAssetWithColors | null>;
  handleExitSearchWorklet: () => void;
  handleFocusSearchWorklet: () => void;
  output: boolean;
}) => {
  const { isDarkMode } = useColorMode();
  const {
    inputProgress,
    inputSearchRef,
    internalSelectedInputAsset,
    internalSelectedOutputAsset,
    outputProgress,
    outputSearchRef,
    AnimatedSwapStyles,
  } = useSwapContext();

  const fillTertiary = useForegroundColor('fillTertiary');
  const label = useForegroundColor('label');
  const labelQuaternary = useForegroundColor('labelQuaternary');

  const btnText = useDerivedValue(() => {
<<<<<<< HEAD
    if (
      (inputProgress.value === NavigationSteps.SEARCH_FOCUSED && !output) ||
      (outputProgress.value === NavigationSteps.SEARCH_FOCUSED && output)
    ) {
      return 'Cancel';
=======
    if ((inputProgress.value === 2 && !output) || (outputProgress.value === 2 && output)) {
      return CANCEL_LABEL;
>>>>>>> f6981b1e
    }

    if ((output && internalSelectedOutputAsset.value) || !output) {
      return CLOSE_LABEL;
    }

<<<<<<< HEAD
    return 'Paste';
=======
    // ⚠️ TODO: Add paste functionality to the asset to buy list when no asset is selected
    // return PASTE_LABEL;
>>>>>>> f6981b1e
  });

  const buttonVisibilityStyle = useAnimatedStyle(() => {
    const isVisible = output || inputProgress.value === NavigationSteps.SEARCH_FOCUSED || internalSelectedOutputAsset.value;

    return {
      opacity: isVisible ? 1 : 0,
      pointerEvents: isVisible ? 'auto' : 'none',
    };
  });

  const onInputSearchQueryChange = useDebouncedCallback(
    (text: string) => {
      userAssetsStore.getState().setSearchQuery(text);
    },
    50,
    { leading: true, trailing: true }
  );

  const onOutputSearchQueryChange = useDebouncedCallback(
    (text: string) => {
      useSwapsStore.setState({ outputSearchQuery: text });
    },
    100,
    { leading: false, trailing: true }
  );

  const isSearchFocused = useDerivedValue(
    () =>
      (!output && inputProgress.value === NavigationSteps.SEARCH_FOCUSED) ||
      (output && outputProgress.value === NavigationSteps.SEARCH_FOCUSED)
  );

  const isPaste = useDerivedValue(
    () => output && outputProgress.value === NavigationSteps.TOKEN_LIST_FOCUSED && !internalSelectedOutputAsset.value
  );

  const searchInputValue = useAnimatedProps(() => {
    // Removing the value when the input is focused allows the input to be reset to the correct value on blur
    const query = isSearchFocused.value ? undefined : '';

    return {
      text: query,
      selectionColor: getColorValueForThemeWorklet(asset.value?.highContrastColor, isDarkMode, true),
    };
  });

  useAnimatedReaction(
    () => isSearchFocused.value,
    (focused, prevFocused) => {
      if (focused === false && prevFocused === true) {
        if (output) runOnJS(onOutputSearchQueryChange)('');
        else runOnJS(onInputSearchQueryChange)('');
      }
    }
  );

  const onPaste = () => {
    Clipboard.getString().then(text => {
      if (text.length < 10 || isAddress(text)) {
        useSwapsStore.setState({ outputSearchQuery: text });
      }
    });
  };

  return (
    <Box width="full">
      <Columns alignHorizontal="justify" alignVertical="center" space="20px">
        <Box>
          <Bleed horizontal="8px" vertical="24px">
            <Box paddingHorizontal="8px" paddingVertical="20px">
              <Columns alignVertical="center" space="10px">
                <Column width="content">
                  <Box
                    alignItems="center"
                    borderRadius={18}
                    height={{ custom: 36 }}
                    justifyContent="center"
                    style={{
                      backgroundColor: isDarkMode ? 'transparent' : opacity(fillTertiary, 0.03),
                      borderColor: isDarkMode ? SEPARATOR_COLOR : opacity(LIGHT_SEPARATOR_COLOR, 0.01),
                      borderWidth: THICK_BORDER_WIDTH,
                    }}
                    width={{ custom: 36 }}
                  >
                    <Text align="center" color="labelQuaternary" size="icon 17px" weight="bold">
                      􀊫
                    </Text>
                  </Box>
                </Column>
                <AnimatedInput
                  animatedProps={searchInputValue}
                  onChangeText={output ? onOutputSearchQueryChange : onInputSearchQueryChange}
                  onBlur={() => {
                    runOnUI(() => {
                      if (isSearchFocused.value) {
                        handleExitSearchWorklet();
                      }
                    })();

                    if (isSearchFocused.value) {
                      if (output) {
                        if (useSwapsStore.getState().outputSearchQuery !== '') {
                          useSwapsStore.setState({ outputSearchQuery: '' });
                        }
                      } else {
                        if (userAssetsStore.getState().inputSearchQuery !== '') {
                          userAssetsStore.getState().setSearchQuery('');
                        }
                      }
                    }
                  }}
                  onFocus={() => runOnUI(handleFocusSearchWorklet)()}
                  placeholder={output ? FIND_A_TOKEN_TO_BUY_LABEL : SEARCH_YOUR_TOKENS_LABEL}
                  placeholderTextColor={isDarkMode ? opacity(labelQuaternary, 0.3) : labelQuaternary}
                  selectTextOnFocus
                  ref={output ? outputSearchRef : inputSearchRef}
                  spellCheck={false}
                  style={{
                    color: label,
                    fontSize: 17,
                    fontWeight: 'bold',
                    height: 44,
                    zIndex: 10,
                  }}
                />
              </Columns>
            </Box>
          </Bleed>
        </Box>
        <Column width="content">
          <Animated.View style={buttonVisibilityStyle}>
            <GestureHandlerV1Button
              onPressJS={() => {
                (output ? outputSearchRef : inputSearchRef).current?.blur();
              }}
              onPressWorklet={() => {
                'worklet';
                if (isPaste.value) {
                  runOnJS(onPaste)();
                }

                if (
                  isSearchFocused.value ||
                  (output && internalSelectedOutputAsset.value) ||
                  (!output && internalSelectedInputAsset.value)
                ) {
                  handleExitSearchWorklet();
                }
              }}
              scaleTo={0.8}
            >
              <Box
                as={Animated.View}
                alignItems="center"
                borderRadius={18}
                height={{ custom: 36 }}
                justifyContent="center"
                paddingHorizontal={{ custom: 12 - THICK_BORDER_WIDTH }}
                style={
                  output ? AnimatedSwapStyles.searchOutputAssetButtonWrapperStyle : AnimatedSwapStyles.searchInputAssetButtonWrapperStyle
                }
              >
                <AnimatedText
                  align="center"
                  style={output ? AnimatedSwapStyles.searchOutputAssetButtonStyle : AnimatedSwapStyles.searchInputAssetButtonStyle}
                  size="17pt"
                  weight="heavy"
                >
                  {btnText}
                </AnimatedText>
              </Box>
            </GestureHandlerV1Button>
          </Animated.View>
        </Column>
      </Columns>
    </Box>
  );
};<|MERGE_RESOLUTION|>--- conflicted
+++ resolved
@@ -18,13 +18,10 @@
   useDerivedValue,
 } from 'react-native-reanimated';
 import { useDebouncedCallback } from 'use-debounce';
-<<<<<<< HEAD
 import { isAddress } from 'viem';
 import { GestureHandlerV1Button } from './GestureHandlerV1Button';
-=======
 import { useSwapsStore } from '@/state/swaps/swapsStore';
 import * as i18n from '@/languages';
->>>>>>> f6981b1e
 
 const AnimatedInput = Animated.createAnimatedComponent(Input);
 
@@ -61,28 +58,18 @@
   const labelQuaternary = useForegroundColor('labelQuaternary');
 
   const btnText = useDerivedValue(() => {
-<<<<<<< HEAD
     if (
       (inputProgress.value === NavigationSteps.SEARCH_FOCUSED && !output) ||
       (outputProgress.value === NavigationSteps.SEARCH_FOCUSED && output)
     ) {
-      return 'Cancel';
-=======
-    if ((inputProgress.value === 2 && !output) || (outputProgress.value === 2 && output)) {
       return CANCEL_LABEL;
->>>>>>> f6981b1e
     }
 
     if ((output && internalSelectedOutputAsset.value) || !output) {
       return CLOSE_LABEL;
     }
 
-<<<<<<< HEAD
-    return 'Paste';
-=======
-    // ⚠️ TODO: Add paste functionality to the asset to buy list when no asset is selected
-    // return PASTE_LABEL;
->>>>>>> f6981b1e
+    return PASTE_LABEL;
   });
 
   const buttonVisibilityStyle = useAnimatedStyle(() => {
