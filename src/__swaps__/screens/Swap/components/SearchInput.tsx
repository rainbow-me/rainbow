--- conflicted
+++ resolved
@@ -19,17 +19,6 @@
   useDerivedValue,
   useSharedValue,
 } from 'react-native-reanimated';
-<<<<<<< HEAD
-=======
-import { Input } from '@/components/inputs';
-import { AnimatedText, Bleed, Box, Column, Columns, Text, useColorMode, useForegroundColor } from '@/design-system';
-import { LIGHT_SEPARATOR_COLOR, SEPARATOR_COLOR, THICK_BORDER_WIDTH } from '@/__swaps__/screens/Swap/constants';
-import { opacity } from '@/__swaps__/utils/swaps';
-import { NavigationSteps, useSwapContext } from '@/__swaps__/screens/Swap/providers/swap-provider';
-import { userAssetsStore } from '@/state/assets/userAssets';
-import { ExtendedAnimatedAssetWithColors } from '@/__swaps__/types/assets';
-import { GestureHandlerV1Button } from './GestureHandlerV1Button';
->>>>>>> 2a984f8b
 import { useDebouncedCallback } from 'use-debounce';
 import { isAddress } from 'viem';
 import { GestureHandlerV1Button } from './GestureHandlerV1Button';
@@ -124,13 +113,8 @@
     const query = isSearchFocused.value ? undefined : '';
 
     return {
-<<<<<<< HEAD
       text: pastedSearchInputValue.value || query,
-      selectionColor: getColorValueForThemeWorklet(asset.value?.highContrastColor, isDarkMode, true),
-=======
-      text: query,
       defaultValue: '',
->>>>>>> 2a984f8b
     };
   });
 
