import React, { useCallback, useMemo, useRef } from 'react';
import { StyleSheet, TouchableOpacity, View } from 'react-native';
import { PanGestureHandler, TapGestureHandler, TapGestureHandlerGestureEvent } from 'react-native-gesture-handler';
import Animated, {
  interpolate,
  interpolateColor,
  runOnJS,
  useAnimatedGestureHandler,
  useAnimatedReaction,
  useAnimatedStyle,
  useDerivedValue,
  useSharedValue,
  withDecay,
  withRepeat,
  withSequence,
  withSpring,
  withTiming,
} from 'react-native-reanimated';
import { AnimatedText, Bleed, Box, Column, Columns, Inline, Text, globalColors, useColorMode, useForegroundColor } from '@/design-system';
import { IS_IOS } from '@/env';
import { triggerHapticFeedback } from '@/screens/points/constants';

import {
  SCRUBBER_WIDTH,
  SLIDER_COLLAPSED_HEIGHT,
  SLIDER_HEIGHT,
  SLIDER_WIDTH,
  THICK_BORDER_WIDTH,
  pulsingConfig,
  sliderConfig,
  slowFadeConfig,
  snappierSpringConfig,
  snappySpringConfig,
  springConfig,
} from '../constants';
import { clamp, opacity, opacityWorklet } from '../utils/swaps';
import { useSwapContext } from '../providers/swap-provider';
<<<<<<< HEAD
import { AnimatedSwapCoinIcon, SwapCoinIcon } from './SwapCoinIcon';
=======
import { SwapCoinIcon } from './SwapCoinIcon';
>>>>>>> dc91f7e7
import { useTheme } from '@/theme';
import { useSwapAssetStore } from '../state/assets';
import { ethereumUtils } from '@/utils';
import { ChainId } from '../types/chains';
<<<<<<< HEAD
import { TokenColors } from '@/graphql/__generated__/metadata';
=======
>>>>>>> dc91f7e7

type SwapSliderProps = {
  dualColor?: boolean;
  height?: number;
  initialPercentage?: number;
  snapPoints?: number[];
  width?: number;
};

export const SwapSlider = ({
  dualColor,
  height = SLIDER_HEIGHT,
  initialPercentage = 0,
  snapPoints = [0, 0.25, 0.5, 0.75, 1], // %
  width = SLIDER_WIDTH,
}: SwapSliderProps) => {
  const theme = useTheme();
  const { isDarkMode } = useColorMode();
  const { SwapInputController, sliderXPosition, sliderPressProgress } = useSwapContext();
<<<<<<< HEAD
=======

  const { assetToSell } = useSwapAssetStore();
>>>>>>> dc91f7e7

  const panRef = useRef();
  const tapRef = useRef();

  const fillSecondary = useForegroundColor('fillSecondary');
  const labelSecondary = useForegroundColor('labelSecondary');
  const separatorSecondary = useForegroundColor('separatorSecondary');
  const zeroAmountColor = opacity(labelSecondary, 0.2);

  const overshoot = useSharedValue(0);

  // Callback function to handle percentage change once slider is at rest
  const onChangeWrapper = useCallback(
    (percentage: number) => {
      SwapInputController.onChangedPercentage(percentage);
    },
    [SwapInputController]
  );

  const { inactiveColorLeft, activeColorLeft, inactiveColorRight, activeColorRight } = useMemo(
    () => ({
      inactiveColorLeft: opacityWorklet(dualColor ? SwapInputController.bottomColor.value : SwapInputController.topColor.value, 0.9),
      activeColorLeft: dualColor ? SwapInputController.bottomColor.value : SwapInputController.topColor.value,
      inactiveColorRight: dualColor ? opacity(SwapInputController.topColor.value, 0.9) : separatorSecondary,
      activeColorRight: dualColor ? SwapInputController.topColor.value : fillSecondary,
    }),
    [SwapInputController.bottomColor.value, SwapInputController.topColor.value, dualColor, fillSecondary, separatorSecondary]
  );

  // This is the percentage of the slider from the left
  const xPercentage = useDerivedValue(() => {
    return clamp((sliderXPosition.value - SCRUBBER_WIDTH / width) / width, 0, 1);
  }, [sliderXPosition.value]);

  // This is a hacky way to prevent the slider from shifting when it reaches the right limit
  const uiXPercentage = useDerivedValue(() => {
    return xPercentage.value * (1 - SCRUBBER_WIDTH / width);
  }, [xPercentage.value]);

  const percentageText = useDerivedValue(() => {
    return `${Math.round((xPercentage.value ?? initialPercentage) * 100)}%`;
  }, [xPercentage.value]);

  useAnimatedReaction(
    () => ({ x: sliderXPosition.value }),
    (current, previous) => {
      if (current !== previous && SwapInputController.inputMethod.value === 'slider') {
        if (current.x >= width * 0.995 && previous?.x && previous?.x < width * 0.995) {
          runOnJS(triggerHapticFeedback)('impactMedium');
        }
        if (current.x < width * 0.005 && previous?.x && previous?.x >= width * 0.005) {
          runOnJS(triggerHapticFeedback)('impactLight');
        }
      }
    },
    []
  );

  const onPressDown = useAnimatedGestureHandler<TapGestureHandlerGestureEvent>({
    onStart: () => {
      sliderPressProgress.value = withSpring(1, sliderConfig);
    },
    onActive: () => {
      sliderPressProgress.value = withSpring(SLIDER_COLLAPSED_HEIGHT / height, sliderConfig);
    },
  });

  const onSlide = useAnimatedGestureHandler({
    onStart: (_, ctx: { startX: number }) => {
      ctx.startX = sliderXPosition.value;
      sliderPressProgress.value = withSpring(1, sliderConfig);
      SwapInputController.inputMethod.value = 'slider';

      // On Android, for some reason waiting until onActive to set SwapInputController.isQuoteStale.value = 1
      // causes the outputAmount text color to break. It's preferable to set it in
      // onActive, so we're setting it in onStart for Android only. It's possible that
      // migrating this handler to the RNGH v2 API will remove the need for this.
      if (!IS_IOS) SwapInputController.isQuoteStale.value = 1;
    },
    onActive: (event, ctx: { startX: number }) => {
      if (IS_IOS) SwapInputController.isQuoteStale.value = 1;

      const rawX = ctx.startX + event.translationX || 0;

      const calculateOvershoot = (distance: number, maxOverscroll: number): number => {
        if (distance === 0) return 0;

        const overscrollFraction = Math.min(Math.abs(distance) / maxOverscroll, 1);
        const resistance = 1 / (overscrollFraction * 9 + 1);
        const adjustedMovement = distance * resistance;

        return adjustedMovement;
      };

      if (ctx.startX === width && clamp(rawX, 0, width) >= width * 0.995) {
        SwapInputController.isQuoteStale.value = 0;
      }

      sliderXPosition.value = clamp(rawX, 0, width);

      // Handle slider overscroll
      if (rawX < 0 || rawX > width) {
        const maxOverscroll = 80;
        const overshootX = interpolate(
          rawX,
          [-maxOverscroll, 0, width, width + maxOverscroll],
          [-maxOverscroll, 0, 0, maxOverscroll],
          'clamp'
        );
        overshoot.value = calculateOvershoot(overshootX, maxOverscroll);
      }
    },
    onFinish: (event, ctx: { startX: number }) => {
      const onFinished = () => {
        overshoot.value = withSpring(0, sliderConfig);
        if (xPercentage.value >= 0.995) {
          if (SwapInputController.isQuoteStale.value === 1) {
            runOnJS(onChangeWrapper)(1);
          }
          sliderXPosition.value = withSpring(width, snappySpringConfig);
        } else if (xPercentage.value < 0.005) {
          runOnJS(onChangeWrapper)(0);
          sliderXPosition.value = withSpring(0, snappySpringConfig);
          // SwapInputController.isQuoteStale.value = 0;
        } else {
          runOnJS(onChangeWrapper)(xPercentage.value);
        }
      };

      sliderPressProgress.value = withSpring(SLIDER_COLLAPSED_HEIGHT / height, sliderConfig);

      if (snapPoints) {
        // If snap points are provided and velocity is high enough, snap to the nearest point
        const rawX = ctx.startX + event.translationX || 0;

        // Skip snapping if the slider is already at 0% or 100% and the user is overscrolling
        const needsToSnap =
          !(
            (sliderXPosition.value === 0 && event.velocityX < 0) ||
            (sliderXPosition.value === width && event.velocityX > 0) ||
            (overshoot.value !== 0 && (rawX <= 0 || rawX >= width))
          ) && Math.abs(event.velocityX) > 100; // Skip snapping if velocity is low

        if (needsToSnap) {
          const adjustedSnapPoints = snapPoints.map((point: number) => point * width);
          let nextSnapPoint: number | undefined = undefined;
          const xWithVelocity = sliderXPosition.value;

          // If velocity is positive, find the next snap point to the right
          if (event.velocityX > 0) {
            for (let i = 0; i < adjustedSnapPoints.length; i++) {
              if (adjustedSnapPoints[i] > xWithVelocity && adjustedSnapPoints[i] - xWithVelocity > width * 0.005) {
                nextSnapPoint = adjustedSnapPoints[i];
                break;
              }
            }
            nextSnapPoint = nextSnapPoint || width;
          } else {
            // If velocity is negative, find the next snap point to the left
            for (let i = adjustedSnapPoints.length - 1; i >= 0; i--) {
              if (adjustedSnapPoints[i] < xWithVelocity && xWithVelocity - adjustedSnapPoints[i] > width * 0.005) {
                nextSnapPoint = adjustedSnapPoints[i];
                break;
              }
            }
            nextSnapPoint = nextSnapPoint || 0;
          }

          overshoot.value = withSpring(0, sliderConfig);
          runOnJS(onChangeWrapper)(nextSnapPoint / width);

          // Animate to the next snap point
          sliderXPosition.value = withSpring(nextSnapPoint, snappierSpringConfig);

          // if (nextSnapPoint === 0) {
          //   SwapInputController.isQuoteStale.value = 0;
          // }
        } else {
          // For low-velocity drags, skip snap points and let the slider rest at current position
          onFinished();
        }
      } else {
        // Use decay animation if no snap points are provided
        sliderXPosition.value = withDecay(
          {
            velocity: Math.abs(event.velocityX) < 100 ? 0 : event.velocityX,
            velocityFactor: 1,
            clamp: [0, width],
            deceleration: 0.9925,
          },
          isFinished => {
            if (isFinished) onFinished();
          }
        );
      }
    },
  });

  const sliderContainerStyle = useAnimatedStyle(() => {
    const collapsedPercentage = SLIDER_COLLAPSED_HEIGHT / height;

    return {
      height: interpolate(sliderPressProgress.value, [collapsedPercentage, 1], [SLIDER_COLLAPSED_HEIGHT, height]),
      transform: [
        {
          translateX: (overshoot.value ?? 0) * 0.75,
        },
        {
          scaleX: interpolate(sliderPressProgress.value, [collapsedPercentage, 1], [1, 1.025]) + Math.abs(overshoot.value ?? 0) / width,
        },
        {
          scaleY:
            interpolate(sliderPressProgress.value, [collapsedPercentage, 1], [1, 1.025]) - (Math.abs(overshoot.value ?? 0) / width) * 3,
        },
      ],
    };
  });

  const leftBarContainerStyle = useAnimatedStyle(() => {
    const collapsedPercentage = SLIDER_COLLAPSED_HEIGHT / height;

    return {
      backgroundColor: withSpring(
        interpolateColor(sliderPressProgress.value, [collapsedPercentage, 1], [inactiveColorLeft, activeColorLeft]),
        springConfig
      ),
      borderWidth: interpolate(
        xPercentage.value,
        [0, (THICK_BORDER_WIDTH * 2) / width, (THICK_BORDER_WIDTH * 4) / width, 1],
        [0, 0, THICK_BORDER_WIDTH, THICK_BORDER_WIDTH],
        'clamp'
      ),
      width: `${uiXPercentage.value * 100}%`,
    };
  }, [activeColorLeft, inactiveColorLeft]);

  const rightBarContainerStyle = useAnimatedStyle(() => {
    return {
      borderWidth: interpolate(
        xPercentage.value,
        [0, 1 - (THICK_BORDER_WIDTH * 4) / width, 1 - (THICK_BORDER_WIDTH * 2) / width, 1],
        [THICK_BORDER_WIDTH, THICK_BORDER_WIDTH, 0, 0],
        'clamp'
      ),
      width: `${(1 - uiXPercentage.value - SCRUBBER_WIDTH / width) * 100}%`,
    };
  }, [activeColorRight, inactiveColorRight]);

  const pulsingOpacity = useDerivedValue(() => {
    return SwapInputController.isQuoteStale.value === 1
      ? withRepeat(withSequence(withTiming(0.5, pulsingConfig), withTiming(1, pulsingConfig)), -1, true)
      : withSpring(1, sliderConfig);
  }, []);

  const percentageTextStyle = useAnimatedStyle(() => {
    const isAdjustingInputValue =
      SwapInputController.inputMethod.value === 'inputAmount' || SwapInputController.inputMethod.value === 'inputNativeValue';
    const isAdjustingOutputValue =
      SwapInputController.inputMethod.value === 'outputAmount' || SwapInputController.inputMethod.value === 'outputNativeValue';

    const isStale = SwapInputController.isQuoteStale.value === 1 && (isAdjustingInputValue || isAdjustingOutputValue) ? 1 : 0;

    const opacity = isStale ? pulsingOpacity.value : withSpring(1, sliderConfig);

    return {
      color: withTiming(
        interpolateColor(
          isStale,
          [0, 1],
          [
            (SwapInputController.inputMethod.value === 'slider' ? xPercentage.value < 0.005 : sliderXPosition.value === 0)
              ? zeroAmountColor
              : labelSecondary,
            zeroAmountColor,
          ]
        ),
        slowFadeConfig
      ),
      opacity,
    };
  });

  const maxText = useDerivedValue(() => {
    return 'Max';
  });

  const maxTextColor = useAnimatedStyle(() => {
    return {
      color: SwapInputController.bottomColor.value,
    };
  });

<<<<<<< HEAD
  const colors = useDerivedValue(() => {
    return SwapInputController.assetToSell?.value?.colors as TokenColors;
  });

  const chainId = useDerivedValue(() => {
    return SwapInputController.assetToSell?.value?.chainId || ChainId.mainnet;
  });

  const symbol = useDerivedValue(() => {
    return SwapInputController.assetToSell?.value?.symbol || '';
  });

=======
>>>>>>> dc91f7e7
  return (
    // @ts-expect-error
    <PanGestureHandler activeOffsetX={[0, 0]} activeOffsetY={[0, 0]} onGestureEvent={onSlide} simultaneousHandlers={[tapRef]}>
      <Animated.View>
        {/* @ts-expect-error */}
        <TapGestureHandler onGestureEvent={onPressDown} simultaneousHandlers={[panRef]}>
          <Animated.View style={{ gap: 14, paddingBottom: 20, paddingHorizontal: 20, paddingTop: 16 }}>
            <View style={{ zIndex: 10 }}>
              <Columns alignHorizontal="justify" alignVertical="center">
                <Inline alignVertical="center" space="6px" wrap={false}>
                  <Bleed vertical="4px">
<<<<<<< HEAD
                    <AnimatedSwapCoinIcon
                      colors={colors}
                      iconUrl={SwapInputController.assetToSellIconUrl}
                      fallbackColor={SwapInputController.topColor}
                      chainId={chainId}
                      small
                      ignoreBadge
                      symbol={symbol}
=======
                    <SwapCoinIcon
                      color={SwapInputController.topColorShadow.value}
                      iconUrl={assetToSell?.icon_url}
                      address={assetToSell?.address ?? ''}
                      mainnetAddress={assetToSell?.mainnetAddress ?? ''}
                      network={ethereumUtils.getNetworkFromChainId(Number(assetToSell?.chainId ?? ChainId.mainnet))}
                      small
                      symbol={assetToSell?.symbol ?? ''}
>>>>>>> dc91f7e7
                      theme={theme}
                    />
                  </Bleed>
                  <Inline alignVertical="bottom" wrap={false}>
                    <Text color={isDarkMode ? 'labelQuaternary' : 'labelTertiary'} size="15pt" style={{ marginRight: 3 }} weight="bold">
                      Selling
                    </Text>
                    <AnimatedText color="labelSecondary" size="15pt" style={percentageTextStyle} text={percentageText} weight="heavy" />
                  </Inline>
                </Inline>
                <Column width="content">
                  <TouchableOpacity
                    activeOpacity={0.4}
                    hitSlop={8}
                    onPress={() => {
                      SwapInputController.inputMethod.value = 'slider';
                      SwapInputController.isQuoteStale.value = 1;
                      setTimeout(() => {
                        sliderXPosition.value = withSpring(width, snappySpringConfig);
                        onChangeWrapper(1);
                      }, 10);
                    }}
                  >
                    <AnimatedText align="center" style={maxTextColor} size="15pt" weight="heavy" text={maxText} />
                  </TouchableOpacity>
                </Column>
              </Columns>
            </View>
            <Animated.View
              style={[
                sliderContainerStyle,
                {
                  alignItems: 'center',
                  flexDirection: 'row',
                  width,
                },
              ]}
            >
              {/* The slider's left bar */}
              <Animated.View
                style={[
                  styles.sliderBox,
                  {
                    borderColor: separatorSecondary,
                  },
                  leftBarContainerStyle,
                ]}
              />
              {/* The scrubber handle */}
              <Box style={styles.sliderScrubberContainer}>
                <Box
                  style={[
                    styles.sliderScrubber,
                    {
                      backgroundColor: isDarkMode ? globalColors.white100 : globalColors.grey80,
                    },
                  ]}
                />
              </Box>
              {/* The slider's right bar */}
              <Box
                as={Animated.View}
                style={[
                  styles.sliderBox,
                  rightBarContainerStyle,
                  {
                    backgroundColor: inactiveColorRight,
                    // eslint-disable-next-line no-nested-ternary
                    borderColor: dualColor ? separatorSecondary : isDarkMode ? 'rgba(245, 248, 255, 0.015)' : 'rgba(26, 28, 31, 0.005)',
                  },
                ]}
              />
            </Animated.View>
          </Animated.View>
        </TapGestureHandler>
      </Animated.View>
    </PanGestureHandler>
  );
};

const styles = StyleSheet.create({
  sliderBox: {
    borderCurve: 'continuous',
    borderRadius: 8,
    height: '100%',
    overflow: 'hidden',
  },
  sliderScrubber: {
    borderRadius: 4,
    height: `${250 / 3}%`, // 83.33%
    width: 4,
  },
  sliderScrubberContainer: {
    alignItems: 'center',
    height: '100%',
    justifyContent: 'center',
    width: SCRUBBER_WIDTH,
  },
});<|MERGE_RESOLUTION|>--- conflicted
+++ resolved
@@ -35,19 +35,10 @@
 } from '../constants';
 import { clamp, opacity, opacityWorklet } from '../utils/swaps';
 import { useSwapContext } from '../providers/swap-provider';
-<<<<<<< HEAD
 import { AnimatedSwapCoinIcon, SwapCoinIcon } from './SwapCoinIcon';
-=======
-import { SwapCoinIcon } from './SwapCoinIcon';
->>>>>>> dc91f7e7
 import { useTheme } from '@/theme';
-import { useSwapAssetStore } from '../state/assets';
-import { ethereumUtils } from '@/utils';
 import { ChainId } from '../types/chains';
-<<<<<<< HEAD
 import { TokenColors } from '@/graphql/__generated__/metadata';
-=======
->>>>>>> dc91f7e7
 
 type SwapSliderProps = {
   dualColor?: boolean;
@@ -67,11 +58,6 @@
   const theme = useTheme();
   const { isDarkMode } = useColorMode();
   const { SwapInputController, sliderXPosition, sliderPressProgress } = useSwapContext();
-<<<<<<< HEAD
-=======
-
-  const { assetToSell } = useSwapAssetStore();
->>>>>>> dc91f7e7
 
   const panRef = useRef();
   const tapRef = useRef();
@@ -364,7 +350,6 @@
     };
   });
 
-<<<<<<< HEAD
   const colors = useDerivedValue(() => {
     return SwapInputController.assetToSell?.value?.colors as TokenColors;
   });
@@ -377,8 +362,6 @@
     return SwapInputController.assetToSell?.value?.symbol || '';
   });
 
-=======
->>>>>>> dc91f7e7
   return (
     // @ts-expect-error
     <PanGestureHandler activeOffsetX={[0, 0]} activeOffsetY={[0, 0]} onGestureEvent={onSlide} simultaneousHandlers={[tapRef]}>
@@ -390,7 +373,6 @@
               <Columns alignHorizontal="justify" alignVertical="center">
                 <Inline alignVertical="center" space="6px" wrap={false}>
                   <Bleed vertical="4px">
-<<<<<<< HEAD
                     <AnimatedSwapCoinIcon
                       colors={colors}
                       iconUrl={SwapInputController.assetToSellIconUrl}
@@ -399,16 +381,6 @@
                       small
                       ignoreBadge
                       symbol={symbol}
-=======
-                    <SwapCoinIcon
-                      color={SwapInputController.topColorShadow.value}
-                      iconUrl={assetToSell?.icon_url}
-                      address={assetToSell?.address ?? ''}
-                      mainnetAddress={assetToSell?.mainnetAddress ?? ''}
-                      network={ethereumUtils.getNetworkFromChainId(Number(assetToSell?.chainId ?? ChainId.mainnet))}
-                      small
-                      symbol={assetToSell?.symbol ?? ''}
->>>>>>> dc91f7e7
                       theme={theme}
                     />
                   </Bleed>
