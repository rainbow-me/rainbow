/* eslint-disable no-nested-ternary */
import React, { useCallback, useRef } from 'react';
import { StyleSheet, TouchableOpacity, View } from 'react-native';
import { PanGestureHandler, TapGestureHandler, TapGestureHandlerGestureEvent } from 'react-native-gesture-handler';
import Animated, {
  interpolate,
  interpolateColor,
  runOnJS,
  useAnimatedGestureHandler,
  useAnimatedReaction,
  useAnimatedStyle,
  useDerivedValue,
  useSharedValue,
  withDecay,
  withRepeat,
  withSequence,
  withSpring,
  withTiming,
} from 'react-native-reanimated';
import { AnimatedText, Bleed, Box, Column, Columns, Inline, Text, globalColors, useColorMode, useForegroundColor } from '@/design-system';
import { IS_IOS } from '@/env';
import { triggerHapticFeedback } from '@/screens/points/constants';

import {
  SCRUBBER_WIDTH,
  SLIDER_COLLAPSED_HEIGHT,
  SLIDER_HEIGHT,
  SLIDER_WIDTH,
  THICK_BORDER_WIDTH,
  pulsingConfig,
  sliderConfig,
  slowFadeConfig,
  snappierSpringConfig,
  snappySpringConfig,
  springConfig,
} from '@/__swaps__/screens/Swap/constants';
import { clamp, getColorValueForThemeWorklet, opacity, opacityWorklet } from '@/__swaps__/utils/swaps';
import { useSwapContext } from '@/__swaps__/screens/Swap/providers/swap-provider';

type SwapSliderProps = {
  dualColor?: boolean;
  height?: number;
  initialPercentage?: number;
  snapPoints?: number[];
  width?: number;
};

export const SwapSlider = ({
  dualColor,
  height = SLIDER_HEIGHT,
  initialPercentage = 0,
  snapPoints = [0, 0.25, 0.5, 0.75, 1], // %
  width = SLIDER_WIDTH,
}: SwapSliderProps) => {
  const { isDarkMode } = useColorMode();
  const {
    AnimatedSwapStyles,
    SwapInputController,
    internalSelectedInputAsset,
    internalSelectedOutputAsset,
    sliderXPosition,
    sliderPressProgress,
<<<<<<< HEAD
=======
    isQuoteStale,
>>>>>>> 9001cf8b
  } = useSwapContext();

  const panRef = useRef();
  const tapRef = useRef();

  const fillSecondary = useForegroundColor('fillSecondary');
  const labelSecondary = useForegroundColor('labelSecondary');
  const separatorSecondary = useForegroundColor('separatorSecondary');
  const zeroAmountColor = opacity(labelSecondary, 0.2);

  const overshoot = useSharedValue(0);

  // Callback function to handle percentage change once slider is at rest
  const onChangeWrapper = useCallback(
    (percentage: number) => {
      SwapInputController.onChangedPercentage(percentage);
    },
    [SwapInputController]
  );

  const colors = useDerivedValue(() => ({
    inactiveColorLeft: opacityWorklet(
      dualColor
        ? getColorValueForThemeWorklet(internalSelectedOutputAsset.value?.color, isDarkMode, true)
        : getColorValueForThemeWorklet(internalSelectedInputAsset.value?.color, isDarkMode, true),
      0.9
    ),
    activeColorLeft: dualColor
      ? getColorValueForThemeWorklet(internalSelectedOutputAsset.value?.color, isDarkMode, true)
      : getColorValueForThemeWorklet(internalSelectedInputAsset.value?.color, isDarkMode, true),
    inactiveColorRight: dualColor
      ? opacityWorklet(getColorValueForThemeWorklet(internalSelectedInputAsset.value?.color, isDarkMode, true), 0.9)
      : separatorSecondary,
    activeColorRight: dualColor ? getColorValueForThemeWorklet(internalSelectedInputAsset.value?.color, isDarkMode, true) : fillSecondary,
  }));

  // This is the percentage of the slider from the left
  const xPercentage = useDerivedValue(() => {
    return clamp((sliderXPosition.value - SCRUBBER_WIDTH / width) / width, 0, 1);
  }, [sliderXPosition.value]);

  // This is a hacky way to prevent the slider from shifting when it reaches the right limit
  const uiXPercentage = useDerivedValue(() => {
    return xPercentage.value * (1 - SCRUBBER_WIDTH / width);
  }, [xPercentage.value]);

  const percentageText = useDerivedValue(() => {
    return `${Math.round((xPercentage.value ?? initialPercentage) * 100)}%`;
  }, [xPercentage.value]);

  useAnimatedReaction(
    () => ({ x: sliderXPosition.value }),
    (current, previous) => {
      if (current !== previous && SwapInputController.inputMethod.value === 'slider') {
        if (current.x >= width * 0.995 && previous?.x && previous?.x < width * 0.995) {
          runOnJS(triggerHapticFeedback)('impactMedium');
        }
        if (current.x < width * 0.005 && previous?.x && previous?.x >= width * 0.005) {
          runOnJS(triggerHapticFeedback)('impactLight');
        }
      }
    },
    []
  );

  const onPressDown = useAnimatedGestureHandler<TapGestureHandlerGestureEvent>({
    onStart: () => {
      sliderPressProgress.value = withSpring(1, sliderConfig);
      SwapInputController.quoteFetchingInterval.stop();
    },
    onActive: () => {
      sliderPressProgress.value = withSpring(SLIDER_COLLAPSED_HEIGHT / height, sliderConfig);
    },
  });

  const onSlide = useAnimatedGestureHandler({
    onStart: (_, ctx: { startX: number }) => {
      ctx.startX = sliderXPosition.value;
      sliderPressProgress.value = withSpring(1, sliderConfig);
      SwapInputController.inputMethod.value = 'slider';

      // On Android, for some reason waiting until onActive to set SwapInputController.isQuoteStale.value = 1
      // causes the outputAmount text color to break. It's preferable to set it in
      // onActive, so we're setting it in onStart for Android only. It's possible that
      // migrating this handler to the RNGH v2 API will remove the need for this.
      if (!IS_IOS) isQuoteStale.value = 1;
    },
    onActive: (event, ctx: { startX: number }) => {
      if (IS_IOS) isQuoteStale.value = 1;

      const rawX = ctx.startX + event.translationX || 0;

      const calculateOvershoot = (distance: number, maxOverscroll: number): number => {
        if (distance === 0) return 0;

        const overscrollFraction = Math.min(Math.abs(distance) / maxOverscroll, 1);
        const resistance = 1 / (overscrollFraction * 9 + 1);
        const adjustedMovement = distance * resistance;

        return adjustedMovement;
      };

      if (ctx.startX === width && clamp(rawX, 0, width) >= width * 0.995) {
        isQuoteStale.value = 0;
      }

      sliderXPosition.value = clamp(rawX, 0, width);

      // Handle slider overscroll
      if (rawX < 0 || rawX > width) {
        const maxOverscroll = 80;
        const overshootX = interpolate(
          rawX,
          [-maxOverscroll, 0, width, width + maxOverscroll],
          [-maxOverscroll, 0, 0, maxOverscroll],
          'clamp'
        );
        overshoot.value = calculateOvershoot(overshootX, maxOverscroll);
      }
    },
    onFinish: (event, ctx: { startX: number }) => {
      const onFinished = () => {
        overshoot.value = withSpring(0, sliderConfig);
        if (xPercentage.value >= 0.995) {
          if (isQuoteStale.value === 1) {
            runOnJS(onChangeWrapper)(1);
          }
          sliderXPosition.value = withSpring(width, snappySpringConfig);
        } else if (xPercentage.value < 0.005) {
          runOnJS(onChangeWrapper)(0);
          sliderXPosition.value = withSpring(0, snappySpringConfig);
          // SwapInputController.isQuoteStale.value = 0;
        } else {
          runOnJS(onChangeWrapper)(xPercentage.value);
        }
      };

      sliderPressProgress.value = withSpring(SLIDER_COLLAPSED_HEIGHT / height, sliderConfig);

      if (snapPoints) {
        // If snap points are provided and velocity is high enough, snap to the nearest point
        const rawX = ctx.startX + event.translationX || 0;

        // Skip snapping if the slider is already at 0% or 100% and the user is overscrolling
        const needsToSnap =
          !(
            (sliderXPosition.value === 0 && event.velocityX < 0) ||
            (sliderXPosition.value === width && event.velocityX > 0) ||
            (overshoot.value !== 0 && (rawX <= 0 || rawX >= width))
          ) && Math.abs(event.velocityX) > 100; // Skip snapping if velocity is low

        if (needsToSnap) {
          const adjustedSnapPoints = snapPoints.map((point: number) => point * width);
          let nextSnapPoint: number | undefined = undefined;
          const xWithVelocity = sliderXPosition.value;

          // If velocity is positive, find the next snap point to the right
          if (event.velocityX > 0) {
            for (let i = 0; i < adjustedSnapPoints.length; i++) {
              if (adjustedSnapPoints[i] > xWithVelocity && adjustedSnapPoints[i] - xWithVelocity > width * 0.005) {
                nextSnapPoint = adjustedSnapPoints[i];
                break;
              }
            }
            nextSnapPoint = nextSnapPoint || width;
          } else {
            // If velocity is negative, find the next snap point to the left
            for (let i = adjustedSnapPoints.length - 1; i >= 0; i--) {
              if (adjustedSnapPoints[i] < xWithVelocity && xWithVelocity - adjustedSnapPoints[i] > width * 0.005) {
                nextSnapPoint = adjustedSnapPoints[i];
                break;
              }
            }
            nextSnapPoint = nextSnapPoint || 0;
          }

          overshoot.value = withSpring(0, sliderConfig);
          runOnJS(onChangeWrapper)(nextSnapPoint / width);

          // Animate to the next snap point
          sliderXPosition.value = withSpring(nextSnapPoint, snappierSpringConfig);

          // if (nextSnapPoint === 0) {
          //   SwapInputController.isQuoteStale.value = 0;
          // }
        } else {
          // For low-velocity drags, skip snap points and let the slider rest at current position
          onFinished();
        }
      } else {
        // Use decay animation if no snap points are provided
        sliderXPosition.value = withDecay(
          {
            velocity: Math.abs(event.velocityX) < 100 ? 0 : event.velocityX,
            velocityFactor: 1,
            clamp: [0, width],
            deceleration: 0.9925,
          },
          isFinished => {
            if (isFinished) onFinished();
          }
        );
      }
    },
  });

  const sliderContainerStyle = useAnimatedStyle(() => {
    const collapsedPercentage = SLIDER_COLLAPSED_HEIGHT / height;

    return {
      height: interpolate(sliderPressProgress.value, [collapsedPercentage, 1], [SLIDER_COLLAPSED_HEIGHT, height]),
      transform: [
        {
          translateX: (overshoot.value ?? 0) * 0.75,
        },
        {
          scaleX: interpolate(sliderPressProgress.value, [collapsedPercentage, 1], [1, 1.025]) + Math.abs(overshoot.value ?? 0) / width,
        },
        {
          scaleY:
            interpolate(sliderPressProgress.value, [collapsedPercentage, 1], [1, 1.025]) - (Math.abs(overshoot.value ?? 0) / width) * 3,
        },
      ],
    };
  });

  const leftBarContainerStyle = useAnimatedStyle(() => {
    const collapsedPercentage = SLIDER_COLLAPSED_HEIGHT / height;

    return {
      backgroundColor: withSpring(
        interpolateColor(
          sliderPressProgress.value,
          [collapsedPercentage, 1],
          [colors.value.inactiveColorLeft, colors.value.activeColorLeft]
        ),
        springConfig
      ),
      borderWidth: interpolate(
        xPercentage.value,
        [0, (THICK_BORDER_WIDTH * 2) / width, (THICK_BORDER_WIDTH * 4) / width, 1],
        [0, 0, THICK_BORDER_WIDTH, THICK_BORDER_WIDTH],
        'clamp'
      ),
      width: `${uiXPercentage.value * 100}%`,
    };
  });

  const rightBarContainerStyle = useAnimatedStyle(() => {
    return {
      borderWidth: interpolate(
        xPercentage.value,
        [0, 1 - (THICK_BORDER_WIDTH * 4) / width, 1 - (THICK_BORDER_WIDTH * 2) / width, 1],
        [THICK_BORDER_WIDTH, THICK_BORDER_WIDTH, 0, 0],
        'clamp'
      ),
      backgroundColor: colors.value.inactiveColorRight,
      width: `${(1 - uiXPercentage.value - SCRUBBER_WIDTH / width) * 100}%`,
    };
  });

  const pulsingOpacity = useDerivedValue(() => {
    return isQuoteStale.value === 1
      ? withRepeat(withSequence(withTiming(0.5, pulsingConfig), withTiming(1, pulsingConfig)), -1, true)
      : withSpring(1, sliderConfig);
  }, []);

  const percentageTextStyle = useAnimatedStyle(() => {
    const isAdjustingInputValue =
      SwapInputController.inputMethod.value === 'inputAmount' || SwapInputController.inputMethod.value === 'inputNativeValue';
    const isAdjustingOutputValue =
      SwapInputController.inputMethod.value === 'outputAmount' || SwapInputController.inputMethod.value === 'outputNativeValue';

    const isStale = isQuoteStale.value === 1 && (isAdjustingInputValue || isAdjustingOutputValue) ? 1 : 0;

    const opacity = isStale ? pulsingOpacity.value : withSpring(1, sliderConfig);

    return {
      color: withTiming(
        interpolateColor(
          isStale,
          [0, 1],
          [
            (SwapInputController.inputMethod.value === 'slider' ? xPercentage.value < 0.005 : sliderXPosition.value === 0)
              ? zeroAmountColor
              : labelSecondary,
            zeroAmountColor,
          ]
        ),
        slowFadeConfig
      ),
      opacity,
    };
  });

  const maxText = useDerivedValue(() => {
    return 'Max';
  });

  const maxTextColor = useAnimatedStyle(() => {
    return {
      color: getColorValueForThemeWorklet(internalSelectedInputAsset.value?.color, isDarkMode),
    };
  });

  return (
    // @ts-expect-error
    <PanGestureHandler activeOffsetX={[0, 0]} activeOffsetY={[0, 0]} onGestureEvent={onSlide} simultaneousHandlers={[tapRef]}>
      <Animated.View style={AnimatedSwapStyles.hideWhileReviewingOrConfiguringGas}>
        {/* @ts-expect-error */}
        <TapGestureHandler onGestureEvent={onPressDown} simultaneousHandlers={[panRef]}>
          <Animated.View style={{ gap: 14, paddingBottom: 20, paddingHorizontal: 20, paddingTop: 16 }}>
            <View style={{ zIndex: 10 }}>
              <Columns alignHorizontal="justify" alignVertical="center">
                <Inline alignVertical="center" space="6px" wrap={false}>
                  <Bleed vertical="4px">
                    {/* TODO: Implement Coin Icons using reanimated values */}
                    <Box
                      as={Animated.View}
                      borderRadius={18}
                      height={{ custom: 16 }}
                      style={[styles.solidColorCoinIcon, AnimatedSwapStyles.assetToBuyIconStyle]}
                      width={{ custom: 16 }}
                    />
                  </Bleed>
                  <Inline alignVertical="bottom" wrap={false}>
                    <Text color={isDarkMode ? 'labelQuaternary' : 'labelTertiary'} size="15pt" style={{ marginRight: 3 }} weight="bold">
                      Selling
                    </Text>
                    <AnimatedText color="labelSecondary" size="15pt" style={percentageTextStyle} text={percentageText} weight="heavy" />
                  </Inline>
                </Inline>
                <Column width="content">
                  <TouchableOpacity
                    activeOpacity={0.4}
                    hitSlop={8}
                    onPress={() => {
                      SwapInputController.inputMethod.value = 'slider';
                      isQuoteStale.value = 1;
                      setTimeout(() => {
                        sliderXPosition.value = withSpring(width, snappySpringConfig);
                        onChangeWrapper(1);
                      }, 10);
                    }}
                  >
                    <AnimatedText align="center" style={maxTextColor} size="15pt" weight="heavy" text={maxText} />
                  </TouchableOpacity>
                </Column>
              </Columns>
            </View>
            <Animated.View
              style={[
                sliderContainerStyle,
                {
                  alignItems: 'center',
                  flexDirection: 'row',
                  width,
                },
              ]}
            >
              {/* The slider's left bar */}
              <Animated.View
                style={[
                  styles.sliderBox,
                  {
                    borderColor: separatorSecondary,
                  },
                  leftBarContainerStyle,
                ]}
              />
              {/* The scrubber handle */}
              <Box style={styles.sliderScrubberContainer}>
                <Box
                  style={[
                    styles.sliderScrubber,
                    {
                      backgroundColor: isDarkMode ? globalColors.white100 : globalColors.grey80,
                    },
                  ]}
                />
              </Box>
              {/* The slider's right bar */}
              <Box
                as={Animated.View}
                style={[
                  styles.sliderBox,
                  rightBarContainerStyle,
                  {
                    borderColor: dualColor ? separatorSecondary : isDarkMode ? 'rgba(245, 248, 255, 0.015)' : 'rgba(26, 28, 31, 0.005)',
                  },
                ]}
              />
            </Animated.View>
          </Animated.View>
        </TapGestureHandler>
      </Animated.View>
    </PanGestureHandler>
  );
};

const styles = StyleSheet.create({
  sliderBox: {
    borderCurve: 'continuous',
    borderRadius: 8,
    height: '100%',
    overflow: 'hidden',
  },
  sliderScrubber: {
    borderRadius: 4,
    height: `${250 / 3}%`, // 83.33%
    width: 4,
  },
  sliderScrubberContainer: {
    alignItems: 'center',
    height: '100%',
    justifyContent: 'center',
    width: SCRUBBER_WIDTH,
  },
  solidColorCoinIcon: {
    opacity: 0.4,
  },
});<|MERGE_RESOLUTION|>--- conflicted
+++ resolved
@@ -60,10 +60,7 @@
     internalSelectedOutputAsset,
     sliderXPosition,
     sliderPressProgress,
-<<<<<<< HEAD
-=======
     isQuoteStale,
->>>>>>> 9001cf8b
   } = useSwapContext();
 
   const panRef = useRef();
