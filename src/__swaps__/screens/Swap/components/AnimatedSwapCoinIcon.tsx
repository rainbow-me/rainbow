--- conflicted
+++ resolved
@@ -14,26 +14,7 @@
 import { PIXEL_RATIO } from '@/utils/deviceUtils';
 import { useSwapContext } from '../providers/swap-provider';
 
-<<<<<<< HEAD
-export const AnimatedSwapCoinIcon = memo(function FeedCoinIcon({
-=======
-const fallbackIconStyle = {
-  ...borders.buildCircleAsObject(32),
-  position: 'absolute' as ViewStyle['position'],
-};
-
-const largeFallbackIconStyle = {
-  ...borders.buildCircleAsObject(36),
-  position: 'absolute' as ViewStyle['position'],
-};
-
-const smallFallbackIconStyle = {
-  ...borders.buildCircleAsObject(16),
-  position: 'absolute' as ViewStyle['position'],
-};
-
 export const AnimatedSwapCoinIcon = memo(function AnimatedSwapCoinIcon({
->>>>>>> 1ecf4172
   assetType,
   size = 32,
   showBadge = true,
