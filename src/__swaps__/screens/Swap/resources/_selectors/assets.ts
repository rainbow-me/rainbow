import { ParsedAssetsDict, ParsedAssetsDictByChain, ParsedUserAsset, UniqueId } from '@/__swaps__/types/assets';
import { ChainId } from '@/chains/types';
import { getAddressAndChainIdFromUniqueId } from '@/utils/ethereumUtils';
import { add } from '@/helpers/utilities';

// selectors
export function selectorFilterByUserChains<T>({
  data,
  selector,
}: {
  data: ParsedAssetsDictByChain;
  selector: (data: ParsedAssetsDictByChain) => T;
}): T {
  const filteredAssetsDictByChain = Object.keys(data).reduce((acc, key) => {
    const chainKey = Number(key);
    acc[chainKey] = data[chainKey];
    return acc;
  }, {} as ParsedAssetsDictByChain);
  return selector(filteredAssetsDictByChain);
}

export function selectUserAssetsList(assets: ParsedAssetsDictByChain) {
  return Object.values(assets)
    .map(chainAssets => Object.values(chainAssets))
    .flat()
    .sort((a: ParsedUserAsset, b: ParsedUserAsset) => parseFloat(b?.native?.balance?.amount) - parseFloat(a?.native?.balance?.amount));
}

export function selectUserAssetsFilteringSmallBalancesList(assets: ParsedAssetsDictByChain) {
  return selectUserAssetsList(assets).filter(a => !a.smallBalance);
}

export function selectUserAssetsDictByChain(assets: ParsedAssetsDictByChain) {
  return assets;
}

export function selectUserAssetAddressMapByChainId(assets: ParsedAssetsDictByChain) {
  const mapAddresses = (list: ParsedAssetsDict = {}) => Object.values(list).map(i => i.address);
  return {
    [ChainId.mainnet]: mapAddresses(assets[ChainId.mainnet]) || [],
    [ChainId.optimism]: mapAddresses(assets[ChainId.optimism]) || [],
    [ChainId.bsc]: mapAddresses(assets[ChainId.bsc]) || [],
    [ChainId.polygon]: mapAddresses(assets[ChainId.polygon]) || [],
    [ChainId.arbitrum]: mapAddresses(assets[ChainId.arbitrum]) || [],
    [ChainId.base]: mapAddresses(assets[ChainId.base]) || [],
    [ChainId.zora]: mapAddresses(assets[ChainId.zora]) || [],
    [ChainId.avalanche]: mapAddresses(assets[ChainId.avalanche]) || [],
  };
}

// selector generators
export function selectUserAssetWithUniqueId(uniqueId: UniqueId) {
  return (assets: ParsedAssetsDictByChain) => {
<<<<<<< HEAD
    const { chainId } = deriveAddressAndChainWithUniqueId(uniqueId);
=======
    const { chainId } = getAddressAndChainIdFromUniqueId(uniqueId);
>>>>>>> 9209139b
    return assets?.[chainId]?.[uniqueId];
  };
}

export function selectUserAssetsBalance(assets: ParsedAssetsDictByChain, hidden: (asset: ParsedUserAsset) => boolean) {
  const networksTotalBalance = Object.values(assets).map(assetsOnject => {
    const assetsNetwork = Object.values(assetsOnject);

    const networkBalance = assetsNetwork
      .filter(asset => !hidden(asset))
      .map(asset => asset.native.balance.amount)
      .reduce((prevBalance, currBalance) => add(prevBalance, currBalance), '0');
    return networkBalance;
  });
  const totalAssetsBalance = networksTotalBalance.reduce((prevBalance, currBalance) => add(prevBalance, currBalance), '0');
  return totalAssetsBalance;
}<|MERGE_RESOLUTION|>--- conflicted
+++ resolved
@@ -51,11 +51,7 @@
 // selector generators
 export function selectUserAssetWithUniqueId(uniqueId: UniqueId) {
   return (assets: ParsedAssetsDictByChain) => {
-<<<<<<< HEAD
-    const { chainId } = deriveAddressAndChainWithUniqueId(uniqueId);
-=======
     const { chainId } = getAddressAndChainIdFromUniqueId(uniqueId);
->>>>>>> 9209139b
     return assets?.[chainId]?.[uniqueId];
   };
 }
