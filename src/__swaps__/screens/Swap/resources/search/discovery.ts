--- conflicted
+++ resolved
@@ -6,18 +6,8 @@
 import { SearchAsset } from '@/__swaps__/types/search';
 import { time } from '@/utils';
 import { parseTokenSearchResults } from './utils';
-<<<<<<< HEAD
+import { TOKEN_SEARCH_URL } from 'react-native-dotenv';
 
-const tokenSearchHttp = new RainbowFetchClient({
-  baseURL: 'https://token-search.rainbow.me/v3/trending/swaps',
-  headers: {
-    'Accept': 'application/json',
-    'Content-Type': 'application/json',
-  },
-  timeout: time.seconds(30),
-});
-=======
-import { TOKEN_SEARCH_URL } from 'react-native-dotenv';
 let tokenSearchHttp: RainbowFetchClient | undefined;
 
 const getTokenSearchHttp = () => {
@@ -35,23 +25,15 @@
   }
   return tokenSearchHttp;
 };
->>>>>>> c1914a2a
 
 export type PopularTokensParams = {
   chainId: ChainId;
 };
 
 async function popularTokensQueryFunction({ chainId }: PopularTokensParams, abortController: AbortController | null) {
-<<<<<<< HEAD
-  const url = `/${chainId}`;
-
-  try {
-    const tokenSearch = await tokenSearchHttp.get<{ data: SearchAsset[] }>(url, { abortController });
-=======
   const url = `/v3/trending/swaps/${chainId}`;
   try {
     const tokenSearch = await getTokenSearchHttp().get<{ data: SearchAsset[] }>(url, { abortController });
->>>>>>> c1914a2a
     return parseTokenSearchResults(tokenSearch.data.data, chainId);
   } catch (e) {
     logger.error(new RainbowError('[popularTokensQueryFunction]: Popular tokens failed'), { url });
