--- conflicted
+++ resolved
@@ -4,32 +4,7 @@
 import { Address } from 'viem';
 import { isNativeAsset } from '@/handlers/assets';
 
-<<<<<<< HEAD
-export function parseTokenSearchResults(assets: SearchAsset[]): SearchAsset[] {
-  const results: SearchAsset[] = [];
-
-  for (const asset of assets) {
-    const assetNetworks = asset.networks;
-    const mainnetInfo = assetNetworks[ChainId.mainnet];
-    const address = asset.address;
-    const chainId = asset.chainId;
-    const uniqueId = `${address}_${chainId}`;
-
-    results.push({
-      ...asset,
-      isNativeAsset: isNativeAsset(address, chainId),
-      mainnetAddress: mainnetInfo ? mainnetInfo.address : chainId === ChainId.mainnet ? address : ('' as Address),
-      uniqueId,
-    });
-  }
-
-  return results;
-}
-
-export function parseTokenSearch(assets: SearchAsset[], chainId?: ChainId): SearchAsset[] {
-=======
 export function parseTokenSearchResults(assets: SearchAsset[], chainId?: ChainId): SearchAsset[] {
->>>>>>> 4b14679d
   const results: SearchAsset[] = [];
 
   if (chainId !== undefined) {
