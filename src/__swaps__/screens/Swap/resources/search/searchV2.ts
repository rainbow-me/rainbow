import qs from 'qs';
import { getProvider } from '@/handlers/web3';
import { groupBy } from 'lodash';
import { RainbowError, logger } from '@/logger';
import { RainbowFetchClient } from '@/rainbow-fetch';
import { getAddress, isAddress } from '@ethersproject/address';
import { getUniqueId } from '@/utils/ethereumUtils';
import { Contract } from '@ethersproject/contracts';
import { erc20ABI } from '@/references';
import { ChainId } from '@/state/backendNetworks/types';
import { createRainbowStore } from '@/state/internal/createRainbowStore';
import { createQueryStore } from '@/state/internal/createQueryStore';
<<<<<<< HEAD
import { SearchAsset, TokenSearchAssetKey } from '@/__swaps__/types/search';
import { time } from '@/utils';
import { parseTokenSearchResults, parseTokenSearchAcrossNetworks } from './utils';

type SearchItemWithRelevance = SearchAsset & {
  relevance: number;
};
=======
import { useSwapsStore } from '@/state/swaps/swapsStore';
import { SearchAsset, TokenSearchAssetKey, TokenSearchThreshold } from '@/__swaps__/types/search';
import { time } from '@/utils';
import { parseTokenSearchResults } from './utils';
>>>>>>> 4b14679d

// ============ Constants & Types ============================================== //

const MAX_VERIFIED_RESULTS = 24;
const MAX_UNVERIFIED_RESULTS = 6;

const NO_RESULTS: SearchAsset[] = [];
const NO_VERIFIED_RESULTS: VerifiedResults = { bridgeAsset: null, crosschainResults: [], results: [] };

enum TokenLists {
  HighLiquidity = 'highLiquidityAssets',
  LowLiquidity = 'lowLiquidityAssets',
  Verified = 'verifiedAssets',
}

type TokenSearchParams = {
  list?: string;
  chainId: ChainId;
  query: string | undefined;
};

type DiscoverSearchParams = {
  list?: string;
  query: string;
};

type TokenSearchState = {
  bridgeAsset: SearchAsset | null;
};

<<<<<<< HEAD
type SearchQueryState = {
  searchQuery: string;
};

type DiscoverSearchQueryState = {
  isSearching: boolean;
  searchQuery: string;
};

type VerifiedTokenData = {
=======
type VerifiedResults = {
>>>>>>> 4b14679d
  bridgeAsset: SearchAsset | null;
  crosschainResults: SearchAsset[];
  verifiedAssets: SearchAsset[];
  unverifiedAssets: SearchAsset[];
};

type DiscoverSearchResults = {
  verifiedAssets: SearchAsset[];
  highLiquidityAssets: SearchAsset[];
  lowLiquidityAssets: SearchAsset[];
};

<<<<<<< HEAD
enum TokenLists {
  HighLiquidity = 'highLiquidityAssets',
  LowLiquidity = 'lowLiquidityAssets',
  Verified = 'verifiedAssets',
}

const MAX_VERIFIED_RESULTS = 24;
const MAX_UNVERIFIED_RESULTS = 6;
const MAX_CROSSCHAIN_RESULTS = 3;

const NO_RESULTS: VerifiedTokenData = { bridgeAsset: null, crosschainResults: [], verifiedAssets: [], unverifiedAssets: [] };
const NO_DISCOVER_RESULTS: DiscoverSearchResults = { verifiedAssets: [], highLiquidityAssets: [], lowLiquidityAssets: [] };

export const useDiscoverSearchQueryStore = createRainbowStore<DiscoverSearchQueryState>(() => ({ isSearching: false, searchQuery: '' }));
=======
// ============ Store Definitions ============================================== //
>>>>>>> 4b14679d

export const useSwapsSearchStore = createRainbowStore<{ searchQuery: string }>(() => ({ searchQuery: '' }));

<<<<<<< HEAD
export const useTokenSearchStore = createQueryStore<VerifiedTokenData, TokenSearchParams, TokenSearchState>(
=======
export const useTokenSearchStore = createQueryStore<VerifiedResults, TokenSearchParams<TokenLists.Verified>, TokenSearchState>(
>>>>>>> 4b14679d
  {
    cacheTime: params => (params.query?.length ? time.seconds(15) : time.hours(1)),
    fetcher: searchVerifiedTokens,

    disableAutoRefetching: true,
    keepPreviousData: true,
    params: {
      chainId: $ => $(useSwapsStore).selectedOutputChainId,
      query: $ => $(useSwapsSearchStore, state => (state.searchQuery.trim().length ? state.searchQuery.trim() : undefined)),
    },
    staleTime: time.minutes(2),
  },

  () => ({ bridgeAsset: null }),

  { persistThrottleMs: time.seconds(8), storageKey: 'verifiedTokenSearch' }
);

export const useDiscoverSearchStore = createQueryStore<DiscoverSearchResults, DiscoverSearchParams>(
  {
<<<<<<< HEAD
    fetcher: (params, abortController) => discoverSearchQueryFunction(params, abortController),
    cacheTime: params => (params.query?.length ? time.seconds(15) : time.hours(1)),
=======
    cacheTime: params => ((params.query?.length ?? 0) > 2 ? time.seconds(15) : time.minutes(2)),
    fetcher: (params, abortController) => ((params.query?.length ?? 0) > 2 ? searchUnverifiedTokens(params, abortController) : NO_RESULTS),
    transform: (data, { query }) =>
      query && isAddress(query) ? getExactMatches(data, query, MAX_UNVERIFIED_RESULTS) : data.slice(0, MAX_UNVERIFIED_RESULTS),

>>>>>>> 4b14679d
    disableAutoRefetching: true,
    keepPreviousData: true,
    params: {
      query: $ => $(useDiscoverSearchQueryStore, state => (state.searchQuery.trim().length ? state.searchQuery.trim() : '')),
    },
    staleTime: time.minutes(2),
  },
  { persistThrottleMs: time.seconds(8), storageKey: 'discoverTokenSearch' }
);

<<<<<<< HEAD
const sortForDefaultList = (tokens: SearchAsset[]) => {
  const curated = tokens.filter(asset => asset.highLiquidity && asset.isRainbowCurated && asset.icon_url);
  return curated.sort((a, b) => (b.market?.market_cap?.value || 0) - (a.market?.market_cap?.value || 0));
};

const sortTokensByRelevance = (tokens: SearchAsset[], query: string): SearchItemWithRelevance[] => {
  const normalizedQuery = query.toLowerCase().trim();
  const tokenWithRelevance: SearchItemWithRelevance[] = tokens.map(token => {
    const normalizedTokenName = token.name.toLowerCase();

    const normalizedTokenSymbol = token.symbol.toLowerCase();
    const tokenNameWords = normalizedTokenName.split(' ');
    const relevance = getTokenRelevance({
      token,
      normalizedTokenName,
      normalizedQuery,
      normalizedTokenSymbol,
      tokenNameWords,
    });
    return { ...token, relevance };
  });

  return tokenWithRelevance.sort((a, b) => b.relevance - a.relevance);
};

// higher number indicates higher relevance
const getTokenRelevance = ({
  token,
  normalizedTokenName,
  normalizedQuery,
  normalizedTokenSymbol,
  tokenNameWords,
}: {
  token: SearchAsset;
  normalizedTokenName: string;
  normalizedQuery: string;
  normalizedTokenSymbol?: string;
  tokenNameWords: string[];
}) => {
  // High relevance: Leading word in token name starts with query or exact match on symbol
  if (normalizedTokenName.startsWith(normalizedQuery) || (normalizedTokenSymbol && normalizedTokenSymbol === normalizedQuery)) {
    return 5;
  }

  // Medium relevance: Non-leading word in token name starts with query
  if (tokenNameWords.some((word, index) => index !== 0 && word.startsWith(normalizedQuery))) {
    return 4;
  }

  // Low relevance: Token name contains query
  if (tokenNameWords.some(word => word.includes(normalizedQuery))) {
    return 3;
  }

  return 0;
};

const selectTopDiscoverSearchResults = ({
  abortController,
  searchQuery,
  data,
}: {
  abortController: AbortController | null;
  searchQuery: string;
  data: SearchAsset[];
}): DiscoverSearchResults => {
  if (abortController?.signal.aborted) return NO_DISCOVER_RESULTS;
  const results = data.filter(asset => {
    const hasIcon = asset.icon_url;
    const isMatch = hasIcon || searchQuery.length > 2;

    if (!isMatch) {
      const crosschainMatch = getExactMatches([asset], searchQuery);
      return crosschainMatch.length > 0;
    }

    return isMatch;
  });
  if (abortController?.signal.aborted) return NO_DISCOVER_RESULTS;
  const topResults = searchQuery === '' ? sortForDefaultList(results) : sortTokensByRelevance(results, searchQuery);
  const { verifiedAssets, highLiquidityAssets, lowLiquidityAssets } = groupBy(topResults, searchResult => {
    if (searchResult.isVerified) {
      return 'verifiedAssets';
    } else if (!searchResult.isVerified && searchResult.highLiquidity) {
      return 'highLiquidityAssets';
    } else {
      return 'lowLiquidityAssets';
    }
  });

  return {
    verifiedAssets,
    highLiquidityAssets,
    lowLiquidityAssets,
  };
};

=======
// ============ Fetch Utils ==================================================== //

const tokenSearchClient = new RainbowFetchClient({
  baseURL: 'https://token-search.rainbow.me/v3/tokens',
  headers: {
    'Accept': 'application/json',
    'Content-Type': 'application/json',
  },
  timeout: time.seconds(15),
});

/**
 * Executes a token search fetch with error handling.
 */
async function performTokenSearch(url: string, abortController: AbortController | null, errorContext: string): Promise<SearchAsset[]> {
  try {
    const response = await tokenSearchClient.get<{ data: SearchAsset[] }>(url, { abortController });
    return response.data.data;
  } catch (e: unknown) {
    if (e instanceof Error && e.name === 'AbortError') return NO_RESULTS;
    logger.error(new RainbowError(`[${errorContext}]: Token search failed`), { url });
    return NO_RESULTS;
  }
}

// ============ Search Params Utils ============================================ //

/**
 * Constructs the search URL and base query parameters.
 * Parameters are alphabetized.
 */
function buildTokenSearchUrlParams<T extends TokenLists>({
  chainId,
  fromChainId,
  keys,
  list,
  query,
  threshold,
}: TokenSearchParams<T>): {
  queryParams: Omit<TokenSearchParams<T>, 'chainId' | 'keys'> & { keys: string };
  isAddressSearch: boolean;
  url: string;
} {
  const queryParams = {
    fromChainId,
    keys: keys?.join(','),
    list,
    query,
    threshold,
  };

  const isAddressSearch = !!query && isAddress(query);
  if (isAddressSearch) queryParams.keys = `networks.${chainId}.address`;

  const url = `${chainId ? `/${chainId}` : ''}/?${qs.stringify(queryParams)}`;
  return { isAddressSearch, queryParams, url };
}

// ============ Search Result Utils ============================================ //

/**
 * Selects top search results based on the provided parameters.
 */
>>>>>>> 4b14679d
function selectTopSearchResults({
  abortController,
  data,
  isCrosschainSearch: isCrosschainSearchParam,
  query,
  toChainId,
}: {
  abortController: AbortController | null;
  data: SearchAsset[];
  isCrosschainSearch?: boolean;
  query: string | undefined;
  toChainId: ChainId;
}): VerifiedResults {
  const normalizedQuery = query?.trim().toLowerCase();
  const queryHasMultipleChars = !!(normalizedQuery && normalizedQuery.length > 1);
  const currentChainVerifiedResults: SearchAsset[] = [];
  const currentChainUnverifiedResults: SearchAsset[] = [];
  const crosschainResults: SearchAsset[] = [];
  let bridgeAsset: SearchAsset | null = null;

  const inputAsset = useSwapsStore.getState().inputAsset;
  const suggestedBridgeAssetAddress = inputAsset?.networks?.[toChainId]?.address ?? null;
  const isCrosschainSearch = isCrosschainSearchParam ?? (suggestedBridgeAssetAddress && inputAsset && inputAsset.chainId !== toChainId);

  for (const asset of data) {
    if (abortController?.signal.aborted) break;
    const isCurrentNetwork = asset.chainId === toChainId;

    if (
      !isCrosschainSearchParam &&
      suggestedBridgeAssetAddress &&
      (isCrosschainSearch ? asset.address === suggestedBridgeAssetAddress : asset.mainnetAddress === inputAsset?.mainnetAddress)
    ) {
      bridgeAsset = asset;
      if (isCrosschainSearch) continue;
    }

    const isMatch = !isCrosschainSearchParam && isCurrentNetwork && (!!asset.icon_url || queryHasMultipleChars);

    if (isMatch) {
<<<<<<< HEAD
      if (asset.isVerified) {
        currentChainVerifiedResults.push(asset);
      } else {
        currentChainUnverifiedResults.push(asset);
      }
    } else {
      const isCrosschainMatch = (!isCurrentNetwork && queryHasMultipleChars && isExactMatch(asset, normalizedQuery)) || asset.isNativeAsset;
=======
      currentChainResults.push(asset);
    } else {
      const isCrosschainMatch =
        (!isCurrentNetwork && queryHasMultipleChars && isExactMatch(asset, normalizedQuery)) ||
        (!isCrosschainSearchParam && asset.isNativeAsset);
>>>>>>> 4b14679d
      if (isCrosschainMatch) crosschainResults.push(asset);
    }
  }

  if (abortController?.signal.aborted) return NO_RESULTS;

  currentChainVerifiedResults.sort((a, b) => {
    if (a.isNativeAsset !== b.isNativeAsset) return a.isNativeAsset ? -1 : 1;
    if (a.highLiquidity !== b.highLiquidity) return a.highLiquidity ? -1 : 1;

    const aNameMatch =
      !!normalizedQuery && (a.name?.toLowerCase().includes(normalizedQuery) || a.symbol?.toLowerCase().includes(normalizedQuery));
    const bNameMatch =
      !!normalizedQuery && (b.name?.toLowerCase().includes(normalizedQuery) || b.symbol?.toLowerCase().includes(normalizedQuery));
    if (aNameMatch !== bNameMatch) return aNameMatch ? -1 : 1;

    return Object.keys(b.networks).length - Object.keys(a.networks).length;
  });

  if (isCrosschainSearchParam) {
    crosschainResults.sort((a, b) => {
      if (a.isNativeAsset !== b.isNativeAsset) return a.isNativeAsset ? -1 : 1;
      if (a.highLiquidity !== b.highLiquidity) return a.highLiquidity ? -1 : 1;
      return Object.keys(b.networks).length - Object.keys(a.networks).length;
    });
  }

  return {
    bridgeAsset,
<<<<<<< HEAD
    crosschainResults: crosschainResults.slice(0, MAX_CROSSCHAIN_RESULTS),
    verifiedAssets: currentChainVerifiedResults.slice(0, MAX_VERIFIED_RESULTS),
    unverifiedAssets: currentChainUnverifiedResults.slice(0, MAX_UNVERIFIED_RESULTS),
=======
    crosschainResults,
    results: currentChainResults.slice(0, MAX_VERIFIED_RESULTS),
>>>>>>> 4b14679d
  };
}

/**
 * Determines if an asset is an exact match for the query.
 */
function isExactMatch(asset: SearchAsset, query: string): boolean {
  return query === asset.address?.toLowerCase() || asset.symbol?.toLowerCase() === query || asset.name?.toLowerCase() === query;
}

/**
 * Retrieves exact matches from asset data.
 */
function getExactMatches(data: SearchAsset[], query: string, slice?: number): SearchAsset[] {
  const normalizedQuery = query.trim().toLowerCase();
  const results = data.filter(
    asset =>
      normalizedQuery === asset.address?.toLowerCase() ||
      asset.symbol?.toLowerCase() === normalizedQuery ||
      asset.name?.toLowerCase() === normalizedQuery
  );
  return slice !== undefined ? results.slice(0, slice) : results;
}

// ============ Token Search Keys & Threshold Utils ============================ //

export const ADDRESS_SEARCH_KEY: TokenSearchAssetKey[] = ['address'];
export const NAME_SYMBOL_SEARCH_KEYS: TokenSearchAssetKey[] = ['name', 'symbol'];

<<<<<<< HEAD
const getImportedAsset = async (searchQuery: string, chainId: number = ChainId.mainnet): Promise<SearchAsset[]> => {
  if (isAddress(searchQuery)) {
    const provider = getProvider({ chainId });
    const tokenContract = new Contract(searchQuery, erc20ABI, provider);
    try {
      const [name, symbol, decimals, address] = await Promise.all([
        tokenContract.name(),
        tokenContract.symbol(),
        tokenContract.decimals(),
        getAddress(searchQuery),
      ]);
      const uniqueId = getUniqueId(address, chainId);

      return [
        {
          chainId,
          address,
          decimals,
          highLiquidity: false,
          isRainbowCurated: false,
          isVerified: false,
          mainnetAddress: address,
          name,
          networks: {
            [chainId]: {
              address,
              decimals,
            },
          },
          symbol,
          uniqueId,
        } as SearchAsset,
      ];
    } catch (e) {
      logger.warn('[getImportedAsset]: error getting imported token data', { error: (e as Error).message });
      return [];
    }
  }
  return [];
};
=======
/**
 * Determines the appropriate search keys based on the query.
 */
function getSearchKeys(query: string): TokenSearchAssetKey[] {
  return isAddress(query) ? ADDRESS_SEARCH_KEY : NAME_SYMBOL_SEARCH_KEYS;
}
>>>>>>> 4b14679d

export async function discoverSearchQueryFunction(
  { query }: DiscoverSearchParams,
  abortController: AbortController | null
): Promise<DiscoverSearchResults> {
  const queryParams: DiscoverSearchParams = {
    query,
  };

<<<<<<< HEAD
  const isAddressSearch = query && isAddress(query);

  const searchDefaultVerifiedList = query === '';
  if (searchDefaultVerifiedList) {
    queryParams.list = 'verifiedAssets';
  }

  const url = `${searchDefaultVerifiedList ? `/${ChainId.mainnet}` : ''}/?${qs.stringify(queryParams)}`;

  try {
    const tokenSearch = await tokenSearchClient.get<{ data: SearchAsset[] }>(url);

    if (isAddressSearch && (tokenSearch?.data?.data?.length || 0) === 0) {
      const result = await getImportedAsset(query);
      return {
        verifiedAssets: [],
        highLiquidityAssets: [],
        lowLiquidityAssets: result,
      };
    }
    return selectTopDiscoverSearchResults({
      abortController,
      data: parseTokenSearchAcrossNetworks(tokenSearch.data.data),
      searchQuery: query,
    });
  } catch (e) {
    logger.error(new RainbowError('[discoverSearchQueryFunction]: Discover search failed'), { url });
    return NO_DISCOVER_RESULTS;
  }
}

export async function tokenSearchQueryFunction(
  { chainId, query }: TokenSearchParams,
  abortController: AbortController | null
): Promise<VerifiedTokenData> {
  const queryParams: Omit<TokenSearchParams, 'chainId'> = {
    query,
  };

  const isAddressSearch = query && isAddress(query);

  const searchDefaultVerifiedList = query === '';
  if (searchDefaultVerifiedList) {
    queryParams.list = 'verifiedAssets';
  }

  const url = `${searchDefaultVerifiedList ? `/${chainId}` : ''}/?${qs.stringify(queryParams)}`;

  try {
    const tokenSearch = await tokenSearchClient.get<{ data: SearchAsset[] }>(url);

    if (isAddressSearch && (tokenSearch?.data?.data?.length || 0) === 0) {
      const result = await getImportedAsset(query);
      return {
        bridgeAsset: null,
        crosschainResults: [],
        verifiedAssets: [],
        unverifiedAssets: result,
      };
    }

    return selectTopSearchResults({ abortController, data: parseTokenSearchResults(tokenSearch.data.data), query, toChainId: chainId });
  } catch (e) {
    logger.error(new RainbowError('[tokenSearchQueryFunction]: Token search failed'), { url });
    return NO_RESULTS;
  }
=======
/**
 * Determines the search threshold based on the query.
 */
function getSearchThreshold(query: string): TokenSearchThreshold {
  return isAddress(query) ? CASE_SENSITIVE_EQUAL_THRESHOLD : CONTAINS_THRESHOLD;
}

// ============ API Functions ================================================== //

/**
 * Searches for verified tokens.
 */
async function searchVerifiedTokens(
  params: TokenSearchParams<TokenLists.Verified>,
  abortController: AbortController | null
): Promise<VerifiedResults> {
  const { chainId, query } = params;
  const { isAddressSearch, queryParams, url } = buildTokenSearchUrlParams(params);

  const results = await performTokenSearch(url, abortController, 'searchVerifiedTokens');

  if (isAddressSearch) {
    // If no results, check other chains for contract address matches
    if (!results.length && !abortController?.signal.aborted) {
      const crosschainUrl = `/?${qs.stringify(queryParams)}`;
      const crosschainData = await performTokenSearch(crosschainUrl, abortController, 'searchVerifiedTokens');

      const addressQuery = params.query?.trim().toLowerCase();
      const addressMatchesOnOtherChains = crosschainData.filter(
        a =>
          a.chainId !== chainId &&
          (a.address?.toLowerCase() === addressQuery || Object.values(a.networks).some(n => n?.address?.toLowerCase() === addressQuery))
      );

      return {
        bridgeAsset: null,
        crosschainResults: parseTokenSearchResults(addressMatchesOnOtherChains),
        results: [],
      };
    }

    return {
      bridgeAsset: null,
      crosschainResults: [],
      results: parseTokenSearchResults(results, chainId),
    };
  }

  // Standard, non-address search — if no results, check other chains for exact matches
  if (!results.length && query && query.length > 2 && !abortController?.signal.aborted) {
    const crosschainUrl = `/?${qs.stringify(queryParams)}`;
    const crosschainData = await performTokenSearch(crosschainUrl, abortController, 'searchVerifiedTokens');
    return selectTopSearchResults({
      abortController,
      data: parseTokenSearchResults(crosschainData),
      isCrosschainSearch: true,
      query,
      toChainId: chainId,
    });
  }

  return selectTopSearchResults({
    abortController,
    data: parseTokenSearchResults(results, chainId),
    query,
    toChainId: chainId,
  });
}

/**
 * Searches for unverified tokens.
 */
async function searchUnverifiedTokens(
  params: TokenSearchParams<TokenLists.HighLiquidity>,
  abortController: AbortController | null
): Promise<SearchAsset[]> {
  const url = buildTokenSearchUrlParams(params).url;
  const results = await performTokenSearch(url, abortController, 'searchUnverifiedTokens');
  return parseTokenSearchResults(results, params.chainId);
>>>>>>> 4b14679d
}<|MERGE_RESOLUTION|>--- conflicted
+++ resolved
@@ -10,20 +10,14 @@
 import { ChainId } from '@/state/backendNetworks/types';
 import { createRainbowStore } from '@/state/internal/createRainbowStore';
 import { createQueryStore } from '@/state/internal/createQueryStore';
-<<<<<<< HEAD
 import { SearchAsset, TokenSearchAssetKey } from '@/__swaps__/types/search';
+import { useSwapsStore } from '@/state/swaps/swapsStore';
+import { parseTokenSearchResults, parseTokenSearchAcrossNetworks } from './utils';
 import { time } from '@/utils';
-import { parseTokenSearchResults, parseTokenSearchAcrossNetworks } from './utils';
 
 type SearchItemWithRelevance = SearchAsset & {
   relevance: number;
 };
-=======
-import { useSwapsStore } from '@/state/swaps/swapsStore';
-import { SearchAsset, TokenSearchAssetKey, TokenSearchThreshold } from '@/__swaps__/types/search';
-import { time } from '@/utils';
-import { parseTokenSearchResults } from './utils';
->>>>>>> 4b14679d
 
 // ============ Constants & Types ============================================== //
 
@@ -32,16 +26,17 @@
 
 const NO_RESULTS: SearchAsset[] = [];
 const NO_VERIFIED_RESULTS: VerifiedResults = { bridgeAsset: null, crosschainResults: [], results: [] };
-
-enum TokenLists {
+const NO_DISCOVER_RESULTS: DiscoverSearchResults = { verifiedAssets: [], highLiquidityAssets: [], lowLiquidityAssets: [] };
+
+export enum TokenLists {
   HighLiquidity = 'highLiquidityAssets',
   LowLiquidity = 'lowLiquidityAssets',
   Verified = 'verifiedAssets',
 }
 
-type TokenSearchParams = {
-  list?: string;
+type TokenSearchParams<List extends TokenLists = TokenLists> = {
   chainId: ChainId;
+  list: List;
   query: string | undefined;
 };
 
@@ -54,24 +49,15 @@
   bridgeAsset: SearchAsset | null;
 };
 
-<<<<<<< HEAD
-type SearchQueryState = {
-  searchQuery: string;
-};
-
 type DiscoverSearchQueryState = {
   isSearching: boolean;
   searchQuery: string;
 };
 
-type VerifiedTokenData = {
-=======
 type VerifiedResults = {
->>>>>>> 4b14679d
   bridgeAsset: SearchAsset | null;
   crosschainResults: SearchAsset[];
-  verifiedAssets: SearchAsset[];
-  unverifiedAssets: SearchAsset[];
+  results: SearchAsset[];
 };
 
 type DiscoverSearchResults = {
@@ -80,62 +66,53 @@
   lowLiquidityAssets: SearchAsset[];
 };
 
-<<<<<<< HEAD
-enum TokenLists {
-  HighLiquidity = 'highLiquidityAssets',
-  LowLiquidity = 'lowLiquidityAssets',
-  Verified = 'verifiedAssets',
-}
-
-const MAX_VERIFIED_RESULTS = 24;
-const MAX_UNVERIFIED_RESULTS = 6;
-const MAX_CROSSCHAIN_RESULTS = 3;
-
-const NO_RESULTS: VerifiedTokenData = { bridgeAsset: null, crosschainResults: [], verifiedAssets: [], unverifiedAssets: [] };
-const NO_DISCOVER_RESULTS: DiscoverSearchResults = { verifiedAssets: [], highLiquidityAssets: [], lowLiquidityAssets: [] };
+// ============ Store Definitions ============================================== //
+
+export const useSwapsSearchStore = createRainbowStore<{ searchQuery: string }>(() => ({ searchQuery: '' }));
 
 export const useDiscoverSearchQueryStore = createRainbowStore<DiscoverSearchQueryState>(() => ({ isSearching: false, searchQuery: '' }));
-=======
-// ============ Store Definitions ============================================== //
->>>>>>> 4b14679d
-
-export const useSwapsSearchStore = createRainbowStore<{ searchQuery: string }>(() => ({ searchQuery: '' }));
-
-<<<<<<< HEAD
-export const useTokenSearchStore = createQueryStore<VerifiedTokenData, TokenSearchParams, TokenSearchState>(
-=======
+
 export const useTokenSearchStore = createQueryStore<VerifiedResults, TokenSearchParams<TokenLists.Verified>, TokenSearchState>(
->>>>>>> 4b14679d
   {
     cacheTime: params => (params.query?.length ? time.seconds(15) : time.hours(1)),
     fetcher: searchVerifiedTokens,
-
     disableAutoRefetching: true,
     keepPreviousData: true,
     params: {
+      list: TokenLists.Verified,
       chainId: $ => $(useSwapsStore).selectedOutputChainId,
       query: $ => $(useSwapsSearchStore, state => (state.searchQuery.trim().length ? state.searchQuery.trim() : undefined)),
     },
     staleTime: time.minutes(2),
   },
-
   () => ({ bridgeAsset: null }),
-
   { persistThrottleMs: time.seconds(8), storageKey: 'verifiedTokenSearch' }
 );
 
-export const useDiscoverSearchStore = createQueryStore<DiscoverSearchResults, DiscoverSearchParams>(
+export const useUnverifiedTokenSearchStore = createQueryStore<SearchAsset[], TokenSearchParams<TokenLists.HighLiquidity>>(
   {
-<<<<<<< HEAD
-    fetcher: (params, abortController) => discoverSearchQueryFunction(params, abortController),
-    cacheTime: params => (params.query?.length ? time.seconds(15) : time.hours(1)),
-=======
     cacheTime: params => ((params.query?.length ?? 0) > 2 ? time.seconds(15) : time.minutes(2)),
     fetcher: (params, abortController) => ((params.query?.length ?? 0) > 2 ? searchUnverifiedTokens(params, abortController) : NO_RESULTS),
     transform: (data, { query }) =>
       query && isAddress(query) ? getExactMatches(data, query, MAX_UNVERIFIED_RESULTS) : data.slice(0, MAX_UNVERIFIED_RESULTS),
 
->>>>>>> 4b14679d
+    disableAutoRefetching: true,
+    keepPreviousData: true,
+    params: {
+      list: TokenLists.HighLiquidity,
+      chainId: $ => $(useSwapsStore).selectedOutputChainId,
+      query: $ => $(useSwapsSearchStore, state => state.searchQuery.trim()),
+    },
+    staleTime: time.minutes(2),
+  },
+
+  { persistThrottleMs: time.seconds(12), storageKey: 'unverifiedTokenSearch' }
+);
+
+export const useDiscoverSearchStore = createQueryStore<DiscoverSearchResults, DiscoverSearchParams>(
+  {
+    fetcher: (params, abortController) => discoverSearchQueryFunction(params, abortController),
+    cacheTime: params => (params.query?.length ? time.seconds(15) : time.hours(1)),
     disableAutoRefetching: true,
     keepPreviousData: true,
     params: {
@@ -146,7 +123,6 @@
   { persistThrottleMs: time.seconds(8), storageKey: 'discoverTokenSearch' }
 );
 
-<<<<<<< HEAD
 const sortForDefaultList = (tokens: SearchAsset[]) => {
   const curated = tokens.filter(asset => asset.highLiquidity && asset.isRainbowCurated && asset.icon_url);
   return curated.sort((a, b) => (b.market?.market_cap?.value || 0) - (a.market?.market_cap?.value || 0));
@@ -244,7 +220,6 @@
   };
 };
 
-=======
 // ============ Fetch Utils ==================================================== //
 
 const tokenSearchClient = new RainbowFetchClient({
@@ -278,26 +253,19 @@
  */
 function buildTokenSearchUrlParams<T extends TokenLists>({
   chainId,
-  fromChainId,
-  keys,
   list,
   query,
-  threshold,
 }: TokenSearchParams<T>): {
-  queryParams: Omit<TokenSearchParams<T>, 'chainId' | 'keys'> & { keys: string };
+  queryParams: Omit<TokenSearchParams<T>, 'chainId'>;
   isAddressSearch: boolean;
   url: string;
 } {
   const queryParams = {
-    fromChainId,
-    keys: keys?.join(','),
     list,
     query,
-    threshold,
   };
 
   const isAddressSearch = !!query && isAddress(query);
-  if (isAddressSearch) queryParams.keys = `networks.${chainId}.address`;
 
   const url = `${chainId ? `/${chainId}` : ''}/?${qs.stringify(queryParams)}`;
   return { isAddressSearch, queryParams, url };
@@ -308,7 +276,6 @@
 /**
  * Selects top search results based on the provided parameters.
  */
->>>>>>> 4b14679d
 function selectTopSearchResults({
   abortController,
   data,
@@ -324,8 +291,7 @@
 }): VerifiedResults {
   const normalizedQuery = query?.trim().toLowerCase();
   const queryHasMultipleChars = !!(normalizedQuery && normalizedQuery.length > 1);
-  const currentChainVerifiedResults: SearchAsset[] = [];
-  const currentChainUnverifiedResults: SearchAsset[] = [];
+  const currentChainResults: SearchAsset[] = [];
   const crosschainResults: SearchAsset[] = [];
   let bridgeAsset: SearchAsset | null = null;
 
@@ -349,28 +315,18 @@
     const isMatch = !isCrosschainSearchParam && isCurrentNetwork && (!!asset.icon_url || queryHasMultipleChars);
 
     if (isMatch) {
-<<<<<<< HEAD
-      if (asset.isVerified) {
-        currentChainVerifiedResults.push(asset);
-      } else {
-        currentChainUnverifiedResults.push(asset);
-      }
-    } else {
-      const isCrosschainMatch = (!isCurrentNetwork && queryHasMultipleChars && isExactMatch(asset, normalizedQuery)) || asset.isNativeAsset;
-=======
       currentChainResults.push(asset);
     } else {
       const isCrosschainMatch =
         (!isCurrentNetwork && queryHasMultipleChars && isExactMatch(asset, normalizedQuery)) ||
         (!isCrosschainSearchParam && asset.isNativeAsset);
->>>>>>> 4b14679d
       if (isCrosschainMatch) crosschainResults.push(asset);
     }
   }
 
-  if (abortController?.signal.aborted) return NO_RESULTS;
-
-  currentChainVerifiedResults.sort((a, b) => {
+  if (abortController?.signal.aborted) return NO_VERIFIED_RESULTS;
+
+  currentChainResults.sort((a, b) => {
     if (a.isNativeAsset !== b.isNativeAsset) return a.isNativeAsset ? -1 : 1;
     if (a.highLiquidity !== b.highLiquidity) return a.highLiquidity ? -1 : 1;
 
@@ -393,14 +349,8 @@
 
   return {
     bridgeAsset,
-<<<<<<< HEAD
-    crosschainResults: crosschainResults.slice(0, MAX_CROSSCHAIN_RESULTS),
-    verifiedAssets: currentChainVerifiedResults.slice(0, MAX_VERIFIED_RESULTS),
-    unverifiedAssets: currentChainUnverifiedResults.slice(0, MAX_UNVERIFIED_RESULTS),
-=======
     crosschainResults,
     results: currentChainResults.slice(0, MAX_VERIFIED_RESULTS),
->>>>>>> 4b14679d
   };
 }
 
@@ -430,7 +380,6 @@
 export const ADDRESS_SEARCH_KEY: TokenSearchAssetKey[] = ['address'];
 export const NAME_SYMBOL_SEARCH_KEYS: TokenSearchAssetKey[] = ['name', 'symbol'];
 
-<<<<<<< HEAD
 const getImportedAsset = async (searchQuery: string, chainId: number = ChainId.mainnet): Promise<SearchAsset[]> => {
   if (isAddress(searchQuery)) {
     const provider = getProvider({ chainId });
@@ -471,14 +420,6 @@
   }
   return [];
 };
-=======
-/**
- * Determines the appropriate search keys based on the query.
- */
-function getSearchKeys(query: string): TokenSearchAssetKey[] {
-  return isAddress(query) ? ADDRESS_SEARCH_KEY : NAME_SYMBOL_SEARCH_KEYS;
-}
->>>>>>> 4b14679d
 
 export async function discoverSearchQueryFunction(
   { query }: DiscoverSearchParams,
@@ -488,7 +429,6 @@
     query,
   };
 
-<<<<<<< HEAD
   const isAddressSearch = query && isAddress(query);
 
   const searchDefaultVerifiedList = query === '';
@@ -520,55 +460,12 @@
   }
 }
 
-export async function tokenSearchQueryFunction(
-  { chainId, query }: TokenSearchParams,
-  abortController: AbortController | null
-): Promise<VerifiedTokenData> {
-  const queryParams: Omit<TokenSearchParams, 'chainId'> = {
-    query,
-  };
-
-  const isAddressSearch = query && isAddress(query);
-
-  const searchDefaultVerifiedList = query === '';
-  if (searchDefaultVerifiedList) {
-    queryParams.list = 'verifiedAssets';
-  }
-
-  const url = `${searchDefaultVerifiedList ? `/${chainId}` : ''}/?${qs.stringify(queryParams)}`;
-
-  try {
-    const tokenSearch = await tokenSearchClient.get<{ data: SearchAsset[] }>(url);
-
-    if (isAddressSearch && (tokenSearch?.data?.data?.length || 0) === 0) {
-      const result = await getImportedAsset(query);
-      return {
-        bridgeAsset: null,
-        crosschainResults: [],
-        verifiedAssets: [],
-        unverifiedAssets: result,
-      };
-    }
-
-    return selectTopSearchResults({ abortController, data: parseTokenSearchResults(tokenSearch.data.data), query, toChainId: chainId });
-  } catch (e) {
-    logger.error(new RainbowError('[tokenSearchQueryFunction]: Token search failed'), { url });
-    return NO_RESULTS;
-  }
-=======
-/**
- * Determines the search threshold based on the query.
- */
-function getSearchThreshold(query: string): TokenSearchThreshold {
-  return isAddress(query) ? CASE_SENSITIVE_EQUAL_THRESHOLD : CONTAINS_THRESHOLD;
-}
-
 // ============ API Functions ================================================== //
 
 /**
  * Searches for verified tokens.
  */
-async function searchVerifiedTokens(
+export async function searchVerifiedTokens(
   params: TokenSearchParams<TokenLists.Verified>,
   abortController: AbortController | null
 ): Promise<VerifiedResults> {
@@ -635,5 +532,4 @@
   const url = buildTokenSearchUrlParams(params).url;
   const results = await performTokenSearch(url, abortController, 'searchUnverifiedTokens');
   return parseTokenSearchResults(results, params.chainId);
->>>>>>> 4b14679d
 }