--- conflicted
+++ resolved
@@ -1,38 +1,6 @@
-<<<<<<< HEAD
-import { useQuery } from '@tanstack/react-query';
-import { ADDYS_API_KEY, ADDYS_BASE_URL } from 'react-native-dotenv';
-=======
->>>>>>> fa1b5d38
 import { Address } from 'viem';
 import { createQueryKey } from '@/react-query';
 import { SupportedCurrencyKey } from '@/references';
-<<<<<<< HEAD
-import { ParsedAssetsDictByChain, ZerionAsset } from '@/__swaps__/types/assets';
-import { ChainId } from '@/state/backendNetworks/types';
-import { AddressAssetsReceivedMessage } from '@/__swaps__/types/refraction';
-import { parseUserAsset } from '@/__swaps__/utils/assets';
-import { greaterThan } from '@/helpers/utilities';
-
-import { fetchUserAssetsByChain } from './userAssetsByChain';
-import { fetchAnvilBalancesByChainId } from '@/resources/assets/anvilAssets';
-import { useBackendNetworksStore } from '@/state/backendNetworks/backendNetworks';
-import { useConnectedToAnvilStore } from '@/state/connectedToAnvil';
-import { staleBalancesStore } from '@/state/staleBalances';
-import { IS_TEST } from '@/env';
-import store from '@/redux/store';
-
-const addysHttp = new RainbowFetchClient({
-  baseURL: ADDYS_BASE_URL,
-  headers: {
-    Authorization: `Bearer ${ADDYS_API_KEY}`,
-  },
-});
-
-const USER_ASSETS_REFETCH_INTERVAL = 60000;
-const USER_ASSETS_TIMEOUT_DURATION = 20000;
-const USER_ASSETS_STALE_INTERVAL = 30000;
-=======
->>>>>>> fa1b5d38
 
 // ///////////////////////////////////////////////
 // Query Types
