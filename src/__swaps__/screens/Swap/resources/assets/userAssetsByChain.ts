--- conflicted
+++ resolved
@@ -10,7 +10,6 @@
 import { parseUserAssets, userAssetsQueryKey } from './userAssets';
 import { RainbowFetchClient } from '@/rainbow-fetch';
 import { ADDYS_API_KEY } from 'react-native-dotenv';
-import { staleBalancesStore } from '@/state/staleBalances';
 
 const addysHttp = new RainbowFetchClient({
   baseURL: 'https://addys.p.rainbow.me/v3',
@@ -64,22 +63,12 @@
   const cachedUserAssets = (cache.find(userAssetsQueryKey({ address, currency }))?.state?.data || {}) as ParsedAssetsDictByChain;
   const cachedDataForChain = cachedUserAssets?.[chainId] || {};
   try {
-<<<<<<< HEAD
-    staleBalancesStore.getState().clearExpiredData(address);
-    const staleBalanceParam = staleBalancesStore.getState().getStaleBalancesQueryParam(address);
-    let url = `/${chainId}/${address}/assets/?currency=${currency.toLowerCase()}`;
-    if (staleBalanceParam) {
-      url += staleBalanceParam;
-    }
-    const res = await addysHttp.get<AddressAssetsReceivedMessage>(url);
-=======
     const url = `/${chainId}/${address}/assets`;
     const res = await addysHttp.get<AddressAssetsReceivedMessage>(url, {
       params: {
         currency: currency.toLowerCase(),
       },
     });
->>>>>>> 8e103ca9
     const chainIdsInResponse = res?.data?.meta?.chain_ids || [];
     const assets = res?.data?.payload?.assets?.filter(asset => !asset.asset.defi_position) || [];
     if (assets.length && chainIdsInResponse.length) {
