import { useMemo } from 'react';

import {
  selectUserAssetsList,
  selectUserAssetsListByChainId,
  selectorFilterByUserChains,
} from '@/__swaps__/screens/Swap/resources/_selectors/assets';
import { useUserAssets } from '@/__swaps__/screens/Swap/resources/assets';
import { ParsedAssetsDictByChain, ParsedSearchAsset, UserAssetFilter } from '@/__swaps__/types/assets';
import { useAccountSettings, useDebounce } from '@/hooks';
<<<<<<< HEAD
import { useUserAssetsStore } from '@/state/assets/userAssets';
import { getIsHardhatConnected } from '@/handlers/web3';
=======
import { userAssetsStore } from '@/state/assets/userAssets';
import { useConnectedToHardhatStore } from '@/state/connectedToHardhat';
>>>>>>> 63936a64

const sortBy = (by: UserAssetFilter) => {
  switch (by) {
    case 'all':
      return selectUserAssetsList;
    default:
      return (data: ParsedAssetsDictByChain) => selectUserAssetsListByChainId(data, by);
  }
};

export const useAssetsToSell = () => {
  const { accountAddress: currentAddress, nativeCurrency: currentCurrency } = useAccountSettings();
<<<<<<< HEAD

  const connectedToHardhat = getIsHardhatConnected();
=======
>>>>>>> 63936a64

  const { filter, searchQuery } = useUserAssetsStore(state => ({
    filter: state.filter,
    searchQuery: state.inputSearchQuery,
  }));

  const debouncedAssetToSellFilter = useDebounce(searchQuery, 200);

  const { connectedToHardhat } = useConnectedToHardhatStore();

  const { data: userAssets = [] } = useUserAssets(
    {
      address: currentAddress,
      currency: currentCurrency,
      testnetMode: connectedToHardhat,
    },
    {
      select: data =>
        selectorFilterByUserChains({
          data,
          selector: sortBy(filter),
        }),
    }
  );

  const filteredAssetsToSell = useMemo(() => {
    return debouncedAssetToSellFilter
      ? userAssets.filter(({ name, symbol, address }) =>
          [name, symbol, address].reduce(
            (res, param) => res || param.toLowerCase().startsWith(debouncedAssetToSellFilter.toLowerCase()),
            false
          )
        )
      : userAssets;
  }, [debouncedAssetToSellFilter, userAssets]) as ParsedSearchAsset[];

  return filteredAssetsToSell;
};<|MERGE_RESOLUTION|>--- conflicted
+++ resolved
@@ -8,13 +8,8 @@
 import { useUserAssets } from '@/__swaps__/screens/Swap/resources/assets';
 import { ParsedAssetsDictByChain, ParsedSearchAsset, UserAssetFilter } from '@/__swaps__/types/assets';
 import { useAccountSettings, useDebounce } from '@/hooks';
-<<<<<<< HEAD
 import { useUserAssetsStore } from '@/state/assets/userAssets';
-import { getIsHardhatConnected } from '@/handlers/web3';
-=======
-import { userAssetsStore } from '@/state/assets/userAssets';
 import { useConnectedToHardhatStore } from '@/state/connectedToHardhat';
->>>>>>> 63936a64
 
 const sortBy = (by: UserAssetFilter) => {
   switch (by) {
@@ -27,11 +22,6 @@
 
 export const useAssetsToSell = () => {
   const { accountAddress: currentAddress, nativeCurrency: currentCurrency } = useAccountSettings();
-<<<<<<< HEAD
-
-  const connectedToHardhat = getIsHardhatConnected();
-=======
->>>>>>> 63936a64
 
   const { filter, searchQuery } = useUserAssetsStore(state => ({
     filter: state.filter,
