--- conflicted
+++ resolved
@@ -115,11 +115,10 @@
       .map(favToken => ({
         ...favToken,
         chainId: state.toChainId,
-        address: getAddressForChainId(state.toChainId, favToken),
-        mainnetAddress: favToken.mainnet_address ?? getAddressForChainId(ChainId.mainnet, favToken),
+        mainnetAddress: favToken.mainnet_address
       })) as SearchAsset[];
   }, [favorites, getAddressForChainId, state.toChainId]);
-
+  
   const favoritesList = useMemo(() => {
     if (query === '') {
       return unfilteredFavorites;
@@ -158,35 +157,7 @@
     }
   );
 
-<<<<<<< HEAD
   const crosschainExactMatches = useMemo(
-=======
-  const { favoritesMetadata: favorites } = useFavorites();
-
-  const favoritesList = useMemo(() => {
-    const unfilteredFavorites = Object.values(favorites)
-      .filter(token => token.networks[toChainId])
-      .map(favToken => {
-        return {
-          ...favToken,
-          chainId: toChainId,
-          address: favToken.address,
-          mainnetAddress: favToken.mainnet_address,
-        };
-      }) as SearchAsset[];
-
-    if (query === '') {
-      return unfilteredFavorites;
-    } else {
-      const formattedQuery = queryIsAddress ? addHexPrefix(query).toLowerCase() : query;
-      return filterList(unfilteredFavorites || [], formattedQuery, keys, {
-        threshold: queryIsAddress ? rankings.CASE_SENSITIVE_EQUAL : rankings.CONTAINS,
-      });
-    }
-  }, [favorites, keys, toChainId, query, queryIsAddress]);
-
-  const verifiedAssetsForChain = useMemo(
->>>>>>> 4ea28bf2
     () =>
       verifiedAssets?.filter(t => {
         const symbolMatch = isLowerCaseMatch(t?.symbol, query);
