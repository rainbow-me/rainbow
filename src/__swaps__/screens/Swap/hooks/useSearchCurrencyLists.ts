--- conflicted
+++ resolved
@@ -13,24 +13,8 @@
 import { isAddress } from '@ethersproject/address';
 import { RainbowToken } from '@/entities';
 import { useSwapContext } from '../providers/swap-provider';
-<<<<<<< HEAD
+import { filterNonTokenIconAssets } from '../resources/_selectors/search';
 import { swapsStore } from '@/state/swaps/swapsStore';
-
-const VERIFIED_ASSETS_PAYLOAD: {
-  keys: TokenSearchAssetKey[];
-  list: TokenSearchListId;
-  threshold: TokenSearchThreshold;
-  query: string;
-} = {
-  keys: ['symbol', 'name'],
-  list: 'verifiedAssets',
-  threshold: 'CONTAINS',
-  query: '',
-};
-=======
-import { userAssetsStore } from '@/state/assets/userAssets';
-import { filterNonTokenIconAssets } from '../resources/_selectors/search';
->>>>>>> 341c1928
 
 export type AssetToBuySectionId = 'bridge' | 'favorites' | 'verified' | 'unverified' | 'other_networks';
 
