import { ChainId } from '@/__swaps__/types/chains';
import { weiToGwei } from '@/__swaps__/utils/ethereum';
import { add, convertAmountToNativeDisplayWorklet, formatNumber, multiply } from '@/__swaps__/utils/numbers';
import ethereumUtils, { useNativeAssetForNetwork } from '@/utils/ethereumUtils';
import { useMemo } from 'react';
import { formatUnits } from 'viem';
<<<<<<< HEAD

import { useSyncedSwapQuoteStore } from '../providers/SyncSwapStateAndSharedValues';
import { formatCurrency, formatNumber } from './formatNumber';
=======
import { useSwapContext } from '../providers/swap-provider';
>>>>>>> d56ed46e
import { GasSettings } from './useCustomGas';
import { useSwapEstimatedGasLimit } from './useSwapEstimatedGasLimit';
import { useAccountSettings } from '@/hooks';

function safeBigInt(value: string) {
  try {
    return BigInt(value);
  } catch {
    return 0n;
  }
}

export function calculateGasFee(gasSettings: GasSettings, gasLimit: string) {
  const amount = gasSettings.isEIP1559 ? add(gasSettings.maxBaseFee, gasSettings.maxPriorityFee) : gasSettings.gasPrice;
  return multiply(gasLimit, amount);
}

export function useEstimatedGasFee({
  chainId,
  gasLimit,
  gasSettings,
}: {
  chainId: ChainId;
  gasLimit: string | undefined;
  gasSettings: GasSettings | undefined;
}) {
  const network = ethereumUtils.getNetworkFromChainId(chainId);
  const nativeNetworkAsset = useNativeAssetForNetwork(network);
  const { nativeCurrency } = useAccountSettings();

  return useMemo(() => {
    if (!gasLimit || !gasSettings || !nativeNetworkAsset?.price) return;

    const fee = calculateGasFee(gasSettings, gasLimit);
    const networkAssetPrice = nativeNetworkAsset.price.value?.toString();

    if (!networkAssetPrice) return `${formatNumber(weiToGwei(fee))} Gwei`;

    const feeFormatted = formatUnits(safeBigInt(fee), nativeNetworkAsset.decimals).toString();
    const feeInUserCurrency = multiply(networkAssetPrice, feeFormatted);

    return convertAmountToNativeDisplayWorklet(feeInUserCurrency, nativeCurrency);
  }, [gasLimit, gasSettings, nativeCurrency, nativeNetworkAsset]);
}

export function useSwapEstimatedGasFee(gasSettings: GasSettings | undefined) {
  const { assetToSell, chainId = ChainId.mainnet, quote } = useSyncedSwapQuoteStore();
  const { data: estimatedGasLimit, isFetching } = useSwapEstimatedGasLimit({ chainId, assetToSell, quote });

  const estimatedFee = useEstimatedGasFee({ chainId, gasLimit: estimatedGasLimit, gasSettings });

  return useMemo(() => ({ isLoading: isFetching, data: estimatedFee }), [estimatedFee, isFetching]);
}<|MERGE_RESOLUTION|>--- conflicted
+++ resolved
@@ -4,13 +4,8 @@
 import ethereumUtils, { useNativeAssetForNetwork } from '@/utils/ethereumUtils';
 import { useMemo } from 'react';
 import { formatUnits } from 'viem';
-<<<<<<< HEAD
 
 import { useSyncedSwapQuoteStore } from '../providers/SyncSwapStateAndSharedValues';
-import { formatCurrency, formatNumber } from './formatNumber';
-=======
-import { useSwapContext } from '../providers/swap-provider';
->>>>>>> d56ed46e
 import { GasSettings } from './useCustomGas';
 import { useSwapEstimatedGasLimit } from './useSwapEstimatedGasLimit';
 import { useAccountSettings } from '@/hooks';
