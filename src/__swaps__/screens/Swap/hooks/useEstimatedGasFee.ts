--- conflicted
+++ resolved
@@ -7,20 +7,10 @@
 import { runOnJS, useAnimatedReaction } from 'react-native-reanimated';
 import { useDebouncedCallback } from 'use-debounce';
 import { formatUnits } from 'viem';
-<<<<<<< HEAD
+import { useSwapContext } from '../providers/swap-provider';
 import { GasSettings } from './useCustomGas';
 import { useSwapEstimatedGasLimit } from './useSwapEstimatedGasLimit';
-import { runOnJS, useAnimatedReaction } from 'react-native-reanimated';
-import { useDebouncedCallback } from 'use-debounce';
-import { useSwapContext } from '../providers/swap-provider';
-import { greaterThanWorklet, toScaledIntegerWorklet } from '@/__swaps__/safe-math/SafeMath';
 import { useAccountSettings } from '@/hooks';
-=======
-import { useSwapContext } from '../providers/swap-provider';
-import { formatCurrency, formatNumber } from './formatNumber';
-import { GasSettings } from './useCustomGas';
-import { useSwapEstimatedGasLimit } from './useSwapEstimatedGasLimit';
->>>>>>> a861d827
 
 function safeBigInt(value: string) {
   try {
