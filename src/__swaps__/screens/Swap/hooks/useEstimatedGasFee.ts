import { greaterThanWorklet, toScaledIntegerWorklet } from '@/__swaps__/safe-math/SafeMath';
import { ChainId } from '@/__swaps__/types/chains';
import { weiToGwei } from '@/__swaps__/utils/ethereum';
import { add, multiply } from '@/__swaps__/utils/numbers';
import ethereumUtils, { useNativeAssetForNetwork } from '@/utils/ethereumUtils';
import { useMemo, useState } from 'react';
import { runOnJS, useAnimatedReaction } from 'react-native-reanimated';
import { useDebouncedCallback } from 'use-debounce';
import { formatUnits } from 'viem';
import { useSwapContext } from '../providers/swap-provider';
import { formatCurrency, formatNumber } from './formatNumber';
import { GasSettings } from './useCustomGas';
import { useSwapEstimatedGasLimit } from './useSwapEstimatedGasLimit';
<<<<<<< HEAD
import { runOnJS, useAnimatedReaction } from 'react-native-reanimated';
import { useDebouncedCallback } from 'use-debounce';
import { useSwapContext } from '../providers/swap-provider';
import { divWorklet, greaterThanWorklet, mulWorklet, subWorklet, toScaledIntegerWorklet } from '@/__swaps__/safe-math/SafeMath';
=======
>>>>>>> a861d827

function safeBigInt(value: string) {
  try {
    return BigInt(value);
  } catch {
    return 0n;
  }
}

export function useEstimatedGasFee({
  chainId,
  gasLimit,
  gasSettings,
}: {
  chainId: ChainId;
  gasLimit: string | undefined;
  gasSettings: GasSettings | undefined;
}) {
  const network = ethereumUtils.getNetworkFromChainId(chainId);
  const nativeNetworkAsset = useNativeAssetForNetwork(network);
  const { internalSelectedInputAsset } = useSwapContext();

  return useMemo(() => {
    if (!gasLimit || !gasSettings || !nativeNetworkAsset?.price) return;

    const amount = gasSettings.isEIP1559 ? add(gasSettings.maxBaseFee, gasSettings.maxPriorityFee) : gasSettings.gasPrice;

    const totalWei = multiply(gasLimit, amount);

    internalSelectedInputAsset.modify(prev => {
      'worklet';

      if (prev?.isNativeAsset) {
        const gasFeeNativeCurrency = divWorklet(totalWei, 10 ** prev!.decimals);
        const gasFeeWithBuffer = mulWorklet(gasFeeNativeCurrency, 1.3);
        const maxSwappableAmount = subWorklet(prev!.balance.amount, gasFeeWithBuffer);

        return {
          ...prev,
          maxSwappableAmount: Number(maxSwappableAmount) < 0 ? '0' : maxSwappableAmount,
        };
      } else {
        return prev;
      }
    });

    const networkAssetPrice = nativeNetworkAsset.price.value?.toString();

    if (!networkAssetPrice) return `${formatNumber(weiToGwei(totalWei))} Gwei`;

    const gasAmount = formatUnits(safeBigInt(totalWei), nativeNetworkAsset.decimals).toString();
    const feeInUserCurrency = multiply(networkAssetPrice, gasAmount);

    return formatCurrency(feeInUserCurrency);
  }, [gasLimit, gasSettings, internalSelectedInputAsset, nativeNetworkAsset?.decimals, nativeNetworkAsset?.price]);
}

export function useSwapEstimatedGasFee(gasSettings: GasSettings | undefined) {
  const { internalSelectedInputAsset: assetToSell, internalSelectedOutputAsset: assetToBuy, quote } = useSwapContext();

  const [state, setState] = useState({
    assetToBuy: assetToBuy.value,
    assetToSell: assetToSell.value,
    chainId: assetToSell.value?.chainId ?? ChainId.mainnet,
    quote: quote.value,
  });

  const debouncedStateSet = useDebouncedCallback(setState, 100, { leading: false, trailing: true });

  // Updates the state as a single block in response to quote changes to ensure the gas fee is cleanly updated once
  useAnimatedReaction(
    () => quote.value,
    (current, previous) => {
      if (!assetToSell.value || !assetToBuy.value || !current || !previous || 'error' in current) return;

      const isSwappingMoreThanAvailableBalance = greaterThanWorklet(
        current.sellAmount.toString(),
        toScaledIntegerWorklet(assetToSell.value.maxSwappableAmount, assetToSell.value.decimals)
      );

      // Skip gas fee recalculation if the user is trying to swap more than their available balance, as it isn't
      // needed and was previously resulting in errors in useEstimatedGasFee.
      if (isSwappingMoreThanAvailableBalance) return;

      if (current !== previous) {
        runOnJS(debouncedStateSet)({
          assetToBuy: assetToBuy.value,
          assetToSell: assetToSell.value,
          chainId: assetToSell.value?.chainId ?? ChainId.mainnet,
          quote: current,
        });
      }
    }
  );

  const { data: gasLimit, isFetching } = useSwapEstimatedGasLimit(
    { chainId: state.chainId, quote: state.quote, assetToSell: state.assetToSell },
    {
      enabled: !!state.quote && !!state.assetToSell && !!state.assetToBuy && !('error' in quote),
    }
  );

  const estimatedFee = useEstimatedGasFee({ chainId: state.chainId, gasLimit, gasSettings });

  return useMemo(() => ({ isLoading: isFetching, data: estimatedFee }), [estimatedFee, isFetching]);
}<|MERGE_RESOLUTION|>--- conflicted
+++ resolved
@@ -1,4 +1,4 @@
-import { greaterThanWorklet, toScaledIntegerWorklet } from '@/__swaps__/safe-math/SafeMath';
+import { divWorklet, greaterThanWorklet, mulWorklet, subWorklet, toScaledIntegerWorklet } from '@/__swaps__/safe-math/SafeMath';
 import { ChainId } from '@/__swaps__/types/chains';
 import { weiToGwei } from '@/__swaps__/utils/ethereum';
 import { add, multiply } from '@/__swaps__/utils/numbers';
@@ -11,13 +11,6 @@
 import { formatCurrency, formatNumber } from './formatNumber';
 import { GasSettings } from './useCustomGas';
 import { useSwapEstimatedGasLimit } from './useSwapEstimatedGasLimit';
-<<<<<<< HEAD
-import { runOnJS, useAnimatedReaction } from 'react-native-reanimated';
-import { useDebouncedCallback } from 'use-debounce';
-import { useSwapContext } from '../providers/swap-provider';
-import { divWorklet, greaterThanWorklet, mulWorklet, subWorklet, toScaledIntegerWorklet } from '@/__swaps__/safe-math/SafeMath';
-=======
->>>>>>> a861d827
 
 function safeBigInt(value: string) {
   try {
