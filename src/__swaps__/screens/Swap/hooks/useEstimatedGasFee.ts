import {
  divWorklet,
  greaterThanWorklet,
  mulWorklet,
  subWorklet,
  toFixedWorklet,
  toScaledIntegerWorklet,
} from '@/__swaps__/safe-math/SafeMath';
import { ChainId } from '@/__swaps__/types/chains';
import { weiToGwei } from '@/__swaps__/utils/ethereum';
import { add, convertAmountToNativeDisplayWorklet, formatNumber, multiply } from '@/__swaps__/utils/numbers';
import ethereumUtils, { useNativeAssetForNetwork } from '@/utils/ethereumUtils';
import { useMemo, useState } from 'react';
import { runOnJS, useAnimatedReaction } from 'react-native-reanimated';
import { useDebouncedCallback } from 'use-debounce';
import { formatUnits } from 'viem';
import { useSwapContext } from '../providers/swap-provider';
import { GasSettings } from './useCustomGas';
import { useSwapEstimatedGasLimit } from './useSwapEstimatedGasLimit';
import { useAccountSettings } from '@/hooks';

function safeBigInt(value: string) {
  try {
    return BigInt(value);
  } catch {
    return 0n;
  }
}

export function useEstimatedGasFee({
  chainId,
  gasLimit,
  gasSettings,
}: {
  chainId: ChainId;
  gasLimit: string | undefined;
  gasSettings: GasSettings | undefined;
}) {
  const network = ethereumUtils.getNetworkFromChainId(chainId);
  const nativeNetworkAsset = useNativeAssetForNetwork(network);
<<<<<<< HEAD
  const { internalSelectedInputAsset } = useSwapContext();
=======
  const { nativeCurrency } = useAccountSettings();
>>>>>>> 8d374db1

  return useMemo(() => {
    if (!gasLimit || !gasSettings || !nativeNetworkAsset?.price) return;

    const amount = gasSettings.isEIP1559 ? add(gasSettings.maxBaseFee, gasSettings.maxPriorityFee) : gasSettings.gasPrice;

    const totalWei = multiply(gasLimit, amount);

    internalSelectedInputAsset.modify(asset => {
      'worklet';

      if (asset?.isNativeAsset) {
        const gasFeeNativeCurrency = divWorklet(totalWei, 10 ** asset.decimals);
        const gasFeeWithBuffer = toFixedWorklet(mulWorklet(gasFeeNativeCurrency, 1.3), asset.decimals);
        const maxSwappableAmount = subWorklet(asset.balance.amount, gasFeeWithBuffer);

        return {
          ...asset,
          maxSwappableAmount: Number(maxSwappableAmount) < 0 ? '0' : maxSwappableAmount,
        };
      } else {
        return asset;
      }
    });

    const networkAssetPrice = nativeNetworkAsset.price.value?.toString();

    if (!networkAssetPrice) return `${formatNumber(weiToGwei(totalWei))} Gwei`;

    const gasAmount = formatUnits(safeBigInt(totalWei), nativeNetworkAsset.decimals).toString();
    const feeInUserCurrency = multiply(networkAssetPrice, gasAmount);

<<<<<<< HEAD
    return formatCurrency(feeInUserCurrency);
  }, [gasLimit, gasSettings, internalSelectedInputAsset, nativeNetworkAsset?.decimals, nativeNetworkAsset?.price]);
=======
    return convertAmountToNativeDisplayWorklet(feeInUserCurrency, nativeCurrency);
  }, [gasLimit, gasSettings, nativeCurrency, nativeNetworkAsset]);
>>>>>>> 8d374db1
}

export function useSwapEstimatedGasFee(gasSettings: GasSettings | undefined) {
  const { internalSelectedInputAsset: assetToSell, internalSelectedOutputAsset: assetToBuy, quote } = useSwapContext();

  const [state, setState] = useState({
    assetToBuy: assetToBuy.value,
    assetToSell: assetToSell.value,
    chainId: assetToSell.value?.chainId ?? ChainId.mainnet,
    quote: quote.value,
  });

  const debouncedStateSet = useDebouncedCallback(setState, 100, { leading: false, trailing: true });

  // Updates the state as a single block in response to quote changes to ensure the gas fee is cleanly updated once
  useAnimatedReaction(
    () => quote.value,
    (current, previous) => {
      if (!assetToSell.value || !assetToBuy.value || !current || !previous || 'error' in current) return;

      const isSwappingMoreThanAvailableBalance = greaterThanWorklet(
        current.sellAmount.toString(),
        toScaledIntegerWorklet(assetToSell.value.maxSwappableAmount, assetToSell.value.decimals)
      );

      // Skip gas fee recalculation if the user is trying to swap more than their available balance, as it isn't
      // needed and was previously resulting in errors in useEstimatedGasFee.
      if (isSwappingMoreThanAvailableBalance) return;

      if (current !== previous) {
        runOnJS(debouncedStateSet)({
          assetToBuy: assetToBuy.value,
          assetToSell: assetToSell.value,
          chainId: assetToSell.value?.chainId ?? ChainId.mainnet,
          quote: current,
        });
      }
    }
  );

  const { data: gasLimit, isFetching } = useSwapEstimatedGasLimit(
    { chainId: state.chainId, quote: state.quote, assetToSell: state.assetToSell },
    {
      enabled: !!state.quote && !!state.assetToSell && !!state.assetToBuy && !('error' in quote),
    }
  );

  const estimatedFee = useEstimatedGasFee({ chainId: state.chainId, gasLimit, gasSettings });

  return useMemo(() => ({ isLoading: isFetching, data: estimatedFee }), [estimatedFee, isFetching]);
}<|MERGE_RESOLUTION|>--- conflicted
+++ resolved
@@ -38,11 +38,8 @@
 }) {
   const network = ethereumUtils.getNetworkFromChainId(chainId);
   const nativeNetworkAsset = useNativeAssetForNetwork(network);
-<<<<<<< HEAD
   const { internalSelectedInputAsset } = useSwapContext();
-=======
   const { nativeCurrency } = useAccountSettings();
->>>>>>> 8d374db1
 
   return useMemo(() => {
     if (!gasLimit || !gasSettings || !nativeNetworkAsset?.price) return;
@@ -75,13 +72,8 @@
     const gasAmount = formatUnits(safeBigInt(totalWei), nativeNetworkAsset.decimals).toString();
     const feeInUserCurrency = multiply(networkAssetPrice, gasAmount);
 
-<<<<<<< HEAD
-    return formatCurrency(feeInUserCurrency);
-  }, [gasLimit, gasSettings, internalSelectedInputAsset, nativeNetworkAsset?.decimals, nativeNetworkAsset?.price]);
-=======
     return convertAmountToNativeDisplayWorklet(feeInUserCurrency, nativeCurrency);
-  }, [gasLimit, gasSettings, nativeCurrency, nativeNetworkAsset]);
->>>>>>> 8d374db1
+  }, [gasLimit, gasSettings, internalSelectedInputAsset, nativeCurrency, nativeNetworkAsset?.decimals, nativeNetworkAsset?.price]);
 }
 
 export function useSwapEstimatedGasFee(gasSettings: GasSettings | undefined) {
