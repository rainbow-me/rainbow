--- conflicted
+++ resolved
@@ -1,21 +1,16 @@
+import { greaterThanWorklet, toScaledIntegerWorklet } from '@/__swaps__/safe-math/SafeMath';
 import { ChainId } from '@/__swaps__/types/chains';
 import { weiToGwei } from '@/__swaps__/utils/ethereum';
 import { add, multiply } from '@/__swaps__/utils/numbers';
 import ethereumUtils, { useNativeAssetForNetwork } from '@/utils/ethereumUtils';
-<<<<<<< HEAD
-import { isSameAddress } from '@/utils/isSameAddress';
-import { useMemo } from 'react';
-=======
 import { useMemo, useState } from 'react';
->>>>>>> 4e6950ff
+import { runOnJS, useAnimatedReaction } from 'react-native-reanimated';
+import { useDebouncedCallback } from 'use-debounce';
 import { formatUnits } from 'viem';
+import { useSwapContext } from '../providers/swap-provider';
 import { formatCurrency, formatNumber } from './formatNumber';
 import { GasSettings } from './useCustomGas';
 import { useSwapEstimatedGasLimit } from './useSwapEstimatedGasLimit';
-import { runOnJS, useAnimatedReaction } from 'react-native-reanimated';
-import { useDebouncedCallback } from 'use-debounce';
-import { useSwapContext } from '../providers/swap-provider';
-import { greaterThanWorklet, toScaledIntegerWorklet } from '@/__swaps__/safe-math/SafeMath';
 
 function safeBigInt(value: string) {
   try {
