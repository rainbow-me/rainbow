import { useCallback } from 'react';
import * as i18n from '@/languages';
import { useAccountSettings } from '@/hooks';
import { SharedValue, runOnJS, runOnUI, useAnimatedReaction, useSharedValue } from 'react-native-reanimated';
import { convertAmountToNativeDisplay, divide, greaterThanOrEqualTo, subtract } from '@/__swaps__/utils/numbers';
import { useSwapInputsController } from '@/__swaps__/screens/Swap/hooks/useSwapInputsController';
import { BigNumberish } from '@/__swaps__/utils/hex';
import { CrosschainQuote, Quote, QuoteError } from '@rainbow-me/swaps';
import { getCrossChainTimeEstimate, getQuoteServiceTime } from '@/__swaps__/utils/swaps';

const highPriceImpactThreshold = 0.05;
const severePriceImpactThreshold = 0.1;

export enum SwapWarningType {
  unknown = 'unknown',
  none = 'none',
  high = 'high',
  severe = 'severe',
  long_wait = 'long_wait',

  // quote errors
  no_quote_available = 501,
  insufficient_liquidity = 502,
  fee_on_transfer = 503,
  no_route_found = 504,
}

export interface SwapWarning {
  type: SwapWarningType;
  display: string;
}

export interface SwapTimeEstimate {
  isLongWait: boolean;
  timeEstimate?: number;
  timeEstimateDisplay: string;
}

type UsePriceImpactWarningProps = {
  SwapInputController: ReturnType<typeof useSwapInputsController>;
  sliderXPosition: SharedValue<number>;
  isFetching: SharedValue<boolean>;
};

export const useSwapWarning = ({ SwapInputController, isFetching, sliderXPosition }: UsePriceImpactWarningProps) => {
  const { nativeCurrency: currentCurrency } = useAccountSettings();

  const timeEstimate = useSharedValue<SwapTimeEstimate | null>(null);

  const swapWarning = useSharedValue<SwapWarning>({
    type: SwapWarningType.none,
    display: '',
  });

  const getWarning = useCallback(
    ({
      inputNativeValue,
      outputNativeValue,
      quote,
      isFetching,
    }: {
      inputNativeValue: BigNumberish;
      outputNativeValue: BigNumberish;
      quote: Quote | CrosschainQuote | QuoteError | null;
      isFetching: boolean;
    }) => {
      const updateWarning = (values: SwapWarning) => {
        'worklet';
        swapWarning.modify(prev => ({
          ...prev,
          ...values,
        }));
      };

      const nativeAmountImpact = subtract(inputNativeValue, outputNativeValue);
      const impact = divide(nativeAmountImpact, inputNativeValue);
      const display = convertAmountToNativeDisplay(nativeAmountImpact, currentCurrency);

      /**
       * ORDER IS IMPORTANT HERE
       *
       * We want to show quote errors first if they exist, then
       * we want to show severe/high price impact warnings if they exists
       * if those are not present, we want to show the long wait warning
       * if there is no warnings at all, we want to show none
       */
      if (!isFetching && (quote as QuoteError)?.error) {
        const quoteError = quote as QuoteError;

        switch (quoteError.error_code) {
          default:
          case SwapWarningType.no_quote_available: {
            runOnUI(updateWarning)({
              type: SwapWarningType.no_quote_available,
              display: i18n.t(i18n.l.exchange.quote_errors.no_quote_available),
            });
            break;
          }
          case SwapWarningType.insufficient_liquidity: {
            runOnUI(updateWarning)({
              type: SwapWarningType.insufficient_liquidity,
              display: i18n.t(i18n.l.exchange.quote_errors.insufficient_liquidity),
            });
            break;
          }
          case SwapWarningType.fee_on_transfer: {
            runOnUI(updateWarning)({
              type: SwapWarningType.fee_on_transfer,
              display: i18n.t(i18n.l.exchange.quote_errors.fee_on_transfer),
            });
            break;
          }
          case SwapWarningType.no_route_found: {
            runOnUI(updateWarning)({
              type: SwapWarningType.no_route_found,
              display: i18n.t(i18n.l.exchange.quote_errors.no_route_found),
            });
            break;
          }
        }
<<<<<<< HEAD
      }
      if (!isFetching && !(quote as QuoteError)?.error && (!inputNativeValue || !outputNativeValue)) {
=======
      } else if (!isFetching && !(quote as QuoteError)?.error && (!inputNativeValue || !outputNativeValue)) {
>>>>>>> 99ba0433
        runOnUI(updateWarning)({
          type: SwapWarningType.unknown,
          display: i18n.t(i18n.l.exchange.price_impact.unknown_price.title),
        });
      } else if (!isFetching && greaterThanOrEqualTo(impact, severePriceImpactThreshold)) {
        runOnUI(updateWarning)({
          type: SwapWarningType.severe,
          display,
        });
      } else if (!isFetching && greaterThanOrEqualTo(impact, highPriceImpactThreshold)) {
        runOnUI(updateWarning)({
          type: SwapWarningType.high,
          display,
        });
      } else if (!(quote as QuoteError)?.error) {
        const serviceTime = getQuoteServiceTime({
          quote: quote as CrosschainQuote,
        });

        const estimatedTimeOfArrival = serviceTime
          ? getCrossChainTimeEstimate({
              serviceTime,
            })
          : null;
        timeEstimate.value = estimatedTimeOfArrival;
        if (estimatedTimeOfArrival?.isLongWait) {
          runOnUI(updateWarning)({
            type: SwapWarningType.long_wait,
            display: estimatedTimeOfArrival.timeEstimateDisplay,
          });
          return;
        } else {
          runOnUI(updateWarning)({
            type: SwapWarningType.none,
            display,
          });
        }
      } else {
        runOnUI(updateWarning)({
          type: SwapWarningType.none,
          display,
        });
      }
    },
    [currentCurrency, swapWarning, timeEstimate]
  );

  useAnimatedReaction(
    () => ({
      inputNativeValue: SwapInputController.inputValues.value.inputNativeValue,
      outputNativeValue: SwapInputController.inputValues.value.outputNativeValue,
      quote: SwapInputController.quote.value,
      isFetching: isFetching.value,
      sliderXPosition: sliderXPosition.value,
    }),
    (current, previous) => {
      // NOTE: While fetching, we don't want to display a warning
      if (current?.isFetching) {
        swapWarning.value = { display: '', type: SwapWarningType.none };
        return;
      }

      // NOTE: While the user is scrubbing the slider, we don't want to show the price impact warning.
      if (previous?.sliderXPosition && previous?.sliderXPosition !== current.sliderXPosition) {
        swapWarning.value = { display: '', type: SwapWarningType.none };
        return;
      }

      // NOTE: If we previous had a quote and the current quote is null we want to reset the state here
      if (!current.quote && previous?.quote) {
        swapWarning.value = { display: '', type: SwapWarningType.none };
        return;
      }

      if (
        previous?.quote !== current.quote ||
        previous?.inputNativeValue !== current.inputNativeValue ||
        previous?.outputNativeValue !== current.outputNativeValue
      ) {
        runOnJS(getWarning)({
          inputNativeValue: current.inputNativeValue,
          outputNativeValue: current.outputNativeValue,
          quote: current.quote,
          isFetching: current.isFetching,
        });
      }
    }
  );

  return { swapWarning, timeEstimate };
};<|MERGE_RESOLUTION|>--- conflicted
+++ resolved
@@ -118,12 +118,7 @@
             break;
           }
         }
-<<<<<<< HEAD
-      }
-      if (!isFetching && !(quote as QuoteError)?.error && (!inputNativeValue || !outputNativeValue)) {
-=======
       } else if (!isFetching && !(quote as QuoteError)?.error && (!inputNativeValue || !outputNativeValue)) {
->>>>>>> 99ba0433
         runOnUI(updateWarning)({
           type: SwapWarningType.unknown,
           display: i18n.t(i18n.l.exchange.price_impact.unknown_price.title),
