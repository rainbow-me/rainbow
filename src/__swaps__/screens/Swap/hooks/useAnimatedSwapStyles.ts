/* eslint-disable no-nested-ternary */
import { SharedValue, interpolate, useAnimatedStyle, withSpring, withTiming } from 'react-native-reanimated';
import { globalColors, useColorMode } from '@/design-system';
import {
  BASE_INPUT_HEIGHT,
  BOTTOM_ACTION_BAR_HEIGHT,
  EXPANDED_INPUT_HEIGHT,
  FOCUSED_INPUT_HEIGHT,
  GAS_SHEET_HEIGHT,
  REVIEW_SHEET_HEIGHT,
  THICK_BORDER_WIDTH,
  fadeConfig,
  springConfig,
} from '@/__swaps__/screens/Swap/constants';
import { getColorValueForThemeWorklet, opacityWorklet } from '@/__swaps__/utils/swaps';
import { useSwapInputsController } from '@/__swaps__/screens/Swap/hooks/useSwapInputsController';
import { SwapWarningType, useSwapWarning } from '@/__swaps__/screens/Swap/hooks/useSwapWarning';
import { spinnerExitConfig } from '@/components/animations/AnimatedSpinner';
import { NavigationSteps } from './useSwapNavigation';
import { IS_ANDROID } from '@/env';
import { safeAreaInsetValues } from '@/utils';
import { ExtendedAnimatedAssetWithColors } from '@/__swaps__/types/assets';

export function useAnimatedSwapStyles({
  SwapInputController,
  SwapWarning,
  internalSelectedInputAsset,
  internalSelectedOutputAsset,
  inputProgress,
  outputProgress,
  configProgress,
  isFetching,
}: {
  SwapInputController: ReturnType<typeof useSwapInputsController>;
  SwapWarning: ReturnType<typeof useSwapWarning>;
  internalSelectedInputAsset: SharedValue<ExtendedAnimatedAssetWithColors | null>;
  internalSelectedOutputAsset: SharedValue<ExtendedAnimatedAssetWithColors | null>;
  inputProgress: SharedValue<number>;
  outputProgress: SharedValue<number>;
  configProgress: SharedValue<NavigationSteps>;
  isFetching: SharedValue<boolean>;
}) {
  const { isDarkMode } = useColorMode();

  const insetBottom = IS_ANDROID ? getSoftMenuBarHeight() - 24 : safeAreaInsetValues.bottom + 16;

  const flipButtonStyle = useAnimatedStyle(() => {
    return {
      transform: [
        {
          translateY: withSpring(
            interpolate(inputProgress.value, [0, 1, 2], [0, 0, EXPANDED_INPUT_HEIGHT - FOCUSED_INPUT_HEIGHT], 'clamp'),
            springConfig
          ),
        },
      ],
    };
  });

  const focusedSearchStyle = useAnimatedStyle(() => {
    return {
      opacity: inputProgress.value === 2 || outputProgress.value === 2 ? withTiming(0, fadeConfig) : withTiming(1, fadeConfig),
      pointerEvents: inputProgress.value === 2 || outputProgress.value === 2 ? 'none' : 'auto',
    };
  });

  const hideWhenInputsExpandedOrNoPriceImpact = useAnimatedStyle(() => {
    return {
      opacity:
        SwapWarning.swapWarning.value.type === SwapWarningType.none || inputProgress.value > 0 || outputProgress.value > 0
          ? withTiming(0, fadeConfig)
          : withTiming(1, fadeConfig),
      pointerEvents:
        SwapWarning.swapWarning.value.type === SwapWarningType.none || inputProgress.value > 0 || outputProgress.value > 0
          ? 'none'
          : 'auto',
    };
  });

  const hideWhenInputsExpandedOrPriceImpact = useAnimatedStyle(() => {
    return {
      opacity:
        SwapWarning.swapWarning.value.type !== SwapWarningType.none || inputProgress.value > 0 || outputProgress.value > 0
          ? withTiming(0, fadeConfig)
          : withTiming(1, fadeConfig),
      pointerEvents:
        SwapWarning.swapWarning.value.type !== SwapWarningType.none || inputProgress.value > 0 || outputProgress.value > 0
          ? 'none'
          : 'auto',
    };
  });

  const inputStyle = useAnimatedStyle(() => {
    return {
      opacity: withTiming(interpolate(inputProgress.value, [0, 1], [1, 0], 'clamp'), fadeConfig),
      pointerEvents: inputProgress.value === 0 ? 'auto' : 'none',
    };
  });

  const inputTokenListStyle = useAnimatedStyle(() => {
    return {
      opacity: withTiming(interpolate(inputProgress.value, [0, 1], [0, 1], 'clamp'), fadeConfig),
      pointerEvents: inputProgress.value === 0 ? 'none' : 'auto',
    };
  });

  const keyboardStyle = useAnimatedStyle(() => {
    const progress = Math.min(inputProgress.value + outputProgress.value, 1);

    return {
      opacity: withTiming(1 - progress, fadeConfig),
      transform: [
        {
          translateY: withSpring(progress * (EXPANDED_INPUT_HEIGHT - BASE_INPUT_HEIGHT), springConfig),
        },
        { scale: withSpring(0.925 + (1 - progress) * 0.075, springConfig) },
      ],
    };
  });

  const outputStyle = useAnimatedStyle(() => {
    return {
      opacity: withTiming(interpolate(outputProgress.value, [0, 1], [1, 0], 'clamp'), fadeConfig),
      pointerEvents: outputProgress.value === 0 ? 'auto' : 'none',
    };
  });

  const outputTokenListStyle = useAnimatedStyle(() => {
    return {
      opacity: withTiming(interpolate(outputProgress.value, [0, 1], [0, 1], 'clamp'), fadeConfig),
      pointerEvents: outputProgress.value === 0 ? 'none' : 'auto',
    };
  });

  const swapActionWrapperStyle = useAnimatedStyle(() => {
    const isReviewingOrConfiguringGas =
      configProgress.value === NavigationSteps.SHOW_REVIEW || configProgress.value === NavigationSteps.SHOW_GAS;

    const heightForPanel: { [key in NavigationSteps]: number } = {
      [NavigationSteps.INPUT_ELEMENT_FOCUSED]: BOTTOM_ACTION_BAR_HEIGHT,
      [NavigationSteps.SEARCH_FOCUSED]: BOTTOM_ACTION_BAR_HEIGHT,
      [NavigationSteps.TOKEN_LIST_FOCUSED]: BOTTOM_ACTION_BAR_HEIGHT,
      [NavigationSteps.SHOW_REVIEW]: REVIEW_SHEET_HEIGHT + insetBottom,
      [NavigationSteps.SHOW_GAS]: GAS_SHEET_HEIGHT + insetBottom,
    };

    return {
<<<<<<< HEAD
      position: isReviewingOrConfiguringGas ? 'absolute' : 'relative',
      bottom: isReviewingOrConfiguringGas ? 0 : undefined,
      height: withSpring(heightForPanel[configProgress.value], springConfig),
      borderTopLeftRadius: isReviewingOrConfiguringGas ? (IS_ANDROID ? 20 : 40) : 0,
      borderTopRightRadius: isReviewingOrConfiguringGas ? (IS_ANDROID ? 20 : 40) : 0,
      borderWidth: isReviewingOrConfiguringGas ? THICK_BORDER_WIDTH : 0,
      borderColor: isReviewingOrConfiguringGas ? opacityWorklet(globalColors.darkGrey, 0.2) : undefined,
      backgroundColor: opacityWorklet(SwapInputController.bottomColor.value, 0.03),
      borderTopColor: isReviewingOrConfiguringGas
        ? opacityWorklet(globalColors.darkGrey, 0.2)
        : opacityWorklet(SwapInputController.bottomColor.value, 0.04),
      paddingTop: isReviewingOrConfiguringGas ? 28 : 16 - THICK_BORDER_WIDTH,
=======
      position: reviewProgress.value === NavigationSteps.SHOW_REVIEW ? 'absolute' : 'relative',
      bottom: reviewProgress.value === NavigationSteps.SHOW_REVIEW ? 0 : undefined,
      height: withSpring(
        reviewProgress.value === NavigationSteps.SHOW_REVIEW ? 407.68 + safeAreaInsetValues.bottom + 16 : 114,
        springConfig
      ),
      borderTopLeftRadius: reviewProgress.value === NavigationSteps.SHOW_REVIEW ? (IS_ANDROID ? 20 : 40) : 0,
      borderTopRightRadius: reviewProgress.value === NavigationSteps.SHOW_REVIEW ? (IS_ANDROID ? 20 : 40) : 0,
      borderWidth: reviewProgress.value === NavigationSteps.SHOW_REVIEW ? THICK_BORDER_WIDTH : 0,
      borderColor: reviewProgress.value === NavigationSteps.SHOW_REVIEW ? opacityWorklet(globalColors.darkGrey, 0.2) : undefined,
      backgroundColor:
        reviewProgress.value === NavigationSteps.SHOW_REVIEW
          ? isDarkMode
            ? '#191A1C'
            : globalColors.white100
          : opacityWorklet(getColorValueForThemeWorklet(internalSelectedOutputAsset.value?.color, isDarkMode, true), 0.03),
      borderTopColor:
        reviewProgress.value === NavigationSteps.SHOW_REVIEW
          ? opacityWorklet(globalColors.darkGrey, 0.2)
          : opacityWorklet(getColorValueForThemeWorklet(internalSelectedOutputAsset.value?.color, isDarkMode, true), 0.04),
      paddingTop: reviewProgress.value === NavigationSteps.SHOW_REVIEW ? 28 : 16 - THICK_BORDER_WIDTH,
>>>>>>> cea89438
    };
  });

  const assetToSellIconStyle = useAnimatedStyle(() => {
    return {
      backgroundColor: getColorValueForThemeWorklet(internalSelectedInputAsset.value?.color, isDarkMode, true),
    };
  });

  const assetToSellCaretStyle = useAnimatedStyle(() => {
    return {
      backgroundColor: getColorValueForThemeWorklet(internalSelectedInputAsset.value?.color, isDarkMode, true),
    };
  });

  const assetToBuyIconStyle = useAnimatedStyle(() => {
    return {
      backgroundColor: getColorValueForThemeWorklet(internalSelectedOutputAsset.value?.color, isDarkMode, true),
    };
  });

  const assetToBuyCaretStyle = useAnimatedStyle(() => {
    return {
      backgroundColor: getColorValueForThemeWorklet(internalSelectedOutputAsset.value?.color, isDarkMode, true),
    };
  });

  const flipButtonFetchingStyle = useAnimatedStyle(() => {
    return {
      borderWidth: isFetching ? withTiming(2, { duration: 300 }) : withTiming(THICK_BORDER_WIDTH, spinnerExitConfig),
    };
  });

  const searchInputAssetButtonStyle = useAnimatedStyle(() => {
    return {
      color: getColorValueForThemeWorklet(internalSelectedInputAsset.value?.color, isDarkMode, true),
    };
  });

  const searchOutputAssetButtonStyle = useAnimatedStyle(() => {
    return {
      color: getColorValueForThemeWorklet(internalSelectedOutputAsset.value?.color, isDarkMode, true),
    };
  });

  const hideWhileReviewingOrConfiguringGas = useAnimatedStyle(() => {
    return {
      opacity:
        configProgress.value === NavigationSteps.SHOW_REVIEW || configProgress.value === NavigationSteps.SHOW_GAS
          ? withTiming(0, fadeConfig)
          : withTiming(1, fadeConfig),
      pointerEvents:
        configProgress.value === NavigationSteps.SHOW_REVIEW || configProgress.value === NavigationSteps.SHOW_GAS ? 'none' : 'auto',
    };
  });

  const searchInputAssetButtonWrapperStyle = useAnimatedStyle(() => {
    return {
      backgroundColor: opacityWorklet(
        getColorValueForThemeWorklet(internalSelectedInputAsset.value?.color, isDarkMode, true),
        isDarkMode ? 0.1 : 0.08
      ),
      borderColor: opacityWorklet(
        getColorValueForThemeWorklet(internalSelectedInputAsset.value?.color, isDarkMode, true),
        isDarkMode ? 0.06 : 0.01
      ),
      borderWidth: THICK_BORDER_WIDTH,
    };
  });

  const searchOutputAssetButtonWrapperStyle = useAnimatedStyle(() => {
    return {
      backgroundColor: opacityWorklet(
        getColorValueForThemeWorklet(internalSelectedOutputAsset.value?.color, isDarkMode, true),
        isDarkMode ? 0.1 : 0.08
      ),
      borderColor: opacityWorklet(
        getColorValueForThemeWorklet(internalSelectedOutputAsset.value?.color, isDarkMode, true),
        isDarkMode ? 0.06 : 0.01
      ),
      borderWidth: THICK_BORDER_WIDTH,
    };
  });

  return {
    flipButtonStyle,
    focusedSearchStyle,
    hideWhenInputsExpandedOrPriceImpact,
    hideWhenInputsExpandedOrNoPriceImpact,
    inputStyle,
    inputTokenListStyle,
    keyboardStyle,
    outputStyle,
    outputTokenListStyle,
    swapActionWrapperStyle,
    assetToSellIconStyle,
    assetToSellCaretStyle,
    assetToBuyIconStyle,
    assetToBuyCaretStyle,
    hideWhileReviewingOrConfiguringGas,
    flipButtonFetchingStyle,
    searchInputAssetButtonStyle,
    searchOutputAssetButtonStyle,
    searchInputAssetButtonWrapperStyle,
    searchOutputAssetButtonWrapperStyle,
  };
}<|MERGE_RESOLUTION|>--- conflicted
+++ resolved
@@ -13,16 +13,15 @@
   springConfig,
 } from '@/__swaps__/screens/Swap/constants';
 import { getColorValueForThemeWorklet, opacityWorklet } from '@/__swaps__/utils/swaps';
-import { useSwapInputsController } from '@/__swaps__/screens/Swap/hooks/useSwapInputsController';
 import { SwapWarningType, useSwapWarning } from '@/__swaps__/screens/Swap/hooks/useSwapWarning';
 import { spinnerExitConfig } from '@/components/animations/AnimatedSpinner';
 import { NavigationSteps } from './useSwapNavigation';
 import { IS_ANDROID } from '@/env';
 import { safeAreaInsetValues } from '@/utils';
 import { ExtendedAnimatedAssetWithColors } from '@/__swaps__/types/assets';
+import { getSoftMenuBarHeight } from 'react-native-extra-dimensions-android';
 
 export function useAnimatedSwapStyles({
-  SwapInputController,
   SwapWarning,
   internalSelectedInputAsset,
   internalSelectedOutputAsset,
@@ -31,7 +30,6 @@
   configProgress,
   isFetching,
 }: {
-  SwapInputController: ReturnType<typeof useSwapInputsController>;
   SwapWarning: ReturnType<typeof useSwapWarning>;
   internalSelectedInputAsset: SharedValue<ExtendedAnimatedAssetWithColors | null>;
   internalSelectedOutputAsset: SharedValue<ExtendedAnimatedAssetWithColors | null>;
@@ -145,7 +143,6 @@
     };
 
     return {
-<<<<<<< HEAD
       position: isReviewingOrConfiguringGas ? 'absolute' : 'relative',
       bottom: isReviewingOrConfiguringGas ? 0 : undefined,
       height: withSpring(heightForPanel[configProgress.value], springConfig),
@@ -153,34 +150,11 @@
       borderTopRightRadius: isReviewingOrConfiguringGas ? (IS_ANDROID ? 20 : 40) : 0,
       borderWidth: isReviewingOrConfiguringGas ? THICK_BORDER_WIDTH : 0,
       borderColor: isReviewingOrConfiguringGas ? opacityWorklet(globalColors.darkGrey, 0.2) : undefined,
-      backgroundColor: opacityWorklet(SwapInputController.bottomColor.value, 0.03),
+      backgroundColor: opacityWorklet(getColorValueForThemeWorklet(internalSelectedOutputAsset.value?.color, isDarkMode, true), 0.03),
       borderTopColor: isReviewingOrConfiguringGas
         ? opacityWorklet(globalColors.darkGrey, 0.2)
-        : opacityWorklet(SwapInputController.bottomColor.value, 0.04),
+        : opacityWorklet(getColorValueForThemeWorklet(internalSelectedOutputAsset.value?.color, isDarkMode, true), 0.04),
       paddingTop: isReviewingOrConfiguringGas ? 28 : 16 - THICK_BORDER_WIDTH,
-=======
-      position: reviewProgress.value === NavigationSteps.SHOW_REVIEW ? 'absolute' : 'relative',
-      bottom: reviewProgress.value === NavigationSteps.SHOW_REVIEW ? 0 : undefined,
-      height: withSpring(
-        reviewProgress.value === NavigationSteps.SHOW_REVIEW ? 407.68 + safeAreaInsetValues.bottom + 16 : 114,
-        springConfig
-      ),
-      borderTopLeftRadius: reviewProgress.value === NavigationSteps.SHOW_REVIEW ? (IS_ANDROID ? 20 : 40) : 0,
-      borderTopRightRadius: reviewProgress.value === NavigationSteps.SHOW_REVIEW ? (IS_ANDROID ? 20 : 40) : 0,
-      borderWidth: reviewProgress.value === NavigationSteps.SHOW_REVIEW ? THICK_BORDER_WIDTH : 0,
-      borderColor: reviewProgress.value === NavigationSteps.SHOW_REVIEW ? opacityWorklet(globalColors.darkGrey, 0.2) : undefined,
-      backgroundColor:
-        reviewProgress.value === NavigationSteps.SHOW_REVIEW
-          ? isDarkMode
-            ? '#191A1C'
-            : globalColors.white100
-          : opacityWorklet(getColorValueForThemeWorklet(internalSelectedOutputAsset.value?.color, isDarkMode, true), 0.03),
-      borderTopColor:
-        reviewProgress.value === NavigationSteps.SHOW_REVIEW
-          ? opacityWorklet(globalColors.darkGrey, 0.2)
-          : opacityWorklet(getColorValueForThemeWorklet(internalSelectedOutputAsset.value?.color, isDarkMode, true), 0.04),
-      paddingTop: reviewProgress.value === NavigationSteps.SHOW_REVIEW ? 28 : 16 - THICK_BORDER_WIDTH,
->>>>>>> cea89438
     };
   });
 
