--- conflicted
+++ resolved
@@ -1,10 +1,6 @@
 import { useCallback } from 'react';
-<<<<<<< HEAD
 import { SharedValue, useSharedValue } from 'react-native-reanimated';
-=======
-import { SharedValue } from 'react-native-reanimated';
 import { useSwapInputsController } from './useSwapInputsController';
->>>>>>> 9001cf8b
 
 export const enum NavigationSteps {
   INPUT_ELEMENT_FOCUSED = 0,
@@ -69,14 +65,8 @@
   const handleExitSearch = useCallback(() => {
     'worklet';
     handleDismissReview();
-<<<<<<< HEAD
     handleDismissGas();
-=======
     SwapInputController.fetchQuote();
-
-    console.log('inputProgress.value', inputProgress.value);
-    console.log('outputProgress.value', outputProgress.value);
->>>>>>> 9001cf8b
 
     if (inputProgress.value === NavigationSteps.TOKEN_LIST_FOCUSED) {
       inputProgress.value = NavigationSteps.INPUT_ELEMENT_FOCUSED;
@@ -90,11 +80,7 @@
     if (outputProgress.value === NavigationSteps.SEARCH_FOCUSED) {
       outputProgress.value = NavigationSteps.TOKEN_LIST_FOCUSED;
     }
-<<<<<<< HEAD
-  }, [handleDismissReview, handleDismissGas, inputProgress, outputProgress]);
-=======
-  }, [SwapInputController, handleDismissReview, inputProgress, outputProgress]);
->>>>>>> 9001cf8b
+  }, [SwapInputController, handleDismissGas, handleDismissReview, inputProgress, outputProgress]);
 
   const handleFocusInputSearch = useCallback(() => {
     'worklet';
@@ -119,11 +105,8 @@
   const handleInputPress = useCallback(() => {
     'worklet';
     handleDismissReview();
-<<<<<<< HEAD
     handleDismissGas();
-=======
     SwapInputController.quoteFetchingInterval.stop();
->>>>>>> 9001cf8b
 
     if (inputProgress.value === NavigationSteps.INPUT_ELEMENT_FOCUSED) {
       console.log('showing token list');
@@ -132,20 +115,13 @@
     } else {
       inputProgress.value = NavigationSteps.INPUT_ELEMENT_FOCUSED;
     }
-<<<<<<< HEAD
-  }, [handleDismissReview, handleDismissGas, inputProgress, outputProgress]);
-=======
-  }, [handleDismissReview, inputProgress, outputProgress, SwapInputController]);
->>>>>>> 9001cf8b
+  }, [handleDismissReview, handleDismissGas, inputProgress, outputProgress, SwapInputController]);
 
   const handleOutputPress = useCallback(() => {
     'worklet';
     handleDismissReview();
-<<<<<<< HEAD
     handleDismissGas();
-=======
     SwapInputController.quoteFetchingInterval.stop();
->>>>>>> 9001cf8b
 
     if (outputProgress.value === NavigationSteps.INPUT_ELEMENT_FOCUSED) {
       outputProgress.value = NavigationSteps.TOKEN_LIST_FOCUSED;
@@ -153,8 +129,7 @@
     } else {
       outputProgress.value = NavigationSteps.INPUT_ELEMENT_FOCUSED;
     }
-<<<<<<< HEAD
-  }, [handleDismissReview, handleDismissGas, inputProgress, outputProgress]);
+  }, [SwapInputController, handleDismissReview, handleDismissGas, inputProgress, outputProgress]);
 
   const handleSwapAction = useCallback(() => {
     'worklet';
@@ -166,18 +141,13 @@
       } else {
         handleDismissGas();
       }
-      return;
     } else if (configProgress.value === NavigationSteps.SHOW_REVIEW) {
       // TODO: Handle executing swap
       handleDismissReview();
-      return;
     } else {
       handleShowReview();
     }
-  }, [configProgress.value, handleDismissGas, handleDismissReview, handleShowReview, navigateBackToReview]);
-=======
-  }, [handleDismissReview, inputProgress, outputProgress, SwapInputController]);
->>>>>>> 9001cf8b
+  }, [SwapInputController, configProgress, handleDismissGas, handleDismissReview, handleShowReview, navigateBackToReview]);
 
   return {
     handleExitSearch,
