import { useCallback } from 'react';
import { SharedValue, runOnJS, runOnUI, useAnimatedReaction, useDerivedValue, useSharedValue, withSpring } from 'react-native-reanimated';
import { useDebouncedCallback } from 'use-debounce';
import { SCRUBBER_WIDTH, SLIDER_WIDTH, snappySpringConfig } from '@/__swaps__/screens/Swap/constants';
import { RequestNewQuoteParams, inputKeys, inputMethods, inputValuesType } from '@/__swaps__/types/swap';
import {
  addCommasToNumber,
  buildQuoteParams,
  clamp,
  countDecimalPlaces,
  findNiceIncrement,
  niceIncrementFormatter,
  trimTrailingZeros,
  valueBasedDecimalFormatter,
} from '@/__swaps__/utils/swaps';
import { ExtendedAnimatedAssetWithColors } from '@/__swaps__/types/assets';
import { CrosschainQuote, Quote, QuoteError, SwapType, getCrosschainQuote, getQuote } from '@rainbow-me/swaps';
import { useAnimatedInterval } from '@/hooks/reanimated/useAnimatedInterval';
import store from '@/redux/store';
import { swapsStore } from '@/state/swaps/swapsStore';
import { convertRawAmountToDecimalFormat } from '@/__swaps__/utils/numbers';
import { NavigationSteps } from './useSwapNavigation';
import { RainbowError, logger } from '@/logger';
import {
  EXTERNAL_TOKEN_STALE_TIME,
  ExternalTokenQueryFunctionResult,
  externalTokenQueryKey,
  fetchExternalToken,
} from '@/resources/assets/externalAssetsQuery';
import { ethereumUtils } from '@/utils';
import { queryClient } from '@/react-query';
import { analyticsV2 } from '@/analytics';
import {
  divWorklet,
  equalWorklet,
  greaterThanWorklet,
  isNumberStringWorklet,
  mulWorklet,
  toFixedWorklet,
} from '@/__swaps__/safe-math/SafeMath';

function getInitialInputValues(initialSelectedInputAsset: ExtendedAnimatedAssetWithColors | null) {
  const initialBalance = Number(initialSelectedInputAsset?.maxSwappableAmount) || 0;
  const assetBalanceDisplay = initialSelectedInputAsset?.balance.display ?? '';
  const initialNiceIncrement = findNiceIncrement(initialBalance);
  const initialDecimalPlaces = countDecimalPlaces(initialNiceIncrement);
  const isStablecoin = initialSelectedInputAsset?.type === 'stablecoin';

  const initialInputAmount = niceIncrementFormatter({
    incrementDecimalPlaces: initialDecimalPlaces,
    inputAssetBalance: initialBalance,
    assetBalanceDisplay,
    inputAssetUsdPrice: initialSelectedInputAsset?.price?.value ?? 0,
    niceIncrement: initialNiceIncrement,
    percentageToSwap: 0.5,
    sliderXPosition: SLIDER_WIDTH / 2,
    stripSeparators: true,
    isStablecoin,
  });

  const initialInputNativeValue = toFixedWorklet(mulWorklet(initialInputAmount, initialSelectedInputAsset?.price?.value ?? 0), 2);

  return {
    initialInputAmount,
    initialInputNativeValue,
  };
}

export function useSwapInputsController({
  focusedInput,
  inputProgress,
  initialSelectedInputAsset,
  internalSelectedInputAsset,
  internalSelectedOutputAsset,
  isFetching,
  isQuoteStale,
  lastTypedInput,
  outputProgress,
  quote,
  sliderXPosition,
}: {
  focusedInput: SharedValue<inputKeys>;
  inputProgress: SharedValue<number>;
  initialSelectedInputAsset: ExtendedAnimatedAssetWithColors | null;
  internalSelectedInputAsset: SharedValue<ExtendedAnimatedAssetWithColors | null>;
  internalSelectedOutputAsset: SharedValue<ExtendedAnimatedAssetWithColors | null>;
  isFetching: SharedValue<boolean>;
  isQuoteStale: SharedValue<number>;
  lastTypedInput: SharedValue<inputKeys>;
  outputProgress: SharedValue<number>;
  quote: SharedValue<Quote | CrosschainQuote | QuoteError | null>;
  sliderXPosition: SharedValue<number>;
}) {
  const { initialInputAmount, initialInputNativeValue } = getInitialInputValues(initialSelectedInputAsset);

  const inputValues = useSharedValue<inputValuesType>({
    inputAmount: initialInputAmount,
    inputNativeValue: initialInputNativeValue,
    outputAmount: 0,
    outputNativeValue: 0,
  });
  const inputMethod = useSharedValue<inputMethods>('slider');

  const percentageToSwap = useDerivedValue(() => {
    return Math.round(clamp((sliderXPosition.value - SCRUBBER_WIDTH / SLIDER_WIDTH) / SLIDER_WIDTH, 0, 1) * 100) / 100;
  });

  const niceIncrement = useDerivedValue(() => {
    if (!internalSelectedInputAsset.value?.maxSwappableAmount) return 0.1;
    return findNiceIncrement(internalSelectedInputAsset.value?.maxSwappableAmount);
  });
  const incrementDecimalPlaces = useDerivedValue(() => countDecimalPlaces(niceIncrement.value));

  const inputNativePrice = useDerivedValue(() => {
    return internalSelectedInputAsset.value?.nativePrice || internalSelectedInputAsset.value?.price?.value || 0;
  });
  const outputNativePrice = useDerivedValue(() => {
    return internalSelectedOutputAsset.value?.nativePrice || internalSelectedOutputAsset.value?.price?.value || 0;
  });

  const formattedInputAmount = useDerivedValue(() => {
    if (!internalSelectedInputAsset.value) return '0';

    if ((inputMethod.value === 'slider' && percentageToSwap.value === 0) || !inputValues.value.inputAmount) {
      return '0';
    }

    if (inputMethod.value === 'inputAmount' || typeof inputValues.value.inputAmount === 'string') {
      return addCommasToNumber(inputValues.value.inputAmount, '0');
    }

    const assetBalanceDisplay = internalSelectedInputAsset.value.balance.display ?? '';

    if (inputMethod.value === 'outputAmount') {
      return valueBasedDecimalFormatter({
        amount: inputValues.value.inputAmount,
        usdTokenPrice: inputNativePrice.value,
        assetBalanceDisplay,
        roundingMode: 'up',
        precisionAdjustment: -1,
        isStablecoin: internalSelectedInputAsset.value?.type === 'stablecoin' ?? false,
        stripSeparators: false,
      });
    }

    const balance = internalSelectedInputAsset.value?.maxSwappableAmount || 0;
    const isStablecoin = internalSelectedInputAsset.value?.type === 'stablecoin' ?? false;

    return niceIncrementFormatter({
      incrementDecimalPlaces: incrementDecimalPlaces.value,
      inputAssetBalance: balance,
      assetBalanceDisplay,
      inputAssetUsdPrice: inputNativePrice.value,
      niceIncrement: niceIncrement.value,
      percentageToSwap: percentageToSwap.value,
      sliderXPosition: sliderXPosition.value,
      isStablecoin,
    });
  });

  const formattedInputNativeValue = useDerivedValue(() => {
    if (
      (inputMethod.value === 'slider' && percentageToSwap.value === 0) ||
      !inputValues.value.inputNativeValue ||
      !isNumberStringWorklet(inputValues.value.inputNativeValue.toString()) ||
      equalWorklet(inputValues.value.inputNativeValue, 0)
    ) {
      return '$0.00';
    }

    const nativeValue = `${Number(inputValues.value.inputNativeValue).toLocaleString('en-US', {
      currency: 'USD',
      style: 'currency',
    })}`;

    return nativeValue || '$0.00';
  });

  const formattedOutputAmount = useDerivedValue(() => {
    if (!internalSelectedOutputAsset.value) return '0';

    if ((inputMethod.value === 'slider' && percentageToSwap.value === 0) || !inputValues.value.outputAmount) {
      return '0';
    }

    if (inputMethod.value === 'outputAmount' || typeof inputValues.value.outputAmount === 'string') {
      return addCommasToNumber(inputValues.value.outputAmount, '0');
    }

    const assetBalanceDisplay = internalSelectedOutputAsset.value.balance.display ?? '';

    return valueBasedDecimalFormatter({
      amount: inputValues.value.outputAmount,
      usdTokenPrice: outputNativePrice.value,
      assetBalanceDisplay,
      roundingMode: 'down',
      precisionAdjustment: -1,
      isStablecoin: internalSelectedOutputAsset.value?.type === 'stablecoin' ?? false,
      stripSeparators: false,
    });
  });

  const formattedOutputNativeValue = useDerivedValue(() => {
    if (
      (inputMethod.value === 'slider' && percentageToSwap.value === 0) ||
      !inputValues.value.outputNativeValue ||
      !isNumberStringWorklet(inputValues.value.outputNativeValue.toString()) ||
      equalWorklet(inputValues.value.outputNativeValue, 0)
    ) {
      return '$0.00';
    }

    const nativeValue = `${Number(inputValues.value.outputNativeValue).toLocaleString('en-US', {
      currency: 'USD',
      style: 'currency',
    })}`;
    return nativeValue || '$0.00';
  });

  const updateNativePriceForAsset = useCallback(
    ({ price, type }: { price: number; type: string }) => {
      'worklet';

      if (type === 'inputAsset') {
        internalSelectedInputAsset.modify(prev => ({ ...prev, nativePrice: price }));
      } else if (type === 'outputAsset') {
        internalSelectedOutputAsset.modify(prev => ({ ...prev, nativePrice: price }));
      }
    },
    [internalSelectedInputAsset, internalSelectedOutputAsset]
  );

  const updateQuoteStore = useCallback((data: Quote | CrosschainQuote | QuoteError | null) => {
    swapsStore.setState({ quote: data });
  }, []);

  const resetFetchingStatus = useCallback(
    ({
      fromError = false,
      quoteFetchingInterval,
    }: {
      fromError: boolean;
      quoteFetchingInterval: ReturnType<typeof useAnimatedInterval>;
    }) => {
      'worklet';

      isFetching.value = false;
      isQuoteStale.value = 0;

      // This ensures that after a quote has been applied, if neither token list is expanded, we resume quote fetching interval timer
      if (inputProgress.value <= NavigationSteps.INPUT_ELEMENT_FOCUSED && outputProgress.value <= NavigationSteps.INPUT_ELEMENT_FOCUSED) {
        quoteFetchingInterval.restart();
      }

      if (!fromError) {
        return;
      }

      // NOTE: if we encounter a quote error, let's make sure to update the outputAmount and inputAmount to 0 accordingly
      if (lastTypedInput.value === 'inputAmount') {
        inputValues.modify(prev => {
          return {
            ...prev,
            outputAmount: 0,
            outputNativeValue: 0,
          };
        });
      } else if (lastTypedInput.value === 'outputAmount') {
        inputValues.modify(prev => {
          return {
            ...prev,
            inputAmount: 0,
            inputNativeValue: 0,
          };
        });
      }
    },
    [inputProgress, inputValues, isFetching, isQuoteStale, lastTypedInput, outputProgress]
  );

  const setQuote = useCallback(
    ({
      data,
      inputAmount,
      inputPrice,
      originalQuoteParams,
      outputAmount,
      outputPrice,
      quoteFetchingInterval,
    }: {
      data: Quote | CrosschainQuote | QuoteError | null;
      inputAmount: number | undefined;
      inputPrice: number | undefined | null;
      originalQuoteParams: RequestNewQuoteParams;
      outputAmount: number | undefined;
      outputPrice: number | undefined | null;
      quoteFetchingInterval: ReturnType<typeof useAnimatedInterval>;
    }) => {
      'worklet';

      // Check whether the quote has been superseded by new user input so we don't introduce conflicting updates
      const isLastTypedInputStillValid = originalQuoteParams.lastTypedInput === lastTypedInput.value;

      // Check whether the selected assets are still the same
      const isInputUniqueIdStillValid = originalQuoteParams.assetToBuyUniqueId === internalSelectedOutputAsset.value?.uniqueId;
      const isOutputUniqueIdStillValid = originalQuoteParams.assetToSellUniqueId === internalSelectedInputAsset.value?.uniqueId;
      const areSelectedAssetsStillValid = isInputUniqueIdStillValid && isOutputUniqueIdStillValid;

      // Check whether the input and output amounts are still the same
      const isInputAmountStillValid = originalQuoteParams.inputAmount === inputValues.value.inputAmount;
      const isOutputAmountStillValid = originalQuoteParams.outputAmount === inputValues.value.outputAmount;
      const areInputAmountsStillValid =
        originalQuoteParams.lastTypedInput === 'inputAmount' ? isInputAmountStillValid : isOutputAmountStillValid;

      // Set prices first regardless of the quote status, as long as the same assets are still selected
      if (inputPrice && isInputUniqueIdStillValid) {
        updateNativePriceForAsset({ price: inputPrice, type: 'inputAsset' });
      }
      if (outputPrice && isOutputUniqueIdStillValid) {
        updateNativePriceForAsset({ price: outputPrice, type: 'outputAsset' });
      }

      const hasQuoteBeenSuperseded = !(isLastTypedInputStillValid && areSelectedAssetsStillValid && areInputAmountsStillValid);

      if (hasQuoteBeenSuperseded) {
        // If the quote has been superseded, isQuoteStale and isFetching should already be correctly set in response
        // to the newer input, as long as the inputs aren't empty, so we handle the empty inputs case and then return,
        // discarding the result of the superseded quote.
        const areInputsEmpty = equalWorklet(inputValues.value.inputAmount, 0) && equalWorklet(inputValues.value.outputAmount, 0);

        if (areInputsEmpty) {
          isFetching.value = false;
          isQuoteStale.value = 0;
        }
        return;
      }

      quote.value = data;

      if (!data || (data as QuoteError)?.error) {
        resetFetchingStatus({ fromError: true, quoteFetchingInterval });
        return;
      }

      if (inputAmount !== undefined) {
        inputValues.modify(prev => {
          return {
            ...prev,
            inputAmount,
            inputNativeValue: mulWorklet(inputAmount, inputPrice || inputNativePrice.value),
          };
        });
      }

      if (outputAmount !== undefined) {
        inputValues.modify(prev => {
          return {
            ...prev,
            outputAmount,
            outputNativeValue: mulWorklet(outputAmount, outputPrice || outputNativePrice.value),
          };
        });
      }

      // Handle updating the slider position if the quote was output based
      if (originalQuoteParams.lastTypedInput === 'outputAmount' || originalQuoteParams.lastTypedInput === 'outputNativeValue') {
        if (!inputAmount || inputAmount === 0) {
          sliderXPosition.value = withSpring(0, snappySpringConfig);
        } else {
          const inputBalance = internalSelectedInputAsset.value?.maxSwappableAmount || '0';
          const updatedSliderPosition = greaterThanWorklet(inputBalance, 0)
            ? clamp(Number(divWorklet(inputAmount, inputBalance)) * SLIDER_WIDTH, 0, SLIDER_WIDTH)
            : 0;
          sliderXPosition.value = withSpring(updatedSliderPosition, snappySpringConfig);
        }
      }

      resetFetchingStatus({ fromError: false, quoteFetchingInterval });

      runOnJS(updateQuoteStore)(data);
    },
    [
      inputNativePrice,
      inputValues,
      internalSelectedInputAsset,
      internalSelectedOutputAsset,
      isFetching,
      isQuoteStale,
      lastTypedInput,
      outputNativePrice,
      quote,
      resetFetchingStatus,
      sliderXPosition,
      updateNativePriceForAsset,
      updateQuoteStore,
    ]
  );

  const getAssetNativePrice = useCallback(async ({ asset }: { asset: ExtendedAnimatedAssetWithColors | null }) => {
    if (!asset) return null;

    const address = asset.address;
    const network = ethereumUtils.getNetworkFromChainId(asset.chainId);
    const currency = store.getState().settings.nativeCurrency;

    try {
      const tokenData = await fetchExternalToken({
        address,
        network,
        currency,
      });

      if (tokenData?.price.value) {
        queryClient.setQueryData(externalTokenQueryKey({ address, network, currency }), tokenData);
        return tokenData.price.value;
      }
    } catch (error) {
      logger.error(new RainbowError('[useSwapInputsController]: get asset prices failed'));

      const now = Date.now();
      const state = queryClient.getQueryState<ExternalTokenQueryFunctionResult>(externalTokenQueryKey({ address, network, currency }));
      const price = state?.data?.price.value;
      if (price) {
        const updatedAt = state.dataUpdatedAt;
        // NOTE: if the data is older than 60 seconds, we need to invalidate it and not use it
        if (now - updatedAt > EXTERNAL_TOKEN_STALE_TIME) {
          queryClient.invalidateQueries(externalTokenQueryKey({ address, network, currency }));
          return null;
        }
        return price;
      }
    }
    return null;
  }, []);

  const fetchAssetPrices = useCallback(
    async ({
      inputAsset,
      outputAsset,
    }: {
      inputAsset: ExtendedAnimatedAssetWithColors | null;
      outputAsset: ExtendedAnimatedAssetWithColors | null;
    }) => {
      return Promise.all(
        [
          {
            asset: inputAsset,
            type: 'inputAsset',
          },
          {
            asset: outputAsset,
            type: 'outputAsset',
          },
        ].map(getAssetNativePrice)
      ).then(([inputPrice, outputPrice]) => ({ inputPrice, outputPrice }));
    },
    [getAssetNativePrice]
  );

  const fetchAndUpdateQuote = async ({ inputAmount, lastTypedInput: lastTypedInputParam, outputAmount }: RequestNewQuoteParams) => {
    const originalInputAssetUniqueId = internalSelectedInputAsset.value?.uniqueId;
    const originalOutputAssetUniqueId = internalSelectedOutputAsset.value?.uniqueId;

    const isSwappingMaxBalance = internalSelectedInputAsset.value && inputMethod.value === 'slider' && percentageToSwap.value >= 1;
    const maxAdjustedInputAmount =
      (isSwappingMaxBalance && internalSelectedInputAsset.value?.maxSwappableAmount) || inputValues.value.inputAmount;

    const params = buildQuoteParams({
      currentAddress: store.getState().settings.accountAddress,
      inputAmount: maxAdjustedInputAmount,
      inputAsset: internalSelectedInputAsset.value,
      lastTypedInput: lastTypedInputParam,
      outputAmount,
      outputAsset: internalSelectedOutputAsset.value,
    });

    logger.debug(`[useSwapInputsController]: quote params`, {
      data: params,
    });

    if (!params) {
      runOnUI(resetFetchingStatus)({ fromError: true, quoteFetchingInterval });
      return;
    }

    try {
      const [quoteResponse, fetchedPrices] = await Promise.all([
        params.swapType === SwapType.crossChain ? getCrosschainQuote(params) : getQuote(params),
        fetchAssetPrices({
          inputAsset: internalSelectedInputAsset.value,
          outputAsset: internalSelectedOutputAsset.value,
        }),
      ]);

      const quotedInputAmount =
        lastTypedInputParam === 'outputAmount'
          ? Number(
              convertRawAmountToDecimalFormat(
                (quoteResponse as Quote)?.sellAmount?.toString(),
                internalSelectedInputAsset.value?.decimals || 18
              )
            )
          : undefined;

      const quotedOutputAmount =
        lastTypedInputParam === 'inputAmount'
          ? Number(
              convertRawAmountToDecimalFormat(
                (quoteResponse as Quote)?.buyAmountMinusFees?.toString(),
                internalSelectedOutputAsset.value?.decimals || 18
              )
            )
          : undefined;

      analyticsV2.track(analyticsV2.event.swapsReceivedQuote, {
        inputAsset: internalSelectedInputAsset.value,
        outputAsset: internalSelectedOutputAsset.value,
        quote: quoteResponse,
      });

      runOnUI(() => {
        setQuote({
          data: quoteResponse,
          inputAmount: quotedInputAmount,
          inputPrice: fetchedPrices.inputPrice,
          originalQuoteParams: {
            assetToBuyUniqueId: originalOutputAssetUniqueId,
            assetToSellUniqueId: originalInputAssetUniqueId,
            inputAmount: inputAmount,
            lastTypedInput: lastTypedInputParam,
            outputAmount: outputAmount,
          },
          outputAmount: quotedOutputAmount,
          outputPrice: fetchedPrices.outputPrice,
          quoteFetchingInterval,
        });
      })();
    } catch (error) {
      runOnUI(resetFetchingStatus)({ fromError: true, quoteFetchingInterval });
    }
  };

  const fetchQuoteAndAssetPrices = () => {
    'worklet';

    const isSomeInputGreaterThanZero =
      greaterThanWorklet(inputValues.value.inputAmount, 0) || greaterThanWorklet(inputValues.value.outputAmount, 0);

    // If both inputs are 0 or the assets aren't set, return early
    if (!internalSelectedInputAsset.value || !internalSelectedOutputAsset.value || !isSomeInputGreaterThanZero) {
      if (isQuoteStale.value !== 0) isQuoteStale.value = 0;
      if (isFetching.value) isFetching.value = false;
      return;
    }

    isFetching.value = true;
    if (isQuoteStale.value !== 1) isQuoteStale.value = 1;

    runOnJS(fetchAndUpdateQuote)({
      assetToBuyUniqueId: internalSelectedOutputAsset.value?.uniqueId,
      assetToSellUniqueId: internalSelectedInputAsset.value?.uniqueId,
      inputAmount: inputValues.value.inputAmount,
      lastTypedInput: lastTypedInput.value,
      outputAmount: inputValues.value.outputAmount,
    });
  };

  const quoteFetchingInterval = useAnimatedInterval({
    intervalMs: 12_000,
    onIntervalWorklet: fetchQuoteAndAssetPrices,
    autoStart: false,
  });

  const onChangedPercentage = useDebouncedCallback(
    (percentage: number) => {
      lastTypedInput.value = 'inputAmount';

      if (percentage > 0) {
        runOnUI(fetchQuoteAndAssetPrices)();
      } else {
        if (isFetching.value) isFetching.value = false;
        if (isQuoteStale.value !== 0) isQuoteStale.value = 0;
      }
    },
    200,
    { leading: false, trailing: true }
  );

  const onTypedNumber = useDebouncedCallback(
    (amount: number, inputKey: inputKeys, preserveAmount = true) => {
      lastTypedInput.value = inputKey;

      if (amount > 0) {
        const updateWorklet = () => {
          'worklet';
          // If the user enters a new inputAmount, update the slider position ahead of the quote fetch, because
          // we can derive the slider position directly from the entered amount.
          if (inputKey === 'inputAmount') {
<<<<<<< HEAD
            const inputAssetBalance = internalSelectedInputAsset.value?.maxSwappableAmount || '0';
            const updatedSliderPosition = clamp(Number(divWorklet(amount, inputAssetBalance)) * SLIDER_WIDTH, 0, SLIDER_WIDTH);
            sliderXPosition.value = withSpring(updatedSliderPosition, snappySpringConfig);
=======
            const inputAssetBalance = internalSelectedInputAsset.value?.balance.amount || '0';
            if (equalWorklet(inputAssetBalance, 0)) {
              sliderXPosition.value = withSpring(0, snappySpringConfig);
            } else {
              const updatedSliderPosition = clamp(Number(divWorklet(amount, inputAssetBalance)) * SLIDER_WIDTH, 0, SLIDER_WIDTH);
              sliderXPosition.value = withSpring(updatedSliderPosition, snappySpringConfig);
            }
>>>>>>> aebb26d3
          }
          fetchQuoteAndAssetPrices();
        };

        runOnUI(updateWorklet)();
      } else {
        const resetValuesToZero = () => {
          if (isFetching.value) isFetching.value = false;
          if (isQuoteStale.value !== 0) isQuoteStale.value = 0;

          const updateWorklet = () => {
            'worklet';
            const keysToReset = ['inputAmount', 'inputNativeValue', 'outputAmount', 'outputNativeValue'];
            const updatedValues = keysToReset.reduce(
              (acc, key) => {
                const castedKey = key as keyof typeof inputValues.value;
                acc[castedKey] = castedKey === inputKey && preserveAmount ? inputValues.value[castedKey] : 0;
                return acc;
              },
              {} as Partial<typeof inputValues.value>
            );
            inputValues.modify(values => {
              return {
                ...values,
                ...updatedValues,
              };
            });
            sliderXPosition.value = withSpring(0, snappySpringConfig);
            isQuoteStale.value = 0;
            quoteFetchingInterval.stop();
          };

          runOnUI(updateWorklet)();
        };

        resetValuesToZero();
      }
    },
    300,
    { leading: false, trailing: true }
  );

  /**
   * Observes the user-focused input and cleans up typed amounts when the input focus changes
   */
  useAnimatedReaction(
    () => ({ focusedInput: focusedInput.value }),
    (current, previous) => {
      if (previous && current !== previous && typeof inputValues.value[previous.focusedInput] === 'string') {
        const typedValue = inputValues.value[previous.focusedInput].toString();
        if (equalWorklet(typedValue, 0)) {
          inputValues.modify(values => {
            return {
              ...values,
              [previous.focusedInput]: 0,
            };
          });
        } else if (typedValue.includes('.')) {
          const trimmedValue = trimTrailingZeros(typedValue);
          if (trimmedValue !== typedValue) {
            inputValues.modify(values => {
              return {
                ...values,
                [previous.focusedInput]: trimmedValue,
              };
            });
          }
        }
      }
    }
  );

  /**
   * Observes value changes in the active inputMethod, which can be any of the following:
   *  - inputAmount
   *  - inputNativeValue (TODO)
   *  - outputAmount
   *  - outputNativeValue (TODO)
   *  - sliderXPosition
   *
   * And then updates the remaining input methods based on the entered values.
   */
  useAnimatedReaction(
    () => ({
      sliderXPosition: sliderXPosition.value,
      values: inputValues.value,
    }),
    (current, previous) => {
      if (previous && current !== previous) {
        // Handle updating input values based on the input method
        if (inputMethod.value === 'slider' && current.sliderXPosition !== previous.sliderXPosition) {
          // If the slider position changes
          if (percentageToSwap.value === 0) {
            // If the change set the slider position to 0
            quoteFetchingInterval.stop();
            isQuoteStale.value = 0;
            isFetching.value = false;

            inputValues.modify(values => {
              return {
                ...values,
                inputAmount: 0,
                inputNativeValue: 0,
                outputAmount: 0,
                outputNativeValue: 0,
              };
            });
          } else {
            // If the change set the slider position to > 0
            if (!internalSelectedInputAsset.value) return;

            const balance = Number(internalSelectedInputAsset.value.maxSwappableAmount);

            if (!balance) {
              inputValues.modify(values => {
                return {
                  ...values,
                  inputAmount: 0,
                  inputNativeValue: 0,
                  outputAmount: 0,
                  outputNativeValue: 0,
                };
              });
              return;
            }

            const assetBalanceDisplay = internalSelectedInputAsset.value.balance.display;

            const inputAmount = niceIncrementFormatter({
              incrementDecimalPlaces: incrementDecimalPlaces.value,
              inputAssetBalance: balance,
              assetBalanceDisplay,
              inputAssetUsdPrice: inputNativePrice.value,
              niceIncrement: niceIncrement.value,
              percentageToSwap: percentageToSwap.value,
              sliderXPosition: sliderXPosition.value,
              stripSeparators: true,
              isStablecoin: internalSelectedInputAsset.value?.type === 'stablecoin' ?? false,
            });
            const inputNativeValue = mulWorklet(inputAmount, inputNativePrice.value);
            inputValues.modify(values => {
              return {
                ...values,
                inputAmount,
                inputNativeValue,
              };
            });
          }
        }
        if (inputMethod.value === 'inputAmount' && !equalWorklet(current.values.inputAmount, previous.values.inputAmount)) {
          // If the number in the input field changes
          if (equalWorklet(current.values.inputAmount, 0)) {
            // If the input amount was set to 0
            quoteFetchingInterval.stop();
            isQuoteStale.value = 0;
            isFetching.value = false;

            const hasDecimal = current.values.inputAmount.toString().includes('.');

            sliderXPosition.value = withSpring(0, snappySpringConfig);
            inputValues.modify(values => {
              return {
                ...values,
                inputAmount: hasDecimal ? current.values.inputAmount : 0,
                inputNativeValue: 0,
                outputAmount: 0,
                outputNativeValue: 0,
              };
            });
            if (hasDecimal) {
              runOnJS(onTypedNumber)(0, 'inputAmount', true);
            } else {
              runOnJS(onTypedNumber)(0, 'inputAmount');
            }
          } else {
            // If the input amount was set to a non-zero value
            if (!internalSelectedInputAsset.value) return;

            if (isQuoteStale.value !== 1) isQuoteStale.value = 1;
            const inputNativeValue = mulWorklet(current.values.inputAmount, inputNativePrice.value);

            inputValues.modify(values => {
              return {
                ...values,
                inputNativeValue,
              };
            });

<<<<<<< HEAD
            const inputAssetBalance = internalSelectedInputAsset.value?.maxSwappableAmount || '0';
            const updatedSliderPosition = clamp(
              Number(divWorklet(current.values.inputAmount, inputAssetBalance)) * SLIDER_WIDTH,
              0,
              SLIDER_WIDTH
            );
=======
            const inputAssetBalance = internalSelectedInputAsset.value?.balance.amount || '0';
>>>>>>> aebb26d3

            if (equalWorklet(inputAssetBalance, 0)) {
              sliderXPosition.value = withSpring(0, snappySpringConfig);
            } else {
              const updatedSliderPosition = clamp(
                Number(divWorklet(current.values.inputAmount, inputAssetBalance)) * SLIDER_WIDTH,
                0,
                SLIDER_WIDTH
              );
              sliderXPosition.value = withSpring(updatedSliderPosition, snappySpringConfig);
            }

            runOnJS(onTypedNumber)(Number(current.values.inputAmount), 'inputAmount', true);
          }
        }
        if (inputMethod.value === 'outputAmount' && !equalWorklet(current.values.outputAmount, previous.values.outputAmount)) {
          // If the number in the output field changes
          if (equalWorklet(current.values.outputAmount, 0)) {
            // If the output amount was set to 0
            quoteFetchingInterval.stop();
            isQuoteStale.value = 0;
            isFetching.value = false;

            const hasDecimal = current.values.outputAmount.toString().includes('.');

            sliderXPosition.value = withSpring(0, snappySpringConfig);
            inputValues.modify(values => {
              return {
                ...values,
                inputAmount: 0,
                inputNativeValue: 0,
                outputAmount: hasDecimal ? current.values.outputAmount : 0,
                outputNativeValue: 0,
              };
            });

            if (hasDecimal) {
              runOnJS(onTypedNumber)(0, 'outputAmount', true);
            } else {
              runOnJS(onTypedNumber)(0, 'outputAmount');
            }
          } else if (greaterThanWorklet(current.values.outputAmount, 0)) {
            // If the output amount was set to a non-zero value
            if (isQuoteStale.value !== 1) isQuoteStale.value = 1;

            const outputNativeValue = mulWorklet(current.values.outputAmount, outputNativePrice.value);

            inputValues.modify(values => {
              return {
                ...values,
                outputNativeValue,
              };
            });

            runOnJS(onTypedNumber)(Number(current.values.outputAmount), 'outputAmount');
          }
        }
      }
    }
  );

  /**
   * This observes changes in the selected assets and initiates new quote fetches when necessary. It also
   * handles flipping the inputValues when the assets are flipped.
   */
  useAnimatedReaction(
    () => ({
      assetToBuyId: internalSelectedOutputAsset.value?.uniqueId,
      assetToSellId: internalSelectedInputAsset.value?.uniqueId,
    }),
    (current, previous) => {
      const didInputAssetChange = current.assetToSellId !== previous?.assetToSellId;
      const didOutputAssetChange = current.assetToBuyId !== previous?.assetToBuyId;

      if (didInputAssetChange || didOutputAssetChange) {
<<<<<<< HEAD
        const balance = Number(current.assetToSell?.maxSwappableAmount);
=======
        const balance = Number(internalSelectedInputAsset.value?.balance?.amount);
>>>>>>> aebb26d3

        const areBothAssetsSet = internalSelectedInputAsset.value && internalSelectedOutputAsset.value;
        const didFlipAssets =
          didInputAssetChange && didOutputAssetChange && areBothAssetsSet && previous && current.assetToSellId === previous.assetToBuyId;

        if (!didFlipAssets) {
          // If either asset was changed but the assets were not flipped
          if (!balance) {
            isQuoteStale.value = 0;
            isFetching.value = false;
            inputValues.modify(values => {
              return {
                ...values,
                inputAmount: 0,
                inputNativeValue: 0,
                outputAmount: 0,
                outputNativeValue: 0,
              };
            });
            return;
          }

          const assetBalanceDisplay = internalSelectedInputAsset.value?.balance.display ?? '';

          const inputAmount = niceIncrementFormatter({
            incrementDecimalPlaces: incrementDecimalPlaces.value,
            inputAssetBalance: balance,
            assetBalanceDisplay,
            inputAssetUsdPrice: inputNativePrice.value,
            niceIncrement: niceIncrement.value,
            percentageToSwap: percentageToSwap.value,
            sliderXPosition: sliderXPosition.value,
            stripSeparators: true,
            isStablecoin: internalSelectedInputAsset.value?.type === 'stablecoin' ?? false,
          });

          const inputNativeValue = mulWorklet(inputAmount, inputNativePrice.value);
          inputValues.modify(values => {
            return {
              ...values,
              inputAmount,
              inputNativeValue,
            };
          });
        } else {
          // If the assets were flipped
          inputMethod.value = 'inputAmount';

          const inputNativePrice = internalSelectedInputAsset.value?.nativePrice || internalSelectedInputAsset.value?.price?.value || 0;
          const outputNativePrice = internalSelectedOutputAsset.value?.nativePrice || internalSelectedOutputAsset.value?.price?.value || 0;

          const assetBalanceDisplay = internalSelectedInputAsset.value?.balance.display ?? '';

          const inputAmount = Number(
            valueBasedDecimalFormatter({
              amount:
                inputNativePrice > 0 ? divWorklet(inputValues.value.inputNativeValue, inputNativePrice) : inputValues.value.outputAmount,
              usdTokenPrice: inputNativePrice,
              assetBalanceDisplay,
              roundingMode: 'up',
              precisionAdjustment: -1,
              isStablecoin: internalSelectedInputAsset.value?.type === 'stablecoin' ?? false,
              stripSeparators: true,
            })
          );

          inputValues.modify(values => {
            return {
              ...values,
              inputAmount,
              inputNativeValue: inputValues.value.inputNativeValue,
              outputAmount:
                outputNativePrice > 0 ? divWorklet(inputValues.value.outputNativeValue, outputNativePrice) : inputValues.value.inputAmount,
              outputNativeValue: inputValues.value.outputNativeValue,
            };
          });
        }

        if (internalSelectedInputAsset.value && internalSelectedOutputAsset.value) {
          fetchQuoteAndAssetPrices();
        }
      }
    }
  );

  return {
    formattedInputAmount,
    formattedInputNativeValue,
    formattedOutputAmount,
    formattedOutputNativeValue,
    incrementDecimalPlaces,
    inputMethod,
    inputValues,
    niceIncrement,
    onChangedPercentage,
    percentageToSwap,
    quoteFetchingInterval,
    fetchQuoteAndAssetPrices,
    setQuote,
  };
}<|MERGE_RESOLUTION|>--- conflicted
+++ resolved
@@ -112,6 +112,7 @@
   const incrementDecimalPlaces = useDerivedValue(() => countDecimalPlaces(niceIncrement.value));
 
   const inputNativePrice = useDerivedValue(() => {
+    console.log(internalSelectedInputAsset.value);
     return internalSelectedInputAsset.value?.nativePrice || internalSelectedInputAsset.value?.price?.value || 0;
   });
   const outputNativePrice = useDerivedValue(() => {
@@ -596,19 +597,13 @@
           // If the user enters a new inputAmount, update the slider position ahead of the quote fetch, because
           // we can derive the slider position directly from the entered amount.
           if (inputKey === 'inputAmount') {
-<<<<<<< HEAD
             const inputAssetBalance = internalSelectedInputAsset.value?.maxSwappableAmount || '0';
-            const updatedSliderPosition = clamp(Number(divWorklet(amount, inputAssetBalance)) * SLIDER_WIDTH, 0, SLIDER_WIDTH);
-            sliderXPosition.value = withSpring(updatedSliderPosition, snappySpringConfig);
-=======
-            const inputAssetBalance = internalSelectedInputAsset.value?.balance.amount || '0';
             if (equalWorklet(inputAssetBalance, 0)) {
               sliderXPosition.value = withSpring(0, snappySpringConfig);
             } else {
               const updatedSliderPosition = clamp(Number(divWorklet(amount, inputAssetBalance)) * SLIDER_WIDTH, 0, SLIDER_WIDTH);
               sliderXPosition.value = withSpring(updatedSliderPosition, snappySpringConfig);
             }
->>>>>>> aebb26d3
           }
           fetchQuoteAndAssetPrices();
         };
@@ -797,16 +792,7 @@
               };
             });
 
-<<<<<<< HEAD
             const inputAssetBalance = internalSelectedInputAsset.value?.maxSwappableAmount || '0';
-            const updatedSliderPosition = clamp(
-              Number(divWorklet(current.values.inputAmount, inputAssetBalance)) * SLIDER_WIDTH,
-              0,
-              SLIDER_WIDTH
-            );
-=======
-            const inputAssetBalance = internalSelectedInputAsset.value?.balance.amount || '0';
->>>>>>> aebb26d3
 
             if (equalWorklet(inputAssetBalance, 0)) {
               sliderXPosition.value = withSpring(0, snappySpringConfig);
@@ -882,11 +868,7 @@
       const didOutputAssetChange = current.assetToBuyId !== previous?.assetToBuyId;
 
       if (didInputAssetChange || didOutputAssetChange) {
-<<<<<<< HEAD
-        const balance = Number(current.assetToSell?.maxSwappableAmount);
-=======
-        const balance = Number(internalSelectedInputAsset.value?.balance?.amount);
->>>>>>> aebb26d3
+        const balance = Number(internalSelectedInputAsset.value?.maxSwappableAmount);
 
         const areBothAssetsSet = internalSelectedInputAsset.value && internalSelectedOutputAsset.value;
         const didFlipAssets =
