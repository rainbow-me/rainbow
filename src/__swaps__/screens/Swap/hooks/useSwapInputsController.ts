import { useCallback } from 'react';
import { SharedValue, runOnJS, runOnUI, useAnimatedReaction, useDerivedValue, useSharedValue, withSpring } from 'react-native-reanimated';
import { useDebouncedCallback } from 'use-debounce';
import { SCRUBBER_WIDTH, SLIDER_WIDTH, snappySpringConfig } from '@/__swaps__/screens/Swap/constants';
import { RequestNewQuoteParams, inputKeys, inputMethods, inputValuesType } from '@/__swaps__/types/swap';
import {
  addCommasToNumber,
  buildQuoteParams,
  clamp,
  countDecimalPlaces,
  findNiceIncrement,
  niceIncrementFormatter,
  trimTrailingZeros,
  valueBasedDecimalFormatter,
} from '@/__swaps__/utils/swaps';
import { ExtendedAnimatedAssetWithColors } from '@/__swaps__/types/assets';
import { CrosschainQuote, Quote, QuoteError, SwapType, getCrosschainQuote, getQuote } from '@rainbow-me/swaps';
import { useAnimatedInterval } from '@/hooks/reanimated/useAnimatedInterval';
import store from '@/redux/store';
import { swapsStore } from '@/state/swaps/swapsStore';
import { convertRawAmountToDecimalFormat } from '@/__swaps__/utils/numbers';
import { NavigationSteps } from './useSwapNavigation';
import { RainbowError, logger } from '@/logger';
import {
  EXTERNAL_TOKEN_STALE_TIME,
  ExternalTokenQueryFunctionResult,
  externalTokenQueryKey,
  fetchExternalToken,
} from '@/resources/assets/externalAssetsQuery';
import { ethereumUtils } from '@/utils';
import { queryClient } from '@/react-query';
import { analyticsV2 } from '@/analytics';
import {
  divWorklet,
  equalWorklet,
  greaterThanWorklet,
  isNumberStringWorklet,
  mulWorklet,
  toFixedWorklet,
} from '@/__swaps__/safe-math/SafeMath';

function getInitialInputValues(initialSelectedInputAsset: ExtendedAnimatedAssetWithColors | null) {
  const initialBalance = Number(initialSelectedInputAsset?.balance.amount) || 0;
  const assetBalanceDisplay = initialSelectedInputAsset?.balance.display ?? '';
  const initialNiceIncrement = findNiceIncrement(initialBalance);
  const initialDecimalPlaces = countDecimalPlaces(initialNiceIncrement);
  const isStablecoin = initialSelectedInputAsset?.type === 'stablecoin';

  const initialInputAmount = niceIncrementFormatter({
    incrementDecimalPlaces: initialDecimalPlaces,
    inputAssetBalance: initialBalance,
    assetBalanceDisplay,
    inputAssetUsdPrice: initialSelectedInputAsset?.price?.value ?? 0,
    niceIncrement: initialNiceIncrement,
    percentageToSwap: 0.5,
    sliderXPosition: SLIDER_WIDTH / 2,
    stripSeparators: true,
    isStablecoin,
  });

  const initialInputNativeValue = toFixedWorklet(mulWorklet(initialInputAmount, initialSelectedInputAsset?.price?.value ?? 0), 2);

  return {
    initialInputAmount,
    initialInputNativeValue,
  };
}

export function useSwapInputsController({
  focusedInput,
  inputProgress,
  initialSelectedInputAsset,
  internalSelectedInputAsset,
  internalSelectedOutputAsset,
  isFetching,
  isQuoteStale,
  lastTypedInput,
  outputProgress,
  quote,
  sliderXPosition,
}: {
  focusedInput: SharedValue<inputKeys>;
  inputProgress: SharedValue<number>;
  initialSelectedInputAsset: ExtendedAnimatedAssetWithColors | null;
  internalSelectedInputAsset: SharedValue<ExtendedAnimatedAssetWithColors | null>;
  internalSelectedOutputAsset: SharedValue<ExtendedAnimatedAssetWithColors | null>;
  isFetching: SharedValue<boolean>;
  isQuoteStale: SharedValue<number>;
  lastTypedInput: SharedValue<inputKeys>;
  outputProgress: SharedValue<number>;
  quote: SharedValue<Quote | CrosschainQuote | QuoteError | null>;
  sliderXPosition: SharedValue<number>;
}) {
  const { initialInputAmount, initialInputNativeValue } = getInitialInputValues(initialSelectedInputAsset);

  const inputValues = useSharedValue<inputValuesType>({
    inputAmount: initialInputAmount,
    inputNativeValue: initialInputNativeValue,
    outputAmount: 0,
    outputNativeValue: 0,
  });
  const inputMethod = useSharedValue<inputMethods>('slider');

  const percentageToSwap = useDerivedValue(() => {
    return Math.round(clamp((sliderXPosition.value - SCRUBBER_WIDTH / SLIDER_WIDTH) / SLIDER_WIDTH, 0, 1) * 100) / 100;
  });

  const niceIncrement = useDerivedValue(() => {
    if (!internalSelectedInputAsset.value?.balance.amount) return 0.1;
    return findNiceIncrement(internalSelectedInputAsset.value?.balance.amount);
  });
  const incrementDecimalPlaces = useDerivedValue(() => countDecimalPlaces(niceIncrement.value));

  const inputNativePrice = useDerivedValue(() => {
    return internalSelectedInputAsset.value?.nativePrice || internalSelectedInputAsset.value?.price?.value || 0;
  });
  const outputNativePrice = useDerivedValue(() => {
    return internalSelectedOutputAsset.value?.nativePrice || internalSelectedOutputAsset.value?.price?.value || 0;
  });

  const formattedInputAmount = useDerivedValue(() => {
    if (!internalSelectedInputAsset.value) return '0';

    if ((inputMethod.value === 'slider' && percentageToSwap.value === 0) || !inputValues.value.inputAmount) {
      return '0';
    }

    if (inputMethod.value === 'inputAmount' || typeof inputValues.value.inputAmount === 'string') {
      return addCommasToNumber(inputValues.value.inputAmount, '0');
    }

    const assetBalanceDisplay = internalSelectedInputAsset.value.balance.display ?? '';

    if (inputMethod.value === 'outputAmount') {
      return valueBasedDecimalFormatter({
        amount: inputValues.value.inputAmount,
        usdTokenPrice: inputNativePrice.value,
        assetBalanceDisplay,
        roundingMode: 'up',
        precisionAdjustment: -1,
        isStablecoin: internalSelectedInputAsset.value?.type === 'stablecoin' ?? false,
        stripSeparators: false,
      });
    }

    const balance = internalSelectedInputAsset.value?.balance.amount || 0;
    const isStablecoin = internalSelectedInputAsset.value?.type === 'stablecoin' ?? false;

    return niceIncrementFormatter({
      incrementDecimalPlaces: incrementDecimalPlaces.value,
      inputAssetBalance: balance,
      assetBalanceDisplay,
      inputAssetUsdPrice: inputNativePrice.value,
      niceIncrement: niceIncrement.value,
      percentageToSwap: percentageToSwap.value,
      sliderXPosition: sliderXPosition.value,
      isStablecoin,
    });
  });

  const formattedInputNativeValue = useDerivedValue(() => {
    if (
      (inputMethod.value === 'slider' && percentageToSwap.value === 0) ||
      !inputValues.value.inputNativeValue ||
      !isNumberStringWorklet(inputValues.value.inputNativeValue.toString()) ||
      equalWorklet(inputValues.value.inputNativeValue, 0)
    ) {
      return '$0.00';
    }

    const nativeValue = `${Number(inputValues.value.inputNativeValue).toLocaleString('en-US', {
      currency: 'USD',
      style: 'currency',
    })}`;

    return nativeValue || '$0.00';
  });

  const formattedOutputAmount = useDerivedValue(() => {
    if (!internalSelectedOutputAsset.value) return '0';

    if ((inputMethod.value === 'slider' && percentageToSwap.value === 0) || !inputValues.value.outputAmount) {
      return '0';
    }

    if (inputMethod.value === 'outputAmount' || typeof inputValues.value.outputAmount === 'string') {
      return addCommasToNumber(inputValues.value.outputAmount, '0');
    }

    const assetBalanceDisplay = internalSelectedOutputAsset.value.balance.display ?? '';

    return valueBasedDecimalFormatter({
      amount: inputValues.value.outputAmount,
      usdTokenPrice: outputNativePrice.value,
      assetBalanceDisplay,
      roundingMode: 'down',
      precisionAdjustment: -1,
      isStablecoin: internalSelectedOutputAsset.value?.type === 'stablecoin' ?? false,
      stripSeparators: false,
    });
  });

  const formattedOutputNativeValue = useDerivedValue(() => {
    if (
      (inputMethod.value === 'slider' && percentageToSwap.value === 0) ||
      !inputValues.value.outputNativeValue ||
      !isNumberStringWorklet(inputValues.value.outputNativeValue.toString()) ||
      equalWorklet(inputValues.value.outputNativeValue, 0)
    ) {
      return '$0.00';
    }

    const nativeValue = `${Number(inputValues.value.outputNativeValue).toLocaleString('en-US', {
      currency: 'USD',
      style: 'currency',
    })}`;
    return nativeValue || '$0.00';
  });

  const updateNativePriceForAsset = useCallback(
    ({ price, type }: { price: number; type: string }) => {
      'worklet';

      if (type === 'inputAsset') {
        internalSelectedInputAsset.modify(prev => ({ ...prev, nativePrice: price }));
      } else if (type === 'outputAsset') {
        internalSelectedOutputAsset.modify(prev => ({ ...prev, nativePrice: price }));
      }
    },
    [internalSelectedInputAsset, internalSelectedOutputAsset]
  );

  const updateQuoteStore = useCallback((data: Quote | CrosschainQuote | QuoteError | null) => {
    swapsStore.setState({ quote: data });
  }, []);

  const resetFetchingStatus = useCallback(
    ({
      fromError = false,
      quoteFetchingInterval,
    }: {
      fromError: boolean;
      quoteFetchingInterval: ReturnType<typeof useAnimatedInterval>;
    }) => {
      'worklet';

      isFetching.value = false;
      isQuoteStale.value = 0;

      // This ensures that after a quote has been applied, if neither token list is expanded, we resume quote fetching interval timer
      if (inputProgress.value <= NavigationSteps.INPUT_ELEMENT_FOCUSED && outputProgress.value <= NavigationSteps.INPUT_ELEMENT_FOCUSED) {
        quoteFetchingInterval.restart();
      }

      if (!fromError) {
        return;
      }

      // NOTE: if we encounter a quote error, let's make sure to update the outputAmount and inputAmount to 0 accordingly
      if (lastTypedInput.value === 'inputAmount') {
        inputValues.modify(prev => {
          return {
            ...prev,
            outputAmount: 0,
            outputNativeValue: 0,
          };
        });
      } else if (lastTypedInput.value === 'outputAmount') {
        inputValues.modify(prev => {
          return {
            ...prev,
            inputAmount: 0,
            inputNativeValue: 0,
          };
        });
      }
    },
    [inputProgress, inputValues, isFetching, isQuoteStale, lastTypedInput, outputProgress]
  );

  const setQuote = useCallback(
    ({
      data,
      inputAmount,
      inputPrice,
      originalQuoteParams,
      outputAmount,
      outputPrice,
      quoteFetchingInterval,
    }: {
      data: Quote | CrosschainQuote | QuoteError | null;
      inputAmount: number | undefined;
      inputPrice: number | undefined | null;
      originalQuoteParams: RequestNewQuoteParams;
      outputAmount: number | undefined;
      outputPrice: number | undefined | null;
      quoteFetchingInterval: ReturnType<typeof useAnimatedInterval>;
    }) => {
      'worklet';

      // Check whether the quote has been superseded by new user input so we don't introduce conflicting updates
      const isLastTypedInputStillValid = originalQuoteParams.lastTypedInput === lastTypedInput.value;

      // Check whether the selected assets are still the same
      const isInputUniqueIdStillValid = originalQuoteParams.assetToBuyUniqueId === internalSelectedOutputAsset.value?.uniqueId;
      const isOutputUniqueIdStillValid = originalQuoteParams.assetToSellUniqueId === internalSelectedInputAsset.value?.uniqueId;
      const areSelectedAssetsStillValid = isInputUniqueIdStillValid && isOutputUniqueIdStillValid;

      // Check whether the input and output amounts are still the same
      const isInputAmountStillValid = originalQuoteParams.inputAmount === inputValues.value.inputAmount;
      const isOutputAmountStillValid = originalQuoteParams.outputAmount === inputValues.value.outputAmount;
      const areInputAmountsStillValid =
        originalQuoteParams.lastTypedInput === 'inputAmount' ? isInputAmountStillValid : isOutputAmountStillValid;

      // Set prices first regardless of the quote status, as long as the same assets are still selected
      if (inputPrice && isInputUniqueIdStillValid) {
        updateNativePriceForAsset({ price: inputPrice, type: 'inputAsset' });
      }
      if (outputPrice && isOutputUniqueIdStillValid) {
        updateNativePriceForAsset({ price: outputPrice, type: 'outputAsset' });
      }

      const hasQuoteBeenSuperseded = !(isLastTypedInputStillValid && areSelectedAssetsStillValid && areInputAmountsStillValid);

      if (hasQuoteBeenSuperseded) {
        // If the quote has been superseded, isQuoteStale and isFetching should already be correctly set in response
        // to the newer input, as long as the inputs aren't empty, so we handle the empty inputs case and then return,
        // discarding the result of the superseded quote.
        const areInputsEmpty = equalWorklet(inputValues.value.inputAmount, 0) && equalWorklet(inputValues.value.outputAmount, 0);

        if (areInputsEmpty) {
          isFetching.value = false;
          isQuoteStale.value = 0;
        }
        return;
      }

      quote.value = data;

      if (!data || (data as QuoteError)?.error) {
        resetFetchingStatus({ fromError: true, quoteFetchingInterval });
        return;
      }

      if (inputAmount !== undefined) {
        inputValues.modify(prev => {
          return {
            ...prev,
            inputAmount,
            inputNativeValue: mulWorklet(inputAmount, inputPrice || inputNativePrice.value),
          };
        });
      }

      if (outputAmount !== undefined) {
        inputValues.modify(prev => {
          return {
            ...prev,
            outputAmount,
            outputNativeValue: mulWorklet(outputAmount, outputPrice || outputNativePrice.value),
          };
        });
      }

      // Handle updating the slider position if the quote was output based
      if (originalQuoteParams.lastTypedInput === 'outputAmount' || originalQuoteParams.lastTypedInput === 'outputNativeValue') {
        if (!inputAmount || inputAmount === 0) {
          sliderXPosition.value = withSpring(0, snappySpringConfig);
        } else {
          const inputBalance = internalSelectedInputAsset.value?.balance.amount || '0';
          const updatedSliderPosition = greaterThanWorklet(inputBalance, 0)
            ? clamp(Number(divWorklet(inputAmount, inputBalance)) * SLIDER_WIDTH, 0, SLIDER_WIDTH)
            : 0;
          sliderXPosition.value = withSpring(updatedSliderPosition, snappySpringConfig);
        }
      }

      resetFetchingStatus({ fromError: false, quoteFetchingInterval });

      runOnJS(updateQuoteStore)(data);
    },
    [
      inputNativePrice,
      inputValues,
      internalSelectedInputAsset,
      internalSelectedOutputAsset,
      isFetching,
      isQuoteStale,
      lastTypedInput,
      outputNativePrice,
      quote,
      resetFetchingStatus,
      sliderXPosition,
      updateNativePriceForAsset,
      updateQuoteStore,
    ]
  );

  const getAssetNativePrice = useCallback(async ({ asset }: { asset: ExtendedAnimatedAssetWithColors | null }) => {
    if (!asset) return null;

    const address = asset.address;
    const network = ethereumUtils.getNetworkFromChainId(asset.chainId);
    const currency = store.getState().settings.nativeCurrency;

    try {
      const tokenData = await fetchExternalToken({
        address,
        network,
        currency,
      });

      if (tokenData?.price.value) {
        queryClient.setQueryData(externalTokenQueryKey({ address, network, currency }), tokenData);
        return tokenData.price.value;
      }
    } catch (error) {
      logger.error(new RainbowError('[useSwapInputsController]: get asset prices failed'));

      const now = Date.now();
      const state = queryClient.getQueryState<ExternalTokenQueryFunctionResult>(externalTokenQueryKey({ address, network, currency }));
      const price = state?.data?.price.value;
      if (price) {
        const updatedAt = state.dataUpdatedAt;
        // NOTE: if the data is older than 60 seconds, we need to invalidate it and not use it
        if (now - updatedAt > EXTERNAL_TOKEN_STALE_TIME) {
          queryClient.invalidateQueries(externalTokenQueryKey({ address, network, currency }));
          return null;
        }
        return price;
      }
    }
    return null;
  }, []);

  const fetchAssetPrices = useCallback(
    async ({
      inputAsset,
      outputAsset,
    }: {
      inputAsset: ExtendedAnimatedAssetWithColors | null;
      outputAsset: ExtendedAnimatedAssetWithColors | null;
    }) => {
      return Promise.all(
        [
          {
            asset: inputAsset,
            type: 'inputAsset',
          },
          {
            asset: outputAsset,
            type: 'outputAsset',
          },
        ].map(getAssetNativePrice)
      ).then(([inputPrice, outputPrice]) => ({ inputPrice, outputPrice }));
    },
    [getAssetNativePrice]
  );

  const fetchAndUpdateQuote = async ({ inputAmount, lastTypedInput: lastTypedInputParam, outputAmount }: RequestNewQuoteParams) => {
    const originalInputAssetUniqueId = internalSelectedInputAsset.value?.uniqueId;
    const originalOutputAssetUniqueId = internalSelectedOutputAsset.value?.uniqueId;

    const isSwappingMaxBalance = internalSelectedInputAsset.value && inputMethod.value === 'slider' && percentageToSwap.value >= 1;
    const maxAdjustedInputAmount =
      (isSwappingMaxBalance && internalSelectedInputAsset.value?.balance.amount) || inputValues.value.inputAmount;

    const params = buildQuoteParams({
      currentAddress: store.getState().settings.accountAddress,
      inputAmount: maxAdjustedInputAmount,
      inputAsset: internalSelectedInputAsset.value,
      lastTypedInput: lastTypedInputParam,
      outputAmount,
      outputAsset: internalSelectedOutputAsset.value,
    });

    logger.debug(`[useSwapInputsController]: quote params`, {
      data: params,
    });

    if (!params) {
      runOnUI(resetFetchingStatus)({ fromError: true, quoteFetchingInterval });
      return;
    }

    try {
      const [quoteResponse, fetchedPrices] = await Promise.all([
        params.swapType === SwapType.crossChain ? getCrosschainQuote(params) : getQuote(params),
        fetchAssetPrices({
          inputAsset: internalSelectedInputAsset.value,
          outputAsset: internalSelectedOutputAsset.value,
        }),
      ]);

      const quotedInputAmount =
        lastTypedInputParam === 'outputAmount'
          ? Number(
              convertRawAmountToDecimalFormat(
                (quoteResponse as Quote)?.sellAmount?.toString(),
                internalSelectedInputAsset.value?.decimals || 18
              )
            )
          : undefined;

      const quotedOutputAmount =
        lastTypedInputParam === 'inputAmount'
          ? Number(
              convertRawAmountToDecimalFormat(
                (quoteResponse as Quote)?.buyAmountMinusFees?.toString(),
                internalSelectedOutputAsset.value?.decimals || 18
              )
            )
          : undefined;

      analyticsV2.track(analyticsV2.event.swapsReceivedQuote, {
        inputAsset: internalSelectedInputAsset.value,
        outputAsset: internalSelectedOutputAsset.value,
        quote: quoteResponse,
      });

      runOnUI(() => {
        setQuote({
          data: quoteResponse,
          inputAmount: quotedInputAmount,
          inputPrice: fetchedPrices.inputPrice,
          originalQuoteParams: {
            assetToBuyUniqueId: originalOutputAssetUniqueId,
            assetToSellUniqueId: originalInputAssetUniqueId,
            inputAmount: inputAmount,
            lastTypedInput: lastTypedInputParam,
            outputAmount: outputAmount,
          },
          outputAmount: quotedOutputAmount,
          outputPrice: fetchedPrices.outputPrice,
          quoteFetchingInterval,
        });
      })();
    } catch (error) {
      runOnUI(resetFetchingStatus)({ fromError: true, quoteFetchingInterval });
    }
  };

  const fetchQuoteAndAssetPrices = () => {
    'worklet';

    const isSomeInputGreaterThanZero =
      greaterThanWorklet(inputValues.value.inputAmount, 0) || greaterThanWorklet(inputValues.value.outputAmount, 0);

    // If both inputs are 0 or the assets aren't set, return early
    if (!internalSelectedInputAsset.value || !internalSelectedOutputAsset.value || !isSomeInputGreaterThanZero) {
      if (isQuoteStale.value !== 0) isQuoteStale.value = 0;
      if (isFetching.value) isFetching.value = false;
      return;
    }

    isFetching.value = true;
    if (isQuoteStale.value !== 1) isQuoteStale.value = 1;

    runOnJS(fetchAndUpdateQuote)({
      assetToBuyUniqueId: internalSelectedOutputAsset.value?.uniqueId,
      assetToSellUniqueId: internalSelectedInputAsset.value?.uniqueId,
      inputAmount: inputValues.value.inputAmount,
      lastTypedInput: lastTypedInput.value,
      outputAmount: inputValues.value.outputAmount,
    });
  };

  const quoteFetchingInterval = useAnimatedInterval({
    intervalMs: 12_000,
    onIntervalWorklet: fetchQuoteAndAssetPrices,
    autoStart: false,
  });

  const onChangedPercentage = useDebouncedCallback(
    (percentage: number) => {
      lastTypedInput.value = 'inputAmount';

      if (percentage > 0) {
        runOnUI(fetchQuoteAndAssetPrices)();
      } else {
        if (isFetching.value) isFetching.value = false;
        if (isQuoteStale.value !== 0) isQuoteStale.value = 0;
      }
    },
    200,
    { leading: false, trailing: true }
  );

  const onTypedNumber = useDebouncedCallback(
    (amount: number, inputKey: inputKeys, preserveAmount = true) => {
      lastTypedInput.value = inputKey;

      if (amount > 0) {
        const updateWorklet = () => {
          'worklet';
          // If the user enters a new inputAmount, update the slider position ahead of the quote fetch, because
          // we can derive the slider position directly from the entered amount.
          if (inputKey === 'inputAmount') {
            const inputAssetBalance = internalSelectedInputAsset.value?.balance.amount || '0';
            if (equalWorklet(inputAssetBalance, 0)) {
              sliderXPosition.value = withSpring(0, snappySpringConfig);
            } else {
              const updatedSliderPosition = clamp(Number(divWorklet(amount, inputAssetBalance)) * SLIDER_WIDTH, 0, SLIDER_WIDTH);
              sliderXPosition.value = withSpring(updatedSliderPosition, snappySpringConfig);
            }
          }
          fetchQuoteAndAssetPrices();
        };

        runOnUI(updateWorklet)();
      } else {
        const resetValuesToZero = () => {
          if (isFetching.value) isFetching.value = false;
          if (isQuoteStale.value !== 0) isQuoteStale.value = 0;

          const updateWorklet = () => {
            'worklet';
            const keysToReset = ['inputAmount', 'inputNativeValue', 'outputAmount', 'outputNativeValue'];
            const updatedValues = keysToReset.reduce(
              (acc, key) => {
                const castedKey = key as keyof typeof inputValues.value;
                acc[castedKey] = castedKey === inputKey && preserveAmount ? inputValues.value[castedKey] : 0;
                return acc;
              },
              {} as Partial<typeof inputValues.value>
            );
            inputValues.modify(values => {
              return {
                ...values,
                ...updatedValues,
              };
            });
            sliderXPosition.value = withSpring(0, snappySpringConfig);
            isQuoteStale.value = 0;
            quoteFetchingInterval.stop();
          };

          runOnUI(updateWorklet)();
        };

        resetValuesToZero();
      }
    },
    300,
    { leading: false, trailing: true }
  );

  /**
   * Observes the user-focused input and cleans up typed amounts when the input focus changes
   */
  useAnimatedReaction(
    () => ({ focusedInput: focusedInput.value }),
    (current, previous) => {
      if (previous && current !== previous && typeof inputValues.value[previous.focusedInput] === 'string') {
        const typedValue = inputValues.value[previous.focusedInput].toString();
        if (equalWorklet(typedValue, 0)) {
          inputValues.modify(values => {
            return {
              ...values,
              [previous.focusedInput]: 0,
            };
          });
        } else if (typedValue.includes('.')) {
          const trimmedValue = trimTrailingZeros(typedValue);
          if (trimmedValue !== typedValue) {
            inputValues.modify(values => {
              return {
                ...values,
                [previous.focusedInput]: trimmedValue,
              };
            });
          }
        }
      }
    }
  );

  /**
   * Observes value changes in the active inputMethod, which can be any of the following:
   *  - inputAmount
   *  - inputNativeValue (TODO)
   *  - outputAmount
   *  - outputNativeValue (TODO)
   *  - sliderXPosition
   *
   * And then updates the remaining input methods based on the entered values.
   */
  useAnimatedReaction(
    () => ({
      sliderXPosition: sliderXPosition.value,
      values: inputValues.value,
    }),
    (current, previous) => {
      if (previous && current !== previous) {
        // Handle updating input values based on the input method
        if (inputMethod.value === 'slider' && current.sliderXPosition !== previous.sliderXPosition) {
          // If the slider position changes
          if (percentageToSwap.value === 0) {
            // If the change set the slider position to 0
            quoteFetchingInterval.stop();
            isQuoteStale.value = 0;
            isFetching.value = false;

            inputValues.modify(values => {
              return {
                ...values,
                inputAmount: 0,
                inputNativeValue: 0,
                outputAmount: 0,
                outputNativeValue: 0,
              };
            });
          } else {
            // If the change set the slider position to > 0
            if (!internalSelectedInputAsset.value) return;

            const balance = Number(internalSelectedInputAsset.value.balance.amount);

            if (!balance) {
              inputValues.modify(values => {
                return {
                  ...values,
                  inputAmount: 0,
                  inputNativeValue: 0,
                  outputAmount: 0,
                  outputNativeValue: 0,
                };
              });
              return;
            }

            const assetBalanceDisplay = internalSelectedInputAsset.value.balance.display;

            const inputAmount = niceIncrementFormatter({
              incrementDecimalPlaces: incrementDecimalPlaces.value,
              inputAssetBalance: balance,
              assetBalanceDisplay,
              inputAssetUsdPrice: inputNativePrice.value,
              niceIncrement: niceIncrement.value,
              percentageToSwap: percentageToSwap.value,
              sliderXPosition: sliderXPosition.value,
              stripSeparators: true,
              isStablecoin: internalSelectedInputAsset.value?.type === 'stablecoin' ?? false,
            });
            const inputNativeValue = mulWorklet(inputAmount, inputNativePrice.value);
            inputValues.modify(values => {
              return {
                ...values,
                inputAmount,
                inputNativeValue,
              };
            });
          }
        }
        if (inputMethod.value === 'inputAmount' && !equalWorklet(current.values.inputAmount, previous.values.inputAmount)) {
          // If the number in the input field changes
          if (equalWorklet(current.values.inputAmount, 0)) {
            // If the input amount was set to 0
            quoteFetchingInterval.stop();
            isQuoteStale.value = 0;
            isFetching.value = false;

            const hasDecimal = current.values.inputAmount.toString().includes('.');

            sliderXPosition.value = withSpring(0, snappySpringConfig);
            inputValues.modify(values => {
              return {
                ...values,
                inputAmount: hasDecimal ? current.values.inputAmount : 0,
                inputNativeValue: 0,
                outputAmount: 0,
                outputNativeValue: 0,
              };
            });
            if (hasDecimal) {
              runOnJS(onTypedNumber)(0, 'inputAmount', true);
            } else {
              runOnJS(onTypedNumber)(0, 'inputAmount');
            }
          } else {
            // If the input amount was set to a non-zero value
            if (!internalSelectedInputAsset.value) return;

            if (isQuoteStale.value !== 1) isQuoteStale.value = 1;
            const inputNativeValue = mulWorklet(current.values.inputAmount, inputNativePrice.value);

            inputValues.modify(values => {
              return {
                ...values,
                inputNativeValue,
              };
            });

            const inputAssetBalance = internalSelectedInputAsset.value?.balance.amount || '0';
<<<<<<< HEAD
            const updatedSliderPosition = greaterThanWorklet(inputAssetBalance, 0)
              ? clamp(Number(divWorklet(current.values.inputAmount, inputAssetBalance)) * SLIDER_WIDTH, 0, SLIDER_WIDTH)
              : 0;
=======
>>>>>>> a44549a3

            if (equalWorklet(inputAssetBalance, 0)) {
              sliderXPosition.value = withSpring(0, snappySpringConfig);
            } else {
              const updatedSliderPosition = clamp(
                Number(divWorklet(current.values.inputAmount, inputAssetBalance)) * SLIDER_WIDTH,
                0,
                SLIDER_WIDTH
              );
              sliderXPosition.value = withSpring(updatedSliderPosition, snappySpringConfig);
            }

            runOnJS(onTypedNumber)(Number(current.values.inputAmount), 'inputAmount', true);
          }
        }
        if (inputMethod.value === 'outputAmount' && !equalWorklet(current.values.outputAmount, previous.values.outputAmount)) {
          // If the number in the output field changes
          if (equalWorklet(current.values.outputAmount, 0)) {
            // If the output amount was set to 0
            quoteFetchingInterval.stop();
            isQuoteStale.value = 0;
            isFetching.value = false;

            const hasDecimal = current.values.outputAmount.toString().includes('.');

            sliderXPosition.value = withSpring(0, snappySpringConfig);
            inputValues.modify(values => {
              return {
                ...values,
                inputAmount: 0,
                inputNativeValue: 0,
                outputAmount: hasDecimal ? current.values.outputAmount : 0,
                outputNativeValue: 0,
              };
            });

            if (hasDecimal) {
              runOnJS(onTypedNumber)(0, 'outputAmount', true);
            } else {
              runOnJS(onTypedNumber)(0, 'outputAmount');
            }
          } else if (greaterThanWorklet(current.values.outputAmount, 0)) {
            // If the output amount was set to a non-zero value
            if (isQuoteStale.value !== 1) isQuoteStale.value = 1;

            const outputNativeValue = mulWorklet(current.values.outputAmount, outputNativePrice.value);

            inputValues.modify(values => {
              return {
                ...values,
                outputNativeValue,
              };
            });

            runOnJS(onTypedNumber)(Number(current.values.outputAmount), 'outputAmount');
          }
        }
      }
    }
  );

  /**
   * This observes changes in the selected assets and initiates new quote fetches when necessary. It also
   * handles flipping the inputValues when the assets are flipped.
   */
  useAnimatedReaction(
    () => ({
      assetToBuyId: internalSelectedOutputAsset.value?.uniqueId,
      assetToSellId: internalSelectedInputAsset.value?.uniqueId,
    }),
    (current, previous) => {
      const didInputAssetChange = current.assetToSellId !== previous?.assetToSellId;
      const didOutputAssetChange = current.assetToBuyId !== previous?.assetToBuyId;

      if (didInputAssetChange || didOutputAssetChange) {
        const balance = Number(internalSelectedInputAsset.value?.balance?.amount);

        const areBothAssetsSet = internalSelectedInputAsset.value && internalSelectedOutputAsset.value;
        const didFlipAssets =
          didInputAssetChange && didOutputAssetChange && areBothAssetsSet && previous && current.assetToSellId === previous.assetToBuyId;

        if (!didFlipAssets) {
          // If either asset was changed but the assets were not flipped
          if (!balance) {
            isQuoteStale.value = 0;
            isFetching.value = false;
            inputValues.modify(values => {
              return {
                ...values,
                inputAmount: 0,
                inputNativeValue: 0,
                outputAmount: 0,
                outputNativeValue: 0,
              };
            });
            return;
          }

          const assetBalanceDisplay = internalSelectedInputAsset.value?.balance.display ?? '';

          const inputAmount = niceIncrementFormatter({
            incrementDecimalPlaces: incrementDecimalPlaces.value,
            inputAssetBalance: balance,
            assetBalanceDisplay,
            inputAssetUsdPrice: inputNativePrice.value,
            niceIncrement: niceIncrement.value,
            percentageToSwap: percentageToSwap.value,
            sliderXPosition: sliderXPosition.value,
            stripSeparators: true,
            isStablecoin: internalSelectedInputAsset.value?.type === 'stablecoin' ?? false,
          });

          const inputNativeValue = mulWorklet(inputAmount, inputNativePrice.value);
          inputValues.modify(values => {
            return {
              ...values,
              inputAmount,
              inputNativeValue,
            };
          });
        } else {
          // If the assets were flipped
          inputMethod.value = 'inputAmount';

          const inputNativePrice = internalSelectedInputAsset.value?.nativePrice || internalSelectedInputAsset.value?.price?.value || 0;
          const outputNativePrice = internalSelectedOutputAsset.value?.nativePrice || internalSelectedOutputAsset.value?.price?.value || 0;

          const assetBalanceDisplay = internalSelectedInputAsset.value?.balance.display ?? '';

          const inputAmount = Number(
            valueBasedDecimalFormatter({
              amount:
                inputNativePrice > 0 ? divWorklet(inputValues.value.inputNativeValue, inputNativePrice) : inputValues.value.outputAmount,
              usdTokenPrice: inputNativePrice,
              assetBalanceDisplay,
              roundingMode: 'up',
              precisionAdjustment: -1,
              isStablecoin: internalSelectedInputAsset.value?.type === 'stablecoin' ?? false,
              stripSeparators: true,
            })
          );

          inputValues.modify(values => {
            return {
              ...values,
              inputAmount,
              inputNativeValue: inputValues.value.inputNativeValue,
              outputAmount:
                outputNativePrice > 0 ? divWorklet(inputValues.value.outputNativeValue, outputNativePrice) : inputValues.value.inputAmount,
              outputNativeValue: inputValues.value.outputNativeValue,
            };
          });
        }

        if (internalSelectedInputAsset.value && internalSelectedOutputAsset.value) {
          fetchQuoteAndAssetPrices();
        }
      }
    }
  );

  return {
    formattedInputAmount,
    formattedInputNativeValue,
    formattedOutputAmount,
    formattedOutputNativeValue,
    incrementDecimalPlaces,
    inputMethod,
    inputValues,
    niceIncrement,
    onChangedPercentage,
    percentageToSwap,
    quoteFetchingInterval,
    fetchQuoteAndAssetPrices,
    setQuote,
  };
}<|MERGE_RESOLUTION|>--- conflicted
+++ resolved
@@ -792,12 +792,6 @@
             });
 
             const inputAssetBalance = internalSelectedInputAsset.value?.balance.amount || '0';
-<<<<<<< HEAD
-            const updatedSliderPosition = greaterThanWorklet(inputAssetBalance, 0)
-              ? clamp(Number(divWorklet(current.values.inputAmount, inputAssetBalance)) * SLIDER_WIDTH, 0, SLIDER_WIDTH)
-              : 0;
-=======
->>>>>>> a44549a3
 
             if (equalWorklet(inputAssetBalance, 0)) {
               sliderXPosition.value = withSpring(0, snappySpringConfig);
