--- conflicted
+++ resolved
@@ -4,18 +4,7 @@
 import { SCRUBBER_WIDTH, SLIDER_WIDTH, snappySpringConfig } from '@/__swaps__/screens/Swap/constants';
 import { RequestNewQuoteParams, inputKeys, inputMethods, inputValuesType } from '@/__swaps__/types/swap';
 import { valueBasedDecimalFormatter } from '@/__swaps__/utils/decimalFormatter';
-<<<<<<< HEAD
-import {
-  addCommasToNumber,
-  buildQuoteParams,
-  clamp,
-  getDefaultSlippageWorklet,
-  niceIncrementFormatter,
-  trimTrailingZeros,
-} from '@/__swaps__/utils/swaps';
-=======
-import { addCommasToNumber, buildQuoteParams, clamp, trimTrailingZeros } from '@/__swaps__/utils/swaps';
->>>>>>> 09bafbc3
+import { addCommasToNumber, buildQuoteParams, clamp, getDefaultSlippageWorklet, trimTrailingZeros } from '@/__swaps__/utils/swaps';
 import { ExtendedAnimatedAssetWithColors } from '@/__swaps__/types/assets';
 import { CrosschainQuote, Quote, QuoteError, SwapType, getCrosschainQuote, getQuote } from '@rainbow-me/swaps';
 import { useAnimatedInterval } from '@/hooks/reanimated/useAnimatedInterval';
@@ -41,44 +30,11 @@
 import { divWorklet, equalWorklet, greaterThanWorklet, isNumberStringWorklet, mulWorklet } from '@/__swaps__/safe-math/SafeMath';
 import { SPRING_CONFIGS } from '@/components/animations/animationConfigs';
 import { triggerHapticFeedback } from '@/screens/points/constants';
-<<<<<<< HEAD
+import { getInputValuesForSliderPositionWorklet, updateInputValuesAfterFlip } from '@/__swaps__/utils/flipAssets';
 import { getRemoteConfig } from '@/model/remoteConfig';
 import { ChainId } from '@/__swaps__/types/chains';
 
 const REMOTE_CONFIG = getRemoteConfig();
-
-function getInputValuesForSliderPositionWorklet({
-  selectedInputAsset,
-  percentageToSwap,
-  sliderXPosition,
-}: {
-  selectedInputAsset: ExtendedAnimatedAssetWithColors | null;
-  percentageToSwap: number;
-  sliderXPosition: number;
-}) {
-  'worklet';
-  const inputAssetMaxSwappableBalance = selectedInputAsset?.maxSwappableAmount || 0;
-  const isStablecoin = selectedInputAsset?.type === 'stablecoin';
-
-  const inputAmount = niceIncrementFormatter({
-    inputAssetBalance: inputAssetMaxSwappableBalance,
-    inputAssetNativePrice: selectedInputAsset?.price?.value ?? 0,
-    percentageToSwap,
-    sliderXPosition,
-    stripSeparators: true,
-    isStablecoin,
-  });
-
-  const inputNativeValue = mulWorklet(inputAmount, selectedInputAsset?.price?.value ?? 0);
-
-  return {
-    inputAmount,
-    inputNativeValue,
-  };
-}
-=======
-import { getInputValuesForSliderPositionWorklet, updateInputValuesAfterFlip } from '@/__swaps__/utils/flipAssets';
->>>>>>> 09bafbc3
 
 export function useSwapInputsController({
   focusedInput,
@@ -652,18 +608,31 @@
 
   /**
    * This observes changes in the selected assets and initiates new quote fetches when necessary. It also
-   * handles flipping the inputValues when the assets are flipped.
+   * handles flipping the inputValues when the assets are flipped, and updates the default slippage value
+   * when the input asset network changes.
    */
   useAnimatedReaction(
     () => ({
       assetToBuyId: internalSelectedOutputAsset.value?.uniqueId,
       assetToSellId: internalSelectedInputAsset.value?.uniqueId,
+      assetToSellNetwork: internalSelectedInputAsset.value?.chainId,
     }),
     (current, previous) => {
       const didInputAssetChange = current.assetToSellId !== previous?.assetToSellId;
       const didOutputAssetChange = current.assetToBuyId !== previous?.assetToBuyId;
 
       if (!didInputAssetChange && !didOutputAssetChange) return;
+
+      if (current.assetToSellNetwork !== previous?.assetToSellNetwork) {
+        const previousDefaultSlippage = getDefaultSlippageWorklet(previous?.assetToSellNetwork || ChainId.mainnet, REMOTE_CONFIG);
+
+        // If the user has not overridden the default slippage, update it
+        if (slippage.value === previousDefaultSlippage) {
+          const newSlippage = getDefaultSlippageWorklet(current.assetToSellNetwork || ChainId.mainnet, REMOTE_CONFIG);
+          slippage.value = newSlippage;
+          runOnJS(setSlippage)(newSlippage);
+        }
+      }
 
       const balance = internalSelectedInputAsset.value?.maxSwappableAmount;
 
@@ -887,122 +856,6 @@
     }
   );
 
-<<<<<<< HEAD
-  /**
-   * This observes changes in the selected assets and initiates new quote fetches when necessary. It also
-   * handles flipping the inputValues when the assets are flipped, and updates the default slippage value
-   * when the input asset network changes.
-   */
-  useAnimatedReaction(
-    () => ({
-      assetToBuyId: internalSelectedOutputAsset.value?.uniqueId,
-      assetToSellId: internalSelectedInputAsset.value?.uniqueId,
-      assetToSellNetwork: internalSelectedInputAsset.value?.chainId,
-    }),
-    (current, previous) => {
-      const didInputAssetChange = current.assetToSellId !== previous?.assetToSellId;
-      const didOutputAssetChange = current.assetToBuyId !== previous?.assetToBuyId;
-
-      if (!didInputAssetChange && !didOutputAssetChange) return;
-
-      if (current.assetToSellNetwork !== previous?.assetToSellNetwork) {
-        const previousDefaultSlippage = getDefaultSlippageWorklet(previous?.assetToSellNetwork || ChainId.mainnet, REMOTE_CONFIG);
-
-        // If the user has not overridden the default slippage, update it
-        if (slippage.value === previousDefaultSlippage) {
-          const newSlippage = getDefaultSlippageWorklet(current.assetToSellNetwork || ChainId.mainnet, REMOTE_CONFIG);
-          slippage.value = newSlippage;
-          runOnJS(setSlippage)(newSlippage);
-        }
-      }
-
-      const balance = internalSelectedInputAsset.value?.maxSwappableAmount;
-
-      const areBothAssetsSet = internalSelectedInputAsset.value && internalSelectedOutputAsset.value;
-      const didFlipAssets =
-        didInputAssetChange && didOutputAssetChange && areBothAssetsSet && previous && current.assetToSellId === previous.assetToBuyId;
-
-      if (!didFlipAssets) {
-        // If either asset was changed but the assets were not flipped
-        inputMethod.value = 'inputAmount';
-
-        // Handle when there is no balance for the input
-        if (!balance || equalWorklet(balance, 0)) {
-          isQuoteStale.value = 0;
-          isFetching.value = false;
-          inputValues.modify(values => {
-            return {
-              ...values,
-              inputAmount: 0,
-              inputNativeValue: 0,
-              outputAmount: 0,
-              outputNativeValue: 0,
-            };
-          });
-          return;
-        }
-
-        if (didInputAssetChange) {
-          sliderXPosition.value = withSpring(SLIDER_WIDTH / 2, snappySpringConfig);
-        }
-
-        const { inputAmount, inputNativeValue } = getInputValuesForSliderPositionWorklet({
-          selectedInputAsset: internalSelectedInputAsset.value,
-          percentageToSwap: didInputAssetChange ? 0.5 : percentageToSwap.value,
-          sliderXPosition: didInputAssetChange ? SLIDER_WIDTH / 2 : sliderXPosition.value,
-        });
-
-        inputValues.modify(values => {
-          return {
-            ...values,
-            inputAmount,
-            inputNativeValue,
-          };
-        });
-      } else {
-        // If the assets were flipped
-        inputMethod.value = 'inputAmount';
-
-        const inputNativePrice = internalSelectedInputAsset.value?.nativePrice || internalSelectedInputAsset.value?.price?.value || 0;
-        const outputNativePrice = internalSelectedOutputAsset.value?.nativePrice || internalSelectedOutputAsset.value?.price?.value || 0;
-
-        const prevInputNativeValue = inputValues.value.inputNativeValue;
-        const prevOutputAmount = inputValues.value.outputAmount;
-        const newInputAmount = inputNativePrice > 0 ? divWorklet(prevInputNativeValue, inputNativePrice) : prevOutputAmount;
-
-        const inputAmount = Number(
-          valueBasedDecimalFormatter({
-            amount: newInputAmount,
-            nativePrice: inputNativePrice,
-            roundingMode: 'up',
-            isStablecoin: internalSelectedInputAsset.value?.type === 'stablecoin' ?? false,
-            stripSeparators: true,
-          })
-        );
-
-        const prevOutputNativeValue = inputValues.value.outputNativeValue;
-        const prevInputAmount = inputValues.value.inputAmount;
-        const newOutputAmount = outputNativePrice > 0 ? divWorklet(prevOutputNativeValue, outputNativePrice) : prevInputAmount;
-
-        inputValues.modify(values => {
-          return {
-            ...values,
-            inputAmount,
-            inputNativeValue: mulWorklet(newInputAmount, inputNativePrice),
-            outputAmount: newOutputAmount,
-            outputNativeValue: mulWorklet(newOutputAmount, outputNativePrice),
-          };
-        });
-      }
-
-      if (areBothAssetsSet) {
-        fetchQuoteAndAssetPrices();
-      }
-    }
-  );
-
-=======
->>>>>>> 09bafbc3
   return {
     debouncedFetchQuote,
     formattedInputAmount,
