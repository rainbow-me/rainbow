import { useCallback } from 'react';
import { SharedValue, runOnJS, runOnUI, useAnimatedReaction, useDerivedValue, useSharedValue, withSpring } from 'react-native-reanimated';
import { useDebouncedCallback } from 'use-debounce';
import { SCRUBBER_WIDTH, SLIDER_WIDTH, snappySpringConfig } from '@/__swaps__/screens/Swap/constants';
import { RequestNewQuoteParams, inputKeys, inputMethods, inputValuesType } from '@/__swaps__/types/swap';
import {
  addCommasToNumber,
  buildQuoteParams,
  clamp,
  countDecimalPlaces,
  findNiceIncrement,
  niceIncrementFormatter,
  trimTrailingZeros,
  valueBasedDecimalFormatter,
} from '@/__swaps__/utils/swaps';
import { ExtendedAnimatedAssetWithColors } from '@/__swaps__/types/assets';
import { CrosschainQuote, Quote, QuoteError, SwapType, getCrosschainQuote, getQuote } from '@rainbow-me/swaps';
import { useAnimatedInterval } from '@/hooks/reanimated/useAnimatedInterval';
import store from '@/redux/store';
import { swapsStore } from '@/state/swaps/swapsStore';
import { convertRawAmountToDecimalFormat } from '@/__swaps__/utils/numbers';
import { NavigationSteps } from './useSwapNavigation';
import { RainbowError, logger } from '@/logger';
import {
  EXTERNAL_TOKEN_STALE_TIME,
  ExternalTokenQueryFunctionResult,
  externalTokenQueryKey,
  fetchExternalToken,
} from '@/resources/assets/externalAssetsQuery';
import { ethereumUtils } from '@/utils';
import { queryClient } from '@/react-query';
<<<<<<< HEAD
import { divWorklet, equalWorklet, greaterThanWorklet, mulWorklet } from '@/__swaps__/safe-math/SafeMath';
=======
import { userAssetsStore } from '@/state/assets/userAssets';

function getInitialInputValues() {
  const initialSelectedInputAsset = userAssetsStore.getState().getHighestValueAsset();
  const initialBalance = Number(initialSelectedInputAsset?.balance.amount) ?? 0;
  const initialNiceIncrement = findNiceIncrement(initialBalance);
  const initialDecimalPlaces = countDecimalPlaces(initialNiceIncrement);

  const initialInputAmount = niceIncrementFormatter({
    incrementDecimalPlaces: initialDecimalPlaces,
    inputAssetBalance: initialBalance,
    inputAssetUsdPrice: initialSelectedInputAsset?.price?.value ?? 0,
    niceIncrement: initialNiceIncrement,
    percentageToSwap: 0.5,
    sliderXPosition: SLIDER_WIDTH / 2,
    stripSeparators: true,
  });
  const initialInputNativeValue = addCommasToNumber(
    (Number(initialInputAmount) * (initialSelectedInputAsset?.price?.value ?? 0)).toFixed(2)
  );

  return {
    initialInputAmount,
    initialInputNativeValue,
  };
}
>>>>>>> d8f7fec5

export function useSwapInputsController({
  focusedInput,
  inputProgress,
  internalSelectedInputAsset,
  internalSelectedOutputAsset,
  isFetching,
  isQuoteStale,
  lastTypedInput,
  outputProgress,
  quote,
  sliderXPosition,
}: {
  focusedInput: SharedValue<inputKeys>;
  inputProgress: SharedValue<number>;
  internalSelectedInputAsset: SharedValue<ExtendedAnimatedAssetWithColors | null>;
  internalSelectedOutputAsset: SharedValue<ExtendedAnimatedAssetWithColors | null>;
  isFetching: SharedValue<boolean>;
  isQuoteStale: SharedValue<number>;
  lastTypedInput: SharedValue<inputKeys>;
  outputProgress: SharedValue<number>;
  quote: SharedValue<Quote | CrosschainQuote | QuoteError | null>;
  sliderXPosition: SharedValue<number>;
}) {
  const { initialInputAmount, initialInputNativeValue } = getInitialInputValues();

  const inputValues = useSharedValue<inputValuesType>({
    inputAmount: initialInputAmount,
    inputNativeValue: initialInputNativeValue,
    outputAmount: 0,
    outputNativeValue: 0,
  });
  const inputMethod = useSharedValue<inputMethods>('slider');

  const percentageToSwap = useDerivedValue(() => {
    return Math.round(clamp((sliderXPosition.value - SCRUBBER_WIDTH / SLIDER_WIDTH) / SLIDER_WIDTH, 0, 1) * 100) / 100;
  });

  const niceIncrement = useDerivedValue(() => {
    if (!internalSelectedInputAsset.value?.balance.amount) return 0.1;
    return findNiceIncrement(internalSelectedInputAsset.value?.balance.amount);
  });
  const incrementDecimalPlaces = useDerivedValue(() => countDecimalPlaces(niceIncrement.value));

  const inputNativePrice = useDerivedValue(() => {
    return internalSelectedInputAsset.value?.nativePrice || internalSelectedInputAsset.value?.price?.value || 0;
  });
  const outputNativePrice = useDerivedValue(() => {
    return internalSelectedOutputAsset.value?.nativePrice || internalSelectedOutputAsset.value?.price?.value || 0;
  });

  const formattedInputAmount = useDerivedValue(() => {
    if (!internalSelectedInputAsset.value) return '0';

    if ((inputMethod.value === 'slider' && percentageToSwap.value === 0) || !inputValues.value.inputAmount) {
      return '0';
    }

    if (inputMethod.value === 'inputAmount' || typeof inputValues.value.inputAmount === 'string') {
      return addCommasToNumber(inputValues.value.inputAmount, '0');
    }

    if (inputMethod.value === 'outputAmount') {
      return valueBasedDecimalFormatter({
        amount: inputValues.value.inputAmount,
        usdTokenPrice: inputNativePrice.value,
        roundingMode: 'up',
        precisionAdjustment: -1,
        isStablecoin: internalSelectedInputAsset.value?.type === 'stablecoin' ?? false,
        stripSeparators: false,
      });
    }

<<<<<<< HEAD
    const balance = internalSelectedInputAsset.value?.balance.amount || 0;
=======
    const balance = Number(internalSelectedInputAsset.value?.balance.amount ?? 0);
>>>>>>> d8f7fec5

    return niceIncrementFormatter({
      incrementDecimalPlaces: incrementDecimalPlaces.value,
      inputAssetBalance: balance,
      inputAssetUsdPrice: inputNativePrice.value,
      niceIncrement: niceIncrement.value,
      percentageToSwap: percentageToSwap.value,
      sliderXPosition: sliderXPosition.value,
    });
  });

  const formattedInputNativeValue = useDerivedValue(() => {
    if ((inputMethod.value === 'slider' && percentageToSwap.value === 0) || !inputValues.value.inputNativeValue) {
      return '$0.00';
    }

    const nativeValue = `$${Number(inputValues.value.inputNativeValue).toLocaleString('en-US', {
      useGrouping: true,
      minimumFractionDigits: 2,
      maximumFractionDigits: 2,
    })}`;

    return nativeValue || '$0.00';
  });

  const formattedOutputAmount = useDerivedValue(() => {
    if (!internalSelectedOutputAsset.value) return '0';

    if ((inputMethod.value === 'slider' && percentageToSwap.value === 0) || !inputValues.value.outputAmount) {
      return '0';
    }

    if (inputMethod.value === 'outputAmount' || typeof inputValues.value.outputAmount === 'string') {
      return addCommasToNumber(inputValues.value.outputAmount, '0');
    }

    return valueBasedDecimalFormatter({
      amount: inputValues.value.outputAmount,
      usdTokenPrice: outputNativePrice.value,
      roundingMode: 'down',
      precisionAdjustment: -1,
      isStablecoin: internalSelectedOutputAsset.value?.type === 'stablecoin' ?? false,
      stripSeparators: false,
    });
  });

  const formattedOutputNativeValue = useDerivedValue(() => {
    if ((inputMethod.value === 'slider' && percentageToSwap.value === 0) || !inputValues.value.outputNativeValue) {
      return '$0.00';
    }

    const nativeValue = `$${Number(inputValues.value.outputNativeValue).toLocaleString('en-US', {
      useGrouping: true,
      minimumFractionDigits: 2,
      maximumFractionDigits: 2,
    })}`;
    return nativeValue || '$0.00';
  });

  const updateNativePriceForAsset = useCallback(
    ({ price, type }: { price: number; type: string }) => {
      'worklet';

      if (type === 'inputAsset') {
        internalSelectedInputAsset.modify(prev => ({ ...prev, nativePrice: price }));
      } else if (type === 'outputAsset') {
        internalSelectedOutputAsset.modify(prev => ({ ...prev, nativePrice: price }));
      }
    },
    [internalSelectedInputAsset, internalSelectedOutputAsset]
  );

  const updateQuoteStore = useCallback((data: Quote | CrosschainQuote | QuoteError | null) => {
    swapsStore.setState({ quote: data });
  }, []);

  const resetFetchingStatus = useCallback(
    ({
      fromError = false,
      quoteFetchingInterval,
    }: {
      fromError: boolean;
      quoteFetchingInterval: ReturnType<typeof useAnimatedInterval>;
    }) => {
      'worklet';

      isFetching.value = false;
      isQuoteStale.value = 0;

      // This ensures that after a quote has been applied, if neither token list is expanded, we resume quote fetching interval timer
      if (inputProgress.value <= NavigationSteps.INPUT_ELEMENT_FOCUSED && outputProgress.value <= NavigationSteps.INPUT_ELEMENT_FOCUSED) {
        quoteFetchingInterval.restart();
      }

      if (!fromError) {
        return;
      }

      // NOTE: if we encounter a quote error, let's make sure to update the outputAmount and inputAmount to 0 accordingly
      if (lastTypedInput.value === 'inputAmount') {
        inputValues.modify(prev => {
          return {
            ...prev,
            outputAmount: 0,
            outputNativeValue: 0,
          };
        });
      } else if (lastTypedInput.value === 'outputAmount') {
        inputValues.modify(prev => {
          return {
            ...prev,
            inputAmount: 0,
            inputNativeValue: 0,
          };
        });
      }
    },
    [inputProgress, inputValues, isFetching, isQuoteStale, lastTypedInput, outputProgress]
  );

  const setQuote = useCallback(
    ({
      data,
      inputAmount,
      inputPrice,
      originalQuoteParams,
      outputAmount,
      outputPrice,
      quoteFetchingInterval,
    }: {
      data: Quote | CrosschainQuote | QuoteError | null;
      inputAmount: number | undefined;
      inputPrice: number | undefined | null;
      originalQuoteParams: RequestNewQuoteParams;
      outputAmount: number | undefined;
      outputPrice: number | undefined | null;
      quoteFetchingInterval: ReturnType<typeof useAnimatedInterval>;
    }) => {
      'worklet';

<<<<<<< HEAD
      // NOTE: Handle updating sliderXPosition based on inputAmount
      if (typeof inputAmount !== 'undefined') {
        if (inputAmount === 0) {
          sliderXPosition.value = withSpring(0, snappySpringConfig);
        } else {
          const inputBalance = internalSelectedInputAsset.value?.balance.amount || '0';
          const updatedSliderPosition = clamp(Number(mulWorklet(divWorklet(inputAmount, inputBalance), SLIDER_WIDTH)), 0, SLIDER_WIDTH);
          if (Number.isNaN(updatedSliderPosition)) {
            sliderXPosition.value = withSpring(0, snappySpringConfig);
          } else {
            sliderXPosition.value = withSpring(updatedSliderPosition, snappySpringConfig);
          }
=======
      // Check whether the quote has been superseded by new user input so we don't introduce conflicting updates
      const isLastTypedInputStillValid = originalQuoteParams.lastTypedInput === lastTypedInput.value;

      // Check whether the selected assets are still the same
      const isInputUniqueIdStillValid = originalQuoteParams.assetToBuyUniqueId === internalSelectedOutputAsset.value?.uniqueId;
      const isOutputUniqueIdStillValid = originalQuoteParams.assetToSellUniqueId === internalSelectedInputAsset.value?.uniqueId;
      const areSelectedAssetsStillValid = isInputUniqueIdStillValid && isOutputUniqueIdStillValid;

      // Check whether the input and output amounts are still the same
      const isInputAmountStillValid = originalQuoteParams.inputAmount === inputValues.value.inputAmount;
      const isOutputAmountStillValid = originalQuoteParams.outputAmount === inputValues.value.outputAmount;
      const areInputAmountsStillValid =
        originalQuoteParams.lastTypedInput === 'inputAmount' ? isInputAmountStillValid : isOutputAmountStillValid;

      // Set prices first regardless of the quote status, as long as the same assets are still selected
      if (inputPrice && isInputUniqueIdStillValid) {
        updateNativePriceForAsset({ price: inputPrice, type: 'inputAsset' });
      }
      if (outputPrice && isOutputUniqueIdStillValid) {
        updateNativePriceForAsset({ price: outputPrice, type: 'outputAsset' });
      }

      const hasQuoteBeenSuperseded = !(isLastTypedInputStillValid && areSelectedAssetsStillValid && areInputAmountsStillValid);

      if (hasQuoteBeenSuperseded) {
        // If the quote has been superseded, isQuoteStale and isFetching should already be correctly set in response
        // to the newer input, as long as the inputs aren't empty, so we handle the empty inputs case and then return,
        // discarding the result of the superseded quote.
        const areInputsEmpty = Number(inputValues.value.inputAmount) === 0 && Number(inputValues.value.outputAmount) === 0;

        if (areInputsEmpty) {
          isFetching.value = false;
          isQuoteStale.value = 0;
>>>>>>> d8f7fec5
        }
        return;
      }

      quote.value = data;

      if (!data || (data as QuoteError)?.error) {
        resetFetchingStatus({ fromError: true, quoteFetchingInterval });
        return;
      }

      if (inputAmount !== undefined) {
        inputValues.modify(prev => {
          return {
            ...prev,
            inputAmount,
<<<<<<< HEAD
            inputNativeValue: mulWorklet(inputAmount, price),
=======
            inputNativeValue: inputAmount * (inputPrice || inputNativePrice.value),
>>>>>>> d8f7fec5
          };
        });
      }

      if (outputAmount !== undefined) {
        inputValues.modify(prev => {
          return {
            ...prev,
            outputAmount,
<<<<<<< HEAD
            outputNativeValue: mulWorklet(outputAmount, price),
=======
            outputNativeValue: outputAmount * (outputPrice || outputNativePrice.value),
>>>>>>> d8f7fec5
          };
        });
      }

      // Handle updating the slider position if the quote was output based
      if (originalQuoteParams.lastTypedInput === 'outputAmount' || originalQuoteParams.lastTypedInput === 'outputNativeValue') {
        if (!inputAmount || inputAmount === 0) {
          sliderXPosition.value = withSpring(0, snappySpringConfig);
        } else {
          const inputBalance = Number(internalSelectedInputAsset.value?.balance.amount || '0');
          const updatedSliderPosition = inputBalance > 0 ? clamp((inputAmount / inputBalance) * SLIDER_WIDTH, 0, SLIDER_WIDTH) : 0;
          sliderXPosition.value = withSpring(updatedSliderPosition, snappySpringConfig);
        }
      }

      resetFetchingStatus({ fromError: false, quoteFetchingInterval });

      runOnJS(updateQuoteStore)(data);
    },
    [
      inputNativePrice,
      inputValues,
      internalSelectedInputAsset,
      internalSelectedOutputAsset,
      isFetching,
      isQuoteStale,
      lastTypedInput,
      outputNativePrice,
      quote,
      resetFetchingStatus,
      sliderXPosition,
      updateNativePriceForAsset,
      updateQuoteStore,
    ]
  );

  const getAssetNativePrice = useCallback(async ({ asset }: { asset: ExtendedAnimatedAssetWithColors | null }) => {
    if (!asset) return null;

    const address = asset.address;
    const network = ethereumUtils.getNetworkFromChainId(asset.chainId);
    const currency = store.getState().settings.nativeCurrency;

    try {
      const tokenData = await fetchExternalToken({
        address,
        network,
        currency,
      });

      if (tokenData?.price.value) {
        queryClient.setQueryData(externalTokenQueryKey({ address, network, currency }), tokenData);
        return tokenData.price.value;
      }
    } catch (error) {
      logger.error(new RainbowError('[useSwapInputsController]: get asset prices failed'));

      const now = Date.now();
      const state = queryClient.getQueryState<ExternalTokenQueryFunctionResult>(externalTokenQueryKey({ address, network, currency }));
      const price = state?.data?.price.value;
      if (price) {
        const updatedAt = state.dataUpdatedAt;
        // NOTE: if the data is older than 60 seconds, we need to invalidate it and not use it
        if (now - updatedAt > EXTERNAL_TOKEN_STALE_TIME) {
          queryClient.invalidateQueries(externalTokenQueryKey({ address, network, currency }));
          return null;
        }
        return price;
      }
    }
    return null;
  }, []);

  const fetchAssetPrices = useCallback(
    async ({
      inputAsset,
      outputAsset,
    }: {
      inputAsset: ExtendedAnimatedAssetWithColors | null;
      outputAsset: ExtendedAnimatedAssetWithColors | null;
    }) => {
      return Promise.all(
        [
          {
            asset: inputAsset,
            type: 'inputAsset',
          },
          {
            asset: outputAsset,
            type: 'outputAsset',
          },
        ].map(getAssetNativePrice)
      ).then(([inputPrice, outputPrice]) => ({ inputPrice, outputPrice }));
    },
    [getAssetNativePrice]
  );

  const fetchAndUpdateQuote = async ({ inputAmount, lastTypedInput: lastTypedInputParam, outputAmount }: RequestNewQuoteParams) => {
    const originalInputAssetUniqueId = internalSelectedInputAsset.value?.uniqueId;
    const originalOutputAssetUniqueId = internalSelectedOutputAsset.value?.uniqueId;

    const isSwappingMaxBalance = internalSelectedInputAsset.value && inputMethod.value === 'slider' && percentageToSwap.value >= 1;
    const maxAdjustedInputAmount =
      (isSwappingMaxBalance && internalSelectedInputAsset.value?.balance.amount) || inputValues.value.inputAmount;

    const params = buildQuoteParams({
      currentAddress: store.getState().settings.accountAddress,
      inputAmount: maxAdjustedInputAmount,
      inputAsset: internalSelectedInputAsset.value,
      lastTypedInput: lastTypedInputParam,
      outputAmount,
      outputAsset: internalSelectedOutputAsset.value,
    });

    logger.debug(`[useSwapInputsController]: quote params`, {
      data: params,
    });

    if (!params) {
      runOnUI(resetFetchingStatus)({ fromError: true, quoteFetchingInterval });
      return;
    }

    try {
      const [quoteResponse, fetchedPrices] = await Promise.all([
        params.swapType === SwapType.crossChain ? getCrosschainQuote(params) : getQuote(params),
        fetchAssetPrices({
          inputAsset: internalSelectedInputAsset.value,
          outputAsset: internalSelectedOutputAsset.value,
        }),
      ]);

      const quotedInputAmount =
        lastTypedInputParam === 'outputAmount'
          ? Number(
              convertRawAmountToDecimalFormat(
                (quoteResponse as Quote)?.sellAmount?.toString(),
                internalSelectedInputAsset.value?.decimals || 18
              )
            )
          : undefined;

      const quotedOutputAmount =
        lastTypedInputParam === 'inputAmount'
          ? Number(
              convertRawAmountToDecimalFormat(
                (quoteResponse as Quote)?.buyAmountMinusFees?.toString(),
                internalSelectedOutputAsset.value?.decimals || 18
              )
            )
          : undefined;

      runOnUI(() => {
        setQuote({
          data: quoteResponse,
          inputAmount: quotedInputAmount,
          inputPrice: fetchedPrices.inputPrice,
          originalQuoteParams: {
            assetToBuyUniqueId: originalOutputAssetUniqueId,
            assetToSellUniqueId: originalInputAssetUniqueId,
            inputAmount: inputAmount,
            lastTypedInput: lastTypedInputParam,
            outputAmount: outputAmount,
          },
          outputAmount: quotedOutputAmount,
          outputPrice: fetchedPrices.outputPrice,
          quoteFetchingInterval,
        });
      })();
    } catch (error) {
      runOnUI(resetFetchingStatus)({ fromError: true, quoteFetchingInterval });
    }
  };

  const fetchQuoteAndAssetPrices = () => {
    'worklet';

    const isSomeInputGreaterThanZero =
      greaterThanWorklet(inputValues.value.inputAmount, 0) || greaterThanWorklet(inputValues.value.outputAmount, 0);

    // If both inputs are 0 or the assets aren't set, return early
    if (!internalSelectedInputAsset.value || !internalSelectedOutputAsset.value || !isSomeInputGreaterThanZero) {
      if (isQuoteStale.value !== 0) isQuoteStale.value = 0;
      if (isFetching.value) isFetching.value = false;
      return;
    }

    isFetching.value = true;
    if (isQuoteStale.value !== 1) isQuoteStale.value = 1;

    runOnJS(fetchAndUpdateQuote)({
      assetToBuyUniqueId: internalSelectedOutputAsset.value?.uniqueId,
      assetToSellUniqueId: internalSelectedInputAsset.value?.uniqueId,
      inputAmount: inputValues.value.inputAmount,
      lastTypedInput: lastTypedInput.value,
      outputAmount: inputValues.value.outputAmount,
    });
  };

  const quoteFetchingInterval = useAnimatedInterval({
    intervalMs: 12_000,
    onIntervalWorklet: fetchQuoteAndAssetPrices,
    autoStart: false,
  });

  const onChangedPercentage = useDebouncedCallback(
    (percentage: number) => {
      lastTypedInput.value = 'inputAmount';

<<<<<<< HEAD
    return () => {
      resetTimers();
    };
  }, 200);

  const onTypedNumber = useDebouncedCallback(async (amount: number, inputKey: inputKeys, preserveAmount = true, setStale = true) => {
    resetTimers();
    lastTypedInput.value = inputKey;

    if (amount > 0) {
      if (setStale) isQuoteStale.value = 1;
      const updateWorklet = () => {
        'worklet';
        // if the user types in the inputAmount let's optimistically update the slider position
        if (inputKey === 'inputAmount') {
          const inputAssetBalance = Number(internalSelectedInputAsset.value?.balance.amount || '0');
          const updatedSliderPosition = clamp(Number(divWorklet(amount, inputAssetBalance)) * SLIDER_WIDTH, 0, SLIDER_WIDTH);

          // Update slider position
          sliderXPosition.value = withSpring(updatedSliderPosition, snappySpringConfig);
        }

        fetchQuoteAndAssetPrices();
      };
=======
      if (percentage > 0) {
        runOnUI(fetchQuoteAndAssetPrices)();
      } else {
        if (isFetching.value) isFetching.value = false;
        if (isQuoteStale.value !== 0) isQuoteStale.value = 0;
      }
    },
    200,
    { leading: false, trailing: true }
  );
>>>>>>> d8f7fec5

  const onTypedNumber = useDebouncedCallback(
    (amount: number, inputKey: inputKeys, preserveAmount = true) => {
      lastTypedInput.value = inputKey;

      if (amount > 0) {
        const updateWorklet = () => {
          'worklet';
          // If the user enters a new inputAmount, update the slider position ahead of the quote fetch, because
          // we can derive the slider position directly from the entered amount.
          if (inputKey === 'inputAmount') {
            const inputAssetBalance = Number(internalSelectedInputAsset.value?.balance.amount || '0');
            const updatedSliderPosition = clamp((amount / inputAssetBalance) * SLIDER_WIDTH, 0, SLIDER_WIDTH);
            sliderXPosition.value = withSpring(updatedSliderPosition, snappySpringConfig);
          }
          fetchQuoteAndAssetPrices();
        };

        runOnUI(updateWorklet)();
      } else {
        const resetValuesToZero = () => {
          if (isFetching.value) isFetching.value = false;
          if (isQuoteStale.value !== 0) isQuoteStale.value = 0;

          const updateWorklet = () => {
            'worklet';
            const keysToReset = ['inputAmount', 'inputNativeValue', 'outputAmount', 'outputNativeValue'];
            const updatedValues = keysToReset.reduce(
              (acc, key) => {
                const castedKey = key as keyof typeof inputValues.value;
                acc[castedKey] = castedKey === inputKey && preserveAmount ? inputValues.value[castedKey] : 0;
                return acc;
              },
              {} as Partial<typeof inputValues.value>
            );
            inputValues.modify(values => {
              return {
                ...values,
                ...updatedValues,
              };
            });
            sliderXPosition.value = withSpring(0, snappySpringConfig);
            isQuoteStale.value = 0;
            quoteFetchingInterval.stop();
          };

          runOnUI(updateWorklet)();
        };

        resetValuesToZero();
      }
    },
    300,
    { leading: false, trailing: true }
  );

  /**
   * Observes the user-focused input and cleans up typed amounts when the input focus changes
   */
  useAnimatedReaction(
    () => ({ focusedInput: focusedInput.value }),
    (current, previous) => {
      if (previous && current !== previous && typeof inputValues.value[previous.focusedInput] === 'string') {
        const typedValue = inputValues.value[previous.focusedInput].toString();
        if (equalWorklet(typedValue, 0)) {
          inputValues.modify(values => {
            return {
              ...values,
              [previous.focusedInput]: 0,
            };
          });
        } else {
          inputValues.modify(values => {
            return {
              ...values,
              [previous.focusedInput]: trimTrailingZeros(typedValue),
            };
          });
        }
      }
    }
  );

  /**
   * Observes value changes in the active inputMethod, which can be any of the following:
   *  - inputAmount
   *  - inputNativeValue (TODO)
   *  - outputAmount
   *  - outputNativeValue (TODO)
   *  - sliderXPosition
   *
   * And then updates the remaining input methods based on the entered values.
   */
  useAnimatedReaction(
    () => ({
      sliderXPosition: sliderXPosition.value,
      values: inputValues.value,
    }),
    (current, previous) => {
<<<<<<< HEAD
      if (
        (!previous?.assetToSell?.uniqueId && current.assetToSell?.uniqueId) ||
        (current.assetToSell && current.assetToSell.uniqueId !== previous?.assetToSell?.uniqueId)
      ) {
        const balance = Number(current.assetToSell.balance.amount);
        if (!balance || !internalSelectedInputAsset.value?.nativePrice) {
          inputValues.modify(values => {
            return {
              ...values,
              inputAmount: 0,
              inputNativeValue: 0,
              outputAmount: 0,
              outputNativeValue: 0,
            };
          });
          return;
        }

        // If the change set the slider position to > 0
        const inputAmount = niceIncrementFormatter({
          incrementDecimalPlaces: incrementDecimalPlaces.value,
          inputAssetBalance: balance,
          inputAssetUsdPrice: internalSelectedInputAsset.value?.nativePrice,
          niceIncrement: niceIncrement.value,
          percentageToSwap: percentageToSwap.value,
          sliderXPosition: sliderXPosition.value,
          stripSeparators: true,
        });
        const inputNativeValue = mulWorklet(inputAmount, internalSelectedInputAsset.value?.nativePrice);
        inputValues.modify(values => {
          return {
            ...values,
            inputAmount,
            inputNativeValue,
          };
        });
      }

      /**
       * The current !== previous check is causing troubles because we're using .modify to add the
       * nativePrice to the inputAsset and outputAsset. This is triggering this useAnimatedReaction
       * and in turn causing the
       */

      if (!previous) {
        // Handle setting of initial values using niceIncrementFormatter,
        // because we will likely set a percentage-based default input value
        if (!current.assetToSell?.nativePrice || !current.assetToBuy?.nativePrice) return;

        const balance = Number(current.assetToSell.balance.amount);
        const inputAmount = niceIncrementFormatter({
          incrementDecimalPlaces: incrementDecimalPlaces.value,
          inputAssetBalance: balance,
          inputAssetUsdPrice: current.assetToSell.nativePrice,
          niceIncrement: niceIncrement.value,
          percentageToSwap: percentageToSwap.value,
          sliderXPosition: sliderXPosition.value,
          stripSeparators: true,
        });

        const inputNativeValue = mulWorklet(inputAmount, current.assetToSell.nativePrice);
        const outputAmount = mulWorklet(divWorklet(inputNativeValue, current.assetToBuy.nativePrice), 1 - SWAP_FEE); // TODO: Implement swap fee
        const outputNativeValue = mulWorklet(outputAmount, current.assetToBuy.nativePrice);

        inputValues.modify(values => {
          return {
            ...values,
            inputAmount,
            inputNativeValue,
            outputAmount,
            outputNativeValue,
          };
        });
      } else if (current !== previous) {
=======
      if (previous && current !== previous) {
>>>>>>> d8f7fec5
        // Handle updating input values based on the input method
        if (inputMethod.value === 'slider' && current.sliderXPosition !== previous.sliderXPosition) {
          // If the slider position changes
          if (percentageToSwap.value === 0) {
            // If the change set the slider position to 0
            quoteFetchingInterval.stop();
            isQuoteStale.value = 0;
            isFetching.value = false;

            inputValues.modify(values => {
              return {
                ...values,
                inputAmount: 0,
                inputNativeValue: 0,
                outputAmount: 0,
                outputNativeValue: 0,
              };
            });
          } else {
            // If the change set the slider position to > 0
            if (!internalSelectedInputAsset.value) return;

            const balance = Number(internalSelectedInputAsset.value.balance.amount);
            if (!balance) {
              inputValues.modify(values => {
                return {
                  ...values,
                  inputAmount: 0,
                  inputNativeValue: 0,
                  outputAmount: 0,
                  outputNativeValue: 0,
                };
              });
              return;
            }

            const inputAmount = niceIncrementFormatter({
              incrementDecimalPlaces: incrementDecimalPlaces.value,
              inputAssetBalance: balance,
              inputAssetUsdPrice: inputNativePrice.value,
              niceIncrement: niceIncrement.value,
              percentageToSwap: percentageToSwap.value,
              sliderXPosition: sliderXPosition.value,
              stripSeparators: true,
            });
<<<<<<< HEAD
            const inputNativeValue = mulWorklet(inputAmount, current.assetToSell.nativePrice);
=======

            const inputNativeValue = Number(inputAmount) * inputNativePrice.value;
>>>>>>> d8f7fec5
            inputValues.modify(values => {
              return {
                ...values,
                inputAmount,
                inputNativeValue,
              };
            });
          }
        }
        if (inputMethod.value === 'inputAmount' && !equalWorklet(current.values.inputAmount, previous.values.inputAmount)) {
          // If the number in the input field changes
          if (equalWorklet(current.values.inputAmount, 0)) {
            // If the input amount was set to 0
            quoteFetchingInterval.stop();
            isQuoteStale.value = 0;
            isFetching.value = false;

            const hasDecimal = current.values.inputAmount.toString().includes('.');

            sliderXPosition.value = withSpring(0, snappySpringConfig);
            inputValues.modify(values => {
              return {
                ...values,
                inputAmount: hasDecimal ? current.values.inputAmount : 0,
                inputNativeValue: 0,
                outputAmount: 0,
                outputNativeValue: 0,
              };
            });
            if (hasDecimal) {
              runOnJS(onTypedNumber)(0, 'inputAmount', true);
            } else {
              runOnJS(onTypedNumber)(0, 'inputAmount');
            }
          } else {
            // If the input amount was set to a non-zero value
<<<<<<< HEAD
            const inputNativeValue = mulWorklet(current.values.inputAmount, current.assetToSell.nativePrice);
=======
            if (!internalSelectedInputAsset.value) return;

            if (isQuoteStale.value !== 1) isQuoteStale.value = 1;
            const inputNativeValue = Number(current.values.inputAmount) * inputNativePrice.value;

>>>>>>> d8f7fec5
            inputValues.modify(values => {
              return {
                ...values,
                inputNativeValue,
              };
            });

            const inputAssetBalance = Number(internalSelectedInputAsset.value?.balance.amount || '0');
            const updatedSliderPosition = clamp((Number(current.values.inputAmount) / inputAssetBalance) * SLIDER_WIDTH, 0, SLIDER_WIDTH);

            sliderXPosition.value = withSpring(updatedSliderPosition, snappySpringConfig);

            runOnJS(onTypedNumber)(Number(current.values.inputAmount), 'inputAmount', true);
          }
        }
        if (inputMethod.value === 'outputAmount' && !equalWorklet(current.values.outputAmount, previous.values.outputAmount)) {
          // If the number in the output field changes
          if (equalWorklet(current.values.outputAmount, 0)) {
            // If the output amount was set to 0
            quoteFetchingInterval.stop();
            isQuoteStale.value = 0;
            isFetching.value = false;

            const hasDecimal = current.values.outputAmount.toString().includes('.');

            sliderXPosition.value = withSpring(0, snappySpringConfig);
            inputValues.modify(values => {
              return {
                ...values,
                inputAmount: 0,
                inputNativeValue: 0,
                outputAmount: hasDecimal ? current.values.outputAmount : 0,
                outputNativeValue: 0,
              };
            });

            if (hasDecimal) {
              runOnJS(onTypedNumber)(0, 'outputAmount', true);
            } else {
              runOnJS(onTypedNumber)(0, 'outputAmount');
            }
          } else if (greaterThanWorklet(current.values.outputAmount, 0)) {
            // If the output amount was set to a non-zero value
            if (isQuoteStale.value !== 1) isQuoteStale.value = 1;

<<<<<<< HEAD
            const outputNativeValue = mulWorklet(current.values.outputAmount, current.assetToBuy.nativePrice);
=======
            const outputAmount = Number(current.values.outputAmount);
            const outputNativeValue = outputAmount * outputNativePrice.value;
>>>>>>> d8f7fec5

            inputValues.modify(values => {
              return {
                ...values,
                outputNativeValue,
              };
            });

            runOnJS(onTypedNumber)(Number(current.values.outputAmount), 'outputAmount');
          }
        }
      }
    }
  );

  /**
   * This observes changes in the selected assets and initiates new quote fetches when necessary. It also
   * handles flipping the inputValues when the assets are flipped.
   */
  useAnimatedReaction(
    () => ({
      assetToBuy: internalSelectedOutputAsset.value,
      assetToSell: internalSelectedInputAsset.value,
    }),
    (current, previous) => {
      const didInputAssetChange = current.assetToSell?.uniqueId !== previous?.assetToSell?.uniqueId;
      const didOutputAssetChange = current.assetToBuy?.uniqueId !== previous?.assetToBuy?.uniqueId;

      if (didInputAssetChange || didOutputAssetChange) {
        const balance = Number(current.assetToSell?.balance?.amount);

        const areBothAssetsSet = current.assetToSell && current.assetToBuy;
        const didFlipAssets =
          didInputAssetChange &&
          didOutputAssetChange &&
          areBothAssetsSet &&
          previous &&
          current.assetToSell?.uniqueId === previous.assetToBuy?.uniqueId;

        if (!didFlipAssets) {
          // If either asset was changed but the assets were not flipped
          if (!balance) {
            isQuoteStale.value = 0;
            isFetching.value = false;
            inputValues.modify(values => {
              return {
                ...values,
                inputAmount: 0,
                inputNativeValue: 0,
                outputAmount: 0,
                outputNativeValue: 0,
              };
            });
            return;
          }

          const inputAmount = niceIncrementFormatter({
            incrementDecimalPlaces: incrementDecimalPlaces.value,
            inputAssetBalance: balance,
            inputAssetUsdPrice: inputNativePrice.value,
            niceIncrement: niceIncrement.value,
            percentageToSwap: percentageToSwap.value,
            sliderXPosition: sliderXPosition.value,
            stripSeparators: true,
          });

          const inputNativeValue = Number(inputAmount) * inputNativePrice.value;
          inputValues.modify(values => {
            return {
              ...values,
              inputAmount,
              inputNativeValue,
            };
          });
        } else {
          // If the assets were flipped
          inputMethod.value = 'inputAmount';

          const inputNativePrice = internalSelectedInputAsset.value?.nativePrice || internalSelectedInputAsset.value?.price?.value || 0;
          const outputNativePrice = internalSelectedOutputAsset.value?.nativePrice || internalSelectedOutputAsset.value?.price?.value || 0;

          const inputAmount = Number(
            valueBasedDecimalFormatter({
              amount:
                inputNativePrice > 0
                  ? Number(inputValues.value.inputNativeValue) / inputNativePrice
                  : Number(inputValues.value.outputAmount),
              usdTokenPrice: inputNativePrice,
              roundingMode: 'up',
              precisionAdjustment: -1,
              isStablecoin: current.assetToSell?.type === 'stablecoin' ?? false,
              stripSeparators: true,
            })
          );

          inputValues.modify(values => {
            return {
              ...values,
              inputAmount,
              inputNativeValue: Number(inputValues.value.inputNativeValue),
              outputAmount:
                outputNativePrice > 0
                  ? Number(inputValues.value.outputNativeValue) / outputNativePrice
                  : Number(inputValues.value.inputAmount),
              outputNativeValue: Number(inputValues.value.outputNativeValue),
            };
          });
        }

        if (current.assetToSell && current.assetToBuy) {
          fetchQuoteAndAssetPrices();
        }
      }
    }
  );

  return {
    formattedInputAmount,
    formattedInputNativeValue,
    formattedOutputAmount,
    formattedOutputNativeValue,
    incrementDecimalPlaces,
    inputMethod,
    inputValues,
    niceIncrement,
    onChangedPercentage,
    percentageToSwap,
    quoteFetchingInterval,
    fetchQuoteAndAssetPrices,
    setQuote,
  };
}<|MERGE_RESOLUTION|>--- conflicted
+++ resolved
@@ -29,15 +29,13 @@
 } from '@/resources/assets/externalAssetsQuery';
 import { ethereumUtils } from '@/utils';
 import { queryClient } from '@/react-query';
-<<<<<<< HEAD
-import { divWorklet, equalWorklet, greaterThanWorklet, mulWorklet } from '@/__swaps__/safe-math/SafeMath';
-=======
+import { divWorklet, equalWorklet, greaterThanWorklet, mulWorklet, toFixedWorklet } from '@/__swaps__/safe-math/SafeMath';
 import { userAssetsStore } from '@/state/assets/userAssets';
 
 function getInitialInputValues() {
   const initialSelectedInputAsset = userAssetsStore.getState().getHighestValueAsset();
-  const initialBalance = Number(initialSelectedInputAsset?.balance.amount) ?? 0;
-  const initialNiceIncrement = findNiceIncrement(initialBalance);
+  const initialBalance = initialSelectedInputAsset?.balance.amount ?? 0;
+  const initialNiceIncrement = findNiceIncrement(initialBalance.toString());
   const initialDecimalPlaces = countDecimalPlaces(initialNiceIncrement);
 
   const initialInputAmount = niceIncrementFormatter({
@@ -49,8 +47,9 @@
     sliderXPosition: SLIDER_WIDTH / 2,
     stripSeparators: true,
   });
+
   const initialInputNativeValue = addCommasToNumber(
-    (Number(initialInputAmount) * (initialSelectedInputAsset?.price?.value ?? 0)).toFixed(2)
+    toFixedWorklet(mulWorklet(initialInputAmount, initialSelectedInputAsset?.price?.value ?? 0), 2)
   );
 
   return {
@@ -58,7 +57,6 @@
     initialInputNativeValue,
   };
 }
->>>>>>> d8f7fec5
 
 export function useSwapInputsController({
   focusedInput,
@@ -132,11 +130,7 @@
       });
     }
 
-<<<<<<< HEAD
     const balance = internalSelectedInputAsset.value?.balance.amount || 0;
-=======
-    const balance = Number(internalSelectedInputAsset.value?.balance.amount ?? 0);
->>>>>>> d8f7fec5
 
     return niceIncrementFormatter({
       incrementDecimalPlaces: incrementDecimalPlaces.value,
@@ -277,20 +271,6 @@
     }) => {
       'worklet';
 
-<<<<<<< HEAD
-      // NOTE: Handle updating sliderXPosition based on inputAmount
-      if (typeof inputAmount !== 'undefined') {
-        if (inputAmount === 0) {
-          sliderXPosition.value = withSpring(0, snappySpringConfig);
-        } else {
-          const inputBalance = internalSelectedInputAsset.value?.balance.amount || '0';
-          const updatedSliderPosition = clamp(Number(mulWorklet(divWorklet(inputAmount, inputBalance), SLIDER_WIDTH)), 0, SLIDER_WIDTH);
-          if (Number.isNaN(updatedSliderPosition)) {
-            sliderXPosition.value = withSpring(0, snappySpringConfig);
-          } else {
-            sliderXPosition.value = withSpring(updatedSliderPosition, snappySpringConfig);
-          }
-=======
       // Check whether the quote has been superseded by new user input so we don't introduce conflicting updates
       const isLastTypedInputStillValid = originalQuoteParams.lastTypedInput === lastTypedInput.value;
 
@@ -319,12 +299,11 @@
         // If the quote has been superseded, isQuoteStale and isFetching should already be correctly set in response
         // to the newer input, as long as the inputs aren't empty, so we handle the empty inputs case and then return,
         // discarding the result of the superseded quote.
-        const areInputsEmpty = Number(inputValues.value.inputAmount) === 0 && Number(inputValues.value.outputAmount) === 0;
+        const areInputsEmpty = equalWorklet(inputValues.value.inputAmount, 0) && equalWorklet(inputValues.value.outputAmount, 0);
 
         if (areInputsEmpty) {
           isFetching.value = false;
           isQuoteStale.value = 0;
->>>>>>> d8f7fec5
         }
         return;
       }
@@ -341,11 +320,7 @@
           return {
             ...prev,
             inputAmount,
-<<<<<<< HEAD
-            inputNativeValue: mulWorklet(inputAmount, price),
-=======
-            inputNativeValue: inputAmount * (inputPrice || inputNativePrice.value),
->>>>>>> d8f7fec5
+            inputNativeValue: mulWorklet(inputAmount, inputPrice || inputNativePrice.value),
           };
         });
       }
@@ -355,11 +330,7 @@
           return {
             ...prev,
             outputAmount,
-<<<<<<< HEAD
-            outputNativeValue: mulWorklet(outputAmount, price),
-=======
-            outputNativeValue: outputAmount * (outputPrice || outputNativePrice.value),
->>>>>>> d8f7fec5
+            outputNativeValue: mulWorklet(outputAmount, outputPrice || outputNativePrice.value),
           };
         });
       }
@@ -369,8 +340,10 @@
         if (!inputAmount || inputAmount === 0) {
           sliderXPosition.value = withSpring(0, snappySpringConfig);
         } else {
-          const inputBalance = Number(internalSelectedInputAsset.value?.balance.amount || '0');
-          const updatedSliderPosition = inputBalance > 0 ? clamp((inputAmount / inputBalance) * SLIDER_WIDTH, 0, SLIDER_WIDTH) : 0;
+          const inputBalance = internalSelectedInputAsset.value?.balance.amount || '0';
+          const updatedSliderPosition = greaterThanWorklet(inputBalance, 0)
+            ? clamp(Number(divWorklet(inputAmount, inputBalance)) * SLIDER_WIDTH, 0, SLIDER_WIDTH)
+            : 0;
           sliderXPosition.value = withSpring(updatedSliderPosition, snappySpringConfig);
         }
       }
@@ -569,32 +542,6 @@
     (percentage: number) => {
       lastTypedInput.value = 'inputAmount';
 
-<<<<<<< HEAD
-    return () => {
-      resetTimers();
-    };
-  }, 200);
-
-  const onTypedNumber = useDebouncedCallback(async (amount: number, inputKey: inputKeys, preserveAmount = true, setStale = true) => {
-    resetTimers();
-    lastTypedInput.value = inputKey;
-
-    if (amount > 0) {
-      if (setStale) isQuoteStale.value = 1;
-      const updateWorklet = () => {
-        'worklet';
-        // if the user types in the inputAmount let's optimistically update the slider position
-        if (inputKey === 'inputAmount') {
-          const inputAssetBalance = Number(internalSelectedInputAsset.value?.balance.amount || '0');
-          const updatedSliderPosition = clamp(Number(divWorklet(amount, inputAssetBalance)) * SLIDER_WIDTH, 0, SLIDER_WIDTH);
-
-          // Update slider position
-          sliderXPosition.value = withSpring(updatedSliderPosition, snappySpringConfig);
-        }
-
-        fetchQuoteAndAssetPrices();
-      };
-=======
       if (percentage > 0) {
         runOnUI(fetchQuoteAndAssetPrices)();
       } else {
@@ -605,7 +552,6 @@
     200,
     { leading: false, trailing: true }
   );
->>>>>>> d8f7fec5
 
   const onTypedNumber = useDebouncedCallback(
     (amount: number, inputKey: inputKeys, preserveAmount = true) => {
@@ -617,8 +563,8 @@
           // If the user enters a new inputAmount, update the slider position ahead of the quote fetch, because
           // we can derive the slider position directly from the entered amount.
           if (inputKey === 'inputAmount') {
-            const inputAssetBalance = Number(internalSelectedInputAsset.value?.balance.amount || '0');
-            const updatedSliderPosition = clamp((amount / inputAssetBalance) * SLIDER_WIDTH, 0, SLIDER_WIDTH);
+            const inputAssetBalance = internalSelectedInputAsset.value?.balance.amount || '0';
+            const updatedSliderPosition = clamp(Number(divWorklet(amount, inputAssetBalance)) * SLIDER_WIDTH, 0, SLIDER_WIDTH);
             sliderXPosition.value = withSpring(updatedSliderPosition, snappySpringConfig);
           }
           fetchQuoteAndAssetPrices();
@@ -705,84 +651,7 @@
       values: inputValues.value,
     }),
     (current, previous) => {
-<<<<<<< HEAD
-      if (
-        (!previous?.assetToSell?.uniqueId && current.assetToSell?.uniqueId) ||
-        (current.assetToSell && current.assetToSell.uniqueId !== previous?.assetToSell?.uniqueId)
-      ) {
-        const balance = Number(current.assetToSell.balance.amount);
-        if (!balance || !internalSelectedInputAsset.value?.nativePrice) {
-          inputValues.modify(values => {
-            return {
-              ...values,
-              inputAmount: 0,
-              inputNativeValue: 0,
-              outputAmount: 0,
-              outputNativeValue: 0,
-            };
-          });
-          return;
-        }
-
-        // If the change set the slider position to > 0
-        const inputAmount = niceIncrementFormatter({
-          incrementDecimalPlaces: incrementDecimalPlaces.value,
-          inputAssetBalance: balance,
-          inputAssetUsdPrice: internalSelectedInputAsset.value?.nativePrice,
-          niceIncrement: niceIncrement.value,
-          percentageToSwap: percentageToSwap.value,
-          sliderXPosition: sliderXPosition.value,
-          stripSeparators: true,
-        });
-        const inputNativeValue = mulWorklet(inputAmount, internalSelectedInputAsset.value?.nativePrice);
-        inputValues.modify(values => {
-          return {
-            ...values,
-            inputAmount,
-            inputNativeValue,
-          };
-        });
-      }
-
-      /**
-       * The current !== previous check is causing troubles because we're using .modify to add the
-       * nativePrice to the inputAsset and outputAsset. This is triggering this useAnimatedReaction
-       * and in turn causing the
-       */
-
-      if (!previous) {
-        // Handle setting of initial values using niceIncrementFormatter,
-        // because we will likely set a percentage-based default input value
-        if (!current.assetToSell?.nativePrice || !current.assetToBuy?.nativePrice) return;
-
-        const balance = Number(current.assetToSell.balance.amount);
-        const inputAmount = niceIncrementFormatter({
-          incrementDecimalPlaces: incrementDecimalPlaces.value,
-          inputAssetBalance: balance,
-          inputAssetUsdPrice: current.assetToSell.nativePrice,
-          niceIncrement: niceIncrement.value,
-          percentageToSwap: percentageToSwap.value,
-          sliderXPosition: sliderXPosition.value,
-          stripSeparators: true,
-        });
-
-        const inputNativeValue = mulWorklet(inputAmount, current.assetToSell.nativePrice);
-        const outputAmount = mulWorklet(divWorklet(inputNativeValue, current.assetToBuy.nativePrice), 1 - SWAP_FEE); // TODO: Implement swap fee
-        const outputNativeValue = mulWorklet(outputAmount, current.assetToBuy.nativePrice);
-
-        inputValues.modify(values => {
-          return {
-            ...values,
-            inputAmount,
-            inputNativeValue,
-            outputAmount,
-            outputNativeValue,
-          };
-        });
-      } else if (current !== previous) {
-=======
       if (previous && current !== previous) {
->>>>>>> d8f7fec5
         // Handle updating input values based on the input method
         if (inputMethod.value === 'slider' && current.sliderXPosition !== previous.sliderXPosition) {
           // If the slider position changes
@@ -828,12 +697,7 @@
               sliderXPosition: sliderXPosition.value,
               stripSeparators: true,
             });
-<<<<<<< HEAD
-            const inputNativeValue = mulWorklet(inputAmount, current.assetToSell.nativePrice);
-=======
-
-            const inputNativeValue = Number(inputAmount) * inputNativePrice.value;
->>>>>>> d8f7fec5
+            const inputNativeValue = mulWorklet(inputAmount, inputNativePrice.value);
             inputValues.modify(values => {
               return {
                 ...values,
@@ -870,15 +734,11 @@
             }
           } else {
             // If the input amount was set to a non-zero value
-<<<<<<< HEAD
-            const inputNativeValue = mulWorklet(current.values.inputAmount, current.assetToSell.nativePrice);
-=======
             if (!internalSelectedInputAsset.value) return;
 
             if (isQuoteStale.value !== 1) isQuoteStale.value = 1;
-            const inputNativeValue = Number(current.values.inputAmount) * inputNativePrice.value;
-
->>>>>>> d8f7fec5
+            const inputNativeValue = mulWorklet(current.values.inputAmount, inputNativePrice.value);
+
             inputValues.modify(values => {
               return {
                 ...values,
@@ -886,8 +746,12 @@
               };
             });
 
-            const inputAssetBalance = Number(internalSelectedInputAsset.value?.balance.amount || '0');
-            const updatedSliderPosition = clamp((Number(current.values.inputAmount) / inputAssetBalance) * SLIDER_WIDTH, 0, SLIDER_WIDTH);
+            const inputAssetBalance = internalSelectedInputAsset.value?.balance.amount || '0';
+            const updatedSliderPosition = clamp(
+              Number(divWorklet(current.values.inputAmount, inputAssetBalance)) * SLIDER_WIDTH,
+              0,
+              SLIDER_WIDTH
+            );
 
             sliderXPosition.value = withSpring(updatedSliderPosition, snappySpringConfig);
 
@@ -924,12 +788,7 @@
             // If the output amount was set to a non-zero value
             if (isQuoteStale.value !== 1) isQuoteStale.value = 1;
 
-<<<<<<< HEAD
-            const outputNativeValue = mulWorklet(current.values.outputAmount, current.assetToBuy.nativePrice);
-=======
-            const outputAmount = Number(current.values.outputAmount);
-            const outputNativeValue = outputAmount * outputNativePrice.value;
->>>>>>> d8f7fec5
+            const outputNativeValue = mulWorklet(current.values.outputAmount, outputNativePrice.value);
 
             inputValues.modify(values => {
               return {
@@ -996,7 +855,7 @@
             stripSeparators: true,
           });
 
-          const inputNativeValue = Number(inputAmount) * inputNativePrice.value;
+          const inputNativeValue = mulWorklet(inputAmount, inputNativePrice.value);
           inputValues.modify(values => {
             return {
               ...values,
@@ -1014,9 +873,7 @@
           const inputAmount = Number(
             valueBasedDecimalFormatter({
               amount:
-                inputNativePrice > 0
-                  ? Number(inputValues.value.inputNativeValue) / inputNativePrice
-                  : Number(inputValues.value.outputAmount),
+                inputNativePrice > 0 ? divWorklet(inputValues.value.inputNativeValue, inputNativePrice) : inputValues.value.outputAmount,
               usdTokenPrice: inputNativePrice,
               roundingMode: 'up',
               precisionAdjustment: -1,
@@ -1029,12 +886,10 @@
             return {
               ...values,
               inputAmount,
-              inputNativeValue: Number(inputValues.value.inputNativeValue),
+              inputNativeValue: inputValues.value.inputNativeValue,
               outputAmount:
-                outputNativePrice > 0
-                  ? Number(inputValues.value.outputNativeValue) / outputNativePrice
-                  : Number(inputValues.value.inputAmount),
-              outputNativeValue: Number(inputValues.value.outputNativeValue),
+                outputNativePrice > 0 ? divWorklet(inputValues.value.outputNativeValue, outputNativePrice) : inputValues.value.inputAmount,
+              outputNativeValue: inputValues.value.outputNativeValue,
             };
           });
         }
