import { useCallback, useRef } from 'react';
import { SharedValue, runOnJS, runOnUI, useAnimatedReaction, useDerivedValue, useSharedValue, withSpring } from 'react-native-reanimated';
import { useDebouncedCallback } from 'use-debounce';

import { ETH_COLOR, ETH_COLOR_DARK, SCRUBBER_WIDTH, SLIDER_WIDTH, snappySpringConfig } from '@/__swaps__/screens/Swap/constants';
import { SWAP_FEE } from '@/__swaps__/screens/Swap/dummyValues';
import { inputKeys, inputMethods } from '@/__swaps__/types/swap';
import { logger } from '@/logger';
import {
  addCommasToNumber,
  clamp,
  clampJS,
  countDecimalPlaces,
  extractColorValueForColors,
  findNiceIncrement,
  getDefaultSlippage,
  getDefaultSlippageWorklet,
  isUnwrapEth,
  isWrapEth,
  niceIncrementFormatter,
  priceForAsset,
  trimTrailingZeros,
  valueBasedDecimalFormatter,
} from '@/__swaps__/utils/swaps';
import { ChainId } from '@/__swaps__/types/chains';
import { ParsedSearchAsset } from '@/__swaps__/types/assets';
import { useColorMode } from '@/design-system';
import { isSameAssetWorklet } from '@/__swaps__/utils/assets';
import {
  CrosschainQuote,
  ETH_ADDRESS,
  Quote,
  QuoteError,
  QuoteParams,
  Source,
  SwapType,
  getCrosschainQuote,
  getQuote,
} from '@rainbow-me/swaps';
import { useRemoteConfig } from '@/model/remoteConfig';
import { useAccountSettings } from '@/hooks';
import { convertAmountToRawAmount, convertRawAmountToBalance, convertRawAmountToNativeDisplay } from '@/__swaps__/utils/numbers';
import ethereumUtils from '@/utils/ethereumUtils';
import { FormattedExternalAsset, fetchExternalToken } from '@/resources/assets/externalAssetsQuery';

const QUOTE_REFETCH_INTERVAL = 5_000;
const PRICE_REFETCH_INTERVAL = 10_000;

export function useSwapInputsController({
  focusedInput,
  isFetching,
  sliderXPosition,
  handleExitSearch,
  handleInputPress,
  handleOutputPress,
  outputProgress,
}: {
  focusedInput: SharedValue<inputKeys>;
  isFetching: SharedValue<boolean>;
  sliderXPosition: SharedValue<number>;
  handleExitSearch: () => void;
  handleFocusInputSearch: () => void;
  handleFocusOutputSearch: () => void;
  handleInputPress: () => void;
  handleOutputPress: () => void;
  inputProgress: SharedValue<number>;
  outputProgress: SharedValue<number>;
}) {
  const { accountAddress: currentAddress, nativeCurrency: currentCurrency } = useAccountSettings();
  const config = useRemoteConfig();
  const { isDarkMode } = useColorMode();
  const assetToSell = useSharedValue<ParsedSearchAsset | null>(null);
  const assetToBuy = useSharedValue<ParsedSearchAsset | null>(null);
  const outputChainId = useSharedValue<ChainId>(ChainId.mainnet);
  const searchQuery = useSharedValue('');

  // NOTE: Setting to -1 to indicate that the price needs to be re-fetched
  const assetToSellPrice = useSharedValue<number>(0);
  const assetToBuyPrice = useSharedValue<number>(0);

  const quote = useSharedValue<Quote | CrosschainQuote | QuoteError | null>(null);
  const fee = useSharedValue<number | string>(0);
  const source = useSharedValue<Source | 'auto'>('auto');
  const slippage = useSharedValue<string>(getDefaultSlippage(assetToSell.value?.chainId || ChainId.mainnet, config));
  const flashbots = useSharedValue<boolean>(false);

  const inputValues = useSharedValue<{ [key in inputKeys]: number | string }>({
    inputAmount: 0,
    inputNativeValue: 0,
    outputAmount: 0,
    outputNativeValue: 0,
  });
  const inputMethod = useSharedValue<inputMethods>('slider');
  const isQuoteStale = useSharedValue(0);

  const topColor = useDerivedValue(() => {
    return extractColorValueForColors({
      colors: assetToSell.value?.colors,
      isDarkMode,
    });
  });

  const bottomColor = useDerivedValue(() => {
    return extractColorValueForColors({
      colors: assetToBuy.value?.colors,
      isDarkMode,
    });
  });

  const assetToSellSymbol = useDerivedValue(() => {
    return assetToSell.value?.symbol ?? '';
  });

  const assetToSellIconUrl = useDerivedValue(() => {
    return assetToSell.value?.icon_url ?? '';
  });

  const assetToBuySymbol = useDerivedValue(() => {
    return assetToBuy.value?.symbol ?? '';
  });

  const assetToBuyIconUrl = useDerivedValue(() => {
    return assetToBuy.value?.icon_url ?? '';
  });

  const topColorShadow = useDerivedValue(() => {
    return assetToSell.value?.colors?.shadow ?? (isDarkMode ? ETH_COLOR_DARK : ETH_COLOR);
  });

  const bottomColorShadow = useDerivedValue(() => {
    return assetToBuy.value?.colors?.shadow ?? (isDarkMode ? ETH_COLOR_DARK : ETH_COLOR);
  });

  const percentageToSwap = useDerivedValue(() => {
    return Math.round(clamp((sliderXPosition.value - SCRUBBER_WIDTH / SLIDER_WIDTH) / SLIDER_WIDTH, 0, 1) * 100) / 100;
  });

  const niceIncrement = useDerivedValue(() => {
    if (!assetToSell.value?.balance.amount) return 0.1;
    return findNiceIncrement(Number(assetToSell.value?.balance.amount));
  });
  const incrementDecimalPlaces = useDerivedValue(() => countDecimalPlaces(niceIncrement.value));

  const formattedInputAmount = useDerivedValue(() => {
    const price = priceForAsset({
      asset: assetToSell.value,
      assetType: 'assetToSell',
      assetToSellPrice: assetToSellPrice,
      assetToBuyPrice: assetToBuyPrice,
    });
    const balance = Number(assetToSell.value?.balance.amount);
    if (
      (inputMethod.value === 'slider' && percentageToSwap.value === 0) ||
      !inputValues.value.inputAmount ||
      !assetToSell.value ||
      !price
    ) {
      return '0';
    }

    if (inputMethod.value === 'inputAmount' || typeof inputValues.value.inputAmount === 'string') {
      return addCommasToNumber(inputValues.value.inputAmount);
    }

    if (inputMethod.value === 'outputAmount') {
      return valueBasedDecimalFormatter(
        inputValues.value.inputAmount,
        price,
        'up',
        -1,
        assetToSell.value?.type === 'stablecoin' ?? false,
        false
      );
    }

    return niceIncrementFormatter(
      incrementDecimalPlaces.value,
      balance,
      price,
      niceIncrement.value,
      percentageToSwap.value,
      sliderXPosition.value
    );
  });

  const formattedInputNativeValue = useDerivedValue(() => {
    if ((inputMethod.value === 'slider' && percentageToSwap.value === 0) || !inputValues.value.inputNativeValue) {
      return '$0.00';
    }

    const nativeValue = `$${inputValues.value.inputNativeValue.toLocaleString('en-US', {
      useGrouping: true,
      minimumFractionDigits: 2,
      maximumFractionDigits: 2,
    })}`;

    return nativeValue || '$0.00';
  });

  const formattedOutputAmount = useDerivedValue(() => {
    const price = priceForAsset({
      asset: assetToBuy.value,
      assetType: 'assetToBuy',
      assetToSellPrice: assetToSellPrice,
      assetToBuyPrice: assetToBuyPrice,
    });

    if (
      (inputMethod.value === 'slider' && percentageToSwap.value === 0) ||
      !inputValues.value.outputAmount ||
      !assetToBuy.value ||
      !price
    ) {
      return '0';
    }

    if (inputMethod.value === 'outputAmount' || typeof inputValues.value.outputAmount === 'string') {
      return addCommasToNumber(inputValues.value.outputAmount);
    }

    return valueBasedDecimalFormatter(
      inputValues.value.outputAmount,
      price,
      'down',
      -1,
      assetToBuy.value?.type === 'stablecoin' ?? false,
      false
    );
  });

  const formattedOutputNativeValue = useDerivedValue(() => {
    if ((inputMethod.value === 'slider' && percentageToSwap.value === 0) || !inputValues.value.outputNativeValue) {
      return '$0.00';
    }

    const nativeValue = `$${inputValues.value.outputNativeValue.toLocaleString('en-US', {
      useGrouping: true,
      minimumFractionDigits: 2,
      maximumFractionDigits: 2,
    })}`;

    return nativeValue || '$0.00';
  });

  const spinnerTimer = useRef<NodeJS.Timeout | null>(null);
  const animationFrameId = useRef<number | null>(null);

  const pricesRefetchTimer = useRef<NodeJS.Timeout | null>(null);
  const quoteRefetchTimer = useRef<NodeJS.Timeout | null>(null);

  const resetTimers = useCallback(() => {
    if (spinnerTimer.current) clearTimeout(spinnerTimer.current);
    if (animationFrameId.current !== null) cancelAnimationFrame(animationFrameId.current);
    if (quoteRefetchTimer.current) clearTimeout(quoteRefetchTimer.current);
  }, []);

  const onChangedPercentage = useDebouncedCallback((percentage: number, setStale = true) => {
    resetTimers();

    const amount = percentage * Number(assetToSell.value?.balance.amount);
    if (amount > 0) {
      isFetching.value = true;

      if (setStale) isQuoteStale.value = 1;
      animationFrameId.current = requestAnimationFrame(async () => {
        await handleInputAmountLogic(amount);
      });
    } else {
      isFetching.value = false;
      isQuoteStale.value = 0;
    }

    return () => {
      resetTimers();
    };
  }, 200);

  // Refactored onTypedNumber function
  const onTypedNumber = useDebouncedCallback(async (amount: number, inputKey: inputKeys, preserveAmount = true, setStale = true) => {
    resetTimers();

    if (amount > 0) {
      if (setStale) isQuoteStale.value = 1;

      if (inputKey === 'inputAmount') {
        inputValues.value.inputAmount = amount;
        await handleInputAmountLogic(amount);
      } else if (inputKey === 'outputAmount') {
        inputValues.value.outputAmount = amount;
        await handleOutputAmountLogic(amount);
      }
    } else {
      const resetValuesToZero = () => {
        isFetching.value = false;

        const updateWorklet = () => {
          'worklet';
          const keysToReset = ['inputAmount', 'inputNativeValue', 'outputAmount', 'outputNativeValue'];
          const updatedValues = keysToReset.reduce(
            (acc, key) => {
              const castedKey = key as keyof typeof inputValues.value;
              acc[castedKey] = castedKey === inputKey && preserveAmount ? inputValues.value[castedKey] : 0;
              return acc;
            },
            {} as Partial<typeof inputValues.value>
          );
          inputValues.modify(values => {
            return {
              ...values,
              ...updatedValues,
            };
          });
          sliderXPosition.value = withSpring(0, snappySpringConfig);
          isQuoteStale.value = 0;
        };

        runOnUI(updateWorklet)();
      };

      animationFrameId.current = requestAnimationFrame(resetValuesToZero);
    }

    return () => {
      resetTimers();
    };
  }, 400);

  const fetchAssetPrices = async ({
    assetToSell,
    assetToBuy,
  }: {
    assetToSell: ParsedSearchAsset | null;
    assetToBuy: ParsedSearchAsset | null;
  }) => {
    const fetchPriceForAsset = async (asset: ParsedSearchAsset | null, assetType: 'assetToSell' | 'assetToBuy') => {
      if (!asset) return;

      const assetWithPriceData = await fetchExternalToken({
        address: asset.address,
        network: ethereumUtils.getNetworkFromChainId(asset.chainId),
        currency: currentCurrency,
      });

      if (!assetWithPriceData) return;

      switch (assetType) {
        case 'assetToSell':
          runOnUI((asset: FormattedExternalAsset) => {
            if (asset.price.value) {
              assetToSellPrice.value = Number(asset.price.value);
            } else if (asset.native.price.amount) {
              assetToSellPrice.value = Number(asset.native.price.amount);
            }

            inputValues.value.inputNativeValue = Number(inputValues.value.inputAmount) * assetToSellPrice.value;
          })(assetWithPriceData);
          break;
        case 'assetToBuy':
          runOnUI((asset: FormattedExternalAsset) => {
            if (asset.price.value) {
              assetToBuyPrice.value = Number(asset.price.value);
            } else if (asset.native.price.amount) {
              assetToBuyPrice.value = Number(asset.native.price.amount);
            }

            inputValues.value.outputNativeValue = Number(inputValues.value.outputAmount) * assetToBuyPrice.value;
          })(assetWithPriceData);
          break;
      }
    };

    const fetchPrices = async () => {
      const promises = ['assetToSell', 'assetToBuy'].map(assetType => {
        return fetchPriceForAsset(assetType === 'assetToSell' ? assetToSell : assetToBuy, assetType as 'assetToSell' | 'assetToBuy');
      });

      Promise.allSettled(promises);
    };

    if (pricesRefetchTimer.current) {
      clearInterval(pricesRefetchTimer.current);
    }

    pricesRefetchTimer.current = setInterval(fetchPrices, PRICE_REFETCH_INTERVAL);
    return fetchPrices();
  };

  // Shared function to fetch quote and update values
  const fetchAndUpdateQuote = async (amount: number, isInputAmount: boolean) => {
    if (!assetToSell.value || !assetToBuy.value) return;

    const isCrosschainSwap = assetToSell.value.chainId !== assetToBuy.value.chainId;

    const quoteParams: QuoteParams = {
      source: source.value === 'auto' ? undefined : source.value,
      chainId: assetToSell.value.chainId,
      fromAddress: currentAddress,
      sellTokenAddress: assetToSell.value.isNativeAsset ? ETH_ADDRESS : assetToSell.value.address,
      buyTokenAddress: assetToBuy.value.isNativeAsset ? ETH_ADDRESS : assetToBuy.value.address,
      // TODO: Sometimes decimals are present here which messes with the quote
      sellAmount: isInputAmount ? convertAmountToRawAmount(amount, assetToSell.value.decimals) : undefined,
      // TODO: Sometimes decimals are present here which messes with the quote
      buyAmount: isInputAmount ? undefined : convertAmountToRawAmount(amount, assetToBuy.value.decimals),
      slippage: Number(slippage.value),
      refuel: false,
      swapType: isCrosschainSwap ? SwapType.crossChain : SwapType.normal,
      toChainId: isCrosschainSwap ? assetToBuy.value.chainId : assetToSell.value.chainId,
    };

    logger.debug(`[useSwapInputsController] quoteParams`, { quoteParams });

    const quoteResponse = (
      quoteParams.swapType === SwapType.crossChain ? await getCrosschainQuote(quoteParams) : await getQuote(quoteParams)
    ) as Quote | CrosschainQuote | QuoteError;

    quote.value = quoteResponse;
    logger.debug(`[useSwapInputsController] quote response`, { quoteResponse });

    // todo - show quote error
    if (!quoteResponse || (quoteResponse as QuoteError)?.error) {
      logger.debug(`[useSwapInputsController] quote error`, { error: quoteResponse });
      return null;
    }

    const data = quoteResponse as Quote | CrosschainQuote;
    const isWrapOrUnwrapEth =
      isWrapEth({
        buyTokenAddress: data.buyTokenAddress,
        sellTokenAddress: data.sellTokenAddress,
        chainId: assetToSell.value.chainId,
      }) ||
      isUnwrapEth({
        buyTokenAddress: data.buyTokenAddress,
        sellTokenAddress: data.sellTokenAddress,
        chainId: assetToSell.value.chainId,
      });

    const outputAmount = valueBasedDecimalFormatter(
      Number(convertRawAmountToBalance(data.buyAmountMinusFees.toString(), { decimals: assetToBuy.value.decimals || 18 }).amount),
      assetToBuyPrice.value,
      'down',
      -1,
      assetToBuy.value?.type === 'stablecoin' ?? false,
      false
    );
    const outputNativeValue =
      !data.buyAmountMinusFees || !assetToBuyPrice.value
        ? '0.00'
        : convertRawAmountToNativeDisplay(
            data.buyAmountMinusFees.toString(),
            assetToBuy.value.decimals || 18,
            assetToBuyPrice.value,
            currentCurrency
          ).display.slice(1);

    const inputAmount = valueBasedDecimalFormatter(
      Number(convertRawAmountToBalance(data.sellAmount.toString(), { decimals: assetToSell.value.decimals || 18 }).amount),
      assetToSellPrice.value,
      'down',
      -1,
      assetToSell.value?.type === 'stablecoin' ?? false,
      false
    );
    const inputNativeValue =
      !data.sellAmount || !assetToSellPrice.value
        ? '0.00'
        : convertRawAmountToNativeDisplay(
            data.sellAmount.toString(),
            assetToSell.value.decimals || 18,
            assetToSellPrice.value,
            currentCurrency
          ).display.slice(1);

    return {
      data,
      inputAmount,
      inputNativeValue,
      outputAmount,
      outputNativeValue,
      isWrapOrUnwrapEth,
    };
  };

  const updateQuoteWorklet = ({
    data,
    updatedSliderPosition,
    inputAmount,
    inputNativeValue,
    outputAmount,
    outputNativeValue,
    isInputAmount,
    isWrapOrUnwrapEth,
  }: {
    data: Quote | CrosschainQuote;
    updatedSliderPosition?: number;
    inputAmount: string;
    inputNativeValue: string;
    outputAmount: string;
    outputNativeValue: string;
    isInputAmount: boolean;
    isWrapOrUnwrapEth: boolean;
  }) => {
    'worklet';
    // TODO: Need to convert big number to native value properly here...
    // example: "fee": "3672850000000000",
    fee.value = isWrapOrUnwrapEth ? '0' : data.feeInEth.toString();

    inputValues.modify(values => {
      return {
        ...values,
        inputAmount: isInputAmount ? values.inputAmount : inputAmount,
        inputNativeValue,
        outputAmount: !isInputAmount ? values.outputAmount : outputAmount,
        outputNativeValue,
      };
    });
    if (inputMethod.value !== 'slider' && updatedSliderPosition) {
      sliderXPosition.value = withSpring(updatedSliderPosition, snappySpringConfig);
    }
    isQuoteStale.value = 0;
    isFetching.value = false;
  };

  // Function to handle inputAmount logic
  const handleInputAmountLogic = async (amount: number) => {
    const updateData = await fetchAndUpdateQuote(amount, true);
    const updatedSliderPosition = clampJS((amount / Number(assetToSell.value?.balance.amount)) * SLIDER_WIDTH, 0, SLIDER_WIDTH);
    if (updateData) {
      runOnUI(updateQuoteWorklet)({ ...updateData, updatedSliderPosition, isInputAmount: true });
    }
  };

  // Function to handle outputAmount logic
  const handleOutputAmountLogic = async (amount: number) => {
    const updateData = await fetchAndUpdateQuote(amount, false);
    if (updateData) {
      runOnUI(updateQuoteWorklet)({ ...updateData, isInputAmount: false });
    }
  };

  const onExecuteSwap = async () => {
    if (!assetToSell.value || !assetToBuy.value || !quote.value) return;

    // console.log('executing swap');
    // const isCrosschainSwap =
    //   assetToSell.value.chainId !== assetToBuy.value.chainId;
    // const flashbotsEnabled =
    //   assetToSell.value.chainId === ChainId.mainnet ? flashbots.value : false;
    // const rapType = getSwapRapTypeByExchangeType(isCrosschainSwap);

    // console.log({ isCrosschainSwap, flashbotsEnabled, rapType });

    // const data = quote.value as Quote | CrosschainQuote;
    // const currentNetwork = ethereumUtils.getNetworkFromChainId(assetToSell.value.chainId);
    // const nonce = await getNextNonce({ address: currentAddress, network: currentNetwork });
    // const provider = await getProviderForNetwork(currentNetwork);
    // const wallet = await loadWallet(currentAddress, false, provider);

    // console.log({
    //   currentNetwork,
    //   nonce,
    //   provider,
    //   wallet,
    // });

    // if (!wallet) {
    //   // TODO: Handle error
    //   return;
    // }

    // const swapParameters: SwapActionParameters = {
    //   chainId: assetToSell.value.chainId,
    //   flashbots: flashbotsEnabled,
    //   inputAmount: data.sellAmount.toString(),
    //   outputAmount: data.buyAmount.toString(),
    //   provider,
    //   nonce,
    //   tradeDetails: data,
    //   meta: {
    //     flashbots: flashbotsEnabled,
    //     inputAsset: {
    //       ...assetToSell.value,
    //       network: ethereumUtils.getNetworkFromChainId(assetToSell.value.chainId),
    //     } as SwappableAsset,
    //     outputAsset: {
    //       ...assetToBuy.value,
    //       network: ethereumUtils.getNetworkFromChainId(assetToBuy.value.chainId),
    //     } as SwappableAsset,
    //     independentField: 'inputAmount' as SwapModalField,
    //     independentValue: '' as string,
    //     slippage: Number(slippage.value),
    //     route: data.source as Source,
    //     selectedGas: selectedGas as GasFeeParams,
    //     gasFeeParamsBySpeed: gasFeeParamsBySpeed as GasFeeParamsBySpeed,
    //   },
    // };

    // console.log(JSON.stringify(swapParameters, null, 2));

    // try {
    //   await executeRap(wallet, rapType, swapParameters, onSwapResponse);
    // } catch (error) {
    //   console.log(error);
    // }
  };

  const onChangeSearchQuery = (text: string) => {
    'worklet';
    searchQuery.value = text;
  };

  const onSetAssetToSell = (parsedAsset: ParsedSearchAsset) => {
    'worklet';
    // if the user has an asset to buy selected and the asset to sell is the same, we need to clear the asset to buy
    if (assetToBuy.value && isSameAssetWorklet(assetToBuy.value, parsedAsset)) {
      assetToBuy.value = null;
      assetToBuyPrice.value = 0;
    }

    assetToSell.value = parsedAsset;
    assetToSellPrice.value = 0;
    if (!assetToBuy.value) {
      outputChainId.value = parsedAsset.chainId;
    }

    let initialAmount = 0;
    let initialNativeValue = 0;
    if (assetToSell.value.price?.value) {
      initialAmount = percentageToSwap.value * Number(assetToSell.value.balance.amount);
      initialNativeValue = initialAmount * assetToSell.value.price.value;
    }

    inputValues.modify(values => {
      return {
        ...values,
        inputAmount: initialAmount,
        inputNativeValue: initialNativeValue,
      };
    });

    // if the user doesn't have an asset to buy selected, let's open that list
    if (!assetToBuy.value) {
      handleOutputPress();
    } else {
      handleInputPress();
    }
  };

  const onSetAssetToBuy = (parsedAsset: ParsedSearchAsset) => {
    const updateValues = () => {
      'worklet';
      assetToBuy.value = parsedAsset;
      if (assetToSell.value && isSameAssetWorklet(assetToSell.value, parsedAsset)) {
        assetToSell.value = null;
        handleInputPress();
        handleExitSearch();
      } else {
        handleOutputPress();
        handleExitSearch();
      }
    };

    runOnUI(updateValues)();

    const inputAmount = Number(inputValues.value.inputAmount);
    // TODO: Trigger a quote refetch here.
    if (assetToSell.value && assetToSellPrice.value) {
      if (inputAmount > 0) {
        isFetching.value = true;
        isQuoteStale.value = 1;

        animationFrameId.current = requestAnimationFrame(async () => {
          await handleInputAmountLogic(inputAmount);
        });
      }
    }
  };

  const onSwapAssets = () => {
    const swapValues = () => {
      'worklet';

      const prevAssetToSell = assetToSell.value;
      const prevAssetToBuy = assetToBuy.value;

      const prevAssetToSellPrice = assetToSellPrice.value;
      const prevAssetToBuyPrice = assetToBuyPrice.value;

      if (prevAssetToSell) {
        assetToBuy.value = prevAssetToSell;
        assetToBuyPrice.value = prevAssetToSellPrice;
        outputChainId.value = prevAssetToSell.chainId;
        inputValues.value.outputAmount = 0;
        inputValues.value.outputNativeValue = 0;
      } else {
        assetToBuy.value = null;
        assetToBuyPrice.value = 0;
        inputValues.value.outputAmount = 0;
        inputValues.value.outputNativeValue = 0;
      }

      if (prevAssetToBuy) {
        assetToSell.value = prevAssetToBuy;
        assetToSellPrice.value = prevAssetToBuyPrice;
        outputChainId.value = prevAssetToBuy.chainId;

        const balance = Number(assetToSell.value.balance.amount);
        const price = priceForAsset({
          asset: assetToSell.value,
          assetType: 'assetToSell',
          assetToSellPrice: assetToSellPrice,
          assetToBuyPrice: assetToBuyPrice,
        });

        if (!balance || !price) {
          inputValues.modify(values => {
            return {
              ...values,
              inputAmount: 0,
              inputNativeValue: 0,
              outputAmount: 0,
              outputNativeValue: 0,
            };
          });
          return;
        }

        const getNiceIncrement = () => {
          if (!prevAssetToBuy) return 0.1;
          return findNiceIncrement(Number(prevAssetToBuy.balance.amount));
        };

        const niceIncrement = getNiceIncrement();
        const decimalPlaces = countDecimalPlaces(niceIncrement);
        const inputAmount = niceIncrementFormatter(
          decimalPlaces,
          balance,
          price,
          niceIncrement,
          percentageToSwap.value,
          sliderXPosition.value,
          true
        );
        const inputNativeValue = Number(inputAmount) * price;
        inputValues.modify(values => {
          return {
            ...values,
            inputAmount,
            inputNativeValue,
          };
        });

        if (Number(inputAmount) > 0 && assetToBuy.value) {
          isFetching.value = true;
          isQuoteStale.value = 1;

          animationFrameId.current = requestAnimationFrame(async () => {
            runOnJS(handleInputAmountLogic)(Number(inputAmount));
          });
        }
      } else {
        assetToSell.value = null;
        assetToSellPrice.value = 0;
        inputValues.modify(values => {
          return {
            ...values,
            inputAmount: 0,
            inputNativeValue: 0,
            outputAmount: 0,
            outputNativeValue: 0,
          };
        });
      }

      // TODO: if !prevAssetToBuy => focus assetToSell input
      // TODO: if !prevAssetToSell => focus assetToBuy input

      if (outputProgress.value === 1) {
        handleOutputPress();
      }
    };

    runOnUI(swapValues)();
  };

  // This handles cleaning up typed amounts when the input focus changes
  useAnimatedReaction(
    () => ({ focusedInput: focusedInput.value }),
    (current, previous) => {
      if (previous && current !== previous && typeof inputValues.value[previous.focusedInput] === 'string') {
        const typedValue = inputValues.value[previous.focusedInput].toString();
        if (Number(typedValue) === 0) {
          inputValues.modify(values => {
            return {
              ...values,
              [previous.focusedInput]: 0,
            };
          });
        } else {
          inputValues.modify(values => {
            return {
              ...values,
              [previous.focusedInput]: trimTrailingZeros(typedValue),
            };
          });
        }
      }
    },
    []
  );

  // This handles the updating of input values based on the input method
  useAnimatedReaction(
    () => ({
      sliderXPosition: sliderXPosition.value,
      values: inputValues.value,
      assetToSell: assetToSell.value,
      assetToBuy: assetToBuy.value,
    }),
    (current, previous) => {
      if (!previous) {
        // Handle setting of initial values using niceIncrementFormatter,
        // because we will likely set a percentage-based default input value
        if (!current.assetToSell || !current.assetToBuy) return;

        const balance = Number(current.assetToSell.balance.amount);
        const sellAssetPrice = priceForAsset({
          asset: current.assetToSell,
          assetType: 'assetToSell',
          assetToSellPrice: assetToSellPrice,
          assetToBuyPrice: assetToBuyPrice,
        });
        const buyAssetPrice = priceForAsset({
          asset: current.assetToBuy,
          assetType: 'assetToBuy',
          assetToSellPrice: assetToSellPrice,
          assetToBuyPrice: assetToBuyPrice,
        });

        if (!sellAssetPrice || !buyAssetPrice) return;

        const inputAmount = niceIncrementFormatter(
          incrementDecimalPlaces.value,
          balance,
          sellAssetPrice,
          niceIncrement.value,
          percentageToSwap.value,
          sliderXPosition.value,
          true
        );
        const inputNativeValue = Number(inputAmount) * sellAssetPrice;
        const outputAmount = (inputNativeValue / buyAssetPrice) * (1 - SWAP_FEE); // TODO: Implement swap fee
        const outputNativeValue = outputAmount * buyAssetPrice;

        inputValues.modify(values => {
          return {
            ...values,
            inputAmount,
            inputNativeValue,
            outputAmount,
            outputNativeValue,
          };
        });
      } else if (current !== previous) {
        // Handle updating input values based on the input method
        if (inputMethod.value === 'slider' && current.sliderXPosition !== previous.sliderXPosition) {
          // If the slider position changes
          if (percentageToSwap.value === 0) {
            // If the change set the slider position to 0
            inputValues.modify(values => {
              return {
                ...values,
                inputAmount: 0,
                inputNativeValue: 0,
                outputAmount: 0,
                outputNativeValue: 0,
              };
            });
            isQuoteStale.value = 0;
          } else {
            if (!current.assetToSell) return;

            const sellAssetPrice = priceForAsset({
              asset: current.assetToSell,
              assetType: 'assetToSell',
              assetToSellPrice: assetToSellPrice,
              assetToBuyPrice: assetToBuyPrice,
            });
            const balance = Number(current.assetToSell.balance.amount);

            if (!balance || !sellAssetPrice) {
              inputValues.modify(values => {
                return {
                  ...values,
                  inputAmount: 0,
                  inputNativeValue: 0,
                  outputAmount: 0,
                  outputNativeValue: 0,
                };
              });
              return;
            }

            // If the change set the slider position to > 0
            const inputAmount = niceIncrementFormatter(
              incrementDecimalPlaces.value,
              balance,
              sellAssetPrice,
              niceIncrement.value,
              percentageToSwap.value,
              sliderXPosition.value,
              true
            );
            const inputNativeValue = Number(inputAmount) * sellAssetPrice;

            inputValues.modify(values => {
              return {
                ...values,
                inputAmount,
                inputNativeValue,
              };
            });
          }
        }
        if (inputMethod.value === 'inputAmount' && Number(current.values.inputAmount) !== Number(previous.values.inputAmount)) {
          // If the number in the input field changes
          if (Number(current.values.inputAmount) === 0) {
            // If the input amount was set to 0
            const hasDecimal = current.values.inputAmount.toString().includes('.');

            sliderXPosition.value = withSpring(0, snappySpringConfig);
            inputValues.modify(values => {
              return {
                ...values,
                inputAmount: hasDecimal ? current.values.inputAmount : 0,
                inputNativeValue: 0,
                outputAmount: 0,
                outputNativeValue: 0,
              };
            });
            isQuoteStale.value = 0;

            if (hasDecimal) {
              runOnJS(onTypedNumber)(0, 'inputAmount', true);
            } else {
              runOnJS(onTypedNumber)(0, 'inputAmount');
            }
          } else {
            if (!current.assetToSell || !assetToSellPrice.value) return;
            // If the input amount was set to a non-zero value
            const inputNativeValue = Number(current.values.inputAmount) * assetToSellPrice.value;

            isQuoteStale.value = 1;
            inputValues.modify(values => {
              return {
                ...values,
                inputNativeValue,
              };
            });

            runOnJS(onTypedNumber)(Number(current.values.inputAmount), 'inputAmount', true);
          }
        }
        if (inputMethod.value === 'outputAmount' && Number(current.values.outputAmount) !== Number(previous.values.outputAmount)) {
          // If the number in the output field changes
          if (Number(current.values.outputAmount) === 0) {
            // If the output amount was set to 0
            const hasDecimal = current.values.outputAmount.toString().includes('.');

            sliderXPosition.value = withSpring(0, snappySpringConfig);
            inputValues.modify(values => {
              return {
                ...values,
                inputAmount: 0,
                inputNativeValue: 0,
                outputAmount: hasDecimal ? current.values.outputAmount : 0,
                outputNativeValue: 0,
              };
            });

            isQuoteStale.value = 0;

            if (hasDecimal) {
              runOnJS(onTypedNumber)(0, 'outputAmount', true);
            } else {
              runOnJS(onTypedNumber)(0, 'outputAmount');
            }
          } else if (Number(current.values.outputAmount) > 0) {
            // If the output amount was set to a non-zero value
            if (!assetToBuy.value || !assetToBuyPrice.value) return;

            const outputAmount = Number(current.values.outputAmount);
            const outputNativeValue = outputAmount * assetToBuyPrice.value;

            isQuoteStale.value = 1;
            inputValues.modify(values => {
              return {
                ...values,
                outputNativeValue,
              };
            });

            runOnJS(onTypedNumber)(Number(current.values.outputAmount), 'outputAmount');
          }
        }
      }
    },
    []
  );

  // NOTE: Updates the default slippage value when the asset chain ID changes
  useAnimatedReaction(
    () => ({
      assetToSellChainId: assetToSell.value?.chainId || ChainId.mainnet,
    }),
    (current, previous) => {
      if (current.assetToSellChainId !== previous?.assetToSellChainId) {
        slippage.value = getDefaultSlippageWorklet(current.assetToSellChainId, config);
      }
    }
  );

  // NOTE: refetches asset prices when the assets change
  useAnimatedReaction(
    () => ({
      assetToBuy: assetToBuy.value,
      assetToSell: assetToSell.value,
    }),
    (current, previous) => {
      if (
        (current.assetToBuy || current.assetToSell) &&
        (previous?.assetToSell !== current.assetToSell || previous?.assetToBuy !== current.assetToBuy)
      ) {
        runOnJS(fetchAssetPrices)({
          assetToSell: current.assetToSell,
          assetToBuy: current.assetToBuy,
        });
      }
    }
  );

  return {
    formattedInputAmount,
    formattedInputNativeValue,
    formattedOutputAmount,
    formattedOutputNativeValue,
    inputMethod,
    inputValues,
    searchQuery,
    assetToSell,
    assetToSellPrice,
    assetToBuy,
    assetToBuyPrice,
    assetToSellSymbol,
    assetToSellIconUrl,
    assetToBuySymbol,
    assetToBuyIconUrl,
    quote,
<<<<<<< HEAD
    fee,
=======
>>>>>>> 51014409
    source,
    slippage,
    flashbots,
    topColor,
    bottomColor,
    topColorShadow,
    bottomColorShadow,
    outputChainId,
    isQuoteStale,
    onChangedPercentage,
    percentageToSwap,
    onSetAssetToSell,
    onSetAssetToBuy,
    onSwapAssets,
    onChangeSearchQuery,
    onExecuteSwap,
    fetchAssetPrices,
  };
}<|MERGE_RESOLUTION|>--- conflicted
+++ resolved
@@ -1056,10 +1056,6 @@
     assetToBuySymbol,
     assetToBuyIconUrl,
     quote,
-<<<<<<< HEAD
-    fee,
-=======
->>>>>>> 51014409
     source,
     slippage,
     flashbots,
