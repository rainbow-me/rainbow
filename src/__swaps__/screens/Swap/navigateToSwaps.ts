import { GasSpeed } from '@/__swaps__/types/gas';
import { Navigation } from '@/navigation';
import store from '@/redux/store';
import { SwapsState, swapsStore, useSwapsStore } from '@/state/swaps/swapsStore';
import { setSelectedGasSpeed } from './hooks/useSelectedGas';
import { enableActionsOnReadOnlyWallet } from '@/config';
import walletTypes from '@/helpers/walletTypes';
import { watchingAlert } from '@/utils';
import Routes from '@/navigation/routesNames';
import { getDefaultSlippage, slippageInBipsToString } from '@/__swaps__/utils/swaps';
import { ChainId } from '@/state/backendNetworks/types';
import { getRemoteConfig } from '@/model/remoteConfig';

export type SwapsParams = Partial<
  Pick<SwapsState, 'inputAsset' | 'outputAsset' | 'percentageToSell' | 'slippage'> & {
    inputAmount: string;
    outputAmount: string;
    gasSpeed: GasSpeed;
  }
>;

const isCurrentWalletReadOnly = () => store.getState().wallets.selected?.type === walletTypes.readOnly;

export async function navigateToSwaps({ gasSpeed, ...params }: SwapsParams) {
  if (!enableActionsOnReadOnlyWallet && isCurrentWalletReadOnly()) {
    return watchingAlert();
  }

  const chainId = params.inputAsset?.chainId || params.outputAsset?.chainId || store.getState().settings.chainId;
  useSwapsStore.setState(params);

  if (gasSpeed && chainId) setSelectedGasSpeed(chainId, gasSpeed);

  Navigation.handleAction(Routes.SWAP, params);
}

const getInputMethod = (params: SwapsParams) => {
  if (params.percentageToSell) return 'slider';
  if (params.inputAsset) return 'inputAmount';
  if (params.outputAsset) return 'outputAmount';
  return 'inputAmount';
};

export function getSwapsNavigationParams() {
  const state = useSwapsStore.getState();
  const params = (Navigation.getActiveRoute().params || {}) as SwapsParams;

  const inputMethod = getInputMethod(params);
  const inputAsset = params.inputAsset || state.inputAsset;
  const outputAsset = params.outputAsset || state.outputAsset;
  const chainId = inputAsset?.chainId || ChainId.mainnet;
  const lastTypedInput = inputMethod === 'slider' ? 'inputAmount' : inputMethod;
  const slippage =
    params.slippage && !isNaN(+params.slippage) ? slippageInBipsToString(+params.slippage) : getDefaultSlippage(chainId, getRemoteConfig());

  // Set the slippage in the swaps store to keep it in sync with the initial value
  swapsStore.getState().setSlippage(slippage);

<<<<<<< HEAD
  const { inputAsset, outputAsset } = useSwapsStore.getState();

=======
>>>>>>> ab40c08d
  return {
    inputMethod,
    lastTypedInput,
    focusedInput: lastTypedInput,
<<<<<<< HEAD
    inputAsset: params.inputAsset || inputAsset,
    outputAsset: params.outputAsset || outputAsset,
=======
    inputAsset,
    outputAsset,
    slippage,
>>>>>>> ab40c08d
    ...params,
  } as const;
}<|MERGE_RESOLUTION|>--- conflicted
+++ resolved
@@ -1,7 +1,7 @@
 import { GasSpeed } from '@/__swaps__/types/gas';
 import { Navigation } from '@/navigation';
 import store from '@/redux/store';
-import { SwapsState, swapsStore, useSwapsStore } from '@/state/swaps/swapsStore';
+import { SwapsState, useSwapsStore } from '@/state/swaps/swapsStore';
 import { setSelectedGasSpeed } from './hooks/useSelectedGas';
 import { enableActionsOnReadOnlyWallet } from '@/config';
 import walletTypes from '@/helpers/walletTypes';
@@ -42,37 +42,27 @@
 };
 
 export function getSwapsNavigationParams() {
-  const state = useSwapsStore.getState();
+  const { inputAsset: fallbackInputAsset, outputAsset: fallbackOutputAsset, setSlippage } = useSwapsStore.getState();
   const params = (Navigation.getActiveRoute().params || {}) as SwapsParams;
 
   const inputMethod = getInputMethod(params);
-  const inputAsset = params.inputAsset || state.inputAsset;
-  const outputAsset = params.outputAsset || state.outputAsset;
+  const inputAsset = params.inputAsset || fallbackInputAsset;
+  const outputAsset = params.outputAsset || fallbackOutputAsset;
   const chainId = inputAsset?.chainId || ChainId.mainnet;
   const lastTypedInput = inputMethod === 'slider' ? 'inputAmount' : inputMethod;
   const slippage =
     params.slippage && !isNaN(+params.slippage) ? slippageInBipsToString(+params.slippage) : getDefaultSlippage(chainId, getRemoteConfig());
 
   // Set the slippage in the swaps store to keep it in sync with the initial value
-  swapsStore.getState().setSlippage(slippage);
+  setSlippage(slippage);
 
-<<<<<<< HEAD
-  const { inputAsset, outputAsset } = useSwapsStore.getState();
-
-=======
->>>>>>> ab40c08d
   return {
     inputMethod,
     lastTypedInput,
     focusedInput: lastTypedInput,
-<<<<<<< HEAD
-    inputAsset: params.inputAsset || inputAsset,
-    outputAsset: params.outputAsset || outputAsset,
-=======
     inputAsset,
     outputAsset,
     slippage,
->>>>>>> ab40c08d
     ...params,
   } as const;
 }