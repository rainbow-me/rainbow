import { enableActionsOnReadOnlyWallet } from '@/config';
import walletTypes from '@/helpers/walletTypes';
import { getRemoteConfig } from '@/model/remoteConfig';
import { Navigation } from '@/navigation';
import Routes from '@/navigation/routesNames';
import store from '@/redux/store';
import { divWorklet, mulWorklet, toFixedWorklet } from '@/safe-math/SafeMath';
import { useUserAssetsStore } from '@/state/assets/userAssets';
import { userAssetsStoreManager } from '@/state/assets/userAssetsStoreManager';
import { ChainId } from '@/state/backendNetworks/types';
import { SwapsState, useSwapsStore } from '@/state/swaps/swapsStore';
import { ExtendedAnimatedAssetWithColors, ParsedSearchAsset } from '@/__swaps__/types/assets';
import { GasSpeed } from '@/__swaps__/types/gas';
import { InputKeys, InputMethods } from '@/__swaps__/types/swap';
import {
  getDefaultSlippage,
  parseAssetAndExtend,
  slippageInBipsToString,
  trimCurrencyZeros,
  trimTrailingZeros,
} from '@/__swaps__/utils/swaps';
import { getInputValuesForSliderPositionWorklet } from '@/__swaps__/utils/flipAssets';
import { watchingAlert } from '@/utils';
import { INITIAL_SLIDER_POSITION, SLIDER_WIDTH } from './constants';
import { setSelectedGasSpeed } from './hooks/useSelectedGas';

<<<<<<< HEAD
export type SwapsParams = Partial<
  Pick<SwapsState, 'inputAsset' | 'outputAsset' | 'percentageToSell' | 'slippage'> & {
    inputAmount: string;
    outputAmount: string;
    gasSpeed?: GasSpeed;
  }
=======
// ============ navigateToSwaps ================================================ //

export type NavigateToSwapsParams<
  AssetType extends ExtendedAnimatedAssetWithColors | ParsedSearchAsset | null = ExtendedAnimatedAssetWithColors | ParsedSearchAsset | null,
> = Partial<
  Pick<SwapsState, 'slippage'> & {
    focusedInput: InputKeys;
    gasSpeed: GasSpeed;
    goBackOnSwapSubmit?: boolean;
    inputAsset: AssetType;
    outputAsset: AssetType;
    trackQuickBuyMetadata?: boolean;
  } & InputAmountRequest
>>>>>>> 052a80bc
>;

export function navigateToSwaps(params: NavigateToSwapsParams = {}) {
  if (!enableActionsOnReadOnlyWallet && isCurrentWalletReadOnly()) return watchingAlert();

  const chainId = params.inputAsset?.chainId || params.outputAsset?.chainId || store.getState().settings.chainId;
  if (params.gasSpeed && chainId) setSelectedGasSpeed(chainId, params.gasSpeed);

  const inputAsset = getInputAsset(params.inputAsset);
  const outputAsset = getOutputAsset(params.outputAsset);
  const inputMethod = getInputMethod({ ...params, inputAsset, outputAsset });
  const focusedInput = params.focusedInput ?? (inputMethod === 'slider' ? 'inputAmount' : inputMethod);

  const inputAmounts = getInputAmounts({ ...params, inputAsset, outputAsset });
  const inputChainId = inputAsset?.chainId || ChainId.mainnet;
  const quickBuyMetadata = params.trackQuickBuyMetadata ? getQuickBuyMetadata({ inputAmounts, inputAsset, outputAsset }) : undefined;
  const slippage =
    params.slippage && !isNaN(+params.slippage)
      ? slippageInBipsToString(+params.slippage)
      : getDefaultSlippage(inputChainId, getRemoteConfig().default_slippage_bips_chainId);

  useSwapsStore.setState(state => ({
    inputAsset,
    isSwapsOpen: true,
    outputAsset,
    percentageToSell: inputAmounts.percentageToSell,
    selectedOutputChainId: inputAsset?.chainId ?? state.preferredNetwork ?? state.selectedOutputChainId ?? ChainId.mainnet,
    slippage,
  }));

  Navigation.handleAction(Routes.SWAP, {
    ...inputAmounts,
    focusedInput,
    goBackOnSwapSubmit: params.goBackOnSwapSubmit ?? false,
    inputAsset,
    inputMethod,
    lastTypedInput: focusedInput,
    outputAsset,
    quickBuyMetadata,
    slippage,
  } satisfies SwapsParams);
}

// ============ getSwapsNavigationParams ======================================= //

export type SwapsParams = InputAmountsToSet & {
  focusedInput: InputKeys;
  goBackOnSwapSubmit: boolean;
  inputAsset: ExtendedAnimatedAssetWithColors | null;
  inputMethod: InputMethods;
  lastTypedInput: InputKeys;
  outputAsset: ExtendedAnimatedAssetWithColors | null;
  quickBuyMetadata:
    | {
        buyAmount: string;
        inputAssetUniqueId: string;
        nativeCurrencyBuyAmount: string;
        outputAssetUniqueId: string;
      }
    | undefined;
  slippage: string;
};

export function getSwapsNavigationParams(): SwapsParams {
  let params: SwapsParams | undefined = Navigation.getActiveRoute()?.params;
  if (!params) params = getFallbackParams();
  return params;
}

function getFallbackParams(): SwapsParams {
  const inputAsset = getInputAsset(null);
  const chainId = inputAsset?.chainId ?? store.getState().settings.chainId;
  return {
    focusedInput: 'inputAmount',
    goBackOnSwapSubmit: false,
    inputAsset,
    inputMethod: 'inputAmount',
    lastTypedInput: 'inputAmount',
    outputAsset: null,
    quickBuyMetadata: undefined,
    slippage: getDefaultSlippage(chainId, getRemoteConfig().default_slippage_bips_chainId),
    ...getInputAmounts({ inputAsset }),
  };
}

// ============ Helper Types =================================================== //

type InputAmountsToSet = {
  inputAmount: string | number;
  inputNativeValue: string | number;
  percentageToSell?: number | undefined;
};

type InputAmountRequest =
  | {
      inputAmount: string;
      inputNativeValue: undefined;
      percentageToSell: undefined;
    }
  | {
      inputAmount: undefined;
      inputNativeValue: string | number;
      percentageToSell: undefined;
    }
  | {
      inputAmount: undefined;
      inputNativeValue: undefined;
      percentageToSell: number;
    };

// ============ Helper Functions =============================================== //

function isCurrentWalletReadOnly(): boolean {
  return store.getState().wallets.selected?.type === walletTypes.readOnly;
}

function isExtendedAssetWithColors(
  asset: ExtendedAnimatedAssetWithColors | ParsedSearchAsset | null
): asset is ExtendedAnimatedAssetWithColors {
  return asset !== null && 'highContrastColor' in asset;
}

function getInputAsset(
  asset: ExtendedAnimatedAssetWithColors | ParsedSearchAsset | null | undefined
): ExtendedAnimatedAssetWithColors | null {
  if (!asset) return parseAssetAndExtend({ asset: useUserAssetsStore.getState().getHighestValueNativeAsset() });
  if (isExtendedAssetWithColors(asset)) return asset;
  return parseAssetAndExtend({ asset, insertUserAssetBalance: true });
}

function getOutputAsset(
  asset: ExtendedAnimatedAssetWithColors | ParsedSearchAsset | null | undefined
): ExtendedAnimatedAssetWithColors | null {
  if (!asset) return null;
  if (isExtendedAssetWithColors(asset)) return asset;
  return parseAssetAndExtend({ asset, insertUserAssetBalance: true });
}

function getInputMethod(params: NavigateToSwapsParams): InputMethods {
  if (params.percentageToSell) return 'slider';
  if (params.inputAsset && params.inputNativeValue) return 'inputNativeValue';
  if (params.inputAsset && params.inputAmount) return 'inputAmount';
  return 'slider';
}

function getInputAmounts(params: NavigateToSwapsParams<ExtendedAnimatedAssetWithColors | null>): InputAmountsToSet {
  const nativePrice = params.inputAsset?.nativePrice ?? params.inputAsset?.price?.value ?? 0;

  if (params.inputAmount) {
    return {
      inputAmount: trimTrailingZeros(toFixedWorklet(params.inputAmount, params.inputAsset?.decimals ?? 18)),
      inputNativeValue: mulWorklet(params.inputAmount, nativePrice),
    };
  }

  if (params.inputNativeValue) {
    const inputAmount = toFixedWorklet(divWorklet(params.inputNativeValue, nativePrice), params.inputAsset?.decimals ?? 18);
    const currency = userAssetsStoreManager.getState().currency;
    return {
      inputAmount,
      inputNativeValue: trimCurrencyZeros(params.inputNativeValue, currency),
    };
  }

  const percentageToSell = params.percentageToSell ?? INITIAL_SLIDER_POSITION;

  return {
    ...getInputValuesForSliderPositionWorklet({
      inputNativePrice: nativePrice,
      percentageToSwap: percentageToSell,
      selectedInputAsset: params.inputAsset ?? null,
      sliderXPosition: percentageToSell * SLIDER_WIDTH,
    }),
    percentageToSell,
  };
}

function getQuickBuyMetadata({
  inputAmounts,
  inputAsset,
  outputAsset,
}: {
  inputAmounts: InputAmountsToSet;
  inputAsset: ExtendedAnimatedAssetWithColors | null;
  outputAsset: ExtendedAnimatedAssetWithColors | null;
}): Required<SwapsParams['quickBuyMetadata']> {
  return {
    buyAmount: inputAmounts.inputAmount.toString(),
    inputAssetUniqueId: inputAsset?.uniqueId ?? 'None',
    nativeCurrencyBuyAmount: inputAmounts.inputNativeValue.toString(),
    outputAssetUniqueId: outputAsset?.uniqueId ?? 'None',
  };
}<|MERGE_RESOLUTION|>--- conflicted
+++ resolved
@@ -24,14 +24,6 @@
 import { INITIAL_SLIDER_POSITION, SLIDER_WIDTH } from './constants';
 import { setSelectedGasSpeed } from './hooks/useSelectedGas';
 
-<<<<<<< HEAD
-export type SwapsParams = Partial<
-  Pick<SwapsState, 'inputAsset' | 'outputAsset' | 'percentageToSell' | 'slippage'> & {
-    inputAmount: string;
-    outputAmount: string;
-    gasSpeed?: GasSpeed;
-  }
-=======
 // ============ navigateToSwaps ================================================ //
 
 export type NavigateToSwapsParams<
@@ -45,7 +37,6 @@
     outputAsset: AssetType;
     trackQuickBuyMetadata?: boolean;
   } & InputAmountRequest
->>>>>>> 052a80bc
 >;
 
 export function navigateToSwaps(params: NavigateToSwapsParams = {}) {
@@ -110,7 +101,7 @@
 };
 
 export function getSwapsNavigationParams(): SwapsParams {
-  let params: SwapsParams | undefined = Navigation.getActiveRoute()?.params;
+  let params = Navigation.getActiveRoute<typeof Routes.SWAP>()?.params;
   if (!params) params = getFallbackParams();
   return params;
 }
