--- conflicted
+++ resolved
@@ -1,29 +1,7 @@
-<<<<<<< HEAD
-import { GasSpeed } from '@/__swaps__/types/gas';
-import { getDefaultSlippage, slippageInBipsToString } from '@/__swaps__/utils/swaps';
-import { enableActionsOnReadOnlyWallet } from '@/config';
-=======
-import { enableActionsOnReadOnlyWallet } from '@/config';
-import walletTypes from '@/helpers/walletTypes';
->>>>>>> 08dbabd7
-import { getRemoteConfig } from '@/model/remoteConfig';
-import { Navigation } from '@/navigation';
-import Routes from '@/navigation/routesNames';
-import store from '@/redux/store';
-<<<<<<< HEAD
-import { ChainId } from '@/state/backendNetworks/types';
-import { SwapsState, useSwapsStore } from '@/state/swaps/swapsStore';
-import { getIsReadOnlyWallet } from '@/state/wallets/walletsStore';
-import { watchingAlert } from '@/utils';
-=======
-import { divWorklet, mulWorklet, toFixedWorklet } from '@/safe-math/SafeMath';
-import { useUserAssetsStore } from '@/state/assets/userAssets';
-import { userAssetsStoreManager } from '@/state/assets/userAssetsStoreManager';
-import { ChainId } from '@/state/backendNetworks/types';
-import { SwapsState, useSwapsStore } from '@/state/swaps/swapsStore';
 import { ExtendedAnimatedAssetWithColors, ParsedSearchAsset } from '@/__swaps__/types/assets';
 import { GasSpeed } from '@/__swaps__/types/gas';
 import { InputKeys, InputMethods } from '@/__swaps__/types/swap';
+import { getInputValuesForSliderPositionWorklet } from '@/__swaps__/utils/flipAssets';
 import {
   getDefaultSlippage,
   parseAssetAndExtend,
@@ -31,10 +9,20 @@
   trimCurrencyZeros,
   trimTrailingZeros,
 } from '@/__swaps__/utils/swaps';
-import { getInputValuesForSliderPositionWorklet } from '@/__swaps__/utils/flipAssets';
+import { enableActionsOnReadOnlyWallet } from '@/config';
+import walletTypes from '@/helpers/walletTypes';
+import { getRemoteConfig } from '@/model/remoteConfig';
+import { Navigation } from '@/navigation';
+import Routes from '@/navigation/routesNames';
+import store from '@/redux/store';
+import { divWorklet, mulWorklet, toFixedWorklet } from '@/safe-math/SafeMath';
+import { useUserAssetsStore } from '@/state/assets/userAssets';
+import { userAssetsStoreManager } from '@/state/assets/userAssetsStoreManager';
+import { ChainId } from '@/state/backendNetworks/types';
+import { SwapsState, useSwapsStore } from '@/state/swaps/swapsStore';
+import { getIsReadOnlyWallet } from '@/state/wallets/walletsStore';
 import { watchingAlert } from '@/utils';
 import { INITIAL_SLIDER_POSITION, SLIDER_WIDTH } from './constants';
->>>>>>> 08dbabd7
 import { setSelectedGasSpeed } from './hooks/useSelectedGas';
 
 // ============ navigateToSwaps ================================================ //
@@ -52,15 +40,8 @@
   } & InputAmountRequest
 >;
 
-<<<<<<< HEAD
-export async function navigateToSwaps({ gasSpeed, ...params }: SwapsParams) {
-  if (!enableActionsOnReadOnlyWallet && getIsReadOnlyWallet()) {
-    return watchingAlert();
-  }
-=======
 export function navigateToSwaps(params: NavigateToSwapsParams = {}) {
-  if (!enableActionsOnReadOnlyWallet && isCurrentWalletReadOnly()) return watchingAlert();
->>>>>>> 08dbabd7
+  if (!enableActionsOnReadOnlyWallet && getIsReadOnlyWallet()) return watchingAlert();
 
   const chainId = params.inputAsset?.chainId || params.outputAsset?.chainId || store.getState().settings.chainId;
   if (params.gasSpeed && chainId) setSelectedGasSpeed(chainId, params.gasSpeed);
