import React, { useCallback, useEffect, useMemo } from 'react';
import { StatusBar, StyleSheet } from 'react-native';
import Animated, { runOnJS, useAnimatedReaction } from 'react-native-reanimated';
import { ScreenCornerRadius } from 'react-native-screen-corner-radius';

import { Page } from '@/components/layout';
import { navbarHeight } from '@/components/navbar/Navbar';
import { DecoyScrollView } from '@/components/sheet/DecoyScrollView';
import { Box } from '@/design-system';
import { IS_ANDROID } from '@/env';
import { safeAreaInsetValues } from '@/utils';

import { ExchangeRateBubble } from '@/__swaps__/screens/Swap/components/ExchangeRateBubble';
import { FlipButton } from '@/__swaps__/screens/Swap/components/FlipButton';
import { SliderAndKeyboard } from '@/__swaps__/screens/Swap/components/SliderAndKeyboard';
import { SwapBackground } from '@/__swaps__/screens/Swap/components/SwapBackground';
import { SwapBottomPanel } from '@/__swaps__/screens/Swap/components/SwapBottomPanel';
import { SwapInputAsset } from '@/__swaps__/screens/Swap/components/SwapInputAsset';
import { SwapNavbar } from '@/__swaps__/screens/Swap/components/SwapNavbar';
import { SwapOutputAsset } from '@/__swaps__/screens/Swap/components/SwapOutputAsset';
import { ChainId } from '@/state/backendNetworks/types';
import { SwapAssetType } from '@/__swaps__/types/swap';
import { parseSearchAsset } from '@/__swaps__/utils/assets';
import { AbsolutePortalRoot } from '@/components/AbsolutePortal';
import { useAccountSettings } from '@/hooks';
import { useDelayedMount } from '@/hooks/useDelayedMount';
import { userAssetsStore } from '@/state/assets/userAssets';
import { swapsStore, useSwapsStore } from '@/state/swaps/swapsStore';
import { SwapWarning } from './components/SwapWarning';
import { clearCustomGasSettings } from './hooks/useCustomGas';
import { SwapProvider, useSwapContext } from './providers/swap-provider';
import { NavigateToSwapSettingsTrigger } from './components/NavigateToSwapSettingsTrigger';
import { useSwapsSearchStore } from './resources/search/searchV2';
import { ReviewButton } from './components/ReviewButton';

/** README
 * This screen is largely driven by Reanimated and Gesture Handler, which
 * allows the UI to respond instantly when the user types into one of the four
 * swap inputs or drags the slider (these together make up the inputMethods).
 *
 * We use Gesture Handler for buttons and elements (number pad keys, the slider),
 * that when pressed or interacted with, need to modify an Animated value. We do
 * this to bypass the JS thread when responding to user input, which avoids all
 * bridge-related bottlenecks and the resulting UI lag.
 *
 * We rely on Reanimated’s useAnimatedReaction to observe changes to any of the
 * input values (the inputValues), and then respond as needed depending on the
 * entered value and the inputMethod associated with the change.
 * (useAnimatedReaction is like a useEffect, but it runs on the UI thread and can
 * respond instantly to changes in Animated values.)
 *
 * We use worklets to update and format values on the UI thread in real time.
 * Only after a user has modified one of the inputValues or released the slider,
 * will the updated quote parameters be sent to the JS thread, where a new quote
 * is fetched and the response is sent back to the UI thread.
 *
 * Up until that point, all user input and associated UI updates are handled on
 * the UI thread, and values in the UI are updated via Animated shared values
 * that are passed to AnimatedText components (equivalent to the Text component,
 * but capable of directly rendering Animated shared values).
 *
 * The implication of this is that once the UI is initialized, even if the JS
 * thread is fully blocked, it won’t block user input, and it won’t block the UI.
 * The UI will remain responsive up until it needs the result of a quote from the
 * JS thread.
 *
 * This approach has the added benefit of eliminating tons of otherwise necessary
 * re-renders, which further increases the speed of the swap flow.
 *
 * tldr, ⚡️ it’s fast ⚡️
 */

export function SwapScreen() {
  return (
    <SwapProvider>
      <MountAndUnmountHandlers />
      <Box as={Page} style={styles.rootViewBackground} testID="swap-screen" width="full">
        <SwapBackground />
        <Box alignItems="center" height="full" paddingTop={{ custom: safeAreaInsetValues.top + (navbarHeight - 12) + 29 }} width="full">
          <SwapInputAsset />
          <FlipButton />
          <SwapOutputAsset />
          <SliderAndKeyboardAndBottomControls />
          <ExchangeRateBubbleAndWarning />
        </Box>
        <SwapNavbar />
      </Box>
      <DecoyScrollView />
      <AbsolutePortalRoot />
      <NavigateToSwapSettingsTrigger />
      <WalletAddressObserver />
    </SwapProvider>
  );
}

const MountAndUnmountHandlers = () => {
  useMountSignal();
  useCleanupOnUnmount();

  return null;
};

const useMountSignal = () => {
  useEffect(() => {
    useSwapsStore.setState(state => ({
      ...state,
      isSwapsOpen: true,
      selectedOutputChainId: state?.inputAsset?.chainId ?? state?.preferredNetwork ?? state?.selectedOutputChainId ?? ChainId.mainnet,
    }));
  }, []);
};

const useCleanupOnUnmount = () => {
  useEffect(() => {
    return () => {
      const highestValueEth = userAssetsStore.getState().getHighestValueNativeAsset();
      const preferredNetwork = swapsStore.getState().preferredNetwork;
      const parsedAsset = highestValueEth
        ? parseSearchAsset({
            assetWithPrice: undefined,
            searchAsset: highestValueEth,
            userAsset: highestValueEth,
          })
        : null;

      useSwapsStore.setState({
        inputAsset: parsedAsset,
        isSwapsOpen: false,
        outputAsset: null,
        quote: null,
        selectedOutputChainId: parsedAsset?.chainId ?? preferredNetwork ?? ChainId.mainnet,
<<<<<<< HEAD
        quickBuyAnalyticalData: undefined,
=======
        lastNavigatedTrendingToken: undefined,
>>>>>>> 43265ea0
      });

      useSwapsSearchStore.setState({ searchQuery: '' });
      userAssetsStore.setState({ filter: 'all', inputSearchQuery: '' });

      clearCustomGasSettings();
    };
  }, []);
};

const WalletAddressObserver = () => {
  const { accountAddress } = useAccountSettings();
  const { setAsset } = useSwapContext();

  const setNewInputAsset = useCallback(() => {
    const newHighestValueEth = userAssetsStore.getState().getHighestValueNativeAsset();

    if (userAssetsStore.getState().filter !== 'all') {
      userAssetsStore.setState({ filter: 'all' });
    }

    setAsset({
      type: SwapAssetType.inputAsset,
      asset: newHighestValueEth,
    });

    if (userAssetsStore.getState().userAssets.size === 0) {
      setAsset({
        type: SwapAssetType.outputAsset,
        asset: null,
      });
    }
  }, [setAsset]);

  useAnimatedReaction(
    () => accountAddress,
    (current, previous) => {
      const didWalletAddressChange = previous && current !== previous;

      if (didWalletAddressChange) runOnJS(setNewInputAsset)();
    },
    []
  );

  return null;
};

const areBothAssetsPrefilled = () => {
  const { inputAsset, outputAsset } = useSwapsStore.getState();
  return !!inputAsset && !!outputAsset;
};

const SliderAndKeyboardAndBottomControls = () => {
  const skipDelayedMount = useMemo(() => areBothAssetsPrefilled(), []);
  const shouldMount = useDelayedMount({ skipDelayedMount });

  const { AnimatedSwapStyles } = useSwapContext();

  return shouldMount ? (
    <Box as={Animated.View} width="full" position="absolute" bottom="0px" style={AnimatedSwapStyles.hideWhenInputsExpanded}>
      <SliderAndKeyboard />
      <SwapBottomPanel />
    </Box>
  ) : null;
};

const ExchangeRateBubbleAndWarning = () => {
  const { AnimatedSwapStyles } = useSwapContext();
  const isDegenModeEnabled = useSwapsStore(s => s.degenMode);

  return (
    <Box
      as={Animated.View}
      alignItems="center"
      justifyContent="center"
      paddingVertical={'20px'}
      paddingHorizontal={'24px'}
      style={[styles.swapWarningAndExchangeWrapper, AnimatedSwapStyles.hideWhileReviewingOrConfiguringGas]}
    >
      <Box flexDirection="row" justifyContent="space-between" width="full">
        <Box as={Animated.View} style={AnimatedSwapStyles.removeWhenNoPriceImpact}>
          <SwapWarning />
        </Box>
        <Box as={Animated.View} style={AnimatedSwapStyles.removeWhenPriceImpact}>
          <ExchangeRateBubble />
        </Box>
        {isDegenModeEnabled && <ReviewButton />}
      </Box>
    </Box>
  );
};

export const styles = StyleSheet.create({
  rootViewBackground: {
    borderTopLeftRadius: IS_ANDROID ? 20 : ScreenCornerRadius,
    borderTopRightRadius: IS_ANDROID ? 20 : ScreenCornerRadius,
    borderBottomLeftRadius: IS_ANDROID ? 0 : ScreenCornerRadius,
    borderBottomRightRadius: IS_ANDROID ? 0 : ScreenCornerRadius,
    flex: 1,
    overflow: 'hidden',
    marginTop: StatusBar.currentHeight ?? 0,
  },
  swapWarningAndExchangeWrapper: {
    position: 'relative',
  },
});<|MERGE_RESOLUTION|>--- conflicted
+++ resolved
@@ -129,11 +129,8 @@
         outputAsset: null,
         quote: null,
         selectedOutputChainId: parsedAsset?.chainId ?? preferredNetwork ?? ChainId.mainnet,
-<<<<<<< HEAD
         quickBuyAnalyticalData: undefined,
-=======
         lastNavigatedTrendingToken: undefined,
->>>>>>> 43265ea0
       });
 
       useSwapsSearchStore.setState({ searchQuery: '' });
