import React from 'react';
import { StyleSheet, StatusBar } from 'react-native';
import { ScreenCornerRadius } from 'react-native-screen-corner-radius';

import { IS_ANDROID } from '@/env';
import { Page } from '@/components/layout';
import { navbarHeight } from '@/components/navbar/Navbar';
import { Box } from '@/design-system';
import { safeAreaInsetValues } from '@/utils';

import { SwapSheetGestureBlocker } from '@/__swaps__/screens/Swap/components/SwapSheetGestureBlocker';
import { SwapBackground } from '@/__swaps__/screens/Swap/components/SwapBackground';
import { FlipButton } from '@/__swaps__/screens/Swap/components/FlipButton';
import { ExchangeRateBubble } from '@/__swaps__/screens/Swap/components/ExchangeRateBubble';
import { SwapInputAsset } from '@/__swaps__/screens/Swap/components/SwapInputAsset';
import { SwapOutputAsset } from '@/__swaps__/screens/Swap/components/SwapOutputAsset';
import { SwapNavbar } from '@/__swaps__/screens/Swap/components/SwapNavbar';
import { SliderAndKeyboard } from '@/__swaps__/screens/Swap/components/SliderAndKeyboard';
import { SwapBottomPanel } from '@/__swaps__/screens/Swap/components/SwapBottomPanel';
import { SwapWarning } from './components/SwapWarning';
<<<<<<< HEAD
import Animated from 'react-native-reanimated';
import { useSwapContext } from './providers/swap-provider';
=======
import { UserAssetsSync } from './components/UserAssetsSync';
>>>>>>> 9001cf8b

/** README
 * This prototype is largely driven by Reanimated and Gesture Handler, which
 * allows the UI to respond instantly when the user types into one of the four
 * swap inputs or drags the slider (these together make up the inputMethods).
 *
 * We use Gesture Handler for buttons and elements (number pad keys, the slider),
 * that when pressed or interacted with, need to modify an Animated value. We do
 * this to bypass the JS thread when responding to user input, which avoids all
 * bridge-related bottlenecks and the resulting UI lag.
 *
 * We rely on Reanimated’s useAnimatedReaction to observe changes to any of the
 * input values (the inputValues), and then respond as needed depending on the
 * entered value and the inputMethod associated with the change.
 * (useAnimatedReaction is like a useEffect, but it runs on the UI thread and can
 * respond instantly to changes in Animated values.)
 *
 * We use worklets to update and format values on the UI thread in real time.
 * Only after a user has modified one of the inputValues or released the slider,
 * will the updated quote parameters be sent to the JS thread, where a new quote
 * is fetched and the response is sent back to the UI thread.
 *
 * Up until that point, all user input and associated UI updates are handled on
 * the UI thread, and values in the UI are updated via Animated shared values
 * that are passed to AnimatedText components (equivalent to the Text component,
 * but capable of directly rendering Animated shared values).
 *
 * The implication of this is that once the UI is initialized, even if the JS
 * thread is fully blocked, it won’t block user input, and it won’t block the UI.
 * The UI will remain responsive up until it needs the result of a quote from the
 * JS thread.
 *
 * This approach has the added benefit of eliminating tons of otherwise necessary
 * re-renders, which further increases the speed of the swap flow.
 *
 * tldr, ⚡️ it’s fast ⚡️
 */

export function SwapScreen() {
  const { AnimatedSwapStyles } = useSwapContext();
  return (
    <SwapSheetGestureBlocker>
      <Box as={Page} style={styles.rootViewBackground} testID="swap-screen" width="full">
        <SwapBackground />
        <Box alignItems="center" height="full" paddingTop={{ custom: safeAreaInsetValues.top + (navbarHeight - 12) + 29 }} width="full">
          <SwapInputAsset />
          <FlipButton />
          <SwapOutputAsset />
          <Box width="full" position="absolute" bottom="0px">
            <SliderAndKeyboard />
            <SwapBottomPanel />
          </Box>
          <Box
            as={Animated.View}
            alignItems="center"
            justifyContent="center"
            style={[styles.swapWarningAndExchangeWrapper, AnimatedSwapStyles.hideWhileReviewingOrConfiguringGas]}
          >
            <ExchangeRateBubble />
            <SwapWarning />
          </Box>
        </Box>
        <SwapNavbar />

        {/* NOTE: The components below render null and are solely for keeping react-query and Zustand in sync */}
        <UserAssetsSync />
      </Box>
    </SwapSheetGestureBlocker>
  );
}

export const styles = StyleSheet.create({
  rootViewBackground: {
    borderRadius: IS_ANDROID ? 20 : ScreenCornerRadius,
    flex: 1,
    overflow: 'hidden',
    marginTop: StatusBar.currentHeight ?? 0,
  },
  swapWarningAndExchangeWrapper: {
    position: 'relative',
  },
});<|MERGE_RESOLUTION|>--- conflicted
+++ resolved
@@ -1,5 +1,6 @@
 import React from 'react';
 import { StyleSheet, StatusBar } from 'react-native';
+import Animated from 'react-native-reanimated';
 import { ScreenCornerRadius } from 'react-native-screen-corner-radius';
 
 import { IS_ANDROID } from '@/env';
@@ -18,12 +19,8 @@
 import { SliderAndKeyboard } from '@/__swaps__/screens/Swap/components/SliderAndKeyboard';
 import { SwapBottomPanel } from '@/__swaps__/screens/Swap/components/SwapBottomPanel';
 import { SwapWarning } from './components/SwapWarning';
-<<<<<<< HEAD
-import Animated from 'react-native-reanimated';
 import { useSwapContext } from './providers/swap-provider';
-=======
 import { UserAssetsSync } from './components/UserAssetsSync';
->>>>>>> 9001cf8b
 
 /** README
  * This prototype is largely driven by Reanimated and Gesture Handler, which
