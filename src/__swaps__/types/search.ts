--- conflicted
+++ resolved
@@ -43,11 +43,8 @@
   uniqueId: UniqueId;
 };
 
-<<<<<<< HEAD
-=======
 export type FavoritedAsset = SearchAsset & { favorite: boolean };
 
->>>>>>> 7676a3a4
 export type AssetToBuySectionId = 'bridge' | 'recent' | 'favorites' | 'verified' | 'unverified' | 'other_networks' | 'popular';
 
 export interface AssetToBuySection {
@@ -56,9 +53,5 @@
 }
 
 export type HeaderItem = { listItemType: 'header'; id: AssetToBuySectionId; data: SearchAsset[] };
-<<<<<<< HEAD
-export type CoinRowItem = SearchAsset & { listItemType: 'coinRow'; sectionId: AssetToBuySectionId };
-=======
 export type CoinRowItem = SearchAsset & { favorite?: boolean; listItemType: 'coinRow'; sectionId: AssetToBuySectionId };
->>>>>>> 7676a3a4
 export type TokenToBuyListItem = HeaderItem | CoinRowItem;