import c from 'chroma-js';
import { SharedValue, convertToRGBA, isColor } from 'react-native-reanimated';

import * as i18n from '@/languages';
import { globalColors } from '@/design-system';
import { ForegroundColor, palettes } from '@/design-system/color/palettes';
import {
  ETH_COLOR,
  ETH_COLOR_DARK,
  MAXIMUM_SIGNIFICANT_DECIMALS,
  SCRUBBER_WIDTH,
  SLIDER_WIDTH,
  STABLECOIN_MINIMUM_SIGNIFICANT_DECIMALS,
} from '@/__swaps__/screens/Swap/constants';
import { chainNameFromChainId, chainNameFromChainIdWorklet } from '@/__swaps__/utils/chains';
import { ChainId, ChainName } from '@/__swaps__/types/chains';
import { RainbowConfig } from '@/model/remoteConfig';
import { CrosschainQuote, ETH_ADDRESS, Quote, QuoteParams, SwapType, WRAPPED_ASSET } from '@rainbow-me/swaps';
import { isLowerCaseMatch } from '@/__swaps__/utils/strings';
import { AddressOrEth, ExtendedAnimatedAssetWithColors, ParsedSearchAsset } from '../types/assets';
import { inputKeys } from '../types/swap';
import { swapsStore } from '../../state/swaps/swapsStore';
import { BigNumberish } from '@ethersproject/bignumber';
import { TokenColors } from '@/graphql/__generated__/metadata';
import { userAssetsStore } from '@/state/assets/userAssets';
import { colors } from '@/styles';
import { convertAmountToRawAmount } from './numbers';
import {
  ceilWorklet,
  divWorklet,
  equalWorklet,
  floorWorklet,
  lessThanOrEqualToWorklet,
  mulWorklet,
  powWorklet,
  roundWorklet,
  toFixedWorklet,
  greaterThanOrEqualToWorklet,
  sumWorklet,
  orderOfMagnitudeWorklet,
} from '../safe-math/SafeMath';

// /---- 🎨 Color functions 🎨 ----/ //
//
export const opacity = (color: string, opacity: number): string => {
  return c(color).alpha(opacity).css();
};

export type ResponseByTheme<T> = {
  light: T;
  dark: T;
};

export const getColorValueForTheme = <T>(values: ResponseByTheme<T> | undefined, isDarkMode: boolean, useDefaults = false) => {
  if (!values) {
    return isDarkMode ? ETH_COLOR_DARK : ETH_COLOR;
  }
  return isDarkMode ? values.dark : values.light;
};

export const getColorValueForThemeWorklet = <T>(values: ResponseByTheme<T> | undefined, isDarkMode: boolean, useDefaults = true) => {
  'worklet';

  if (!values) {
    return isDarkMode ? ETH_COLOR_DARK : ETH_COLOR;
  }
  return isDarkMode ? values.dark : values.light;
};

export const getHighContrastColor = (color: string): ResponseByTheme<string> => {
  if (color === ETH_COLOR) {
    return {
      light: ETH_COLOR,
      dark: ETH_COLOR_DARK,
    };
  }

  let lightColor = color;
  let darkColor = color;

  const lightModeContrast = c.contrast(lightColor, globalColors.white100);
  const darkModeContrast = c.contrast(darkColor, globalColors.grey100);

  if (lightModeContrast < 2.5) {
    lightColor = c(lightColor)
      .set('hsl.s', `*${lightModeContrast < 1.5 ? 2 : 1.2}`)
      .darken(2.5 - (lightModeContrast - (lightModeContrast < 1.5 ? 0.5 : 0)))
      .hex();
  }

  if (darkModeContrast < 3) {
    darkColor = c(darkColor)
      .set('hsl.l', darkModeContrast < 1.5 ? 0.88 : 0.8)
      .set('hsl.s', `*${darkModeContrast < 1.5 ? 0.75 : 0.85}`)
      .hex();
  }

  return {
    light: lightColor,
    dark: darkColor,
  };
};

export const getMixedColor = (color1: string, color2: string, ratio: number) => {
  return c.mix(color1, color2, ratio).hex();
};

export const getTextColor = (colors: ResponseByTheme<string>): ResponseByTheme<string> => {
  const lightContrast = c.contrast(colors.light, globalColors.white100);
  const darkContrast = c.contrast(colors.dark === ETH_COLOR ? ETH_COLOR_DARK : colors.dark, globalColors.white100);

  return {
    light: lightContrast < 2 ? globalColors.grey100 : globalColors.white100,
    dark: darkContrast < 2.6 ? globalColors.grey100 : globalColors.white100,
  };
};

export const getMixedShadowColor = (color: string): ResponseByTheme<string> => {
  return {
    light: getMixedColor(color, colors.dark, 0.84),
    dark: globalColors.grey100,
  };
};

export const getTintedBackgroundColor = (colors: ResponseByTheme<string>): ResponseByTheme<string> => {
  const lightModeColorToMix = globalColors.white100;
  const darkModeColorToMix = globalColors.grey100;

  return {
    light: c.mix(colors.light, lightModeColorToMix, 0.94).saturate(-0.06).hex(),
    dark: c.mix(colors.dark === ETH_COLOR ? ETH_COLOR_DARK : colors.dark, darkModeColorToMix, 0.9875).hex(),
  };
};

//
// /---- END color functions ----/ //

// /---- 🟢 JS utils 🟢 ----/ //
//
export const clampJS = (value: number, lowerBound: number, upperBound: number) => {
  return Math.min(Math.max(lowerBound, value), upperBound);
};

export const countDecimalPlaces = (number: number | string): number => {
  'worklet';

  const numAsString = typeof number === 'string' ? number : number.toString();

  if (numAsString.includes('.')) {
    // Return the number of digits after the decimal point, excluding trailing zeros
    return numAsString.split('.')[1].replace(/0+$/, '').length;
  }

  // If no decimal point
  return 0;
};

export const findNiceIncrement = (availableBalance: string | number) => {
  'worklet';
  if (Number(availableBalance) === 0) {
    return 0;
  }

  // We'll use one of these factors to adjust the base increment
  // These factors are chosen to:
  // a) Produce user-friendly amounts to swap (e.g., 0.1, 0.2, 0.3, 0.4…)
  // b) Limit shifts in the number of decimal places between increments
  const niceFactors = [1, 2, 10];

  // Calculate the exact increment for 100 steps
  const exactIncrement = divWorklet(availableBalance, 100);

  // Calculate the order of magnitude of the exact increment
  const orderOfMagnitude = orderOfMagnitudeWorklet(exactIncrement);

  const baseIncrement = powWorklet(10, orderOfMagnitude);

  let adjustedIncrement = baseIncrement;

  // Find the first nice increment that ensures at least 100 steps
  for (let i = niceFactors.length - 1; i >= 0; i--) {
    const potentialIncrement = mulWorklet(baseIncrement, niceFactors[i]);
    if (lessThanOrEqualToWorklet(potentialIncrement, exactIncrement)) {
      adjustedIncrement = potentialIncrement;
      break;
    }
  }
  return adjustedIncrement;
};

//
// /---- END JS utils ----/ //

// /---- 🔵 Worklet utils 🔵 ----/ //
//
export function addCommasToNumber<T extends 0 | '0' | '0.00'>(number: string | number, fallbackValue: T = 0 as T): T | string {
  'worklet';
  if (isNaN(Number(number))) {
    return fallbackValue;
  }
  const numberString = number.toString();

  if (numberString.includes(',')) {
    return numberString;
  }

  if (greaterThanOrEqualToWorklet(number, 1000)) {
    const parts = numberString.split('.');
    parts[0] = parts[0].replace(/\B(?=(\d{3})+(?!\d))/g, ',');
    return parts.join('.');
  } else {
    return numberString;
  }
}

export function clamp(value: number, lowerBound: number, upperBound: number) {
  'worklet';
  return Math.min(Math.max(lowerBound, value), upperBound);
}

export function stripCommas(value: string) {
  'worklet';
  return value.replace(/,/g, '');
}

export function trimTrailingZeros(value: string) {
  'worklet';
  const withTrimmedZeros = value.replace(/0+$/, '');
  return withTrimmedZeros.endsWith('.') ? withTrimmedZeros.slice(0, -1) : withTrimmedZeros;
}

export function precisionBasedOffMagnitude(amount: number | string, isStablecoin = false): number {
  'worklet';

  const magnitude = -Number(floorWorklet(sumWorklet(log10Worklet(amount), 0)));
  // don't let stablecoins go beneath 2nd order
  if (magnitude < -2 && isStablecoin) {
    return -STABLECOIN_MINIMUM_SIGNIFICANT_DECIMALS;
  }
  return magnitude;
}

export function valueBasedDecimalFormatter({
  amount,
  usdTokenPrice,
  assetBalanceDisplay,
  roundingMode,
  precisionAdjustment,
  isStablecoin,
  stripSeparators = true,
  isMaxAmount = false,
}: {
  amount: number | string;
  usdTokenPrice: number;
  assetBalanceDisplay?: string;
  roundingMode?: 'up' | 'down';
  precisionAdjustment?: number;
  isStablecoin?: boolean;
  stripSeparators?: boolean;
  isMaxAmount?: boolean;
}): string {
  'worklet';

<<<<<<< HEAD
  function precisionBasedOffMagnitude(amount: number | string): number {
    const magnitude = -orderOfMagnitudeWorklet(amount);
    return (precisionAdjustment ?? 0) + magnitude;
  }

=======
>>>>>>> d9ad21d6
  function calculateDecimalPlaces(usdTokenPrice: number): number {
    const fallbackDecimalPlaces = STABLECOIN_MINIMUM_SIGNIFICANT_DECIMALS;
    if (usdTokenPrice <= 0) {
      return fallbackDecimalPlaces;
    }
    const unitsForOneCent = 0.01 / usdTokenPrice;
    if (unitsForOneCent >= 1) {
      return isStablecoin ? STABLECOIN_MINIMUM_SIGNIFICANT_DECIMALS : 0;
    }
    return Math.max(
      Math.ceil(Math.log10(1 / unitsForOneCent)) + (precisionAdjustment ?? 0),
      isStablecoin ? STABLECOIN_MINIMUM_SIGNIFICANT_DECIMALS : 0
    );
  }

  const decimalPlaces = calculateDecimalPlaces(usdTokenPrice);

  let roundedAmount;
  const factor = Math.pow(10, decimalPlaces);

  // Apply rounding based on the specified rounding mode
  if (roundingMode === 'up') {
    roundedAmount = divWorklet(ceilWorklet(mulWorklet(amount, factor)), factor);
  } else if (roundingMode === 'down') {
    roundedAmount = divWorklet(floorWorklet(mulWorklet(amount, factor)), factor);
  } else {
    // Default to normal rounding if no rounding mode is specified
    roundedAmount = divWorklet(roundWorklet(mulWorklet(amount, factor)), factor);
  }

  const maximumFractionDigits = () => {
    // if we're selling max amount, we want to match what's displayed on the balance badge
    // let's base the decimal places based on that (capped at 6)
    if (isMaxAmount && assetBalanceDisplay) {
      const decimals = assetBalanceDisplay.split('.');
      if (decimals.length > 1) {
        const [, decimalPlacesFromDisplay] = decimals;
        if (decimalPlacesFromDisplay.length < STABLECOIN_MINIMUM_SIGNIFICANT_DECIMALS && isStablecoin) {
          return STABLECOIN_MINIMUM_SIGNIFICANT_DECIMALS;
        }

        return Math.min(decimalPlacesFromDisplay.length, MAXIMUM_SIGNIFICANT_DECIMALS);
      }
    }

    if (!isNaN(decimalPlaces)) {
      return isStablecoin && decimalPlaces < STABLECOIN_MINIMUM_SIGNIFICANT_DECIMALS
        ? STABLECOIN_MINIMUM_SIGNIFICANT_DECIMALS
        : decimalPlaces;
    }

    // default to 6 precision if we have no calculation
    return MAXIMUM_SIGNIFICANT_DECIMALS;
  };

  // Format the number to add separators and trim trailing zeros
  const numberFormatter = new Intl.NumberFormat('en-US', {
    minimumFractionDigits: isStablecoin ? STABLECOIN_MINIMUM_SIGNIFICANT_DECIMALS : 0,
    maximumFractionDigits: maximumFractionDigits(),
    useGrouping: true,
  });

  if (stripSeparators) return stripCommas(numberFormatter.format(Number(roundedAmount)));

  return numberFormatter.format(Number(roundedAmount));
}

export function niceIncrementFormatter({
  incrementDecimalPlaces,
  inputAssetBalance,
  assetBalanceDisplay,
  inputAssetUsdPrice,
  niceIncrement,
  percentageToSwap,
  sliderXPosition,
  stripSeparators,
  isStablecoin = false,
}: {
  incrementDecimalPlaces: number;
  inputAssetBalance: number | string;
  assetBalanceDisplay: string;
  inputAssetUsdPrice: number;
  niceIncrement: number | string;
  percentageToSwap: number;
  sliderXPosition: number;
  stripSeparators?: boolean;
  isStablecoin?: boolean;
}) {
  'worklet';

  if (percentageToSwap === 0) return '0';
  if (percentageToSwap === 0.25) {
    const amount = mulWorklet(inputAssetBalance, 0.25);
    return valueBasedDecimalFormatter({
      amount,
      usdTokenPrice: inputAssetUsdPrice,
      assetBalanceDisplay,
      roundingMode: 'up',
      precisionAdjustment: precisionBasedOffMagnitude(amount, isStablecoin),
      isStablecoin,
    });
  }
  if (percentageToSwap === 0.5) {
    const amount = mulWorklet(inputAssetBalance, 0.5);
    return valueBasedDecimalFormatter({
      amount,
      usdTokenPrice: inputAssetUsdPrice,
      assetBalanceDisplay,
      roundingMode: 'up',
      precisionAdjustment: precisionBasedOffMagnitude(amount, isStablecoin),
      isStablecoin,
    });
  }
  if (percentageToSwap === 0.75) {
    const amount = mulWorklet(inputAssetBalance, 0.75);
    return valueBasedDecimalFormatter({
      amount,
      usdTokenPrice: inputAssetUsdPrice,
      assetBalanceDisplay,
      roundingMode: 'up',
      precisionAdjustment: precisionBasedOffMagnitude(amount, isStablecoin),
      isStablecoin,
    });
  }
  if (percentageToSwap === 1) {
    return valueBasedDecimalFormatter({
      amount: inputAssetBalance,
      usdTokenPrice: inputAssetUsdPrice,
      assetBalanceDisplay,
      isStablecoin,
      isMaxAmount: true,
    });
  }

  const decimals = isStablecoin ? STABLECOIN_MINIMUM_SIGNIFICANT_DECIMALS : incrementDecimalPlaces;
  const exactIncrement = divWorklet(inputAssetBalance, 100);
  const isIncrementExact = equalWorklet(niceIncrement, exactIncrement);
  const numberOfIncrements = divWorklet(inputAssetBalance, niceIncrement);
  const incrementStep = divWorklet(1, numberOfIncrements);
  const percentage = isIncrementExact
    ? percentageToSwap
    : divWorklet(
        roundWorklet(
          mulWorklet(clamp((sliderXPosition - SCRUBBER_WIDTH / SLIDER_WIDTH) / SLIDER_WIDTH, 0, 1), divWorklet(1, incrementStep))
        ),
        divWorklet(1, incrementStep)
      );

  const rawAmount = mulWorklet(roundWorklet(divWorklet(mulWorklet(percentage, inputAssetBalance), niceIncrement)), niceIncrement);

  const amountToFixedDecimals = toFixedWorklet(rawAmount, decimals);

  const formattedAmount = `${Number(amountToFixedDecimals).toLocaleString('en-US', {
    useGrouping: true,
    minimumFractionDigits: isStablecoin ? STABLECOIN_MINIMUM_SIGNIFICANT_DECIMALS : 0,
    maximumFractionDigits: MAXIMUM_SIGNIFICANT_DECIMALS,
  })}`;

  if (stripSeparators) return stripCommas(formattedAmount);

  return formattedAmount;
}

export const opacityWorklet = (color: string, opacity: number) => {
  'worklet';

  if (isColor(color)) {
    const rgbaColor = convertToRGBA(color);
    return `rgba(${rgbaColor[0] * 255}, ${rgbaColor[1] * 255}, ${rgbaColor[2] * 255}, ${opacity})`;
  } else {
    return color;
  }
};

//
// /---- END worklet utils ----/ //

export const DEFAULT_SLIPPAGE_BIPS = {
  [ChainId.mainnet]: 100,
  [ChainId.polygon]: 200,
  [ChainId.bsc]: 200,
  [ChainId.optimism]: 200,
  [ChainId.base]: 200,
  [ChainId.zora]: 200,
  [ChainId.arbitrum]: 200,
  [ChainId.avalanche]: 200,
  [ChainId.blast]: 200,
};

export const slippageInBipsToString = (slippageInBips: number) => (slippageInBips / 100).toFixed(1);

export const slippageInBipsToStringWorklet = (slippageInBips: number) => {
  'worklet';
  return (slippageInBips / 100).toFixed(1);
};

export const getDefaultSlippage = (chainId: ChainId, config: RainbowConfig) => {
  const chainName = chainNameFromChainId(chainId) as
    | ChainName.mainnet
    | ChainName.optimism
    | ChainName.polygon
    | ChainName.arbitrum
    | ChainName.base
    | ChainName.zora
    | ChainName.bsc
    | ChainName.avalanche;
  return slippageInBipsToString(
    // NOTE: JSON.parse doesn't type the result as a Record<ChainName, number>
    (config.default_slippage_bips as unknown as Record<ChainName, number>)[chainName] || DEFAULT_SLIPPAGE_BIPS[chainId]
  );
};

export const getDefaultSlippageWorklet = (chainId: ChainId, config: RainbowConfig) => {
  'worklet';

  const chainName = chainNameFromChainIdWorklet(chainId) as
    | ChainName.mainnet
    | ChainName.optimism
    | ChainName.polygon
    | ChainName.arbitrum
    | ChainName.base
    | ChainName.zora
    | ChainName.bsc
    | ChainName.avalanche
    | ChainName.blast;
  return slippageInBipsToStringWorklet(
    (config.default_slippage_bips as unknown as { [key: string]: number })[chainName] || DEFAULT_SLIPPAGE_BIPS[chainId]
  );
};

export type Colors = {
  primary?: string;
  fallback?: string;
  shadow?: string;
};

type ExtractColorValueForColorsProps = {
  colors: TokenColors;
};

export const extractColorValueForColors = ({
  colors,
}: ExtractColorValueForColorsProps): Omit<ExtendedAnimatedAssetWithColors, keyof ParsedSearchAsset> => {
  const color = colors.primary || colors.fallback;
  const darkColor = color || ETH_COLOR_DARK;
  const lightColor = color || ETH_COLOR;

  const highContrastColor = getHighContrastColor(lightColor);

  return {
    color: {
      light: lightColor,
      dark: darkColor,
    },
    shadowColor: {
      light: lightColor,
      dark: darkColor,
    },
    mixedShadowColor: getMixedShadowColor(lightColor),
    highContrastColor: highContrastColor,
    tintedBackgroundColor: getTintedBackgroundColor(highContrastColor),
    textColor: getTextColor(highContrastColor),
    nativePrice: undefined,
  };
};

export const getColorWorklet = (color: ForegroundColor, isDarkMode: boolean) => {
  'worklet';
  return palettes[isDarkMode ? 'dark' : 'light'].foregroundColors[color];
};

export const getChainColorWorklet = (chainId: ChainId, isDarkMode: boolean): string => {
  'worklet';
  switch (chainId) {
    case ChainId.mainnet:
      return getColorWorklet('mainnet', isDarkMode);
    case ChainId.arbitrum:
      return getColorWorklet('arbitrum', isDarkMode);
    case ChainId.optimism:
      return getColorWorklet('optimism', isDarkMode);
    case ChainId.polygon:
      return getColorWorklet('polygon', isDarkMode);
    case ChainId.base:
      return getColorWorklet('base', isDarkMode);
    case ChainId.zora:
      return getColorWorklet('zora', isDarkMode);
    case ChainId.bsc:
      return getColorWorklet('bsc', isDarkMode);
    case ChainId.avalanche:
      return getColorWorklet('avalanche', isDarkMode);
    case ChainId.blast:
      return getColorWorklet('blast', isDarkMode);
    case ChainId.degen:
      return getColorWorklet('degen', isDarkMode);
    default:
      return getColorWorklet('mainnet', isDarkMode);
  }
};

export const getQuoteServiceTimeWorklet = ({ quote }: { quote: Quote | CrosschainQuote }) => {
  'worklet';
  return (quote as CrosschainQuote)?.routes?.[0]?.serviceTime || 0;
};

const I18N_TIME = {
  singular: {
    hours_long: i18n.t(i18n.l.time.hours.long.singular),
    minutes_short: i18n.t(i18n.l.time.minutes.short.singular),
    seconds_short: i18n.t(i18n.l.time.seconds.short.singular),
  },
  plural: {
    hours_long: i18n.t(i18n.l.time.hours.long.plural),
    minutes_short: i18n.t(i18n.l.time.minutes.short.plural),
    seconds_short: i18n.t(i18n.l.time.seconds.short.plural),
  },
};

export const getCrossChainTimeEstimateWorklet = ({
  serviceTime,
}: {
  serviceTime?: number;
}): {
  isLongWait: boolean;
  timeEstimate?: number;
  timeEstimateDisplay: string;
} => {
  'worklet';

  let isLongWait = false;
  let timeEstimateDisplay;
  const timeEstimate = serviceTime;

  const minutes = Math.floor((timeEstimate || 0) / 60);
  const hours = Math.floor(minutes / 60);

  if (hours >= 1) {
    isLongWait = true;
    timeEstimateDisplay = `>${hours} ${hours === 1 ? I18N_TIME.singular.hours_long : I18N_TIME.plural.hours_long}`;
  } else if (minutes >= 1) {
    timeEstimateDisplay = `~${minutes} ${minutes === 1 ? I18N_TIME.singular.minutes_short : I18N_TIME.plural.minutes_short}`;
  } else {
    timeEstimateDisplay = `~${timeEstimate} ${timeEstimate === 1 ? I18N_TIME.singular.seconds_short : I18N_TIME.plural.seconds_short}`;
  }

  return {
    isLongWait,
    timeEstimate,
    timeEstimateDisplay,
  };
};

export const isUnwrapEth = ({
  buyTokenAddress,
  chainId,
  sellTokenAddress,
}: {
  chainId: ChainId;
  sellTokenAddress: string;
  buyTokenAddress: string;
}) => {
  return isLowerCaseMatch(sellTokenAddress, WRAPPED_ASSET[chainId]) && isLowerCaseMatch(buyTokenAddress, ETH_ADDRESS);
};

export const isWrapEth = ({
  buyTokenAddress,
  chainId,
  sellTokenAddress,
}: {
  chainId: ChainId;
  sellTokenAddress: string;
  buyTokenAddress: string;
}) => {
  return isLowerCaseMatch(sellTokenAddress, ETH_ADDRESS) && isLowerCaseMatch(buyTokenAddress, WRAPPED_ASSET[chainId]);
};

export const priceForAsset = ({
  asset,
  assetType,
  assetToSellPrice,
  assetToBuyPrice,
}: {
  asset: ParsedSearchAsset | null;
  assetType: 'assetToSell' | 'assetToBuy';
  assetToSellPrice: SharedValue<number>;
  assetToBuyPrice: SharedValue<number>;
}) => {
  'worklet';

  if (!asset) return 0;

  if (assetType === 'assetToSell' && assetToSellPrice.value) {
    return assetToSellPrice.value;
  } else if (assetType === 'assetToBuy' && assetToBuyPrice.value) {
    return assetToBuyPrice.value;
  } else if (asset.price?.value) {
    return asset.price.value;
  } else if (asset.native.price?.amount) {
    return asset.native.price.amount;
  }
  return 0;
};

type ParseAssetAndExtendProps = {
  asset: ParsedSearchAsset | null;
  insertUserAssetBalance?: boolean;
};

const ETH_COLORS: Colors = {
  primary: undefined,
  fallback: undefined,
  shadow: undefined,
};

export const getStandardizedUniqueIdWorklet = ({ address, chainId }: { address: AddressOrEth; chainId: ChainId }) => {
  'worklet';
  return `${address.toLowerCase()}_${chainId}`;
};

export const parseAssetAndExtend = ({
  asset,
  insertUserAssetBalance,
}: ParseAssetAndExtendProps): ExtendedAnimatedAssetWithColors | null => {
  if (!asset) {
    return null;
  }

  const isAssetEth = asset.isNativeAsset && asset.symbol === 'ETH';
  const colors = extractColorValueForColors({
    colors: (isAssetEth ? ETH_COLORS : asset.colors) as TokenColors,
  });

  const uniqueId = getStandardizedUniqueIdWorklet({ address: asset.address, chainId: asset.chainId });

  return {
    ...asset,
    ...colors,
    nativePrice: asset.price?.value,
    balance: insertUserAssetBalance ? userAssetsStore.getState().getUserAsset(uniqueId)?.balance || asset.balance : asset.balance,

    // For some reason certain assets have a unique ID in the format of `${address}_mainnet` rather than
    // `${address}_${chainId}`, so at least for now we ensure consistency by reconstructing the unique ID here.
    uniqueId,
  };
};

type BuildQuoteParamsProps = {
  currentAddress: string;
  inputAmount: BigNumberish;
  outputAmount: BigNumberish;
  inputAsset: ExtendedAnimatedAssetWithColors | null;
  outputAsset: ExtendedAnimatedAssetWithColors | null;
  lastTypedInput: inputKeys;
};

/**
 * Builds the quote params for the swap based on the current state of the store.
 *
 * NOTE: Will return null if either asset isn't set.
 * @returns data needed to execute a swap or cross-chain swap
 */
export const buildQuoteParams = ({
  currentAddress,
  inputAmount,
  outputAmount,
  inputAsset,
  outputAsset,
  lastTypedInput,
}: BuildQuoteParamsProps): QuoteParams | null => {
  const { source, slippage } = swapsStore.getState();
  if (!inputAsset || !outputAsset) {
    return null;
  }

  const isCrosschainSwap = inputAsset.chainId !== outputAsset.chainId;

  return {
    source: source === 'auto' ? undefined : source,
    swapType: isCrosschainSwap ? SwapType.crossChain : SwapType.normal,
    fromAddress: currentAddress,
    chainId: inputAsset.chainId,
    toChainId: isCrosschainSwap ? outputAsset.chainId : inputAsset.chainId,
    sellTokenAddress: inputAsset.isNativeAsset ? ETH_ADDRESS : inputAsset.address,
    buyTokenAddress: outputAsset.isNativeAsset ? ETH_ADDRESS : outputAsset.address,

    // TODO: Handle native input cases below
    sellAmount:
      lastTypedInput === 'inputAmount' || lastTypedInput === 'inputNativeValue'
        ? convertAmountToRawAmount(inputAmount.toString(), inputAsset.decimals)
        : undefined,
    buyAmount:
      lastTypedInput === 'outputAmount' || lastTypedInput === 'outputNativeValue'
        ? convertAmountToRawAmount(outputAmount.toString(), outputAsset.decimals)
        : undefined,
    slippage: Number(slippage),
    refuel: false,
  };
};<|MERGE_RESOLUTION|>--- conflicted
+++ resolved
@@ -3,15 +3,7 @@
 
 import * as i18n from '@/languages';
 import { globalColors } from '@/design-system';
-import { ForegroundColor, palettes } from '@/design-system/color/palettes';
-import {
-  ETH_COLOR,
-  ETH_COLOR_DARK,
-  MAXIMUM_SIGNIFICANT_DECIMALS,
-  SCRUBBER_WIDTH,
-  SLIDER_WIDTH,
-  STABLECOIN_MINIMUM_SIGNIFICANT_DECIMALS,
-} from '@/__swaps__/screens/Swap/constants';
+import { ETH_COLOR, ETH_COLOR_DARK, SCRUBBER_WIDTH, SLIDER_WIDTH } from '@/__swaps__/screens/Swap/constants';
 import { chainNameFromChainId, chainNameFromChainIdWorklet } from '@/__swaps__/utils/chains';
 import { ChainId, ChainName } from '@/__swaps__/types/chains';
 import { RainbowConfig } from '@/model/remoteConfig';
@@ -36,7 +28,6 @@
   roundWorklet,
   toFixedWorklet,
   greaterThanOrEqualToWorklet,
-  sumWorklet,
   orderOfMagnitudeWorklet,
 } from '../safe-math/SafeMath';
 
@@ -229,62 +220,41 @@
   return withTrimmedZeros.endsWith('.') ? withTrimmedZeros.slice(0, -1) : withTrimmedZeros;
 }
 
-export function precisionBasedOffMagnitude(amount: number | string, isStablecoin = false): number {
-  'worklet';
-
-  const magnitude = -Number(floorWorklet(sumWorklet(log10Worklet(amount), 0)));
-  // don't let stablecoins go beneath 2nd order
-  if (magnitude < -2 && isStablecoin) {
-    return -STABLECOIN_MINIMUM_SIGNIFICANT_DECIMALS;
-  }
-  return magnitude;
-}
-
 export function valueBasedDecimalFormatter({
   amount,
   usdTokenPrice,
-  assetBalanceDisplay,
   roundingMode,
   precisionAdjustment,
   isStablecoin,
   stripSeparators = true,
-  isMaxAmount = false,
 }: {
   amount: number | string;
   usdTokenPrice: number;
-  assetBalanceDisplay?: string;
   roundingMode?: 'up' | 'down';
   precisionAdjustment?: number;
   isStablecoin?: boolean;
   stripSeparators?: boolean;
-  isMaxAmount?: boolean;
 }): string {
   'worklet';
 
-<<<<<<< HEAD
   function precisionBasedOffMagnitude(amount: number | string): number {
-    const magnitude = -orderOfMagnitudeWorklet(amount);
+    const magnitude = orderOfMagnitudeWorklet(amount);
     return (precisionAdjustment ?? 0) + magnitude;
   }
 
-=======
->>>>>>> d9ad21d6
   function calculateDecimalPlaces(usdTokenPrice: number): number {
-    const fallbackDecimalPlaces = STABLECOIN_MINIMUM_SIGNIFICANT_DECIMALS;
+    const fallbackDecimalPlaces = 2;
     if (usdTokenPrice <= 0) {
       return fallbackDecimalPlaces;
     }
     const unitsForOneCent = 0.01 / usdTokenPrice;
     if (unitsForOneCent >= 1) {
-      return isStablecoin ? STABLECOIN_MINIMUM_SIGNIFICANT_DECIMALS : 0;
+      return 0;
     }
-    return Math.max(
-      Math.ceil(Math.log10(1 / unitsForOneCent)) + (precisionAdjustment ?? 0),
-      isStablecoin ? STABLECOIN_MINIMUM_SIGNIFICANT_DECIMALS : 0
-    );
-  }
-
-  const decimalPlaces = calculateDecimalPlaces(usdTokenPrice);
+    return Math.max(Math.ceil(Math.log10(1 / unitsForOneCent)) + precisionBasedOffMagnitude(amount), 0);
+  }
+
+  const decimalPlaces = isStablecoin ? 2 : calculateDecimalPlaces(usdTokenPrice);
 
   let roundedAmount;
   const factor = Math.pow(10, decimalPlaces);
@@ -299,35 +269,10 @@
     roundedAmount = divWorklet(roundWorklet(mulWorklet(amount, factor)), factor);
   }
 
-  const maximumFractionDigits = () => {
-    // if we're selling max amount, we want to match what's displayed on the balance badge
-    // let's base the decimal places based on that (capped at 6)
-    if (isMaxAmount && assetBalanceDisplay) {
-      const decimals = assetBalanceDisplay.split('.');
-      if (decimals.length > 1) {
-        const [, decimalPlacesFromDisplay] = decimals;
-        if (decimalPlacesFromDisplay.length < STABLECOIN_MINIMUM_SIGNIFICANT_DECIMALS && isStablecoin) {
-          return STABLECOIN_MINIMUM_SIGNIFICANT_DECIMALS;
-        }
-
-        return Math.min(decimalPlacesFromDisplay.length, MAXIMUM_SIGNIFICANT_DECIMALS);
-      }
-    }
-
-    if (!isNaN(decimalPlaces)) {
-      return isStablecoin && decimalPlaces < STABLECOIN_MINIMUM_SIGNIFICANT_DECIMALS
-        ? STABLECOIN_MINIMUM_SIGNIFICANT_DECIMALS
-        : decimalPlaces;
-    }
-
-    // default to 6 precision if we have no calculation
-    return MAXIMUM_SIGNIFICANT_DECIMALS;
-  };
-
   // Format the number to add separators and trim trailing zeros
   const numberFormatter = new Intl.NumberFormat('en-US', {
-    minimumFractionDigits: isStablecoin ? STABLECOIN_MINIMUM_SIGNIFICANT_DECIMALS : 0,
-    maximumFractionDigits: maximumFractionDigits(),
+    minimumFractionDigits: 0,
+    maximumFractionDigits: !isNaN(decimalPlaces) ? decimalPlaces : 2, // Allow up to the required precision
     useGrouping: true,
   });
 
@@ -339,71 +284,50 @@
 export function niceIncrementFormatter({
   incrementDecimalPlaces,
   inputAssetBalance,
-  assetBalanceDisplay,
   inputAssetUsdPrice,
   niceIncrement,
   percentageToSwap,
   sliderXPosition,
   stripSeparators,
-  isStablecoin = false,
 }: {
   incrementDecimalPlaces: number;
   inputAssetBalance: number | string;
-  assetBalanceDisplay: string;
   inputAssetUsdPrice: number;
   niceIncrement: number | string;
   percentageToSwap: number;
   sliderXPosition: number;
   stripSeparators?: boolean;
-  isStablecoin?: boolean;
 }) {
   'worklet';
-
   if (percentageToSwap === 0) return '0';
-  if (percentageToSwap === 0.25) {
-    const amount = mulWorklet(inputAssetBalance, 0.25);
+  if (percentageToSwap === 0.25)
     return valueBasedDecimalFormatter({
-      amount,
+      amount: mulWorklet(inputAssetBalance, 0.25),
       usdTokenPrice: inputAssetUsdPrice,
-      assetBalanceDisplay,
       roundingMode: 'up',
-      precisionAdjustment: precisionBasedOffMagnitude(amount, isStablecoin),
-      isStablecoin,
+      precisionAdjustment: -3,
     });
-  }
-  if (percentageToSwap === 0.5) {
-    const amount = mulWorklet(inputAssetBalance, 0.5);
+  if (percentageToSwap === 0.5)
     return valueBasedDecimalFormatter({
-      amount,
+      amount: mulWorklet(inputAssetBalance, 0.5),
       usdTokenPrice: inputAssetUsdPrice,
-      assetBalanceDisplay,
       roundingMode: 'up',
-      precisionAdjustment: precisionBasedOffMagnitude(amount, isStablecoin),
-      isStablecoin,
+      precisionAdjustment: -3,
     });
-  }
-  if (percentageToSwap === 0.75) {
-    const amount = mulWorklet(inputAssetBalance, 0.75);
+  if (percentageToSwap === 0.75)
     return valueBasedDecimalFormatter({
-      amount,
+      amount: mulWorklet(inputAssetBalance, 0.75),
       usdTokenPrice: inputAssetUsdPrice,
-      assetBalanceDisplay,
       roundingMode: 'up',
-      precisionAdjustment: precisionBasedOffMagnitude(amount, isStablecoin),
-      isStablecoin,
+      precisionAdjustment: -3,
     });
-  }
-  if (percentageToSwap === 1) {
+  if (percentageToSwap === 1)
     return valueBasedDecimalFormatter({
       amount: inputAssetBalance,
       usdTokenPrice: inputAssetUsdPrice,
-      assetBalanceDisplay,
-      isStablecoin,
-      isMaxAmount: true,
+      roundingMode: 'up',
     });
-  }
-
-  const decimals = isStablecoin ? STABLECOIN_MINIMUM_SIGNIFICANT_DECIMALS : incrementDecimalPlaces;
+
   const exactIncrement = divWorklet(inputAssetBalance, 100);
   const isIncrementExact = equalWorklet(niceIncrement, exactIncrement);
   const numberOfIncrements = divWorklet(inputAssetBalance, niceIncrement);
@@ -419,12 +343,12 @@
 
   const rawAmount = mulWorklet(roundWorklet(divWorklet(mulWorklet(percentage, inputAssetBalance), niceIncrement)), niceIncrement);
 
-  const amountToFixedDecimals = toFixedWorklet(rawAmount, decimals);
+  const amountToFixedDecimals = toFixedWorklet(rawAmount, incrementDecimalPlaces);
 
   const formattedAmount = `${Number(amountToFixedDecimals).toLocaleString('en-US', {
     useGrouping: true,
-    minimumFractionDigits: isStablecoin ? STABLECOIN_MINIMUM_SIGNIFICANT_DECIMALS : 0,
-    maximumFractionDigits: MAXIMUM_SIGNIFICANT_DECIMALS,
+    minimumFractionDigits: 0,
+    maximumFractionDigits: 8,
   })}`;
 
   if (stripSeparators) return stripCommas(formattedAmount);
@@ -458,11 +382,11 @@
   [ChainId.blast]: 200,
 };
 
-export const slippageInBipsToString = (slippageInBips: number) => (slippageInBips / 100).toFixed(1);
+export const slippageInBipsToString = (slippageInBips: number) => (slippageInBips / 100).toString();
 
 export const slippageInBipsToStringWorklet = (slippageInBips: number) => {
   'worklet';
-  return (slippageInBips / 100).toFixed(1);
+  return (slippageInBips / 100).toFixed(1).toString();
 };
 
 export const getDefaultSlippage = (chainId: ChainId, config: RainbowConfig) => {
@@ -533,39 +457,6 @@
     textColor: getTextColor(highContrastColor),
     nativePrice: undefined,
   };
-};
-
-export const getColorWorklet = (color: ForegroundColor, isDarkMode: boolean) => {
-  'worklet';
-  return palettes[isDarkMode ? 'dark' : 'light'].foregroundColors[color];
-};
-
-export const getChainColorWorklet = (chainId: ChainId, isDarkMode: boolean): string => {
-  'worklet';
-  switch (chainId) {
-    case ChainId.mainnet:
-      return getColorWorklet('mainnet', isDarkMode);
-    case ChainId.arbitrum:
-      return getColorWorklet('arbitrum', isDarkMode);
-    case ChainId.optimism:
-      return getColorWorklet('optimism', isDarkMode);
-    case ChainId.polygon:
-      return getColorWorklet('polygon', isDarkMode);
-    case ChainId.base:
-      return getColorWorklet('base', isDarkMode);
-    case ChainId.zora:
-      return getColorWorklet('zora', isDarkMode);
-    case ChainId.bsc:
-      return getColorWorklet('bsc', isDarkMode);
-    case ChainId.avalanche:
-      return getColorWorklet('avalanche', isDarkMode);
-    case ChainId.blast:
-      return getColorWorklet('blast', isDarkMode);
-    case ChainId.degen:
-      return getColorWorklet('degen', isDarkMode);
-    default:
-      return getColorWorklet('mainnet', isDarkMode);
-  }
 };
 
 export const getQuoteServiceTimeWorklet = ({ quote }: { quote: Quote | CrosschainQuote }) => {
