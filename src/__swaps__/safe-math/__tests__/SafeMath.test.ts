--- conflicted
+++ resolved
@@ -103,20 +103,12 @@
     expect(powWorklet(ZERO, VALUE_B)).toBe(ZERO);
     expect(powWorklet(VALUE_A, ZERO)).toBe(ONE);
     expect(powWorklet(VALUE_A, VALUE_C)).toBe(RESULTS.pow);
-<<<<<<< HEAD
-    expect(powWorklet(10, 4)).toBe('10000');
-  });
-
-  test('log10Worklet', () => {
-    expect(() => log10Worklet(NON_NUMERIC_STRING)).toThrow('Arguments must be a numeric string');
-=======
     expect(powWorklet(Number(VALUE_A), VALUE_C)).toBe(RESULTS.pow);
     expect(powWorklet(VALUE_A, Number(VALUE_C))).toBe(RESULTS.pow);
   });
 
   test('log10Worklet', () => {
     expect(() => log10Worklet(NON_NUMERIC_STRING)).toThrow('Arguments must be a numeric string or number');
->>>>>>> 22def71d
     expect(() => log10Worklet(ZERO)).toThrow('Argument must be greater than 0');
     expect(log10Worklet(VALUE_C)).toBe(RESULTS.log10);
     expect(log10Worklet(Number(VALUE_C))).toBe(RESULTS.log10);
@@ -198,23 +190,6 @@
     expect(roundWorklet(Number(VALUE_A))).toBe(RESULTS.floor);
     expect(roundWorklet(Number(VALUE_D))).toBe(RESULTS.ceil);
   });
-
-  test('toFixedWorklet', () => {
-    expect(toFixedWorklet(VALUE_A, 2)).toBe(RESULTS.toFixed);
-  });
-
-  test('ceilWorklet', () => {
-    expect(ceilWorklet(VALUE_A)).toBe(RESULTS.ceil);
-  });
-
-  test('floorWorklet', () => {
-    expect(floorWorklet(VALUE_A)).toBe(RESULTS.floor);
-  });
-
-  test('roundWorklet', () => {
-    expect(roundWorklet(VALUE_A)).toBe(RESULTS.floor);
-    expect(roundWorklet(VALUE_D)).toBe(RESULTS.ceil);
-  });
 });
 
 describe('BigNumber', () => {
