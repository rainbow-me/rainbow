<<<<<<< HEAD
import { sum, sub, mul, div, mod, pow, log10, gt, lt, gte, lte, equals, toFixed, ceil, floor, round } from '../SafeMath';
=======
>>>>>>> 0889e092
import BigNumber from 'bignumber.js';
import {
  divWorklet,
  equalWorklet,
  greaterThanOrEqualToWorklet,
  greaterThanWorklet,
  lessThanOrEqualToWorklet,
  lessThanWorklet,
  modWorklet,
  mulWorklet,
  powWorklet,
  subWorklet,
  sumWorklet,
} from '../SafeMath';

const RESULTS = {
  sum: '1247244.585',
  sub: '1239606.105',
  mul: '4748939814.6378',
  div: '325.56878986395199044836',
  mod: '2172.345',
  pow: '1546106588588.369025',
  log10: '0.30102999566398124032',
};

const VALUE_A = '1243425.345';
const VALUE_B = '3819.24';
const VALUE_C = '2';
const NEGATIVE_VALUE = '-2412.12';
const ZERO = '0';
const ONE = '1';
const NON_NUMERIC_STRING = 'abc';

describe('SafeMath', () => {
<<<<<<< HEAD
  test('sum', () => {
    expect(() => sum(NON_NUMERIC_STRING, VALUE_B)).toThrow('Arguments must be a numeric string');
    expect(() => sum(VALUE_A, NON_NUMERIC_STRING)).toThrow('Arguments must be a numeric string');
    expect(sum(ZERO, ZERO)).toBe(ZERO);
    expect(sum(VALUE_A, ZERO)).toBe(VALUE_A);
    expect(sum(ZERO, VALUE_B)).toBe(VALUE_B);
    expect(sum(VALUE_A, VALUE_B)).toBe(RESULTS.sum);
    expect(sum(Number(VALUE_A), Number(VALUE_B))).toBe(RESULTS.sum);
  });

  test('sub', () => {
    expect(() => sub(NON_NUMERIC_STRING, VALUE_B)).toThrow('Arguments must be a numeric string');
    expect(() => sub(VALUE_A, NON_NUMERIC_STRING)).toThrow('Arguments must be a numeric string');
    expect(sub(ZERO, ZERO)).toBe(ZERO);
    expect(sub(VALUE_A, ZERO)).toBe(VALUE_A);
    expect(sub(ZERO, VALUE_B)).toBe(`-${VALUE_B}`);
    expect(sub(VALUE_A, VALUE_B)).toBe(RESULTS.sub);
    expect(sub(Number(VALUE_A), Number(VALUE_B))).toBe(RESULTS.sub);
  });

  test('mul', () => {
    expect(() => mul(NON_NUMERIC_STRING, VALUE_B)).toThrow('Arguments must be a numeric string');
    expect(() => mul(VALUE_A, NON_NUMERIC_STRING)).toThrow('Arguments must be a numeric string');
    expect(mul(ZERO, ZERO)).toBe(ZERO);
    expect(mul(VALUE_A, ZERO)).toBe(ZERO);
    expect(mul(ZERO, VALUE_B)).toBe(ZERO);
    expect(mul(VALUE_A, VALUE_B)).toBe(RESULTS.mul);
    expect(mul(Number(VALUE_A), Number(VALUE_B))).toBe(RESULTS.mul);
  });

  test('div', () => {
    expect(() => div(NON_NUMERIC_STRING, VALUE_B)).toThrow('Arguments must be a numeric string');
    expect(() => div(VALUE_A, NON_NUMERIC_STRING)).toThrow('Arguments must be a numeric string');
    expect(() => div(ZERO, ZERO)).toThrow('Division by zero');
    expect(() => div(VALUE_A, ZERO)).toThrow('Division by zero');
    expect(div(ZERO, VALUE_B)).toBe(ZERO);
    expect(div(VALUE_A, VALUE_B)).toBe(RESULTS.div);
    expect(div(Number(VALUE_A), Number(VALUE_B))).toBe(RESULTS.div);
  });

  test('mod', () => {
    expect(() => mod(NON_NUMERIC_STRING, VALUE_B)).toThrow('Arguments must be a numeric string');
    expect(() => mod(VALUE_A, NON_NUMERIC_STRING)).toThrow('Arguments must be a numeric string');
    expect(() => mod(ZERO, ZERO)).toThrow('Division by zero');
    expect(() => mod(VALUE_A, ZERO)).toThrow('Division by zero');
    expect(mod(ZERO, VALUE_B)).toBe(ZERO);
    expect(mod(VALUE_A, VALUE_B)).toBe(RESULTS.mod);
    expect(mod(Number(VALUE_A), Number(VALUE_B))).toBe(RESULTS.mod);
  });
  test('pow', () => {
    expect(() => pow(NON_NUMERIC_STRING, VALUE_B)).toThrow('Arguments must be a numeric string');
    expect(() => pow(VALUE_A, NON_NUMERIC_STRING)).toThrow('Arguments must be a numeric string');
    expect(pow(ZERO, VALUE_B)).toBe(ZERO);
    expect(pow(VALUE_A, ZERO)).toBe(ONE);
    expect(pow(ZERO, VALUE_B)).toBe(ZERO);
    expect(pow(VALUE_A, VALUE_C)).toBe(RESULTS.pow);
    expect(pow(Number(VALUE_A), Number(VALUE_C))).toBe(RESULTS.pow);
  });
  test('log10', () => {
    expect(() => log10(NON_NUMERIC_STRING)).toThrow('Arguments must be a numeric string');
    expect(() => log10(ZERO)).toThrow('Argument must be greater than 0');
    expect(log10(VALUE_C)).toBe(RESULTS.log10);
    expect(log10(Number(VALUE_C))).toBe(RESULTS.log10);
  });

  test('gt', () => {
    expect(gt(VALUE_A, VALUE_B)).toBe(true);
  });

  test('lt', () => {
    expect(lt(VALUE_A, VALUE_B)).toBe(false);
  });

  test('gte', () => {
    expect(gte(VALUE_A, VALUE_A)).toBe(true);
  });

  test('lte', () => {
    expect(lte(VALUE_A, VALUE_A)).toBe(true);
  });

  test('equals', () => {
    expect(equals(VALUE_A, VALUE_A)).toBe(true);
  });

  test('toFixed', () => {
    expect(toFixed(VALUE_A, Number(VALUE_C))).toBe('1243425.35');
  });

  test('ceil', () => {
    expect(ceil(VALUE_A)).toBe('1243426');
  });

  test('floor', () => {
    expect(floor('1243425.345')).toBe('1243425');
  });

  test('round', () => {
    expect(round('1243425.345')).toBe('1243425');
    expect(round('1243425.745')).toBe('1243426');
=======
  test('sumWorklet', () => {
    expect(() => sumWorklet(NON_NUMERIC_STRING, VALUE_B)).toThrow('Arguments must be a numeric string');
    expect(() => sumWorklet(VALUE_A, NON_NUMERIC_STRING)).toThrow('Arguments must be a numeric string');
    expect(sumWorklet(ZERO, ZERO)).toBe(ZERO);
    expect(sumWorklet(VALUE_A, ZERO)).toBe(VALUE_A);
    expect(sumWorklet(ZERO, VALUE_B)).toBe(VALUE_B);
    expect(sumWorklet(VALUE_A, VALUE_B)).toBe(RESULTS.sum);
  });

  test('subWorklet', () => {
    expect(() => subWorklet(NON_NUMERIC_STRING, VALUE_B)).toThrow('Arguments must be a numeric string');
    expect(() => subWorklet(VALUE_A, NON_NUMERIC_STRING)).toThrow('Arguments must be a numeric string');
    expect(subWorklet(ZERO, ZERO)).toBe(ZERO);
    expect(subWorklet(VALUE_A, ZERO)).toBe(VALUE_A);
    expect(subWorklet(ZERO, VALUE_B)).toBe(`-${VALUE_B}`);
    expect(subWorklet(NEGATIVE_VALUE, ZERO)).toBe(NEGATIVE_VALUE);
    expect(subWorklet(VALUE_A, VALUE_B)).toBe(RESULTS.sub);
  });

  test('mulWorklet', () => {
    expect(() => mulWorklet(NON_NUMERIC_STRING, VALUE_B)).toThrow('Arguments must be a numeric string');
    expect(() => mulWorklet(VALUE_A, NON_NUMERIC_STRING)).toThrow('Arguments must be a numeric string');
    expect(mulWorklet(ZERO, ZERO)).toBe(ZERO);
    expect(mulWorklet(VALUE_A, ZERO)).toBe(ZERO);
    expect(mulWorklet(ZERO, VALUE_B)).toBe(ZERO);
    expect(mulWorklet(VALUE_A, VALUE_B)).toBe(RESULTS.mul);
  });

  test('divWorklet', () => {
    expect(() => divWorklet(NON_NUMERIC_STRING, VALUE_B)).toThrow('Arguments must be a numeric string');
    expect(() => divWorklet(VALUE_A, NON_NUMERIC_STRING)).toThrow('Arguments must be a numeric string');
    expect(() => divWorklet(ZERO, ZERO)).toThrow('Division by zero');
    expect(() => divWorklet(VALUE_A, ZERO)).toThrow('Division by zero');
    expect(divWorklet(ZERO, VALUE_B)).toBe(ZERO);
    expect(divWorklet(VALUE_A, VALUE_B)).toBe(RESULTS.div);
  });

  test('modWorklet', () => {
    expect(() => modWorklet(NON_NUMERIC_STRING, VALUE_B)).toThrow('Arguments must be a numeric string');
    expect(() => modWorklet(VALUE_A, NON_NUMERIC_STRING)).toThrow('Arguments must be a numeric string');
    expect(() => modWorklet(ZERO, ZERO)).toThrow('Division by zero');
    expect(() => modWorklet(VALUE_A, ZERO)).toThrow('Division by zero');
    expect(modWorklet(ZERO, VALUE_B)).toBe(ZERO);
    expect(modWorklet(VALUE_A, VALUE_B)).toBe(RESULTS.mod);
  });

  test('powWorklet', () => {
    expect(() => powWorklet(NON_NUMERIC_STRING, VALUE_B)).toThrow('Arguments must be a numeric string');
    expect(() => powWorklet(VALUE_A, NON_NUMERIC_STRING)).toThrow('Arguments must be a numeric string');
    expect(powWorklet(ZERO, VALUE_B)).toBe(ZERO);
    expect(powWorklet(VALUE_A, ZERO)).toBe(ONE);
    expect(powWorklet(ZERO, VALUE_B)).toBe(ZERO);
    expect(powWorklet(VALUE_A, VALUE_C)).toBe(RESULTS.pow);
  });

  test('equalWorklet', () => {
    expect(() => equalWorklet(NON_NUMERIC_STRING, VALUE_B)).toThrow('Arguments must be a numeric string');
    expect(() => equalWorklet(VALUE_A, NON_NUMERIC_STRING)).toThrow('Arguments must be a numeric string');
    expect(equalWorklet(ZERO, ZERO)).toBe(true);
    expect(equalWorklet(VALUE_A, VALUE_A)).toBe(true);
    expect(equalWorklet(VALUE_A, VALUE_B)).toBe(false);
    expect(equalWorklet(NEGATIVE_VALUE, NEGATIVE_VALUE)).toBe(true);
  });

  test('greaterThanWorklet', () => {
    expect(() => greaterThanWorklet(NON_NUMERIC_STRING, VALUE_B)).toThrow('Arguments must be a numeric string');
    expect(() => greaterThanWorklet(VALUE_A, NON_NUMERIC_STRING)).toThrow('Arguments must be a numeric string');
    expect(greaterThanWorklet(VALUE_A, VALUE_B)).toBe(true);
    expect(greaterThanWorklet(VALUE_B, VALUE_A)).toBe(false);
    expect(greaterThanWorklet(VALUE_A, VALUE_A)).toBe(false);
    expect(greaterThanWorklet(NEGATIVE_VALUE, VALUE_A)).toBe(false);
  });

  test('greaterThanOrEqualToWorklet', () => {
    expect(() => greaterThanOrEqualToWorklet(NON_NUMERIC_STRING, VALUE_B)).toThrow('Arguments must be a numeric string');
    expect(() => greaterThanOrEqualToWorklet(VALUE_A, NON_NUMERIC_STRING)).toThrow('Arguments must be a numeric string');
    expect(greaterThanOrEqualToWorklet(VALUE_A, VALUE_B)).toBe(true);
    expect(greaterThanOrEqualToWorklet(VALUE_B, VALUE_A)).toBe(false);
    expect(greaterThanOrEqualToWorklet(VALUE_A, VALUE_A)).toBe(true);
    expect(greaterThanOrEqualToWorklet(NEGATIVE_VALUE, VALUE_A)).toBe(false);
  });

  test('lessThanWorklet', () => {
    expect(() => lessThanWorklet(NON_NUMERIC_STRING, VALUE_B)).toThrow('Arguments must be a numeric string');
    expect(() => lessThanWorklet(VALUE_A, NON_NUMERIC_STRING)).toThrow('Arguments must be a numeric string');
    expect(lessThanWorklet(VALUE_A, VALUE_B)).toBe(false);
    expect(lessThanWorklet(VALUE_B, VALUE_A)).toBe(true);
    expect(lessThanWorklet(VALUE_A, VALUE_A)).toBe(false);
    expect(lessThanWorklet(NEGATIVE_VALUE, VALUE_A)).toBe(true);
  });

  test('lessThanOrEqualToWorklet', () => {
    expect(() => lessThanOrEqualToWorklet(NON_NUMERIC_STRING, VALUE_B)).toThrow('Arguments must be a numeric string');
    expect(() => lessThanOrEqualToWorklet(VALUE_A, NON_NUMERIC_STRING)).toThrow('Arguments must be a numeric string');
    expect(lessThanOrEqualToWorklet(VALUE_A, VALUE_B)).toBe(false);
    expect(lessThanOrEqualToWorklet(VALUE_B, VALUE_A)).toBe(true);
    expect(lessThanOrEqualToWorklet(VALUE_A, VALUE_A)).toBe(true);
    expect(lessThanOrEqualToWorklet(NEGATIVE_VALUE, VALUE_A)).toBe(true);
>>>>>>> 0889e092
  });
});

describe('BigNumber', () => {
  test('sum', () => {
    expect(new BigNumber(VALUE_A).plus(VALUE_B).toString()).toBe(RESULTS.sum);
  });

  test('sub', () => {
    expect(new BigNumber(VALUE_A).minus(VALUE_B).toString()).toBe(RESULTS.sub);
  });

  test('mul', () => {
    expect(new BigNumber(VALUE_A).multipliedBy(VALUE_B).toString()).toBe(RESULTS.mul);
  });

  test('div', () => {
    expect(new BigNumber(VALUE_A).dividedBy(VALUE_B).toString()).toBe(RESULTS.div);
  });

  test('mod', () => {
    expect(new BigNumber(VALUE_A).mod(VALUE_B).toString()).toBe(RESULTS.mod);
  });

  test('pow', () => {
    expect(new BigNumber(VALUE_A).pow(VALUE_C).toString()).toBe(RESULTS.pow);
  });

  test('equal', () => {
    expect(new BigNumber(VALUE_A).eq(VALUE_B)).toBe(false);
    expect(new BigNumber(VALUE_A).eq(VALUE_A)).toBe(true);
  });

  test('greaterThan', () => {
    expect(new BigNumber(VALUE_A).gt(VALUE_B)).toBe(true);
    expect(new BigNumber(VALUE_B).gt(VALUE_A)).toBe(false);
  });

  test('greaterThanOrEqualTo', () => {
    expect(new BigNumber(VALUE_A).gte(VALUE_B)).toBe(true);
    expect(new BigNumber(VALUE_B).gte(VALUE_A)).toBe(false);
    expect(new BigNumber(VALUE_A).gte(VALUE_A)).toBe(true);
  });

  test('lessThan', () => {
    expect(new BigNumber(VALUE_A).lt(VALUE_B)).toBe(false);
    expect(new BigNumber(VALUE_B).lt(VALUE_A)).toBe(true);
  });

  test('lessThanOrEqualTo', () => {
    expect(new BigNumber(VALUE_A).lte(VALUE_B)).toBe(false);
    expect(new BigNumber(VALUE_B).lte(VALUE_A)).toBe(true);
    expect(new BigNumber(VALUE_A).lte(VALUE_A)).toBe(true);
  });
});<|MERGE_RESOLUTION|>--- conflicted
+++ resolved
@@ -1,7 +1,3 @@
-<<<<<<< HEAD
-import { sum, sub, mul, div, mod, pow, log10, gt, lt, gte, lte, equals, toFixed, ceil, floor, round } from '../SafeMath';
-=======
->>>>>>> 0889e092
 import BigNumber from 'bignumber.js';
 import {
   divWorklet,
@@ -36,108 +32,6 @@
 const NON_NUMERIC_STRING = 'abc';
 
 describe('SafeMath', () => {
-<<<<<<< HEAD
-  test('sum', () => {
-    expect(() => sum(NON_NUMERIC_STRING, VALUE_B)).toThrow('Arguments must be a numeric string');
-    expect(() => sum(VALUE_A, NON_NUMERIC_STRING)).toThrow('Arguments must be a numeric string');
-    expect(sum(ZERO, ZERO)).toBe(ZERO);
-    expect(sum(VALUE_A, ZERO)).toBe(VALUE_A);
-    expect(sum(ZERO, VALUE_B)).toBe(VALUE_B);
-    expect(sum(VALUE_A, VALUE_B)).toBe(RESULTS.sum);
-    expect(sum(Number(VALUE_A), Number(VALUE_B))).toBe(RESULTS.sum);
-  });
-
-  test('sub', () => {
-    expect(() => sub(NON_NUMERIC_STRING, VALUE_B)).toThrow('Arguments must be a numeric string');
-    expect(() => sub(VALUE_A, NON_NUMERIC_STRING)).toThrow('Arguments must be a numeric string');
-    expect(sub(ZERO, ZERO)).toBe(ZERO);
-    expect(sub(VALUE_A, ZERO)).toBe(VALUE_A);
-    expect(sub(ZERO, VALUE_B)).toBe(`-${VALUE_B}`);
-    expect(sub(VALUE_A, VALUE_B)).toBe(RESULTS.sub);
-    expect(sub(Number(VALUE_A), Number(VALUE_B))).toBe(RESULTS.sub);
-  });
-
-  test('mul', () => {
-    expect(() => mul(NON_NUMERIC_STRING, VALUE_B)).toThrow('Arguments must be a numeric string');
-    expect(() => mul(VALUE_A, NON_NUMERIC_STRING)).toThrow('Arguments must be a numeric string');
-    expect(mul(ZERO, ZERO)).toBe(ZERO);
-    expect(mul(VALUE_A, ZERO)).toBe(ZERO);
-    expect(mul(ZERO, VALUE_B)).toBe(ZERO);
-    expect(mul(VALUE_A, VALUE_B)).toBe(RESULTS.mul);
-    expect(mul(Number(VALUE_A), Number(VALUE_B))).toBe(RESULTS.mul);
-  });
-
-  test('div', () => {
-    expect(() => div(NON_NUMERIC_STRING, VALUE_B)).toThrow('Arguments must be a numeric string');
-    expect(() => div(VALUE_A, NON_NUMERIC_STRING)).toThrow('Arguments must be a numeric string');
-    expect(() => div(ZERO, ZERO)).toThrow('Division by zero');
-    expect(() => div(VALUE_A, ZERO)).toThrow('Division by zero');
-    expect(div(ZERO, VALUE_B)).toBe(ZERO);
-    expect(div(VALUE_A, VALUE_B)).toBe(RESULTS.div);
-    expect(div(Number(VALUE_A), Number(VALUE_B))).toBe(RESULTS.div);
-  });
-
-  test('mod', () => {
-    expect(() => mod(NON_NUMERIC_STRING, VALUE_B)).toThrow('Arguments must be a numeric string');
-    expect(() => mod(VALUE_A, NON_NUMERIC_STRING)).toThrow('Arguments must be a numeric string');
-    expect(() => mod(ZERO, ZERO)).toThrow('Division by zero');
-    expect(() => mod(VALUE_A, ZERO)).toThrow('Division by zero');
-    expect(mod(ZERO, VALUE_B)).toBe(ZERO);
-    expect(mod(VALUE_A, VALUE_B)).toBe(RESULTS.mod);
-    expect(mod(Number(VALUE_A), Number(VALUE_B))).toBe(RESULTS.mod);
-  });
-  test('pow', () => {
-    expect(() => pow(NON_NUMERIC_STRING, VALUE_B)).toThrow('Arguments must be a numeric string');
-    expect(() => pow(VALUE_A, NON_NUMERIC_STRING)).toThrow('Arguments must be a numeric string');
-    expect(pow(ZERO, VALUE_B)).toBe(ZERO);
-    expect(pow(VALUE_A, ZERO)).toBe(ONE);
-    expect(pow(ZERO, VALUE_B)).toBe(ZERO);
-    expect(pow(VALUE_A, VALUE_C)).toBe(RESULTS.pow);
-    expect(pow(Number(VALUE_A), Number(VALUE_C))).toBe(RESULTS.pow);
-  });
-  test('log10', () => {
-    expect(() => log10(NON_NUMERIC_STRING)).toThrow('Arguments must be a numeric string');
-    expect(() => log10(ZERO)).toThrow('Argument must be greater than 0');
-    expect(log10(VALUE_C)).toBe(RESULTS.log10);
-    expect(log10(Number(VALUE_C))).toBe(RESULTS.log10);
-  });
-
-  test('gt', () => {
-    expect(gt(VALUE_A, VALUE_B)).toBe(true);
-  });
-
-  test('lt', () => {
-    expect(lt(VALUE_A, VALUE_B)).toBe(false);
-  });
-
-  test('gte', () => {
-    expect(gte(VALUE_A, VALUE_A)).toBe(true);
-  });
-
-  test('lte', () => {
-    expect(lte(VALUE_A, VALUE_A)).toBe(true);
-  });
-
-  test('equals', () => {
-    expect(equals(VALUE_A, VALUE_A)).toBe(true);
-  });
-
-  test('toFixed', () => {
-    expect(toFixed(VALUE_A, Number(VALUE_C))).toBe('1243425.35');
-  });
-
-  test('ceil', () => {
-    expect(ceil(VALUE_A)).toBe('1243426');
-  });
-
-  test('floor', () => {
-    expect(floor('1243425.345')).toBe('1243425');
-  });
-
-  test('round', () => {
-    expect(round('1243425.345')).toBe('1243425');
-    expect(round('1243425.745')).toBe('1243426');
-=======
   test('sumWorklet', () => {
     expect(() => sumWorklet(NON_NUMERIC_STRING, VALUE_B)).toThrow('Arguments must be a numeric string');
     expect(() => sumWorklet(VALUE_A, NON_NUMERIC_STRING)).toThrow('Arguments must be a numeric string');
@@ -236,7 +130,6 @@
     expect(lessThanOrEqualToWorklet(VALUE_B, VALUE_A)).toBe(true);
     expect(lessThanOrEqualToWorklet(VALUE_A, VALUE_A)).toBe(true);
     expect(lessThanOrEqualToWorklet(NEGATIVE_VALUE, VALUE_A)).toBe(true);
->>>>>>> 0889e092
   });
 });
 
