import { consoleLogWorklet } from '@/debugging/workletUtils';

const SCALE_FACTOR = () => {
  'worklet';
  return 20;
};

// Utility function to remove the decimal point and keep track of the number of decimal places
<<<<<<< HEAD
const removeDecimal = (num: string): [bigint, number] => {
=======
const removeDecimalWorklet = (num: string): [bigint, number] => {
>>>>>>> 0889e092
  'worklet';
  const parts = num.split('.');
  const decimalPlaces = parts.length === 2 ? parts[1].length : 0;
  const bigIntNum = BigInt(parts.join(''));
  return [bigIntNum, decimalPlaces];
};

<<<<<<< HEAD
const isNumberString = (value: string): boolean => {
  'worklet';
  return /^\d+(\.\d+)?$/.test(value);
};

const isZero = (value: string): boolean => {
=======
const isNumberStringWorklet = (value: string): boolean => {
  'worklet';
  return /^-?\d+(\.\d+)?$/.test(value);
};

const isZeroWorklet = (value: string): boolean => {
>>>>>>> 0889e092
  'worklet';
  if (parseFloat(value) === 0) {
    return true;
  }
  return false;
};

<<<<<<< HEAD
// Utility function to scale the number up to SCALE_FACTOR decimal places
const scaleUp = (bigIntNum: bigint, decimalPlaces: number): bigint => {
  'worklet';
  const scaleFactor = BigInt(10) ** (BigInt(SCALE_FACTOR()) - BigInt(Math.min(decimalPlaces, 20)));
  return bigIntNum * scaleFactor;
};

// Utility function to format the result with SCALE_FACTOR decimal places and remove trailing zeros
const formatResult = (result: bigint): string => {
  'worklet';
  const resultStr = result.toString().padStart(SCALE_FACTOR() + 1, '0'); // SCALE_FACTOR decimal places + at least 1 integer place
  const integerPart = resultStr.slice(0, -SCALE_FACTOR()) || '0';
  let fractionalPart = resultStr.slice(-SCALE_FACTOR());
=======
// Utility function to scale the number up to 20 decimal places
const scaleUpWorklet = (bigIntNum: bigint, decimalPlaces: number): bigint => {
  'worklet';
  const scaleFactor = BigInt(10) ** BigInt(20);
  return (bigIntNum * scaleFactor) / BigInt(10) ** BigInt(decimalPlaces);
};

// Utility function to format the result with 20 decimal places and remove trailing zeros
const formatResultWorklet = (result: bigint): string => {
  'worklet';
  const isNegative = result < 0;
  const absResult = isNegative ? -result : result;
  const resultStr = absResult.toString().padStart(21, '0'); // 20 decimal places + at least 1 integer place
  const integerPart = resultStr.slice(0, -20) || '0';
  let fractionalPart = resultStr.slice(-20);
>>>>>>> 0889e092
  fractionalPart = fractionalPart.replace(/0+$/, ''); // Remove trailing zeros
  const formattedResult = fractionalPart.length > 0 ? `${integerPart}.${fractionalPart}` : integerPart;
  return isNegative ? `-${formattedResult}` : formattedResult;
};

// Sum function
<<<<<<< HEAD
export function sum(num1: string | number, num2: string | number): string {
  'worklet';
  const num1Str = typeof num1 === 'number' ? num1.toString() : num1;
  const num2Str = typeof num2 === 'number' ? num2.toString() : num2;

  if (!isNumberString(num1Str) || !isNumberString(num2Str)) {
    throw new Error('Arguments must be a numeric string or number');
  }
  if (isZero(num1Str)) {
    return num2Str;
  }
  if (isZero(num2Str)) {
    return num1Str;
  }
  const [bigInt1, decimalPlaces1] = removeDecimal(num1Str);
  const [bigInt2, decimalPlaces2] = removeDecimal(num2Str);
  const scaledBigInt1 = scaleUp(bigInt1, decimalPlaces1);
  const scaledBigInt2 = scaleUp(bigInt2, decimalPlaces2);
=======
export function sumWorklet(num1: string, num2: string): string {
  'worklet';
  if (!isNumberStringWorklet(num1) || !isNumberStringWorklet(num2)) {
    throw new Error('Arguments must be a numeric string');
  }
  if (isZeroWorklet(num1)) {
    return num2;
  }

  if (isZeroWorklet(num2)) {
    return num1;
  }
  const [bigInt1, decimalPlaces1] = removeDecimalWorklet(num1);
  const [bigInt2, decimalPlaces2] = removeDecimalWorklet(num2);
  const scaledBigInt1 = scaleUpWorklet(bigInt1, decimalPlaces1);
  const scaledBigInt2 = scaleUpWorklet(bigInt2, decimalPlaces2);
>>>>>>> 0889e092
  const result = scaledBigInt1 + scaledBigInt2;
  return formatResultWorklet(result);
}

// Subtract function
<<<<<<< HEAD
export function sub(num1: string | number, num2: string | number): string {
  'worklet';
  const num1Str = typeof num1 === 'number' ? num1.toString() : num1;
  const num2Str = typeof num2 === 'number' ? num2.toString() : num2;

  if (!isNumberString(num1Str) || !isNumberString(num2Str)) {
    throw new Error('Arguments must be a numeric string or number');
  }
  if (isZero(num2Str)) {
    return num1Str;
  }
  const [bigInt1, decimalPlaces1] = removeDecimal(num1Str);
  const [bigInt2, decimalPlaces2] = removeDecimal(num2Str);
  const scaledBigInt1 = scaleUp(bigInt1, decimalPlaces1);
  const scaledBigInt2 = scaleUp(bigInt2, decimalPlaces2);
=======
export function subWorklet(num1: string, num2: string): string {
  'worklet';
  if (!isNumberStringWorklet(num1) || !isNumberStringWorklet(num2)) {
    throw new Error('Arguments must be a numeric string');
  }

  if (isZeroWorklet(num2)) {
    return num1;
  }

  const [bigInt1, decimalPlaces1] = removeDecimalWorklet(num1);
  const [bigInt2, decimalPlaces2] = removeDecimalWorklet(num2);
  const scaledBigInt1 = scaleUpWorklet(bigInt1, decimalPlaces1);
  const scaledBigInt2 = scaleUpWorklet(bigInt2, decimalPlaces2);
>>>>>>> 0889e092
  const result = scaledBigInt1 - scaledBigInt2;
  return formatResultWorklet(result);
}

// Multiply function
<<<<<<< HEAD
export function mul(num1: string | number, num2: string | number): string {
  'worklet';
  const num1Str = typeof num1 === 'number' ? num1.toString() : num1;
  const num2Str = typeof num2 === 'number' ? num2.toString() : num2;

  if (!isNumberString(num1Str) || !isNumberString(num2Str)) {
    throw new Error('Arguments must be a numeric string or number');
  }
  if (isZero(num1Str) || isZero(num2Str)) {
    return '0';
  }
  const [bigInt1, decimalPlaces1] = removeDecimal(num1Str);
  const [bigInt2, decimalPlaces2] = removeDecimal(num2Str);
  const scaledBigInt1 = scaleUp(bigInt1, decimalPlaces1);
  const scaledBigInt2 = scaleUp(bigInt2, decimalPlaces2);
  const result = (scaledBigInt1 * scaledBigInt2) / BigInt(10) ** BigInt(SCALE_FACTOR());
  return formatResult(result);
}

// Divide function
export function div(num1: string | number, num2: string | number): string {
  'worklet';
  const num1Str = typeof num1 === 'number' ? num1.toString() : num1;
  const num2Str = typeof num2 === 'number' ? num2.toString() : num2;

  if (!isNumberString(num1Str) || !isNumberString(num2Str)) {
    throw new Error('Arguments must be a numeric string or number');
  }
  if (isZero(num2Str)) {
    throw new Error('Division by zero');
  }
  if (isZero(num1Str)) {
    return '0';
  }
  const [bigInt1, decimalPlaces1] = removeDecimal(num1Str);
  const [bigInt2, decimalPlaces2] = removeDecimal(num2Str);
  const scaledBigInt1 = scaleUp(bigInt1, decimalPlaces1);
  const scaledBigInt2 = scaleUp(bigInt2, decimalPlaces2);
  const result = (scaledBigInt1 * BigInt(10) ** BigInt(SCALE_FACTOR())) / scaledBigInt2;
  return formatResult(result);
}

// Modulus function
export function mod(num1: string | number, num2: string | number): string {
  'worklet';
  const num1Str = typeof num1 === 'number' ? num1.toString() : num1;
  const num2Str = typeof num2 === 'number' ? num2.toString() : num2;

  if (!isNumberString(num1Str) || !isNumberString(num2Str)) {
    throw new Error('Arguments must be a numeric string or number');
  }
  if (isZero(num2Str)) {
    throw new Error('Division by zero');
  }
  if (isZero(num1Str)) {
    return '0';
  }
  const [bigInt1, decimalPlaces1] = removeDecimal(num1Str);
  const [bigInt2, decimalPlaces2] = removeDecimal(num2Str);
  const scaledBigInt1 = scaleUp(bigInt1, decimalPlaces1);
  const scaledBigInt2 = scaleUp(bigInt2, decimalPlaces2);
=======
export function mulWorklet(num1: string, num2: string): string {
  'worklet';
  if (!isNumberStringWorklet(num1) || !isNumberStringWorklet(num2)) {
    throw new Error('Arguments must be a numeric string');
  }
  if (isZeroWorklet(num1) || isZeroWorklet(num2)) {
    return '0';
  }
  const [bigInt1, decimalPlaces1] = removeDecimalWorklet(num1);
  const [bigInt2, decimalPlaces2] = removeDecimalWorklet(num2);
  const scaledBigInt1 = scaleUpWorklet(bigInt1, decimalPlaces1);
  const scaledBigInt2 = scaleUpWorklet(bigInt2, decimalPlaces2);
  const result = (scaledBigInt1 * scaledBigInt2) / BigInt(10) ** BigInt(20);
  return formatResultWorklet(result);
}

// Divide function
export function divWorklet(num1: string, num2: string): string {
  'worklet';
  if (!isNumberStringWorklet(num1) || !isNumberStringWorklet(num2)) {
    throw new Error('Arguments must be a numeric string');
  }
  if (isZeroWorklet(num2)) {
    throw new Error('Division by zero');
  }
  if (isZeroWorklet(num1)) {
    return '0';
  }
  const [bigInt1, decimalPlaces1] = removeDecimalWorklet(num1);
  const [bigInt2, decimalPlaces2] = removeDecimalWorklet(num2);
  const scaledBigInt1 = scaleUpWorklet(bigInt1, decimalPlaces1);
  const scaledBigInt2 = scaleUpWorklet(bigInt2, decimalPlaces2);
  const result = (scaledBigInt1 * BigInt(10) ** BigInt(20)) / scaledBigInt2;
  return formatResultWorklet(result);
}

// Modulus function
export function modWorklet(num1: string, num2: string): string {
  'worklet';
  if (!isNumberStringWorklet(num1) || !isNumberStringWorklet(num2)) {
    throw new Error('Arguments must be a numeric string');
  }
  if (isZeroWorklet(num2)) {
    throw new Error('Division by zero');
  }
  if (isZeroWorklet(num1)) {
    return '0';
  }
  const [bigInt1, decimalPlaces1] = removeDecimalWorklet(num1);
  const [bigInt2, decimalPlaces2] = removeDecimalWorklet(num2);
  const scaledBigInt1 = scaleUpWorklet(bigInt1, decimalPlaces1);
  const scaledBigInt2 = scaleUpWorklet(bigInt2, decimalPlaces2);
>>>>>>> 0889e092
  const result = scaledBigInt1 % scaledBigInt2;
  return formatResultWorklet(result);
}

// Power function
<<<<<<< HEAD
export function pow(base: string | number, exponent: string | number): string {
  'worklet';
  const baseStr = typeof base === 'number' ? base.toString() : base;
  const exponentStr = typeof exponent === 'number' ? exponent.toString() : exponent;

  if (!isNumberString(baseStr) || !isNumberString(exponentStr)) {
    throw new Error('Arguments must be a numeric string or number');
  }
  if (isZero(baseStr)) {
    return '0';
  }
  if (isZero(exponentStr)) {
    return '1';
  }
  const [bigIntBase, decimalPlaces] = removeDecimal(baseStr);
  const scaledBigIntBase = scaleUp(bigIntBase, decimalPlaces);
  const result = scaledBigIntBase ** BigInt(exponentStr) / BigInt(10) ** BigInt(SCALE_FACTOR());
  return formatResult(result);
}

// Logarithm base 10 function
export function log10(num: string | number): string {
  'worklet';
  const numStr = typeof num === 'number' ? num.toString() : num;

  if (!isNumberString(numStr)) {
    throw new Error('Arguments must be a numeric string or number');
  }
  if (isZero(numStr)) {
    throw new Error('Argument must be greater than 0');
  }

  const [bigIntNum, decimalPlaces] = removeDecimal(numStr);
  const scaledBigIntNum = scaleUp(bigIntNum, decimalPlaces);
  const result = Math.log10(Number(scaledBigIntNum)) - SCALE_FACTOR(); // Adjust the scale factor for log10
  const resultBigInt = BigInt(result * 10 ** SCALE_FACTOR());
  return formatResult(resultBigInt);
}

// Comparison functions
export function gt(num1: string | number, num2: string | number): boolean {
  'worklet';
  const num1Str = typeof num1 === 'number' ? num1.toString() : num1;
  const num2Str = typeof num2 === 'number' ? num2.toString() : num2;

  const [bigInt1, decimalPlaces1] = removeDecimal(num1Str);
  const [bigInt2, decimalPlaces2] = removeDecimal(num2Str);
  const scaledBigInt1 = scaleUp(bigInt1, decimalPlaces1);
  const scaledBigInt2 = scaleUp(bigInt2, decimalPlaces2);
  return scaledBigInt1 > scaledBigInt2;
}

export function lt(num1: string | number, num2: string | number): boolean {
  'worklet';
  const num1Str = typeof num1 === 'number' ? num1.toString() : num1;
  const num2Str = typeof num2 === 'number' ? num2.toString() : num2;

  const [bigInt1, decimalPlaces1] = removeDecimal(num1Str);
  const [bigInt2, decimalPlaces2] = removeDecimal(num2Str);
  const scaledBigInt1 = scaleUp(bigInt1, decimalPlaces1);
  const scaledBigInt2 = scaleUp(bigInt2, decimalPlaces2);
  return scaledBigInt1 < scaledBigInt2;
}

export function gte(num1: string | number, num2: string | number): boolean {
  'worklet';
  const num1Str = typeof num1 === 'number' ? num1.toString() : num1;
  const num2Str = typeof num2 === 'number' ? num2.toString() : num2;

  const [bigInt1, decimalPlaces1] = removeDecimal(num1Str);
  const [bigInt2, decimalPlaces2] = removeDecimal(num2Str);
  const scaledBigInt1 = scaleUp(bigInt1, decimalPlaces1);
  const scaledBigInt2 = scaleUp(bigInt2, decimalPlaces2);
  return scaledBigInt1 >= scaledBigInt2;
}

export function lte(num1: string | number, num2: string | number): boolean {
  'worklet';
  const num1Str = typeof num1 === 'number' ? num1.toString() : num1;
  const num2Str = typeof num2 === 'number' ? num2.toString() : num2;

  const [bigInt1, decimalPlaces1] = removeDecimal(num1Str);
  const [bigInt2, decimalPlaces2] = removeDecimal(num2Str);
  const scaledBigInt1 = scaleUp(bigInt1, decimalPlaces1);
  const scaledBigInt2 = scaleUp(bigInt2, decimalPlaces2);
  return scaledBigInt1 <= scaledBigInt2;
}

export function equals(num1: string | number, num2: string | number): boolean {
  'worklet';
  const num1Str = typeof num1 === 'number' ? num1.toString() : num1;
  const num2Str = typeof num2 === 'number' ? num2.toString() : num2;

  const [bigInt1, decimalPlaces1] = removeDecimal(num1Str);
  const [bigInt2, decimalPlaces2] = removeDecimal(num2Str);
  const scaledBigInt1 = scaleUp(bigInt1, decimalPlaces1);
  const scaledBigInt2 = scaleUp(bigInt2, decimalPlaces2);
  return scaledBigInt1 === scaledBigInt2;
}

// toFixed function
export function toFixed(num: string | number, decimalPlaces: number): string {
  'worklet';
  const numStr = typeof num === 'number' ? num.toString() : num;

  if (!isNumberString(numStr)) {
    throw new Error('Argument must be a numeric string or number');
  }

  const [bigIntNum, numDecimalPlaces] = removeDecimal(numStr);
  const scaledBigIntNum = scaleUp(bigIntNum, numDecimalPlaces);

  const scaleFactor = BigInt(10) ** BigInt(SCALE_FACTOR() - decimalPlaces);
  const roundedBigInt = ((scaledBigIntNum + scaleFactor / BigInt(2)) / scaleFactor) * scaleFactor;

  const resultStr = roundedBigInt.toString().padStart(SCALE_FACTOR() + 1, '0'); // SCALE_FACTOR decimal places + at least 1 integer place
  const integerPart = resultStr.slice(0, -SCALE_FACTOR()) || '0';
  const fractionalPart = resultStr.slice(-SCALE_FACTOR(), -SCALE_FACTOR() + decimalPlaces).padEnd(decimalPlaces, '0');

  return `${integerPart}.${fractionalPart}`;
}

// Ceil function
export function ceil(num: string | number): string {
  'worklet';
  const numStr = typeof num === 'number' ? num.toString() : num;

  if (!isNumberString(numStr)) {
    throw new Error('Argument must be a numeric string or number');
  }

  const [bigIntNum, decimalPlaces] = removeDecimal(numStr);
  const scaledBigIntNum = scaleUp(bigIntNum, decimalPlaces);

  const scaleFactor = BigInt(10) ** BigInt(SCALE_FACTOR());
  const ceilBigInt = ((scaledBigIntNum + scaleFactor - BigInt(1)) / scaleFactor) * scaleFactor;

  return formatResult(ceilBigInt);
}

// Floor function
export function floor(num: string | number): string {
  'worklet';
  const numStr = typeof num === 'number' ? num.toString() : num;

  if (!isNumberString(numStr)) {
    throw new Error('Argument must be a numeric string or number');
  }

  const [bigIntNum, decimalPlaces] = removeDecimal(numStr);
  const scaledBigIntNum = scaleUp(bigIntNum, decimalPlaces);

  const scaleFactor = BigInt(10) ** BigInt(SCALE_FACTOR());
  const floorBigInt = (scaledBigIntNum / scaleFactor) * scaleFactor;

  return formatResult(floorBigInt);
}

// Round function
export function round(num: string | number): string {
  'worklet';
  const numStr = typeof num === 'number' ? num.toString() : num;

  if (!isNumberString(numStr)) {
    throw new Error('Argument must be a numeric string or number');
  }

  const [bigIntNum, decimalPlaces] = removeDecimal(numStr);
  const scaledBigIntNum = scaleUp(bigIntNum, decimalPlaces);

  const scaleFactor = BigInt(10) ** BigInt(SCALE_FACTOR());
  const roundBigInt = ((scaledBigIntNum + scaleFactor / BigInt(2)) / scaleFactor) * scaleFactor;

  return formatResult(roundBigInt);
=======
export function powWorklet(base: string, exponent: string): string {
  'worklet';
  if (!isNumberStringWorklet(base) || !isNumberStringWorklet(exponent)) {
    throw new Error('Arguments must be a numeric string');
  }
  if (isZeroWorklet(base)) {
    return '0';
  }
  if (isZeroWorklet(exponent)) {
    return '1';
  }
  const [bigIntBase, decimalPlaces] = removeDecimalWorklet(base);
  const scaledBigIntBase = scaleUpWorklet(bigIntBase, decimalPlaces);
  const result = scaledBigIntBase ** BigInt(exponent) / BigInt(10) ** BigInt(20);
  return formatResultWorklet(result);
}

// Equality function
export function equalWorklet(num1: string, num2: string): boolean {
  'worklet';
  if (!isNumberStringWorklet(num1) || !isNumberStringWorklet(num2)) {
    throw new Error('Arguments must be a numeric string');
  }
  const [bigInt1, decimalPlaces1] = removeDecimalWorklet(num1);
  const [bigInt2, decimalPlaces2] = removeDecimalWorklet(num2);
  const scaledBigInt1 = scaleUpWorklet(bigInt1, decimalPlaces1);
  const scaledBigInt2 = scaleUpWorklet(bigInt2, decimalPlaces2);
  return scaledBigInt1 === scaledBigInt2;
}

// Greater than function
export function greaterThanWorklet(num1: string, num2: string): boolean {
  'worklet';
  if (!isNumberStringWorklet(num1) || !isNumberStringWorklet(num2)) {
    throw new Error('Arguments must be a numeric string');
  }
  const [bigInt1, decimalPlaces1] = removeDecimalWorklet(num1);
  const [bigInt2, decimalPlaces2] = removeDecimalWorklet(num2);
  const scaledBigInt1 = scaleUpWorklet(bigInt1, decimalPlaces1);
  const scaledBigInt2 = scaleUpWorklet(bigInt2, decimalPlaces2);
  return scaledBigInt1 > scaledBigInt2;
}

// Greater than or equal to function
export function greaterThanOrEqualToWorklet(num1: string, num2: string): boolean {
  'worklet';
  if (!isNumberStringWorklet(num1) || !isNumberStringWorklet(num2)) {
    throw new Error('Arguments must be a numeric string');
  }
  const [bigInt1, decimalPlaces1] = removeDecimalWorklet(num1);
  const [bigInt2, decimalPlaces2] = removeDecimalWorklet(num2);
  const scaledBigInt1 = scaleUpWorklet(bigInt1, decimalPlaces1);
  const scaledBigInt2 = scaleUpWorklet(bigInt2, decimalPlaces2);
  return scaledBigInt1 >= scaledBigInt2;
}

// Less than function
export function lessThanWorklet(num1: string, num2: string): boolean {
  'worklet';
  if (!isNumberStringWorklet(num1) || !isNumberStringWorklet(num2)) {
    throw new Error('Arguments must be a numeric string');
  }
  const [bigInt1, decimalPlaces1] = removeDecimalWorklet(num1);
  const [bigInt2, decimalPlaces2] = removeDecimalWorklet(num2);
  const scaledBigInt1 = scaleUpWorklet(bigInt1, decimalPlaces1);
  const scaledBigInt2 = scaleUpWorklet(bigInt2, decimalPlaces2);
  return scaledBigInt1 < scaledBigInt2;
}

// Less than or equal to function
export function lessThanOrEqualToWorklet(num1: string, num2: string): boolean {
  'worklet';
  if (!isNumberStringWorklet(num1) || !isNumberStringWorklet(num2)) {
    throw new Error('Arguments must be a numeric string');
  }
  const [bigInt1, decimalPlaces1] = removeDecimalWorklet(num1);
  const [bigInt2, decimalPlaces2] = removeDecimalWorklet(num2);
  const scaledBigInt1 = scaleUpWorklet(bigInt1, decimalPlaces1);
  const scaledBigInt2 = scaleUpWorklet(bigInt2, decimalPlaces2);
  return scaledBigInt1 <= scaledBigInt2;
>>>>>>> 0889e092
}<|MERGE_RESOLUTION|>--- conflicted
+++ resolved
@@ -1,16 +1,5 @@
-import { consoleLogWorklet } from '@/debugging/workletUtils';
-
-const SCALE_FACTOR = () => {
-  'worklet';
-  return 20;
-};
-
 // Utility function to remove the decimal point and keep track of the number of decimal places
-<<<<<<< HEAD
-const removeDecimal = (num: string): [bigint, number] => {
-=======
 const removeDecimalWorklet = (num: string): [bigint, number] => {
->>>>>>> 0889e092
   'worklet';
   const parts = num.split('.');
   const decimalPlaces = parts.length === 2 ? parts[1].length : 0;
@@ -18,21 +7,12 @@
   return [bigIntNum, decimalPlaces];
 };
 
-<<<<<<< HEAD
-const isNumberString = (value: string): boolean => {
-  'worklet';
-  return /^\d+(\.\d+)?$/.test(value);
-};
-
-const isZero = (value: string): boolean => {
-=======
 const isNumberStringWorklet = (value: string): boolean => {
   'worklet';
   return /^-?\d+(\.\d+)?$/.test(value);
 };
 
 const isZeroWorklet = (value: string): boolean => {
->>>>>>> 0889e092
   'worklet';
   if (parseFloat(value) === 0) {
     return true;
@@ -40,21 +20,6 @@
   return false;
 };
 
-<<<<<<< HEAD
-// Utility function to scale the number up to SCALE_FACTOR decimal places
-const scaleUp = (bigIntNum: bigint, decimalPlaces: number): bigint => {
-  'worklet';
-  const scaleFactor = BigInt(10) ** (BigInt(SCALE_FACTOR()) - BigInt(Math.min(decimalPlaces, 20)));
-  return bigIntNum * scaleFactor;
-};
-
-// Utility function to format the result with SCALE_FACTOR decimal places and remove trailing zeros
-const formatResult = (result: bigint): string => {
-  'worklet';
-  const resultStr = result.toString().padStart(SCALE_FACTOR() + 1, '0'); // SCALE_FACTOR decimal places + at least 1 integer place
-  const integerPart = resultStr.slice(0, -SCALE_FACTOR()) || '0';
-  let fractionalPart = resultStr.slice(-SCALE_FACTOR());
-=======
 // Utility function to scale the number up to 20 decimal places
 const scaleUpWorklet = (bigIntNum: bigint, decimalPlaces: number): bigint => {
   'worklet';
@@ -70,33 +35,12 @@
   const resultStr = absResult.toString().padStart(21, '0'); // 20 decimal places + at least 1 integer place
   const integerPart = resultStr.slice(0, -20) || '0';
   let fractionalPart = resultStr.slice(-20);
->>>>>>> 0889e092
   fractionalPart = fractionalPart.replace(/0+$/, ''); // Remove trailing zeros
   const formattedResult = fractionalPart.length > 0 ? `${integerPart}.${fractionalPart}` : integerPart;
   return isNegative ? `-${formattedResult}` : formattedResult;
 };
 
 // Sum function
-<<<<<<< HEAD
-export function sum(num1: string | number, num2: string | number): string {
-  'worklet';
-  const num1Str = typeof num1 === 'number' ? num1.toString() : num1;
-  const num2Str = typeof num2 === 'number' ? num2.toString() : num2;
-
-  if (!isNumberString(num1Str) || !isNumberString(num2Str)) {
-    throw new Error('Arguments must be a numeric string or number');
-  }
-  if (isZero(num1Str)) {
-    return num2Str;
-  }
-  if (isZero(num2Str)) {
-    return num1Str;
-  }
-  const [bigInt1, decimalPlaces1] = removeDecimal(num1Str);
-  const [bigInt2, decimalPlaces2] = removeDecimal(num2Str);
-  const scaledBigInt1 = scaleUp(bigInt1, decimalPlaces1);
-  const scaledBigInt2 = scaleUp(bigInt2, decimalPlaces2);
-=======
 export function sumWorklet(num1: string, num2: string): string {
   'worklet';
   if (!isNumberStringWorklet(num1) || !isNumberStringWorklet(num2)) {
@@ -113,29 +57,11 @@
   const [bigInt2, decimalPlaces2] = removeDecimalWorklet(num2);
   const scaledBigInt1 = scaleUpWorklet(bigInt1, decimalPlaces1);
   const scaledBigInt2 = scaleUpWorklet(bigInt2, decimalPlaces2);
->>>>>>> 0889e092
   const result = scaledBigInt1 + scaledBigInt2;
   return formatResultWorklet(result);
 }
 
 // Subtract function
-<<<<<<< HEAD
-export function sub(num1: string | number, num2: string | number): string {
-  'worklet';
-  const num1Str = typeof num1 === 'number' ? num1.toString() : num1;
-  const num2Str = typeof num2 === 'number' ? num2.toString() : num2;
-
-  if (!isNumberString(num1Str) || !isNumberString(num2Str)) {
-    throw new Error('Arguments must be a numeric string or number');
-  }
-  if (isZero(num2Str)) {
-    return num1Str;
-  }
-  const [bigInt1, decimalPlaces1] = removeDecimal(num1Str);
-  const [bigInt2, decimalPlaces2] = removeDecimal(num2Str);
-  const scaledBigInt1 = scaleUp(bigInt1, decimalPlaces1);
-  const scaledBigInt2 = scaleUp(bigInt2, decimalPlaces2);
-=======
 export function subWorklet(num1: string, num2: string): string {
   'worklet';
   if (!isNumberStringWorklet(num1) || !isNumberStringWorklet(num2)) {
@@ -150,75 +76,11 @@
   const [bigInt2, decimalPlaces2] = removeDecimalWorklet(num2);
   const scaledBigInt1 = scaleUpWorklet(bigInt1, decimalPlaces1);
   const scaledBigInt2 = scaleUpWorklet(bigInt2, decimalPlaces2);
->>>>>>> 0889e092
   const result = scaledBigInt1 - scaledBigInt2;
   return formatResultWorklet(result);
 }
 
 // Multiply function
-<<<<<<< HEAD
-export function mul(num1: string | number, num2: string | number): string {
-  'worklet';
-  const num1Str = typeof num1 === 'number' ? num1.toString() : num1;
-  const num2Str = typeof num2 === 'number' ? num2.toString() : num2;
-
-  if (!isNumberString(num1Str) || !isNumberString(num2Str)) {
-    throw new Error('Arguments must be a numeric string or number');
-  }
-  if (isZero(num1Str) || isZero(num2Str)) {
-    return '0';
-  }
-  const [bigInt1, decimalPlaces1] = removeDecimal(num1Str);
-  const [bigInt2, decimalPlaces2] = removeDecimal(num2Str);
-  const scaledBigInt1 = scaleUp(bigInt1, decimalPlaces1);
-  const scaledBigInt2 = scaleUp(bigInt2, decimalPlaces2);
-  const result = (scaledBigInt1 * scaledBigInt2) / BigInt(10) ** BigInt(SCALE_FACTOR());
-  return formatResult(result);
-}
-
-// Divide function
-export function div(num1: string | number, num2: string | number): string {
-  'worklet';
-  const num1Str = typeof num1 === 'number' ? num1.toString() : num1;
-  const num2Str = typeof num2 === 'number' ? num2.toString() : num2;
-
-  if (!isNumberString(num1Str) || !isNumberString(num2Str)) {
-    throw new Error('Arguments must be a numeric string or number');
-  }
-  if (isZero(num2Str)) {
-    throw new Error('Division by zero');
-  }
-  if (isZero(num1Str)) {
-    return '0';
-  }
-  const [bigInt1, decimalPlaces1] = removeDecimal(num1Str);
-  const [bigInt2, decimalPlaces2] = removeDecimal(num2Str);
-  const scaledBigInt1 = scaleUp(bigInt1, decimalPlaces1);
-  const scaledBigInt2 = scaleUp(bigInt2, decimalPlaces2);
-  const result = (scaledBigInt1 * BigInt(10) ** BigInt(SCALE_FACTOR())) / scaledBigInt2;
-  return formatResult(result);
-}
-
-// Modulus function
-export function mod(num1: string | number, num2: string | number): string {
-  'worklet';
-  const num1Str = typeof num1 === 'number' ? num1.toString() : num1;
-  const num2Str = typeof num2 === 'number' ? num2.toString() : num2;
-
-  if (!isNumberString(num1Str) || !isNumberString(num2Str)) {
-    throw new Error('Arguments must be a numeric string or number');
-  }
-  if (isZero(num2Str)) {
-    throw new Error('Division by zero');
-  }
-  if (isZero(num1Str)) {
-    return '0';
-  }
-  const [bigInt1, decimalPlaces1] = removeDecimal(num1Str);
-  const [bigInt2, decimalPlaces2] = removeDecimal(num2Str);
-  const scaledBigInt1 = scaleUp(bigInt1, decimalPlaces1);
-  const scaledBigInt2 = scaleUp(bigInt2, decimalPlaces2);
-=======
 export function mulWorklet(num1: string, num2: string): string {
   'worklet';
   if (!isNumberStringWorklet(num1) || !isNumberStringWorklet(num2)) {
@@ -271,188 +133,11 @@
   const [bigInt2, decimalPlaces2] = removeDecimalWorklet(num2);
   const scaledBigInt1 = scaleUpWorklet(bigInt1, decimalPlaces1);
   const scaledBigInt2 = scaleUpWorklet(bigInt2, decimalPlaces2);
->>>>>>> 0889e092
   const result = scaledBigInt1 % scaledBigInt2;
   return formatResultWorklet(result);
 }
 
 // Power function
-<<<<<<< HEAD
-export function pow(base: string | number, exponent: string | number): string {
-  'worklet';
-  const baseStr = typeof base === 'number' ? base.toString() : base;
-  const exponentStr = typeof exponent === 'number' ? exponent.toString() : exponent;
-
-  if (!isNumberString(baseStr) || !isNumberString(exponentStr)) {
-    throw new Error('Arguments must be a numeric string or number');
-  }
-  if (isZero(baseStr)) {
-    return '0';
-  }
-  if (isZero(exponentStr)) {
-    return '1';
-  }
-  const [bigIntBase, decimalPlaces] = removeDecimal(baseStr);
-  const scaledBigIntBase = scaleUp(bigIntBase, decimalPlaces);
-  const result = scaledBigIntBase ** BigInt(exponentStr) / BigInt(10) ** BigInt(SCALE_FACTOR());
-  return formatResult(result);
-}
-
-// Logarithm base 10 function
-export function log10(num: string | number): string {
-  'worklet';
-  const numStr = typeof num === 'number' ? num.toString() : num;
-
-  if (!isNumberString(numStr)) {
-    throw new Error('Arguments must be a numeric string or number');
-  }
-  if (isZero(numStr)) {
-    throw new Error('Argument must be greater than 0');
-  }
-
-  const [bigIntNum, decimalPlaces] = removeDecimal(numStr);
-  const scaledBigIntNum = scaleUp(bigIntNum, decimalPlaces);
-  const result = Math.log10(Number(scaledBigIntNum)) - SCALE_FACTOR(); // Adjust the scale factor for log10
-  const resultBigInt = BigInt(result * 10 ** SCALE_FACTOR());
-  return formatResult(resultBigInt);
-}
-
-// Comparison functions
-export function gt(num1: string | number, num2: string | number): boolean {
-  'worklet';
-  const num1Str = typeof num1 === 'number' ? num1.toString() : num1;
-  const num2Str = typeof num2 === 'number' ? num2.toString() : num2;
-
-  const [bigInt1, decimalPlaces1] = removeDecimal(num1Str);
-  const [bigInt2, decimalPlaces2] = removeDecimal(num2Str);
-  const scaledBigInt1 = scaleUp(bigInt1, decimalPlaces1);
-  const scaledBigInt2 = scaleUp(bigInt2, decimalPlaces2);
-  return scaledBigInt1 > scaledBigInt2;
-}
-
-export function lt(num1: string | number, num2: string | number): boolean {
-  'worklet';
-  const num1Str = typeof num1 === 'number' ? num1.toString() : num1;
-  const num2Str = typeof num2 === 'number' ? num2.toString() : num2;
-
-  const [bigInt1, decimalPlaces1] = removeDecimal(num1Str);
-  const [bigInt2, decimalPlaces2] = removeDecimal(num2Str);
-  const scaledBigInt1 = scaleUp(bigInt1, decimalPlaces1);
-  const scaledBigInt2 = scaleUp(bigInt2, decimalPlaces2);
-  return scaledBigInt1 < scaledBigInt2;
-}
-
-export function gte(num1: string | number, num2: string | number): boolean {
-  'worklet';
-  const num1Str = typeof num1 === 'number' ? num1.toString() : num1;
-  const num2Str = typeof num2 === 'number' ? num2.toString() : num2;
-
-  const [bigInt1, decimalPlaces1] = removeDecimal(num1Str);
-  const [bigInt2, decimalPlaces2] = removeDecimal(num2Str);
-  const scaledBigInt1 = scaleUp(bigInt1, decimalPlaces1);
-  const scaledBigInt2 = scaleUp(bigInt2, decimalPlaces2);
-  return scaledBigInt1 >= scaledBigInt2;
-}
-
-export function lte(num1: string | number, num2: string | number): boolean {
-  'worklet';
-  const num1Str = typeof num1 === 'number' ? num1.toString() : num1;
-  const num2Str = typeof num2 === 'number' ? num2.toString() : num2;
-
-  const [bigInt1, decimalPlaces1] = removeDecimal(num1Str);
-  const [bigInt2, decimalPlaces2] = removeDecimal(num2Str);
-  const scaledBigInt1 = scaleUp(bigInt1, decimalPlaces1);
-  const scaledBigInt2 = scaleUp(bigInt2, decimalPlaces2);
-  return scaledBigInt1 <= scaledBigInt2;
-}
-
-export function equals(num1: string | number, num2: string | number): boolean {
-  'worklet';
-  const num1Str = typeof num1 === 'number' ? num1.toString() : num1;
-  const num2Str = typeof num2 === 'number' ? num2.toString() : num2;
-
-  const [bigInt1, decimalPlaces1] = removeDecimal(num1Str);
-  const [bigInt2, decimalPlaces2] = removeDecimal(num2Str);
-  const scaledBigInt1 = scaleUp(bigInt1, decimalPlaces1);
-  const scaledBigInt2 = scaleUp(bigInt2, decimalPlaces2);
-  return scaledBigInt1 === scaledBigInt2;
-}
-
-// toFixed function
-export function toFixed(num: string | number, decimalPlaces: number): string {
-  'worklet';
-  const numStr = typeof num === 'number' ? num.toString() : num;
-
-  if (!isNumberString(numStr)) {
-    throw new Error('Argument must be a numeric string or number');
-  }
-
-  const [bigIntNum, numDecimalPlaces] = removeDecimal(numStr);
-  const scaledBigIntNum = scaleUp(bigIntNum, numDecimalPlaces);
-
-  const scaleFactor = BigInt(10) ** BigInt(SCALE_FACTOR() - decimalPlaces);
-  const roundedBigInt = ((scaledBigIntNum + scaleFactor / BigInt(2)) / scaleFactor) * scaleFactor;
-
-  const resultStr = roundedBigInt.toString().padStart(SCALE_FACTOR() + 1, '0'); // SCALE_FACTOR decimal places + at least 1 integer place
-  const integerPart = resultStr.slice(0, -SCALE_FACTOR()) || '0';
-  const fractionalPart = resultStr.slice(-SCALE_FACTOR(), -SCALE_FACTOR() + decimalPlaces).padEnd(decimalPlaces, '0');
-
-  return `${integerPart}.${fractionalPart}`;
-}
-
-// Ceil function
-export function ceil(num: string | number): string {
-  'worklet';
-  const numStr = typeof num === 'number' ? num.toString() : num;
-
-  if (!isNumberString(numStr)) {
-    throw new Error('Argument must be a numeric string or number');
-  }
-
-  const [bigIntNum, decimalPlaces] = removeDecimal(numStr);
-  const scaledBigIntNum = scaleUp(bigIntNum, decimalPlaces);
-
-  const scaleFactor = BigInt(10) ** BigInt(SCALE_FACTOR());
-  const ceilBigInt = ((scaledBigIntNum + scaleFactor - BigInt(1)) / scaleFactor) * scaleFactor;
-
-  return formatResult(ceilBigInt);
-}
-
-// Floor function
-export function floor(num: string | number): string {
-  'worklet';
-  const numStr = typeof num === 'number' ? num.toString() : num;
-
-  if (!isNumberString(numStr)) {
-    throw new Error('Argument must be a numeric string or number');
-  }
-
-  const [bigIntNum, decimalPlaces] = removeDecimal(numStr);
-  const scaledBigIntNum = scaleUp(bigIntNum, decimalPlaces);
-
-  const scaleFactor = BigInt(10) ** BigInt(SCALE_FACTOR());
-  const floorBigInt = (scaledBigIntNum / scaleFactor) * scaleFactor;
-
-  return formatResult(floorBigInt);
-}
-
-// Round function
-export function round(num: string | number): string {
-  'worklet';
-  const numStr = typeof num === 'number' ? num.toString() : num;
-
-  if (!isNumberString(numStr)) {
-    throw new Error('Argument must be a numeric string or number');
-  }
-
-  const [bigIntNum, decimalPlaces] = removeDecimal(numStr);
-  const scaledBigIntNum = scaleUp(bigIntNum, decimalPlaces);
-
-  const scaleFactor = BigInt(10) ** BigInt(SCALE_FACTOR());
-  const roundBigInt = ((scaledBigIntNum + scaleFactor / BigInt(2)) / scaleFactor) * scaleFactor;
-
-  return formatResult(roundBigInt);
-=======
 export function powWorklet(base: string, exponent: string): string {
   'worklet';
   if (!isNumberStringWorklet(base) || !isNumberStringWorklet(exponent)) {
@@ -470,6 +155,25 @@
   return formatResultWorklet(result);
 }
 
+// Logarithm base 10 function
+export function log10Worklet(num: string | number): string {
+  'worklet';
+  const numStr = typeof num === 'number' ? num.toString() : num;
+
+  if (!isNumberStringWorklet(numStr)) {
+    throw new Error('Arguments must be a numeric string or number');
+  }
+  if (isZeroWorklet(numStr)) {
+    throw new Error('Argument must be greater than 0');
+  }
+
+  const [bigIntNum, decimalPlaces] = removeDecimalWorklet(numStr);
+  const scaledBigIntNum = scaleUpWorklet(bigIntNum, decimalPlaces);
+  const result = Math.log10(Number(scaledBigIntNum)) - 20; // Adjust the scale factor for log10
+  const resultBigInt = BigInt(result * 10 ** 20);
+  return formatResultWorklet(resultBigInt);
+}
+
 // Equality function
 export function equalWorklet(num1: string, num2: string): boolean {
   'worklet';
@@ -533,5 +237,80 @@
   const scaledBigInt1 = scaleUpWorklet(bigInt1, decimalPlaces1);
   const scaledBigInt2 = scaleUpWorklet(bigInt2, decimalPlaces2);
   return scaledBigInt1 <= scaledBigInt2;
->>>>>>> 0889e092
+}
+
+// toFixed function
+export function toFixedWorklet(num: string | number, decimalPlaces: number): string {
+  'worklet';
+  const numStr = typeof num === 'number' ? num.toString() : num;
+
+  if (!isNumberStringWorklet(numStr)) {
+    throw new Error('Argument must be a numeric string or number');
+  }
+
+  const [bigIntNum, numDecimalPlaces] = removeDecimalWorklet(numStr);
+  const scaledBigIntNum = scaleUpWorklet(bigIntNum, numDecimalPlaces);
+
+  const scaleFactor = BigInt(10) ** BigInt(20 - decimalPlaces);
+  const roundedBigInt = ((scaledBigIntNum + scaleFactor / BigInt(2)) / scaleFactor) * scaleFactor;
+
+  const resultStr = roundedBigInt.toString().padStart(20 + 1, '0'); // SCALE_FACTOR decimal places + at least 1 integer place
+  const integerPart = resultStr.slice(0, -20) || '0';
+  const fractionalPart = resultStr.slice(-20, -20 + decimalPlaces).padEnd(decimalPlaces, '0');
+
+  return `${integerPart}.${fractionalPart}`;
+}
+
+// Ceil function
+export function ceilWorklet(num: string | number): string {
+  'worklet';
+  const numStr = typeof num === 'number' ? num.toString() : num;
+
+  if (!isNumberStringWorklet(numStr)) {
+    throw new Error('Argument must be a numeric string or number');
+  }
+
+  const [bigIntNum, decimalPlaces] = removeDecimalWorklet(numStr);
+  const scaledBigIntNum = scaleUpWorklet(bigIntNum, decimalPlaces);
+
+  const scaleFactor = BigInt(10) ** BigInt(20);
+  const ceilBigInt = ((scaledBigIntNum + scaleFactor - BigInt(1)) / scaleFactor) * scaleFactor;
+
+  return formatResultWorklet(ceilBigInt);
+}
+
+// Floor function
+export function floorWorklet(num: string | number): string {
+  'worklet';
+  const numStr = typeof num === 'number' ? num.toString() : num;
+
+  if (!isNumberStringWorklet(numStr)) {
+    throw new Error('Argument must be a numeric string or number');
+  }
+
+  const [bigIntNum, decimalPlaces] = removeDecimalWorklet(numStr);
+  const scaledBigIntNum = scaleUpWorklet(bigIntNum, decimalPlaces);
+
+  const scaleFactor = BigInt(10) ** BigInt(20);
+  const floorBigInt = (scaledBigIntNum / scaleFactor) * scaleFactor;
+
+  return formatResultWorklet(floorBigInt);
+}
+
+// Round function
+export function roundWorklet(num: string | number): string {
+  'worklet';
+  const numStr = typeof num === 'number' ? num.toString() : num;
+
+  if (!isNumberStringWorklet(numStr)) {
+    throw new Error('Argument must be a numeric string or number');
+  }
+
+  const [bigIntNum, decimalPlaces] = removeDecimalWorklet(numStr);
+  const scaledBigIntNum = scaleUpWorklet(bigIntNum, decimalPlaces);
+
+  const scaleFactor = BigInt(10) ** BigInt(20);
+  const roundBigInt = ((scaledBigIntNum + scaleFactor / BigInt(2)) / scaleFactor) * scaleFactor;
+
+  return formatResultWorklet(roundBigInt);
 }