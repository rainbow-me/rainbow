import React, { Fragment, useEffect, useState } from 'react';
import { abbreviations, magicMemo } from '../../utils';
import { ButtonPressAnimation } from '../animations';
import { BottomRowText } from '../coin-row';
import { Column, RowWithMargins } from '../layout';
import { TruncatedAddress, TruncatedENS, TruncatedText } from '../text';
import ContactAvatar from './ContactAvatar';
import ImageAvatar from './ImageAvatar';
import useExperimentalFlag, {
  PROFILES,
} from '@rainbow-me/config/experimentalHooks';
import { fetchReverseRecord } from '@rainbow-me/handlers/ens';
import { ENS_DOMAIN } from '@rainbow-me/helpers/ens';
import {
  isENSAddressFormat,
  isValidDomainFormat,
} from '@rainbow-me/helpers/validators';
<<<<<<< HEAD
import {
  useContacts,
  useDimensions,
  useENSProfileImages,
  useRainbowProfile,
} from '@rainbow-me/hooks';
=======
import { useContacts, useDimensions, useENSAvatar } from '@rainbow-me/hooks';
>>>>>>> 5bd35391
import styled from '@rainbow-me/styled-components';
import { margin } from '@rainbow-me/styles';

const ContactAddress = styled(TruncatedAddress).attrs(
  ({ theme: { colors }, lite }) => ({
    align: 'left',
    color: colors.alpha(colors.blueGreyDark, 0.5),
    firstSectionLength: 4,
    letterSpacing: 'roundedMedium',
    size: 'smedium',
    truncationLength: 4,
    weight: lite ? 'regular' : 'medium',
  })
)({
  width: '100%',
});

const ContactENS = styled(TruncatedENS).attrs(({ theme: { colors } }) => ({
  align: 'left',
  color: colors.alpha(colors.blueGreyDark, 0.5),
  letterSpacing: 'roundedMedium',
  size: 'smedium',
  truncationLength: 18,
  weight: 'medium',
}))({
  width: '100%',
});

const ContactName = styled(TruncatedText).attrs(({ lite }) => ({
  size: 'lmedium',
  weight: lite ? 'regular' : 'medium',
}))({
  height: 22,
  width: ({ deviceWidth }) => deviceWidth - 90,
});

const css = {
  default: margin.object(6, 19, 13),
  symmetrical: margin.object(9.5, 19),
};

const ContactRow = (
  { address, nickname, symmetricalMargins, ...props },
  ref
) => {
  const profilesEnabled = useExperimentalFlag(PROFILES);
  const { rainbowProfile } = useRainbowProfile(address);
  const { width: deviceWidth } = useDimensions();
  const { onAddOrUpdateContacts } = useContacts();
  const { colors } = useTheme();
  const {
    accountType,
    balance,
    color,
    emoji,
    ens,
    image,
    label,
    network,
    onPress,
    showcaseItem,
    testID,
  } = props;

  let cleanedUpBalance = balance;
  if (balance === '0.00') {
    cleanedUpBalance = '0';
  }

  // if the accountType === 'suggestions', nickname will always be an ens or hex address, not a custom contact nickname
  const initialENSName =
    typeof ens === 'string'
      ? ens
      : nickname?.includes(ENS_DOMAIN)
      ? nickname
      : '';

  const [ensName, setENSName] = useState(initialENSName);

  const { data: ensAvatar } = useENSAvatar(ensName, {
    enabled: profilesEnabled && Boolean(ensName),
  });

  useEffect(() => {
    if (profilesEnabled && accountType === 'contacts') {
      const fetchENSName = async () => {
        const name = await fetchReverseRecord(address);
        if (name !== ensName) {
          setENSName(name);
          onAddOrUpdateContacts(
            address,
            name && isENSAddressFormat(nickname) ? name : nickname,
            rainbowProfile?.color,
            network,
            name
          );
        }
      };
      fetchENSName();
    }
  }, [
    accountType,
    onAddOrUpdateContacts,
    address,
    rainbowProfile?.color,
    ensName,
    network,
    nickname,
    profilesEnabled,
    setENSName,
  ]);

  const handlePress = useCallback(() => {
    if (showcaseItem) {
      onPress(showcaseItem, nickname);
    } else {
      const recipient =
        accountType === 'suggestions' && isENSAddressFormat(nickname)
          ? nickname
          : ensName || address;
      onPress(recipient, nickname ?? recipient);
    }
  }, [accountType, address, ensName, nickname, onPress, showcaseItem]);

  const imageAvatar = profilesEnabled ? ensAvatar?.imageUrl : image;

  return (
    <ButtonPressAnimation
      exclusive
      isInteraction
      ref={ref}
      scaleTo={0.98}
      {...props}
      onPress={handlePress}
    >
      <RowWithMargins
        height={40}
        margin={10}
        style={symmetricalMargins ? css.symmetrical : css.default}
        testID={`${testID}-contact-row-${nickname || ''}`}
      >
        {imageAvatar ? (
          <ImageAvatar image={imageAvatar} marginRight={10} size="medium" />
        ) : (
          <ContactAvatar
            address={address}
            color={color}
            emoji={emoji}
            marginRight={10}
            size="medium"
          />
        )}
        <Column justify={ios ? 'space-between' : 'center'}>
          {accountType === 'accounts' || accountType === 'watching' ? (
            <Fragment>
              {label || ens ? (
                <ContactName deviceWidth={deviceWidth}>
                  {label || ens}
                </ContactName>
              ) : (
                <ContactName deviceWidth={deviceWidth}>
                  {isValidDomainFormat(address)
                    ? address
                    : abbreviations.address(address, 4, 6)}
                </ContactName>
              )}
              <BottomRowText
                color={colors.alpha(colors.blueGreyDark, 0.5)}
                letterSpacing="roundedMedium"
                weight="medium"
              >
                {cleanedUpBalance || 0} ETH
              </BottomRowText>
            </Fragment>
          ) : (
            <Fragment>
              <ContactName deviceWidth={deviceWidth} lite={!!showcaseItem}>
                {nickname}
              </ContactName>
              {isValidDomainFormat(address) ? (
                <ContactENS ens={address} />
              ) : (
                <ContactAddress address={address} lite={!!showcaseItem} />
              )}
            </Fragment>
          )}
        </Column>
      </RowWithMargins>
    </ButtonPressAnimation>
  );
};

export default magicMemo(React.forwardRef(ContactRow), [
  'address',
  'color',
  'nickname',
]);<|MERGE_RESOLUTION|>--- conflicted
+++ resolved
@@ -15,16 +15,12 @@
   isENSAddressFormat,
   isValidDomainFormat,
 } from '@rainbow-me/helpers/validators';
-<<<<<<< HEAD
 import {
   useContacts,
   useDimensions,
-  useENSProfileImages,
+  useENSAvatar,
   useRainbowProfile,
 } from '@rainbow-me/hooks';
-=======
-import { useContacts, useDimensions, useENSAvatar } from '@rainbow-me/hooks';
->>>>>>> 5bd35391
 import styled from '@rainbow-me/styled-components';
 import { margin } from '@rainbow-me/styles';
 
