import React, { Fragment, useEffect, useMemo, useState } from 'react';
import {
  removeFirstEmojiFromString,
  returnStringFirstEmoji,
} from '../../helpers/emojiHandler';
import { abbreviations, magicMemo, profileUtils } from '../../utils';
import { ButtonPressAnimation } from '../animations';
import { BottomRowText } from '../coin-row';
import { Column, RowWithMargins } from '../layout';
import { TruncatedAddress, TruncatedENS, TruncatedText } from '../text';
import ContactAvatar from './ContactAvatar';
import ImageAvatar from './ImageAvatar';
import useExperimentalFlag, {
  PROFILES,
} from '@rainbow-me/config/experimentalHooks';
import { fetchReverseRecord } from '@rainbow-me/handlers/ens';
import {
  isENSAddressFormat,
  isValidDomainFormat,
} from '@rainbow-me/helpers/validators';
import {
  useContacts,
  useDimensions,
  useENSProfileRecords,
} from '@rainbow-me/hooks';
import styled from '@rainbow-me/styled-components';
import { margin } from '@rainbow-me/styles';
import {
  addressHashedColorIndex,
  addressHashedEmoji,
} from '@rainbow-me/utils/profileUtils';

const ContactAddress = styled(TruncatedAddress).attrs(
  ({ theme: { colors }, lite }) => ({
    align: 'left',
    color: colors.alpha(colors.blueGreyDark, 0.5),
    firstSectionLength: 4,
    letterSpacing: 'roundedMedium',
    size: 'smedium',
    truncationLength: 4,
    weight: lite ? 'regular' : 'medium',
  })
)({
  width: '100%',
});

const ContactENS = styled(TruncatedENS).attrs(({ theme: { colors } }) => ({
  align: 'left',
  color: colors.alpha(colors.blueGreyDark, 0.5),
  letterSpacing: 'roundedMedium',
  size: 'smedium',
  truncationLength: 18,
  weight: 'medium',
}))({
  width: '100%',
});

const ContactName = styled(TruncatedText).attrs(({ lite }) => ({
  size: 'lmedium',
  weight: lite ? 'regular' : 'medium',
}))({
  height: 22,
  width: ({ deviceWidth }) => deviceWidth - 90,
});

const css = {
  default: margin.object(6, 19, 13),
  symmetrical: margin.object(9.5, 19),
};

<<<<<<< HEAD
const ContactRow = ({ address, color, nickname, ...props }, ref) => {
  const profilesEnabled = useExperimentalFlag(PROFILES);
  const { onAddOrUpdateContacts } = useContacts();
=======
const ContactRow = (
  { address, color, nickname, symmetricalMargins, ...props },
  ref
) => {
>>>>>>> c44de920
  const { width: deviceWidth } = useDimensions();
  const { colors } = useTheme();
  const {
    accountType,
    balance,
    ens,
    image,
    label,
    network,
    onPress,
    showcaseItem,
    testID,
  } = props;

  let cleanedUpBalance = balance;
  if (balance === '0.00') {
    cleanedUpBalance = '0';
  }

  // show avatar for contact rows that are accounts, not contacts
  const avatar =
    accountType !== 'contacts'
      ? returnStringFirstEmoji(label) ||
        profileUtils.addressHashedEmoji(address)
      : null;

  const [ensName, setENSName] = useState(ens);

  useEffect(() => {
    if (profilesEnabled && accountType === 'contacts') {
      const fetchENSName = async () => {
        const name = await fetchReverseRecord(address);
        if (name !== ensName) {
          setENSName(name);
          onAddOrUpdateContacts(address, nickname, color, network, name);
        }
      };
      fetchENSName();
    }
  }, [
    accountType,
    address,
    color,
    ensName,
    network,
    nickname,
    onAddOrUpdateContacts,
    profilesEnabled,
    setENSName,
  ]);

  const { data: profile } = useENSProfileRecords(ensName, {
    enabled: Boolean(ensName),
  });

  const ensAvatar = profile?.images?.avatarUrl;

  let cleanedUpLabel = null;
  if (label) {
    cleanedUpLabel = removeFirstEmojiFromString(label);
  }

  const handlePress = useCallback(() => {
    if (showcaseItem) {
      onPress(showcaseItem);
    } else {
      const label =
        accountType === 'suggestions' && isENSAddressFormat(nickname)
          ? nickname
          : ensName
          ? ensName
          : address;
      onPress(label);
    }
  }, [accountType, address, ensName, nickname, onPress, showcaseItem]);

  const imageAvatar = profilesEnabled ? ensAvatar : image;

  const emoji = useMemo(() => (address ? addressHashedEmoji(address) : ''), [
    address,
  ]);

  const emojiAvatar = profilesEnabled
    ? emoji
    : avatar || nickname || label || ensName;

  const colorIndex = useMemo(
    () => (address ? addressHashedColorIndex(address) : 0),
    [address]
  );

  const bgColor = profilesEnabled
    ? colors.avatarBackgrounds[colorIndex || 0]
    : color;

  return (
    <ButtonPressAnimation
      exclusive
      isInteraction
      ref={ref}
      scaleTo={0.98}
      {...props}
      onPress={handlePress}
    >
      <RowWithMargins
        height={40}
        margin={10}
        style={symmetricalMargins ? css.symmetrical : css.default}
        testID={`${testID}-contact-row-${
          removeFirstEmojiFromString(nickname) || ''
        }`}
      >
        {imageAvatar ? (
          <ImageAvatar image={imageAvatar} marginRight={10} size="medium" />
        ) : (
          <ContactAvatar
            color={bgColor}
            marginRight={10}
            size="medium"
            value={emojiAvatar}
          />
        )}
        <Column justify={ios ? 'space-between' : 'center'}>
          {accountType === 'accounts' || accountType === 'watching' ? (
            <Fragment>
              {cleanedUpLabel || ens ? (
                <ContactName deviceWidth={deviceWidth}>
                  {cleanedUpLabel || ens}
                </ContactName>
              ) : (
                <ContactName deviceWidth={deviceWidth}>
                  {isValidDomainFormat(address)
                    ? address
                    : abbreviations.address(address, 4, 6)}
                </ContactName>
              )}
              <BottomRowText
                color={colors.alpha(colors.blueGreyDark, 0.5)}
                letterSpacing="roundedMedium"
                weight="medium"
              >
                {cleanedUpBalance || 0} ETH
              </BottomRowText>
            </Fragment>
          ) : (
            <Fragment>
              <ContactName deviceWidth={deviceWidth} lite={!!showcaseItem}>
                {removeFirstEmojiFromString(nickname)}
              </ContactName>
              {isValidDomainFormat(address) ? (
                <ContactENS ens={address} />
              ) : (
                <ContactAddress address={address} lite={!!showcaseItem} />
              )}
            </Fragment>
          )}
        </Column>
      </RowWithMargins>
    </ButtonPressAnimation>
  );
};

export default magicMemo(React.forwardRef(ContactRow), [
  'address',
  'color',
  'nickname',
]);<|MERGE_RESOLUTION|>--- conflicted
+++ resolved
@@ -68,16 +68,12 @@
   symmetrical: margin.object(9.5, 19),
 };
 
-<<<<<<< HEAD
-const ContactRow = ({ address, color, nickname, ...props }, ref) => {
-  const profilesEnabled = useExperimentalFlag(PROFILES);
-  const { onAddOrUpdateContacts } = useContacts();
-=======
 const ContactRow = (
   { address, color, nickname, symmetricalMargins, ...props },
   ref
 ) => {
->>>>>>> c44de920
+  const profilesEnabled = useExperimentalFlag(PROFILES);
+  const { onAddOrUpdateContacts } = useContacts();
   const { width: deviceWidth } = useDimensions();
   const { colors } = useTheme();
   const {
