--- conflicted
+++ resolved
@@ -20,37 +20,12 @@
   width: 100%;
 `;
 
-<<<<<<< HEAD
-const ContactRow = ({ address, color, nickname, ...props }) => (
-  <ButtonPressAnimation exclusive isInteraction scaleTo={0.98} {...props}>
-    <RowWithMargins css={margin(17, 15, 5)} height={40} margin={10}>
-      <ContactAvatar size="medium" color={color} value={nickname} />
-      <Column justify="space-between">
-        <Text
-          numberOfLines={1}
-          size="lmedium"
-          weight="medium"
-          width={deviceUtils.dimensions.width - 90}
-        >
-          {removeFirstEmojiFromString(nickname)}
-        </Text>
-        <TruncatedContactAddress
-          address={address}
-          firstSectionLength={abbreviations.defaultNumCharsPerSection}
-          truncationLength={4}
-        />
-      </Column>
-    </RowWithMargins>
-  </ButtonPressAnimation>
-);
-=======
 const ContactName = styled(TruncatedText).attrs({
   size: 'lmedium',
   weight: 'medium',
 })`
   width: ${({ deviceWidth }) => deviceWidth - 90};
 `;
->>>>>>> ac88bfdc
 
 const ContactRow = ({ address, color, nickname, ...props }, ref) => {
   const { width: deviceWidth } = useDimensions();
@@ -64,7 +39,7 @@
       {...props}
     >
       <RowWithMargins css={margin(17, 15, 5)} height={40} margin={10}>
-        <ContactAvatar color={color} value={nickname} />
+        <ContactAvatar color={color} size="medium" value={nickname} />
         <Column justify="space-between">
           <ContactName deviceWidth={deviceWidth}>
             {removeFirstEmojiFromString(nickname)}
