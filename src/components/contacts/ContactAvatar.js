import React, { useMemo } from 'react';
import { darkModeThemeColors } from '../../styles/colors';
import { useTheme } from '../../theme/ThemeContext';
import { Centered } from '../layout';
import { Text } from '../text';
<<<<<<< HEAD
import { useRainbowProfile } from '@rainbow-me/hooks';
import { borders } from '@rainbow-me/styles';
import ShadowStack from 'react-native-shadow-stack';
=======
import { borders } from '@/styles';
import ShadowStack from '@/react-native-shadow-stack';
>>>>>>> 95c6a9b3

const buildShadows = (color, size, darkMode, colors) => {
  if (size === 'small') {
    return [
      [0, 3, 5, colors.shadow, 0.14],
      [0, 6, 10, darkMode ? darkModeThemeColors.shadow : color, 0.2],
    ];
  } else if (size === 'smaller') {
    return [[0, 4, 12, darkMode ? darkModeThemeColors.shadow : color, 0.3]];
  } else if (size === 'lmedium' || size === 'medium' || size === 'smedium') {
    return [[0, 4, android ? 5 : 12, darkMode ? colors.shadow : color, 0.4]];
  } else {
    return sizeConfigs(colors)[size]['shadow'];
  }
};

const sizeConfigs = colors => ({
  large: {
    dimensions: 65,
    shadow: [
      [0, 6, 10, colors.shadow, 0.12],
      [0, 2, 5, colors.shadow, 0.08],
    ],
    textSize: 'biggest',
  },
  lmedium: {
    dimensions: 50,
    shadow: [
      [0, 4, 12, colors.shadow, 0.04],
      [0, 1, 3, colors.shadow, 0.08],
    ],
    textSize: 28,
  },
  medium: {
    dimensions: 40,
    shadow: [
      [0, 4, 6, colors.shadow, 0.04],
      [0, 1, 3, colors.shadow, 0.08],
    ],
    textSize: 'larger',
  },
  small: {
    dimensions: 34,
    textSize: 'large',
  },
  smaller: {
    dimensions: 20,
    textSize: 'micro',
  },
  smedium: {
    dimensions: 36,
    textSize: 'large',
  },
});

const ContactAvatar = ({
  address,
  color,
  size = 'medium',
  emoji,
  ...props
}) => {
  const { colors } = useTheme();
  const { rainbowProfile } = useRainbowProfile(color && emoji ? '' : address);
  const profileColor = color || rainbowProfile?.color;
  const profileEmoji = emoji || rainbowProfile?.emoji;
  const { dimensions, textSize } = useMemo(() => sizeConfigs(colors)[size], [
    colors,
    size,
  ]);
  const { isDarkMode } = useTheme();

  const shadows = useMemo(
    () => buildShadows(profileColor, size, isDarkMode, colors),
    [profileColor, size, isDarkMode, colors]
  );

  const backgroundColor =
    typeof color === 'number'
      ? // sometimes the color is gonna be missing so we fallback to white
        // otherwise there will be only shadows without the the placeholder "circle"
        colors.avatarBackgrounds[color] ?? 'white'
      : color;

  return (
    <ShadowStack
      {...props}
      {...borders.buildCircleAsObject(dimensions)}
<<<<<<< HEAD
      backgroundColor={profileColor || colors.skeleton}
=======
      backgroundColor={backgroundColor}
>>>>>>> 95c6a9b3
      shadows={shadows}
    >
      <Centered flex={1}>
        <Text
          align="center"
          color={colors.whiteLabel}
          letterSpacing="zero"
          size={textSize}
          weight="bold"
        >
          {profileEmoji}
        </Text>
      </Centered>
    </ShadowStack>
  );
};

export default React.memo(ContactAvatar);<|MERGE_RESOLUTION|>--- conflicted
+++ resolved
@@ -3,14 +3,9 @@
 import { useTheme } from '../../theme/ThemeContext';
 import { Centered } from '../layout';
 import { Text } from '../text';
-<<<<<<< HEAD
-import { useRainbowProfile } from '@rainbow-me/hooks';
-import { borders } from '@rainbow-me/styles';
-import ShadowStack from 'react-native-shadow-stack';
-=======
+import { useRainbowProfile } from '@/hooks';
 import { borders } from '@/styles';
 import ShadowStack from '@/react-native-shadow-stack';
->>>>>>> 95c6a9b3
 
 const buildShadows = (color, size, darkMode, colors) => {
   if (size === 'small') {
@@ -88,22 +83,11 @@
     [profileColor, size, isDarkMode, colors]
   );
 
-  const backgroundColor =
-    typeof color === 'number'
-      ? // sometimes the color is gonna be missing so we fallback to white
-        // otherwise there will be only shadows without the the placeholder "circle"
-        colors.avatarBackgrounds[color] ?? 'white'
-      : color;
-
   return (
     <ShadowStack
       {...props}
       {...borders.buildCircleAsObject(dimensions)}
-<<<<<<< HEAD
       backgroundColor={profileColor || colors.skeleton}
-=======
-      backgroundColor={backgroundColor}
->>>>>>> 95c6a9b3
       shadows={shadows}
     >
       <Centered flex={1}>
