--- conflicted
+++ resolved
@@ -12,19 +12,13 @@
     {
       cancelButtonIndex: 1,
       destructiveButtonIndex: 0,
-<<<<<<< HEAD
       message: `Are you sure you want to delete "${
         nickname || address
       }" from your contacts?`,
-      options: ['Delete Contact', 'Cancel'],
-=======
-      message: `Are you sure you want to delete "${nickname ||
-        address}" from your contacts?`,
       options: [
         lang.t('contacts.options.delete'),
         lang.t('contacts.options.cancel'),
       ],
->>>>>>> ad0e1cd7
     },
     async buttonIndex => {
       if (buttonIndex === 0) {
