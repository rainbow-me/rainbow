--- conflicted
+++ resolved
@@ -21,17 +21,12 @@
   containerPadding,
   ...props
 }) => (
-<<<<<<< HEAD
   <Centered
     direction="column"
     height="100%"
     padding={containerPadding}
     width="100%"
   >
-    <StatusBar barStyle={statusBarStyle} />
-=======
-  <Container direction="column">
->>>>>>> a879dd07
     <TouchableBackdrop onPress={onCloseModal} />
     <ModalElement
       {...props}
