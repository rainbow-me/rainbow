import { BlurView } from '@react-native-community/blur';
import PropTypes from 'prop-types';
import React from 'react';
import { Platform } from 'react-native';
<<<<<<< HEAD
import styled from 'styled-components/native';
import { colors, padding, position } from '../../styles';
=======
import styled from 'styled-components/primitives';
>>>>>>> 681e2066
import ActivityIndicator from '../ActivityIndicator';
import TouchableBackdrop from '../TouchableBackdrop';
import { Centered, Column } from '../layout';
import { Text } from '../text';
import { colors, padding, position } from '@rainbow-me/styles';

const Container = styled.View`
  ${Platform.OS === 'android'
    ? `
      align-self: center;
      flex: 1;
    `
    : ''}
  ${position.size('100%')};
  z-index: 999;
`;

const Overlay = styled(Centered)`
  ${padding(19, 19, 22)};
  background-color: ${colors.alpha(colors.blueGreyDark, 0.15)};
  border-radius: ${20};
  overflow: hidden;
`;

const OverlayBlur = styled(BlurView).attrs({
  blurAmount: 20,
  blurType: 'light',
})`
  ${position.cover};
  z-index: 1;
`;

const Title = styled(Text).attrs({
  color: colors.blueGreyDark,
  lineHeight: Platform.OS === 'ios' ? 'none' : '24px',
  size: 'large',
  weight: 'semibold',
})`
  margin-left: 8;
`;

const LoadingOverlay = ({ title, ...props }) => (
  <Container
    {...props}
    as={Platform.OS === 'android' ? Column : TouchableBackdrop}
    disabled
  >
    <Overlay>
      <Centered zIndex={2}>
        <ActivityIndicator />
        {title ? <Title>{title}</Title> : null}
      </Centered>
      <OverlayBlur />
    </Overlay>
  </Container>
);

LoadingOverlay.propTypes = {
  title: PropTypes.string,
};

const neverRerender = () => true;
export default React.memo(LoadingOverlay, neverRerender);

export const LoadingOverlayWrapper = styled.View`
  height: 100%;
  width: 100%;
  justify-content: center;
  align-items: center;
  position: absolute;
`;<|MERGE_RESOLUTION|>--- conflicted
+++ resolved
@@ -2,12 +2,7 @@
 import PropTypes from 'prop-types';
 import React from 'react';
 import { Platform } from 'react-native';
-<<<<<<< HEAD
 import styled from 'styled-components/native';
-import { colors, padding, position } from '../../styles';
-=======
-import styled from 'styled-components/primitives';
->>>>>>> 681e2066
 import ActivityIndicator from '../ActivityIndicator';
 import TouchableBackdrop from '../TouchableBackdrop';
 import { Centered, Column } from '../layout';
