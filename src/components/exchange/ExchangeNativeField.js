import React, { useCallback, useState } from 'react';
import { TouchableWithoutFeedback } from 'react-native';
import styled from 'styled-components/primitives';
import supportedNativeCurrencies from '../../references/native-currencies.json';
import { Row } from '../layout';
import { Text } from '../text';
import ExchangeInput from './ExchangeInput';
import { colors, fonts } from '@rainbow-me/styles';

const CurrencySymbol = styled(Text).attrs(({ height }) => ({
  letterSpacing: 'roundedTight',
  lineHeight: height,
  size: 'larger',
  weight: 'regular',
<<<<<<< HEAD
})`
  margin-bottom: ${android ? 1.5 : 0.5};
`;
=======
}))``;
>>>>>>> 9a37c7cc

const NativeInput = styled(ExchangeInput).attrs({
  letterSpacing: fonts.letterSpacing.roundedTight,
  size: fonts.size.larger,
  weight: fonts.weight.regular,
})`
  height: ${({ height }) => height};
`;

const ExchangeNativeField = (
  { editable, height, nativeAmount, nativeCurrency, onFocus, setNativeAmount },
  ref
) => {
  const [isFocused, setIsFocused] = useState(false);
  const { mask, placeholder, symbol } = supportedNativeCurrencies[
    nativeCurrency
  ];

  const handleFocusNativeField = useCallback(() => ref?.current?.focus(), [
    ref,
  ]);

  const handleBlur = useCallback(() => setIsFocused(false), []);
  const handleFocus = useCallback(
    event => {
      setIsFocused(true);
      if (onFocus) onFocus(event);
    },
    [onFocus]
  );

  const nativeAmountExists =
    typeof nativeAmount === 'string' && nativeAmount.length > 0;

  const nativeAmountColor = colors.alpha(
    isFocused ? colors.dark : colors.blueGreyDark,
    isFocused ? 1 : nativeAmountExists ? 0.5 : 0.3
  );

  return (
    <TouchableWithoutFeedback onPress={handleFocusNativeField}>
      <Row align="center" flex={1} height={height}>
        <CurrencySymbol color={nativeAmountColor} height={height}>
          {symbol}
        </CurrencySymbol>
        <NativeInput
          color={nativeAmountColor}
          editable={editable}
          height={height}
          mask={mask}
          onBlur={handleBlur}
          onChangeText={setNativeAmount}
          onFocus={handleFocus}
          placeholder={placeholder}
          ref={ref}
          value={nativeAmount}
        />
      </Row>
    </TouchableWithoutFeedback>
  );
};

export default React.forwardRef(ExchangeNativeField);<|MERGE_RESOLUTION|>--- conflicted
+++ resolved
@@ -12,13 +12,9 @@
   lineHeight: height,
   size: 'larger',
   weight: 'regular',
-<<<<<<< HEAD
-})`
-  margin-bottom: ${android ? 1.5 : 0.5};
+}))`
+  ${android ? 'margin-bottom: 1.5;' : ''};
 `;
-=======
-}))``;
->>>>>>> 9a37c7cc
 
 const NativeInput = styled(ExchangeInput).attrs({
   letterSpacing: fonts.letterSpacing.roundedTight,
