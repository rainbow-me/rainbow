--- conflicted
+++ resolved
@@ -9,27 +9,17 @@
 import { padding, position } from '@/styles';
 import { showActionSheetWithOptions } from '@/utils';
 import { EthCoinIcon } from '../coin-icon/EthCoinIcon';
-<<<<<<< HEAD
 import { getChainsLabel, getChainsName, getDefaultChains, supportedSwapChainIds } from '@/chains';
-import { isL2Chain } from '@/handlers/web3';
-=======
-import { chainsLabel, chainsName, defaultChains, supportedSwapChainIds } from '@/chains';
 import { ChainId } from '@/chains/types';
->>>>>>> ec2948f3
 
 const networkMenuItems = supportedSwapChainIds
   .map(chainId => getDefaultChains()[chainId])
   .map(chain => ({
-<<<<<<< HEAD
-    actionKey: chain.id,
+    actionKey: `${chain.id}`,
     actionTitle: getChainsLabel()[chain.id],
-=======
-    actionKey: `${chain.id}`,
-    actionTitle: chainsLabel[chain.id],
->>>>>>> ec2948f3
     icon: {
       iconType: 'ASSET',
-      iconValue: `${chainsName[chain.id]}Badge${chain.id === ChainId.mainnet ? '' : 'NoShadow'}`,
+      iconValue: `${getChainsName()[chain.id]}Badge${chain.id === ChainId.mainnet ? '' : 'NoShadow'}`,
     },
   }));
 
