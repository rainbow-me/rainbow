--- conflicted
+++ resolved
@@ -5,13 +5,8 @@
 import ExchangeField from './ExchangeField';
 import { colors } from '@rainbow-me/styles';
 
-<<<<<<< HEAD
-const notchPaddingValue = 15;
-const paddingValue = android ? 15 : 39;
-=======
 const notchPaddingValue = 11;
-const paddingTop = Platform.OS === 'android' ? 15 : 32;
->>>>>>> 9a37c7cc
+const paddingTop = android ? 15 : 39;
 
 const FakeNotchShadow = [
   [0, 0, 1, colors.dark, 0.01],
