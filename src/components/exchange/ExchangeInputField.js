--- conflicted
+++ resolved
@@ -174,31 +174,6 @@
             {inputCurrency || 'Choose a Coin'}
           </CoolButton>
         </Row>
-<<<<<<< HEAD
-        <Row align="center" justify="space-between" paddingLeft={this.padding}>
-          <ExchangeInput
-            fontSize={fonts.size.large}
-            mask={mask}
-            onChangeText={setNativeAmount}
-            onFocus={onFocus}
-            placeholder={placeholder}
-            refInput={this.handleNativeFieldRef}
-            style={{ paddingBottom: this.padding }}
-            value={nativeAmount}
-          />
-          <ButtonPressAnimation onPress={onPressMaxBalance}>
-            <RowWithMargins
-              align="center"
-              margin={3}
-              paddingHorizontal={this.padding}
-            >
-              {!needsApproval && <Emoji lineHeight="none" name="moneybag" size="lmedium" />}
-              <Text color="appleBlue" size="medium" weight="semibold">
-                {needsApproval ? 'Approve' : 'Max'}
-              </Text>
-            </RowWithMargins>
-          </ButtonPressAnimation>
-=======
         <Row
           align="center"
           justify="space-between"
@@ -219,7 +194,6 @@
           ) : (
             <UnlockAssetButton onPress={onPressUnlockAsset} />
           )}
->>>>>>> dfc6ad77
         </Row>
       </ColumnWithMargins>
     );
