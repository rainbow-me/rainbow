import React, { useEffect, useRef } from 'react';
import { Transition, Transitioning } from 'react-native-reanimated';
import styled from 'styled-components/primitives';
import { usePrevious } from '../../hooks';
import { ButtonPressAnimation } from '../animations';
import { Icon } from '../icons';
import { Column } from '../layout';
import { SheetHandle } from '../sheet';
import { Text } from '../text';
import { colors, padding, position } from '@rainbow-me/styles';

const SheetHandleMargin = 6;

const transition = (
  <Transition.Sequence>
    <Transition.Out durationMs={200} interpolation="easeOut" type="fade" />
    <Transition.Change durationMs={200} interpolation="easeInOut" />
    <Transition.Together>
      <Transition.In durationMs={75} interpolation="easeOut" type="fade" />
      <Transition.In durationMs={100} interpolation="easeOut" type="scale" />
    </Transition.Together>
  </Transition.Sequence>
);

const InfoButton = styled(ButtonPressAnimation).attrs({
  scaleTo: 1.3,
})`
  ${padding(0, 19)};
  ${position.centered};
  margin-top: ${SheetHandleMargin + 4};
`;

const InfoButtonIcon = styled(Icon).attrs({
  color: colors.alpha(colors.blueGreyDark, 0.3),
  name: 'info',
})`
  ${position.size(18)};
`;

const InfoButtonTransition = styled(Transitioning.View)`
  ${position.centered};
  bottom: 0;
  position: absolute;
  right: 0;
  top: 0;
`;

const ExchangeModalHeader = ({
  onPressDetails,
  showDetailsButton,
  testID,
  title = 'Swap',
}) => {
  const transitionRef = useRef();
  const prevShowDetailsButton = usePrevious(showDetailsButton);

  useEffect(() => {
    if (showDetailsButton !== prevShowDetailsButton) {
      transitionRef.current?.animateNextTransition();
    }
  }, [prevShowDetailsButton, showDetailsButton]);

  return (
<<<<<<< HEAD
    <Column align="center" css={padding(8, 0)} testID={testID}>
=======
    <Column align="center" css={padding(6, 0)}>
>>>>>>> cc590b15
      <SheetHandle marginBottom={SheetHandleMargin} />
      <Text align="center" lineHeight="loose" size="large" weight="bold">
        {title}
      </Text>
      <InfoButtonTransition ref={transitionRef} transition={transition}>
        {showDetailsButton && (
          <InfoButton onPress={onPressDetails} testID="swap-info-button">
            <InfoButtonIcon />
          </InfoButton>
        )}
      </InfoButtonTransition>
    </Column>
  );
};

export default React.memo(ExchangeModalHeader);<|MERGE_RESOLUTION|>--- conflicted
+++ resolved
@@ -61,11 +61,7 @@
   }, [prevShowDetailsButton, showDetailsButton]);
 
   return (
-<<<<<<< HEAD
-    <Column align="center" css={padding(8, 0)} testID={testID}>
-=======
-    <Column align="center" css={padding(6, 0)}>
->>>>>>> cc590b15
+    <Column align="center" css={padding(6, 0)} testID={testID}>
       <SheetHandle marginBottom={SheetHandleMargin} />
       <Text align="center" lineHeight="loose" size="large" weight="bold">
         {title}
