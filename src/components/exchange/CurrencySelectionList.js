import { get } from 'lodash';
import React, { forwardRef, useEffect, useRef } from 'react';
import { Transition, Transitioning } from 'react-native-reanimated';
import styled from 'styled-components';
import { magicMemo } from '../../utils';
import { EmptyAssetList } from '../asset-list';
import { Centered } from '../layout';
import { NoResults } from '../list';
import { CurrencySelectModalHeaderHeight } from './CurrencySelectModalHeader';
import ExchangeAssetList from './ExchangeAssetList';
import { ExchangeSearchHeight } from './ExchangeSearch';
import { usePrevious } from '@rainbow-me/hooks';
import { position } from '@rainbow-me/styles';

const EmptyCurrencySelectionList = styled(EmptyAssetList).attrs({
  pointerEvents: 'none',
})`
  ${position.cover};
  background-color: ${({ theme: { colors } }) => colors.white};
`;

const NoCurrencyResults = styled(NoResults)`
  padding-bottom: ${CurrencySelectModalHeaderHeight + ExchangeSearchHeight / 2};
`;

const skeletonTransition = (
  <Transition.Sequence>
    <Transition.Out interpolation="easeOut" type="fade" />
    <Transition.Change durationMs={0.001} interpolation="easeOut" />
    <Transition.In durationMs={0.001} interpolation="easeOut" type="fade" />
  </Transition.Sequence>
);

const CurrencySelectionList = (
  {
    keyboardDismissMode,
    footerSpacer,
    itemProps,
    listItems,
    loading,
    query,
    showList,
    testID,
  },
  ref
) => {
  const skeletonTransitionRef = useRef();
  const showNoResults = get(listItems, '[0].data', []).length === 0;
  const showSkeleton = showNoResults && loading;
  const prevShowSkeleton = usePrevious(showSkeleton);

  useEffect(() => {
    if (!showSkeleton && prevShowSkeleton) {
      skeletonTransitionRef.current?.animateNextTransition();
    }
  }, [loading, prevShowSkeleton, showSkeleton]);

  return (
    <Transitioning.View
      flex={1}
      ref={skeletonTransitionRef}
      testID={testID}
      transition={skeletonTransition}
    >
      {showList && !showSkeleton && (
        <Centered flex={1}>
<<<<<<< HEAD
          {showNoResults ? (
            loading ? null : (
              <NoCurrencyResults />
            )
=======
          {showNoResults && !loading ? (
            <NoCurrencyResults />
>>>>>>> b6cfa491
          ) : (
            <ExchangeAssetList
              footerSpacer={footerSpacer}
              itemProps={itemProps}
              items={listItems}
              keyboardDismissMode={keyboardDismissMode}
              query={query}
              ref={ref}
              testID={testID}
            />
          )}
        </Centered>
      )}
      {(showSkeleton || !showList) && <EmptyCurrencySelectionList />}
    </Transitioning.View>
  );
};

export default magicMemo(forwardRef(CurrencySelectionList), [
  'listItems',
  'showList',
]);<|MERGE_RESOLUTION|>--- conflicted
+++ resolved
@@ -64,15 +64,10 @@
     >
       {showList && !showSkeleton && (
         <Centered flex={1}>
-<<<<<<< HEAD
-          {showNoResults ? (
+          {showNoResults && !loading ? (
             loading ? null : (
               <NoCurrencyResults />
             )
-=======
-          {showNoResults && !loading ? (
-            <NoCurrencyResults />
->>>>>>> b6cfa491
           ) : (
             <ExchangeAssetList
               footerSpacer={footerSpacer}
