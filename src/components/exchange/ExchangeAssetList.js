--- conflicted
+++ resolved
@@ -6,12 +6,7 @@
 import { usePrevious } from '../../hooks';
 import { CoinRowHeight, ExchangeCoinRow } from '../coin-row';
 import { GradientText, Text } from '../text';
-<<<<<<< HEAD
-
-import { colors, padding } from '@rainbow-me/styles';
-=======
 import { padding } from '@rainbow-me/styles';
->>>>>>> 805bb65d
 import { deviceUtils, magicMemo } from '@rainbow-me/utils';
 
 const deviceWidth = deviceUtils.dimensions.width;
