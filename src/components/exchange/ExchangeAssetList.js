import { useIsFocused } from '@react-navigation/native';
import React, {
  forwardRef,
  Fragment,
  useCallback,
  useContext,
  useImperativeHandle,
  useMemo,
  useRef,
  useState,
} from 'react';
<<<<<<< HEAD
import { InteractionManager, Keyboard, SectionList } from 'react-native';
=======
import { Alert, Keyboard, SectionList, StyleSheet, View } from 'react-native';
>>>>>>> ca6eb99a
import LinearGradient from 'react-native-linear-gradient';
import { ButtonPressAnimation } from '../../components/animations';
import useAccountSettings from '../../hooks/useAccountSettings';
import FastCurrencySelectionRow from '../asset-list/RecyclerAssetList2/FastComponents/FastCurrencySelectionRow';
import { CoinRowHeight } from '../coin-row';
import { ContactRow } from '../contacts';
import DiscoverSheetContext from '../discover-sheet/DiscoverSheetContext';
import { GradientText, Text } from '../text';
import { CopyToast, ToastPositionContainer } from '../toasts';
import contextMenuProps from './exchangeAssetRowContextMenuProps';
import { TokenSectionTypes } from '@rainbow-me/helpers';
import { usePrevious } from '@rainbow-me/hooks';
import { useNavigation } from '@rainbow-me/navigation';
import store from '@rainbow-me/redux/store';
import Routes from '@rainbow-me/routes';
import styled from '@rainbow-me/styled-components';
import { padding } from '@rainbow-me/styles';
import { useTheme } from '@rainbow-me/theme';
import {
  abbreviations,
  deviceUtils,
  haptics,
  magicMemo,
} from '@rainbow-me/utils';

const deviceWidth = deviceUtils.dimensions.width;

const Header = styled.View({
  position: 'relative',
  ...padding.object(11, 0, 2.5, 19),
});

const HeaderBackground = styled(LinearGradient).attrs(
  ({ theme: { colors } }) => ({
    colors: [colors.white, colors.alpha(colors.white, 0)],
    end: { x: 0.5, y: 1 },
    locations: [0.55, 1],
    start: { x: 0.5, y: 0 },
  })
)({
  height: 40,
  position: 'absolute',
  width: deviceWidth,
});

const HeaderTitle = styled(Text).attrs(({ color, theme: { colors } }) => ({
  color: color || colors.blueGreyDark50,
  letterSpacing: 'roundedMedium',
  size: 'smedium',
  weight: 'heavy',
}))({});

const HeaderTitleGradient = styled(GradientText).attrs({
  colors: ['#6AA2E3', '#FF54BB', '#FFA230'],
  letterSpacing: 'roundedMedium',
  size: 'smedium',
  steps: [0, 0.2867132868, 1],
  weight: 'heavy',
})({});

const HeaderTitleWrapper = styled.View({});

const contentContainerStyle = { paddingBottom: 9.5 };
const scrollIndicatorInsets = { bottom: 24 };
const keyExtractor = ({ uniqueId }) => `ExchangeAssetList-${uniqueId}`;

const getItemLayout = ({ showBalance }, index) => {
  const height = showBalance ? CoinRowHeight + 1 : CoinRowHeight;
  return {
    index,
    length: height,
    offset: height * index,
  };
};

function useSwapDetailsClipboardState() {
  const [copiedText, setCopiedText] = useState(undefined);
  const [copyCount, setCopyCount] = useState(0);
  const onCopySwapDetailsText = useCallback(text => {
    setCopiedText(abbreviations.formatAddressForDisplay(text));
    setCopyCount(count => count + 1);
  }, []);
  return {
    copiedText,
    copyCount,
    onCopySwapDetailsText,
  };
}

const Spacer = styled.View({
  height: 35,
  width: '100%',
});

const ExchangeAssetSectionList = styled(SectionList).attrs({
  alwaysBounceVertical: true,
  contentContainerStyle,
  directionalLockEnabled: true,
  getItemLayout,
  keyboardShouldPersistTaps: 'always',
  keyExtractor,
  scrollIndicatorInsets,
  windowSize: 7,
})({
  height: '100%',
});

function renderItem({ item }) {
  if (item.ens) {
    // TODO RNBW-3676
    return (
      <ContactRow
        accountType="contact"
        address={item.address}
        color={item.color}
        nickname={item.nickname}
        onPress={item.onPress}
        showcaseItem={item}
        testID={item.testID}
      />
    );
  }
  return <FastCurrencySelectionRow item={item} />;
}

const ExchangeAssetList = (
  {
    footerSpacer,
    keyboardDismissMode = 'none',
    itemProps,
    items,
    onLayout,
    query,
    testID,
  },
  ref
) => {
  // eslint-disable-next-line react-hooks/rules-of-hooks
  const { sectionListRef = useRef() } = useContext(DiscoverSheetContext) || {};
  useImperativeHandle(ref, () => sectionListRef.current);
  const prevQuery = usePrevious(query);
  const { navigate } = useNavigation();
  const {
    copiedText,
    copyCount,
    onCopySwapDetailsText,
  } = useSwapDetailsClipboardState();

  // Scroll to top once the query is cleared
  if (prevQuery && prevQuery.length && !query.length) {
    sectionListRef.current?.scrollToLocation({
      animated: true,
      itemIndex: 0,
      sectionIndex: 0,
      viewOffset: 0,
      viewPosition: 0,
    });
  }

  const handleUnverifiedTokenPress = useCallback(
    item => {
      Keyboard.dismiss();
      navigate(Routes.EXPLAIN_SHEET, {
        asset: item,
        onClose: () => {
          InteractionManager.runAfterInteractions(() => {
            setTimeout(() => {
              itemProps.onPress(item);
            }, 250);
          });
        },
        type: 'unverified',
      });
    },
    [itemProps, navigate]
  );

  const openVerifiedExplainer = useCallback(() => {
    Keyboard.dismiss();
    navigate(Routes.EXPLAIN_SHEET, { type: 'verified' });
  }, [navigate]);

  const ExchangeAssetSectionListHeader = ({ section }) => {
    const TitleComponent = section.useGradientText
      ? HeaderTitleGradient
      : HeaderTitle;
    const isVerified = section.title === TokenSectionTypes.verifiedTokenSection;
    return section?.title ? (
      <ButtonPressAnimation
        disabled={!isVerified}
        onPress={openVerifiedExplainer}
        scaleTo={0.96}
      >
        <Header>
          <HeaderBackground />
          <HeaderTitleWrapper>
            <TitleComponent color={section.color}>
              {`${section.title}${isVerified ? '  􀅵' : ' '}`}
            </TitleComponent>
          </HeaderTitleWrapper>
        </Header>
      </ButtonPressAnimation>
    ) : null;
  };

<<<<<<< HEAD
  // either show ENS row or Currency row
  const LineToRender = useCallback(
    ({ item, itemProps }) => {
      return item.ens ? (
        <ContactRow
          accountType="suggestions"
          address={item.address}
          color={item.color}
          image={item.image}
          nickname={item.nickname}
          onPress={itemProps.onPress}
          showcaseItem={item}
          symmetricalMargins
          testID={testID}
        />
      ) : (
        <ExchangeCoinRow
          {...itemProps}
          isVerified={item.isVerified}
          item={item}
          onCopySwapDetailsText={onCopySwapDetailsText}
          onUnverifiedTokenPress={handleUnverifiedTokenPress}
          testID={testID}
        />
      );
    },
    [handleUnverifiedTokenPress, onCopySwapDetailsText, testID]
  );
  const renderItemCallback = useCallback(
    ({ item, index, section }) => (
      // in the Discover screen search results, we mix in ENS rows with coin rows
      <LineToRender
        item={item}
        itemProps={itemProps}
        key={`${item.address}_${index}_${section.key}`}
      />
    ),
    [itemProps]
  );

=======
>>>>>>> ca6eb99a
  const FooterSpacer = useCallback(() => (footerSpacer ? <Spacer /> : null), [
    footerSpacer,
  ]);

  const isFocused = useIsFocused();

<<<<<<< HEAD
  return (
    <Fragment>
      <ExchangeAssetSectionList
        ListFooterComponent={FooterSpacer}
        keyboardDismissMode={keyboardDismissMode}
        onLayout={onLayout}
        ref={sectionListRef}
        renderItem={renderItemCallback}
        renderSectionHeader={ExchangeAssetSectionListHeader}
        scrollIndicatorInsets={scrollIndicatorInsets}
        scrollsToTop={isFocused}
        sections={items}
      />
=======
  const theme = useTheme();

  const { nativeCurrency, nativeCurrencySymbol } = useAccountSettings();
  const [localFavorite, setLocalFavorite] = useState(() => {
    const meta = store.getState().uniswap.favoritesMeta;
    if (!meta) {
      return;
    }
    return Object.keys(meta).reduce((acc, curr) => {
      acc[curr] = meta[curr].favorite;
      return acc;
    }, {});
  });

  const enrichedItems = useMemo(
    () =>
      items.map(({ data, ...item }) => ({
        ...item,
        data: data.map(rowData => ({
          ...rowData,
          contextMenuProps: contextMenuProps(
            store.getState().data.genericAssets?.[rowData.address],
            onCopySwapDetailsText
          ),
          nativeCurrency,
          nativeCurrencySymbol,
          onAddPress: () => {
            itemProps.onActionAsset(
              store.getState().data.genericAssets?.[rowData.address] || rowData
            );
          },
          onCopySwapDetailsText,
          onPress: givenItem => {
            if (rowData.ens) {
              return itemProps.onPress(givenItem);
            }
            const asset = store.getState().data.genericAssets?.[
              rowData.address
            ];
            if (rowData.isVerified || itemProps.showBalance) {
              itemProps.onPress(asset || rowData);
            } else {
              handleUnverifiedTokenPress(asset || rowData);
            }
          },
          showAddButton: itemProps.showAddButton,
          showBalance: itemProps.showBalance,
          showFavoriteButton: itemProps.showFavoriteButton,
          testID,
          theme,
          toggleFavorite: onNewEmoji => {
            setLocalFavorite(prev => {
              const newValue = !prev[rowData.address];

              if (newValue) {
                ios && onNewEmoji();
                haptics.notificationSuccess();
              } else {
                haptics.selection();
              }

              return {
                ...prev,
                [rowData.address]: newValue,
              };
            });
          },
        })),
      })),
    [
      handleUnverifiedTokenPress,
      itemProps,
      items,
      nativeCurrency,
      nativeCurrencySymbol,
      onCopySwapDetailsText,
      testID,
      theme,
    ]
  );

  // we don't wanna cause recreating of everything if only local fav is changing
  const itemsWithFavorite = useMemo(
    () =>
      enrichedItems.map(({ data, ...item }) => ({
        ...item,
        data: data.map(rowData => ({
          ...rowData,
          favorite: !!localFavorite[rowData.address] || false,
        })),
      })),
    [enrichedItems, localFavorite]
  );

  return (
    <Fragment>
      <View style={sx.wrapper}>
        <ExchangeAssetSectionList
          ListFooterComponent={FooterSpacer}
          keyboardDismissMode={keyboardDismissMode}
          onLayout={onLayout}
          ref={sectionListRef}
          renderItem={renderItem}
          renderSectionHeader={ExchangeAssetSectionListHeader}
          scrollsToTop={isFocused}
          sections={itemsWithFavorite}
        />
      </View>

>>>>>>> ca6eb99a
      <ToastPositionContainer>
        <CopyToast copiedText={copiedText} copyCount={copyCount} />
      </ToastPositionContainer>
    </Fragment>
  );
};

const sx = StyleSheet.create({
  wrapper: { height: '100%', width: '100%' },
});

export default magicMemo(forwardRef(ExchangeAssetList), ['items', 'query']);<|MERGE_RESOLUTION|>--- conflicted
+++ resolved
@@ -9,11 +9,13 @@
   useRef,
   useState,
 } from 'react';
-<<<<<<< HEAD
-import { InteractionManager, Keyboard, SectionList } from 'react-native';
-=======
-import { Alert, Keyboard, SectionList, StyleSheet, View } from 'react-native';
->>>>>>> ca6eb99a
+import {
+  InteractionManager,
+  Keyboard,
+  SectionList,
+  StyleSheet,
+  View,
+} from 'react-native';
 import LinearGradient from 'react-native-linear-gradient';
 import { ButtonPressAnimation } from '../../components/animations';
 import useAccountSettings from '../../hooks/useAccountSettings';
@@ -219,70 +221,12 @@
     ) : null;
   };
 
-<<<<<<< HEAD
-  // either show ENS row or Currency row
-  const LineToRender = useCallback(
-    ({ item, itemProps }) => {
-      return item.ens ? (
-        <ContactRow
-          accountType="suggestions"
-          address={item.address}
-          color={item.color}
-          image={item.image}
-          nickname={item.nickname}
-          onPress={itemProps.onPress}
-          showcaseItem={item}
-          symmetricalMargins
-          testID={testID}
-        />
-      ) : (
-        <ExchangeCoinRow
-          {...itemProps}
-          isVerified={item.isVerified}
-          item={item}
-          onCopySwapDetailsText={onCopySwapDetailsText}
-          onUnverifiedTokenPress={handleUnverifiedTokenPress}
-          testID={testID}
-        />
-      );
-    },
-    [handleUnverifiedTokenPress, onCopySwapDetailsText, testID]
-  );
-  const renderItemCallback = useCallback(
-    ({ item, index, section }) => (
-      // in the Discover screen search results, we mix in ENS rows with coin rows
-      <LineToRender
-        item={item}
-        itemProps={itemProps}
-        key={`${item.address}_${index}_${section.key}`}
-      />
-    ),
-    [itemProps]
-  );
-
-=======
->>>>>>> ca6eb99a
   const FooterSpacer = useCallback(() => (footerSpacer ? <Spacer /> : null), [
     footerSpacer,
   ]);
 
   const isFocused = useIsFocused();
 
-<<<<<<< HEAD
-  return (
-    <Fragment>
-      <ExchangeAssetSectionList
-        ListFooterComponent={FooterSpacer}
-        keyboardDismissMode={keyboardDismissMode}
-        onLayout={onLayout}
-        ref={sectionListRef}
-        renderItem={renderItemCallback}
-        renderSectionHeader={ExchangeAssetSectionListHeader}
-        scrollIndicatorInsets={scrollIndicatorInsets}
-        scrollsToTop={isFocused}
-        sections={items}
-      />
-=======
   const theme = useTheme();
 
   const { nativeCurrency, nativeCurrencySymbol } = useAccountSettings();
@@ -392,7 +336,6 @@
         />
       </View>
 
->>>>>>> ca6eb99a
       <ToastPositionContainer>
         <CopyToast copiedText={copiedText} copyCount={copyCount} />
       </ToastPositionContainer>
