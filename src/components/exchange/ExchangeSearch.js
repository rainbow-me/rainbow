<<<<<<< HEAD
import lang from 'i18n-js';
=======
import analytics from '@segment/analytics-react-native';
>>>>>>> 713745ea
import { isEmpty } from 'lodash';
import React, { useCallback, useContext, useEffect, useRef } from 'react';
import RadialGradient from 'react-native-radial-gradient';
import Animated, {
  Easing,
  repeat,
  useAnimatedStyle,
  useSharedValue,
  withTiming,
} from 'react-native-reanimated';
import styled from 'styled-components';
import Spinner from '../../assets/chartSpinner.png';
import DiscoverSheetContext from '../discover-sheet/DiscoverSheetContext';
import { ClearInputDecorator, Input } from '../inputs';
import { Row } from '../layout';
import { Text } from '../text';
import { ImgixImage } from '@rainbow-me/images';
import { margin, padding } from '@rainbow-me/styles';
import { deviceUtils } from '@rainbow-me/utils';

export const ExchangeSearchHeight = 40;
const ExchangeSearchWidth = deviceUtils.dimensions.width - 30;

const Container = styled(Row)`
  ${margin(0, 15, 8)};
  ${({ isSearchModeEnabled }) =>
    isSearchModeEnabled ? padding(0, 37, 0, 12) : padding(0)};
  background-color: ${({ theme: { colors } }) => colors.transparent};
  border-radius: ${ExchangeSearchHeight / 2};
  height: ${ExchangeSearchHeight};
  overflow: hidden;
`;

const BackgroundGradient = styled(RadialGradient).attrs(
  ({ theme: { colors } }) => ({
    center: [ExchangeSearchWidth, ExchangeSearchWidth / 2],
    colors: colors.gradients.searchBar,
  })
)`
  height: ${ExchangeSearchWidth};
  position: absolute;
  top: ${-(ExchangeSearchWidth - ExchangeSearchHeight) / 2};
  transform: scaleY(${ExchangeSearchHeight / ExchangeSearchWidth});
  width: ${ExchangeSearchWidth};
`;

const SearchIcon = styled(Text).attrs(({ theme: { colors } }) => ({
  color: colors.alpha(colors.blueGreyDark, 0.5),
  size: 'large',
  weight: 'semibold',
}))``;

const SearchIconWrapper = styled(Animated.View)`
  margin-top: ${android ? '5' : '8'};
`;

const SearchInput = styled(Input).attrs(
  ({ theme: { colors }, isSearchModeEnabled, clearTextOnFocus }) => ({
    autoCapitalize: 'words',
    blurOnSubmit: false,
    clearTextOnFocus,
    color: colors.alpha(colors.blueGreyDark, 0.8),
    enablesReturnKeyAutomatically: true,
    keyboardAppearance: 'dark',
    keyboardType: 'ascii-capable',
    lineHeight: 'loose',
    placeholderTextColor: colors.alpha(colors.blueGreyDark, 0.5),
    returnKeyType: 'search',
    selectionColor: isSearchModeEnabled ? colors.appleBlue : colors.transparent,
    size: 'large',
    spellCheck: false,
    weight: 'semibold',
  })
)`
  ${android
    ? `margin-top: -6;
  margin-bottom: -10;`
    : ''}
  flex: 1;
  text-align: ${({ isSearchModeEnabled }) =>
    isSearchModeEnabled ? 'left' : 'center'};
  height: ${ios ? 38 : 56};
  margin-bottom: 1;
  margin-left: ${({ isSearchModeEnabled }) => (isSearchModeEnabled ? 3 : 0)};
`;

const SearchSpinner = styled(ImgixImage).attrs(({ theme: { colors } }) => ({
  resizeMode: ImgixImage.resizeMode.contain,
  source: Spinner,
  tintColor: colors.alpha(colors.blueGreyDark, 0.6),
}))`
  height: 20;
  width: 20;
`;

const SearchSpinnerWrapper = styled(Animated.View)`
  height: 20;
  left: 12;
  position: absolute;
  top: 9.5;
  width: 20;
`;

const rotationConfig = {
  duration: 500,
  easing: Easing.linear,
};

const timingConfig = {
  duration: 300,
};

const ExchangeSearch = (
  {
    isDiscover,
    isFetching,
    isSearching,
    onChangeText,
    onFocus,
    searchQuery,
    testID,
    placeholderText = lang.t('button.exchange_search_uniswap'),
    clearTextOnFocus = true,
  },
  ref
) => {
  const handleClearInput = useCallback(() => {
    if (isDiscover && searchQuery.length > 1) {
      analytics.track('Search Query', {
        category: 'discover',
        length: searchQuery.length,
        query: searchQuery,
      });
    }
    ref?.current?.clear();
    onChangeText?.('');
  }, [isDiscover, searchQuery, ref, onChangeText]);

  const spinnerRotation = useSharedValue(0);
  const spinnerScale = useSharedValue(0);
  const { isSearchModeEnabled = true } = useContext(DiscoverSheetContext) || {};

  const spinnerTimeout = useRef();
  useEffect(() => {
    if ((isFetching || isSearching) && !isEmpty(searchQuery)) {
      clearTimeout(spinnerTimeout.current);
      spinnerRotation.value = 0;
      spinnerRotation.value = repeat(
        withTiming(360, rotationConfig),
        -1,
        false
      );
      spinnerScale.value = withTiming(1, timingConfig);
    } else {
      spinnerScale.value = withTiming(0, timingConfig);
      spinnerTimeout.current = setTimeout(
        () => (spinnerRotation.value = 0),
        timingConfig.duration
      );
    }
    // eslint-disable-next-line react-hooks/exhaustive-deps
  }, [isFetching, isSearching, searchQuery]);

  const searchIconStyle = useAnimatedStyle(() => {
    return {
      opacity: 1 - spinnerScale.value,
      transform: [{ scale: 1 - spinnerScale.value }],
    };
  });

  const spinnerStyle = useAnimatedStyle(() => {
    return {
      opacity: spinnerScale.value,
      transform: [
        { rotate: `${spinnerRotation.value}deg` },
        { scale: spinnerScale.value },
      ],
    };
  });

  return (
    <Container isSearchModeEnabled={isSearchModeEnabled}>
      <BackgroundGradient />
      {isSearchModeEnabled && (
        <>
          <SearchIconWrapper style={searchIconStyle}>
            <SearchIcon>􀊫</SearchIcon>
          </SearchIconWrapper>
          <SearchSpinnerWrapper style={spinnerStyle}>
            <SearchSpinner />
          </SearchSpinnerWrapper>
        </>
      )}
      <SearchInput
        clearTextOnFocus={clearTextOnFocus}
        isSearchModeEnabled={isSearchModeEnabled}
        onChangeText={onChangeText}
        onFocus={onFocus}
        placeholder={placeholderText}
        ref={ref}
        testID={testID + '-input'}
        value={searchQuery}
      />
      <ClearInputDecorator
        inputHeight={ExchangeSearchHeight}
        isVisible={searchQuery !== ''}
        onPress={handleClearInput}
        testID={testID + '-clear-input'}
      />
    </Container>
  );
};

export default React.forwardRef(ExchangeSearch);<|MERGE_RESOLUTION|>--- conflicted
+++ resolved
@@ -1,8 +1,5 @@
-<<<<<<< HEAD
+import analytics from '@segment/analytics-react-native';
 import lang from 'i18n-js';
-=======
-import analytics from '@segment/analytics-react-native';
->>>>>>> 713745ea
 import { isEmpty } from 'lodash';
 import React, { useCallback, useContext, useEffect, useRef } from 'react';
 import RadialGradient from 'react-native-radial-gradient';
