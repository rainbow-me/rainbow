import { isEmpty } from 'lodash';
import React, { useCallback, useContext, useEffect, useRef } from 'react';
import RadialGradient from 'react-native-radial-gradient';
import Animated, {
  NewEasing,
  repeat,
  useAnimatedStyle,
  useSharedValue,
  withTiming,
} from 'react-native-reanimated';
import styled from 'styled-components';
import Spinner from '../../assets/chartSpinner.png';
<<<<<<< HEAD
import DiscoverSheetContext from '../discover-sheet/DiscoverSheetContext';
=======
import { withThemeContext } from '../../context/ThemeContext';
>>>>>>> 805bb65d
import { ClearInputDecorator, Input } from '../inputs';

import { Row } from '../layout';
import { Text } from '../text';
import { ImgixImage } from '@rainbow-me/images';
import { margin, padding } from '@rainbow-me/styles';
import { deviceUtils } from '@rainbow-me/utils';

export const ExchangeSearchHeight = 40;
const ExchangeSearchWidth = deviceUtils.dimensions.width - 30;

const Container = styled(Row)`
  ${margin(0, 15, 8)};
  ${padding(0, 37, 0, 12)};
  background-color: ${({ theme: { colors } }) => colors.white};
  border-radius: ${ExchangeSearchHeight / 2};
  height: ${ExchangeSearchHeight};
  overflow: hidden;
`;

const BackgroundGradient = withThemeContext(styled(RadialGradient).attrs(
  ({ colors }) => ({
    center: [ExchangeSearchWidth, ExchangeSearchWidth / 2],
    colors: colors.gradients.searchBar,
  })
)`
  position: absolute;
  height: ${ExchangeSearchWidth};
  top: ${-(ExchangeSearchWidth - ExchangeSearchHeight) / 2};
  transform: scaleY(${ExchangeSearchHeight / ExchangeSearchWidth});
  width: ${ExchangeSearchWidth};
`);

const SearchIcon = withThemeContext(
  styled(Text).attrs(({ colors }) => ({
    color: colors.alpha(colors.blueGreyDark, 0.5),
    size: 'large',
    weight: 'semibold',
  }))``
);

const SearchIconWrapper = styled(Animated.View)`
  margin-top: ${android ? '5' : '8'};
`;

const SearchInput = withThemeContext(styled(Input).attrs(({ colors }) => ({
  autoCapitalize: 'words',
  blurOnSubmit: false,
  clearTextOnFocus: true,
  color: colors.alpha(colors.blueGreyDark, 0.8),
  enablesReturnKeyAutomatically: true,
  keyboardAppearance: 'dark',
  keyboardType: 'ascii-capable',
  placeholderTextColor: colors.alpha(colors.blueGreyDark, 0.5),
  returnKeyType: 'search',
  selectionColor: colors.appleBlue,
  size: 'large',
  spellCheck: false,
  weight: 'semibold',
}))`
  ${android
    ? `margin-top: -6;
  margin-bottom: -10;`
    : ''}
  flex: 1;
<<<<<<< HEAD
  text-align: ${({ isSearchModeEnabled }) =>
    isSearchModeEnabled ? 'left' : 'center'};
  height: ${ios ? 39 : 56};
  margin-bottom: 1;
  margin-left: 3;
`;

const SearchSpinner = styled(ImgixImage).attrs({
  resizeMode: ImgixImage.resizeMode.contain,
  source: Spinner,
  tintColor: colors.alpha(colors.blueGreyDark, 0.6),
})`
=======
  margin-left: 4;
`);

const SearchSpinner = withThemeContext(styled(ImgixImage).attrs(
  ({ colors }) => ({
    resizeMode: ImgixImage.resizeMode.contain,
    source: Spinner,
    tintColor: colors.alpha(colors.blueGreyDark, 0.6),
  })
)`
>>>>>>> 805bb65d
  height: 20;
  width: 20;
`);

const SearchSpinnerWrapper = styled(Animated.View)`
  height: 20;
  left: 12;
  position: absolute;
  top: 9.5;
  width: 20;
`;

const rotationConfig = {
  duration: 500,
  easing: NewEasing.linear,
};

const timingConfig = {
  duration: 300,
};

const ExchangeSearch = (
  {
    isFetching,
    isSearching,
    onChangeText,
    onFocus,
    searchQuery,
    testID,
    placeholderText = 'Search Uniswap',
  },
  ref
) => {
  const handleClearInput = useCallback(() => {
    ref?.current?.clear();
    onChangeText?.('');
  }, [ref, onChangeText]);

  const spinnerRotation = useSharedValue(0);
  const spinnerScale = useSharedValue(0, 'spinnerScale');
  const { isSearchModeEnabled = true } = useContext(DiscoverSheetContext) || {};

  const spinnerTimeout = useRef();
  useEffect(() => {
    if ((isFetching || isSearching) && !isEmpty(searchQuery)) {
      clearTimeout(spinnerTimeout.current);
      spinnerRotation.value = 0;
      spinnerRotation.value = repeat(
        withTiming(360, rotationConfig),
        -1,
        false
      );
      spinnerScale.value = withTiming(1, timingConfig);
    } else {
      spinnerScale.value = withTiming(0, timingConfig);
      spinnerTimeout.current = setTimeout(
        () => (spinnerRotation.value = 0),
        timingConfig.duration
      );
    }
    // eslint-disable-next-line react-hooks/exhaustive-deps
  }, [isFetching, isSearching, searchQuery]);

  const searchIconStyle = useAnimatedStyle(
    () => {
      return {
        opacity: 1 - spinnerScale.value,
        transform: [{ scale: 1 - spinnerScale.value }],
      };
    },
    undefined,
    'searchIconStyle'
  );

  const spinnerStyle = useAnimatedStyle(
    () => {
      return {
        opacity: spinnerScale.value,
        transform: [
          { rotate: `${spinnerRotation.value}deg` },
          { scale: spinnerScale.value },
        ],
      };
    },
    undefined,
    'spinnerStyle'
  );

  return (
    <Container>
      <BackgroundGradient />
      <SearchIconWrapper style={searchIconStyle}>
        <SearchIcon>􀊫</SearchIcon>
      </SearchIconWrapper>
      <SearchSpinnerWrapper style={spinnerStyle}>
        <SearchSpinner />
      </SearchSpinnerWrapper>
      <SearchInput
        isSearchModeEnabled={isSearchModeEnabled}
        onChangeText={onChangeText}
        onFocus={onFocus}
        placeholder={placeholderText}
        ref={ref}
        testID={testID + '-input'}
        value={searchQuery}
      />
      <ClearInputDecorator
        inputHeight={ExchangeSearchHeight}
        isVisible={searchQuery !== ''}
        onPress={handleClearInput}
      />
    </Container>
  );
};

export default React.forwardRef(ExchangeSearch);<|MERGE_RESOLUTION|>--- conflicted
+++ resolved
@@ -10,11 +10,8 @@
 } from 'react-native-reanimated';
 import styled from 'styled-components';
 import Spinner from '../../assets/chartSpinner.png';
-<<<<<<< HEAD
+import { withThemeContext } from '../../context/ThemeContext';
 import DiscoverSheetContext from '../discover-sheet/DiscoverSheetContext';
-=======
-import { withThemeContext } from '../../context/ThemeContext';
->>>>>>> 805bb65d
 import { ClearInputDecorator, Input } from '../inputs';
 
 import { Row } from '../layout';
@@ -80,21 +77,11 @@
   margin-bottom: -10;`
     : ''}
   flex: 1;
-<<<<<<< HEAD
   text-align: ${({ isSearchModeEnabled }) =>
     isSearchModeEnabled ? 'left' : 'center'};
   height: ${ios ? 39 : 56};
   margin-bottom: 1;
   margin-left: 3;
-`;
-
-const SearchSpinner = styled(ImgixImage).attrs({
-  resizeMode: ImgixImage.resizeMode.contain,
-  source: Spinner,
-  tintColor: colors.alpha(colors.blueGreyDark, 0.6),
-})`
-=======
-  margin-left: 4;
 `);
 
 const SearchSpinner = withThemeContext(styled(ImgixImage).attrs(
@@ -104,7 +91,6 @@
     tintColor: colors.alpha(colors.blueGreyDark, 0.6),
   })
 )`
->>>>>>> 805bb65d
   height: 20;
   width: 20;
 `);
