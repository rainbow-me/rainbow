import { isEmpty } from 'lodash';
import React, { useCallback, useEffect, useRef } from 'react';
import FastImage from 'react-native-fast-image';
import RadialGradient from 'react-native-radial-gradient';
import Animated, {
  NewEasing,
  repeat,
  useAnimatedStyle,
  useSharedValue,
  withTiming,
} from 'react-native-reanimated';
import styled from 'styled-components/primitives';
import Spinner from '../../assets/chartSpinner.png';
import { ClearInputDecorator, Input } from '../inputs';
import { Row } from '../layout';
import { Text } from '../text';
import { colors, margin, padding } from '@rainbow-me/styles';
import { deviceUtils } from '@rainbow-me/utils';

export const ExchangeSearchHeight = 40;
const ExchangeSearchWidth = deviceUtils.dimensions.width - 30;

const Container = styled(Row)`
  ${margin(0, 15, 8)};
  ${padding(0, 37, 0, 12)};
  background-color: ${colors.transparent};
  border-radius: ${ExchangeSearchHeight / 2};
  height: ${ExchangeSearchHeight};
  overflow: hidden;
`;

const BackgroundGradient = styled(RadialGradient).attrs({
  center: [ExchangeSearchWidth, ExchangeSearchWidth / 2],
  colors: ['#FCFDFE', '#F0F2F5'],
})`
  position: absolute;
  height: ${ExchangeSearchWidth};
  top: ${-(ExchangeSearchWidth - ExchangeSearchHeight) / 2};
  transform: scaleY(${ExchangeSearchHeight / ExchangeSearchWidth});
  width: ${ExchangeSearchWidth};
`;

const SearchIcon = styled(Text).attrs({
  color: colors.alpha(colors.blueGreyDark, 0.5),
  size: 'large',
  weight: 'semibold',
<<<<<<< HEAD
})`
  flex-shrink: 0;
  margin-top: ${android ? '5' : '9'};
=======
})``;

const SearchIconWrapper = styled(Animated.View)`
  margin-top: 9;
>>>>>>> a9ea8683
`;

const SearchInput = styled(Input).attrs({
  autoCapitalize: 'words',
  blurOnSubmit: false,
  clearTextOnFocus: true,
  color: colors.alpha(colors.blueGreyDark, 0.8),
  enablesReturnKeyAutomatically: true,
  keyboardAppearance: 'dark',
  keyboardType: 'ascii-capable',
  lineHeight: 'loose',
  placeholderTextColor: colors.alpha(colors.blueGreyDark, 0.5),
  returnKeyType: 'search',
  selectionColor: colors.appleBlue,
  size: 'large',
  spellCheck: false,
  weight: 'semibold',
})`
  ${android
    ? `margin-top: -6;
  margin-bottom: -10;
  height: 56;`
    : ''}
  flex: 1;
  margin-left: 4;
`;

const SearchSpinner = styled(FastImage).attrs({
  resizeMode: FastImage.resizeMode.contain,
  source: Spinner,
  tintColor: colors.alpha(colors.blueGreyDark, 0.6),
})`
  height: 20;
  width: 20;
`;

const SearchSpinnerWrapper = styled(Animated.View)`
  height: 20;
  left: 12;
  position: absolute;
  top: 9.5;
  width: 20;
`;

const rotationConfig = {
  duration: 500,
  easing: NewEasing.linear,
};

const timingConfig = {
  duration: 300,
};

const ExchangeSearch = (
  { isFetching, isSearching, onChangeText, onFocus, searchQuery, testID },
  ref
) => {
  const handleClearInput = useCallback(() => {
    ref?.current?.clear();
    onChangeText?.('');
  }, [ref, onChangeText]);

  const spinnerRotation = useSharedValue(0);
  const spinnerScale = useSharedValue(0, 'spinnerScale');

  const spinnerTimeout = useRef();
  useEffect(() => {
    if ((isFetching || isSearching) && !isEmpty(searchQuery)) {
      clearTimeout(spinnerTimeout.current);
      spinnerRotation.value = 0;
      spinnerRotation.value = repeat(
        withTiming(360, rotationConfig),
        -1,
        false
      );
      spinnerScale.value = withTiming(1, timingConfig);
    } else {
      spinnerScale.value = withTiming(0, timingConfig);
      spinnerTimeout.current = setTimeout(
        () => (spinnerRotation.value = 0),
        timingConfig.duration
      );
    }
    // eslint-disable-next-line react-hooks/exhaustive-deps
  }, [isFetching, isSearching, searchQuery]);

  const searchIconStyle = useAnimatedStyle(
    () => {
      return {
        opacity: 1 - spinnerScale.value,
        transform: [{ scale: 1 - spinnerScale.value }],
      };
    },
    undefined,
    'searchIconStyle'
  );

  const spinnerStyle = useAnimatedStyle(
    () => {
      return {
        opacity: spinnerScale.value,
        transform: [
          { rotate: `${spinnerRotation.value}deg` },
          { scale: spinnerScale.value },
        ],
      };
    },
    undefined,
    'spinnerStyle'
  );

  return (
    <Container>
      <BackgroundGradient />
      <SearchIconWrapper style={searchIconStyle}>
        <SearchIcon>􀊫</SearchIcon>
      </SearchIconWrapper>
      <SearchSpinnerWrapper style={spinnerStyle}>
        <SearchSpinner />
      </SearchSpinnerWrapper>
      <SearchInput
        onChangeText={onChangeText}
        onFocus={onFocus}
        placeholder="Search Uniswap"
        ref={ref}
        testID={testID + '-input'}
        value={searchQuery}
      />
      <ClearInputDecorator
        inputHeight={ExchangeSearchHeight}
        isVisible={searchQuery !== ''}
        onPress={handleClearInput}
      />
    </Container>
  );
};

export default React.forwardRef(ExchangeSearch);<|MERGE_RESOLUTION|>--- conflicted
+++ resolved
@@ -44,16 +44,10 @@
   color: colors.alpha(colors.blueGreyDark, 0.5),
   size: 'large',
   weight: 'semibold',
-<<<<<<< HEAD
-})`
-  flex-shrink: 0;
-  margin-top: ${android ? '5' : '9'};
-=======
 })``;
 
 const SearchIconWrapper = styled(Animated.View)`
-  margin-top: 9;
->>>>>>> a9ea8683
+  margin-top: ${android ? '5' : '9'};
 `;
 
 const SearchInput = styled(Input).attrs({
