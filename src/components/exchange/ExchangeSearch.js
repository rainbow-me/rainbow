import { isEmpty } from 'lodash';
import React, { useCallback, useEffect, useRef } from 'react';
import RadialGradient from 'react-native-radial-gradient';
import Animated, {
  NewEasing,
  repeat,
  useAnimatedStyle,
  useSharedValue,
  withTiming,
} from 'react-native-reanimated';
import styled from 'styled-components';
import Spinner from '../../assets/chartSpinner.png';
import { ClearInputDecorator, Input } from '../inputs';
import { Row } from '../layout';
import { Text } from '../text';
import { ImgixImage } from '@rainbow-me/images';
import { margin, padding } from '@rainbow-me/styles';
import { deviceUtils } from '@rainbow-me/utils';

export const ExchangeSearchHeight = 40;
const ExchangeSearchWidth = deviceUtils.dimensions.width - 30;

const Container = styled(Row)`
  ${margin(0, 15, 8)};
  ${padding(0, 37, 0, 12)};
  background-color: ${({ theme: { colors } }) => colors.transparent};
  border-radius: ${ExchangeSearchHeight / 2};
  height: ${ExchangeSearchHeight};
  overflow: hidden;
`;

const BackgroundGradient = styled(RadialGradient).attrs(
  ({ theme: { colors } }) => ({
    center: [ExchangeSearchWidth, ExchangeSearchWidth / 2],
    colors: colors.gradients.searchBar,
  })
)`
  position: absolute;
  height: ${ExchangeSearchWidth};
  top: ${-(ExchangeSearchWidth - ExchangeSearchHeight) / 2};
  transform: scaleY(${ExchangeSearchHeight / ExchangeSearchWidth});
  width: ${ExchangeSearchWidth};
`;

const SearchIcon = styled(Text).attrs(({ theme: { colors } }) => ({
  color: colors.alpha(colors.blueGreyDark, 0.5),
  size: 'large',
  weight: 'semibold',
}))``;

const SearchIconWrapper = styled(Animated.View)`
  margin-top: ${android ? '5' : '9'};
`;

const SearchInput = styled(Input).attrs(({ theme: { colors } }) => ({
  autoCapitalize: 'words',
  blurOnSubmit: false,
  clearTextOnFocus: true,
  color: colors.alpha(colors.blueGreyDark, 0.8),
  enablesReturnKeyAutomatically: true,
  keyboardAppearance: 'dark',
  keyboardType: 'ascii-capable',
  lineHeight: 'loose',
  placeholderTextColor: colors.alpha(colors.blueGreyDark, 0.5),
  returnKeyType: 'search',
  selectionColor: colors.appleBlue,
  size: 'large',
  spellCheck: false,
  weight: 'semibold',
}))`
  ${android
    ? `margin-top: -6;
  margin-bottom: -10;
  height: 56;`
    : ''}
  flex: 1;
  margin-left: 4;
`;

<<<<<<< HEAD
const SearchSpinner = styled(ImgixImage).attrs(({ colors }) => ({
=======
const SearchSpinner = styled(ImgixImage).attrs(({ theme: { colors } }) => ({
>>>>>>> d397a560
  resizeMode: ImgixImage.resizeMode.contain,
  source: Spinner,
  tintColor: colors.alpha(colors.blueGreyDark, 0.6),
}))`
  height: 20;
  width: 20;
`;

const SearchSpinnerWrapper = styled(Animated.View)`
  height: 20;
  left: 12;
  position: absolute;
  top: 9.5;
  width: 20;
`;

const rotationConfig = {
  duration: 500,
  easing: NewEasing.linear,
};

const timingConfig = {
  duration: 300,
};

const ExchangeSearch = (
  { isFetching, isSearching, onChangeText, onFocus, searchQuery, testID },
  ref
) => {
  const handleClearInput = useCallback(() => {
    ref?.current?.clear();
    onChangeText?.('');
  }, [ref, onChangeText]);

  const spinnerRotation = useSharedValue(0);
  const spinnerScale = useSharedValue(0, 'spinnerScale');

  const spinnerTimeout = useRef();
  useEffect(() => {
    if ((isFetching || isSearching) && !isEmpty(searchQuery)) {
      clearTimeout(spinnerTimeout.current);
      spinnerRotation.value = 0;
      spinnerRotation.value = repeat(
        withTiming(360, rotationConfig),
        -1,
        false
      );
      spinnerScale.value = withTiming(1, timingConfig);
    } else {
      spinnerScale.value = withTiming(0, timingConfig);
      spinnerTimeout.current = setTimeout(
        () => (spinnerRotation.value = 0),
        timingConfig.duration
      );
    }
    // eslint-disable-next-line react-hooks/exhaustive-deps
  }, [isFetching, isSearching, searchQuery]);

  const searchIconStyle = useAnimatedStyle(
    () => {
      return {
        opacity: 1 - spinnerScale.value,
        transform: [{ scale: 1 - spinnerScale.value }],
      };
    },
    undefined,
    'searchIconStyle'
  );

  const spinnerStyle = useAnimatedStyle(
    () => {
      return {
        opacity: spinnerScale.value,
        transform: [
          { rotate: `${spinnerRotation.value}deg` },
          { scale: spinnerScale.value },
        ],
      };
    },
    undefined,
    'spinnerStyle'
  );

  return (
    <Container>
      <BackgroundGradient />
      <SearchIconWrapper style={searchIconStyle}>
        <SearchIcon>􀊫</SearchIcon>
      </SearchIconWrapper>
      <SearchSpinnerWrapper style={spinnerStyle}>
        <SearchSpinner />
      </SearchSpinnerWrapper>
      <SearchInput
        onChangeText={onChangeText}
        onFocus={onFocus}
        placeholder="Search Uniswap"
        ref={ref}
        testID={testID + '-input'}
        value={searchQuery}
      />
      <ClearInputDecorator
        inputHeight={ExchangeSearchHeight}
        isVisible={searchQuery !== ''}
        onPress={handleClearInput}
      />
    </Container>
  );
};

export default React.forwardRef(ExchangeSearch);<|MERGE_RESOLUTION|>--- conflicted
+++ resolved
@@ -77,11 +77,7 @@
   margin-left: 4;
 `;
 
-<<<<<<< HEAD
-const SearchSpinner = styled(ImgixImage).attrs(({ colors }) => ({
-=======
 const SearchSpinner = styled(ImgixImage).attrs(({ theme: { colors } }) => ({
->>>>>>> d397a560
   resizeMode: ImgixImage.resizeMode.contain,
   source: Spinner,
   tintColor: colors.alpha(colors.blueGreyDark, 0.6),
