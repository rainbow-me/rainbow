--- conflicted
+++ resolved
@@ -9,13 +9,8 @@
 import { colors } from '@rainbow-me/styles';
 
 const CoinSize = 40;
-<<<<<<< HEAD
-const ExchangeFieldHeight = android ? 64 : 40;
-const ExchangeFieldPadding = 15;
-=======
-const ExchangeFieldHeight = Platform.OS === 'android' ? 64 : 38;
-const ExchangeFieldPadding = 19;
->>>>>>> 9a37c7cc
+const ExchangeFieldHeight = android ? 64 : 38;
+const ExchangeFieldPadding = android ? 15 : 19;
 const skeletonColor = colors.alpha(colors.blueGreyDark, 0.1);
 
 const Container = styled(Row).attrs({
