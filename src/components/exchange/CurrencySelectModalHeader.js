import { useRoute } from '@react-navigation/native';
import React, { useCallback } from 'react';
<<<<<<< HEAD
import styled from 'styled-components/primitives';
=======
import styled from 'styled-components';
import { delayNext } from '../../hooks/useMagicAutofocus';
import { useNavigation } from '../../navigation/Navigation';
>>>>>>> 805bb65d
import { BackButton } from '../header';
import { Centered } from '../layout';
import { TruncatedText } from '../text';
import { delayNext } from '@rainbow-me/hooks/useMagicAutofocus';
import { useNavigation } from '@rainbow-me/navigation';
import Routes from '@rainbow-me/routes';
import { borders, padding } from '@rainbow-me/styles';

const BackButtonWrapper = styled(Centered)`
  bottom: 0;
  left: 0;
  position: absolute;
  top: 3;
`;

export const CurrencySelectModalHeaderHeight = 59;
const HeaderContainer = styled(Centered)`
  ${borders.buildRadius('top', 12)};
  background-color: ${({ theme: { colors } }) => colors.white};
  height: ${CurrencySelectModalHeaderHeight};
  width: 100%;
`;

const Title = styled(TruncatedText).attrs({
  align: 'center',
  lineHeight: 'loose',
  size: 'large',
  weight: 'heavy',
})`
  ${padding(1, 0, 0)};
  height: 21;
`;

export default function CurrencySelectModalHeader({ testID }) {
  const { navigate, dangerouslyGetState } = useNavigation();
  const {
    params: { setPointerEvents, title },
  } = useRoute();

  const handlePressBack = useCallback(() => {
    dangerouslyGetState().index = 1;
    setPointerEvents(false);
    delayNext();
    navigate(Routes.MAIN_EXCHANGE_SCREEN);
  }, [dangerouslyGetState, navigate, setPointerEvents]);

  return (
    <HeaderContainer>
      <BackButtonWrapper>
        <BackButton
          direction="left"
          height={CurrencySelectModalHeaderHeight}
          onPress={handlePressBack}
          testID={testID}
          textChevron={android}
          throttle
        />
      </BackButtonWrapper>
      <Title>{title}</Title>
    </HeaderContainer>
  );
}<|MERGE_RESOLUTION|>--- conflicted
+++ resolved
@@ -1,12 +1,6 @@
 import { useRoute } from '@react-navigation/native';
 import React, { useCallback } from 'react';
-<<<<<<< HEAD
-import styled from 'styled-components/primitives';
-=======
 import styled from 'styled-components';
-import { delayNext } from '../../hooks/useMagicAutofocus';
-import { useNavigation } from '../../navigation/Navigation';
->>>>>>> 805bb65d
 import { BackButton } from '../header';
 import { Centered } from '../layout';
 import { TruncatedText } from '../text';
