import { useRoute } from '@react-navigation/native';
import React, { useCallback } from 'react';
import styled from 'styled-components';
<<<<<<< HEAD
import { useNavigation } from '../../navigation/Navigation';
=======
>>>>>>> 256aaba4
import { BackButton } from '../header';
import { Centered } from '../layout';
import { TruncatedText } from '../text';
import { delayNext } from '@rainbow-me/hooks/useMagicAutofocus';
<<<<<<< HEAD
=======
import { useNavigation } from '@rainbow-me/navigation';
>>>>>>> 256aaba4
import Routes from '@rainbow-me/routes';
import { borders, padding } from '@rainbow-me/styles';

const BackButtonWrapper = styled(Centered)`
  bottom: 0;
  left: 0;
  position: absolute;
  top: 3;
`;

export const CurrencySelectModalHeaderHeight = 59;
const HeaderContainer = styled(Centered)`
  ${borders.buildRadius('top', 12)};
  background-color: ${({ theme: { colors } }) => colors.white};
  height: ${CurrencySelectModalHeaderHeight};
  width: 100%;
`;

const Title = styled(TruncatedText).attrs({
  align: 'center',
  lineHeight: 'loose',
  size: 'large',
  weight: 'heavy',
})`
  ${padding(1, 0, 0)};
  height: 21;
`;

export default function CurrencySelectModalHeader({ testID }) {
  const { navigate, dangerouslyGetState } = useNavigation();
  const {
    params: { setPointerEvents, title },
  } = useRoute();

  const handlePressBack = useCallback(() => {
    dangerouslyGetState().index = 1;
    setPointerEvents(false);
    delayNext();
    navigate(Routes.MAIN_EXCHANGE_SCREEN);
  }, [dangerouslyGetState, navigate, setPointerEvents]);

  return (
    <HeaderContainer>
      <BackButtonWrapper>
        <BackButton
          direction="left"
          height={CurrencySelectModalHeaderHeight}
          onPress={handlePressBack}
          testID={testID}
          textChevron={android}
          throttle
        />
      </BackButtonWrapper>
      <Title>{title}</Title>
    </HeaderContainer>
  );
}<|MERGE_RESOLUTION|>--- conflicted
+++ resolved
@@ -1,18 +1,11 @@
 import { useRoute } from '@react-navigation/native';
 import React, { useCallback } from 'react';
 import styled from 'styled-components';
-<<<<<<< HEAD
-import { useNavigation } from '../../navigation/Navigation';
-=======
->>>>>>> 256aaba4
 import { BackButton } from '../header';
 import { Centered } from '../layout';
 import { TruncatedText } from '../text';
 import { delayNext } from '@rainbow-me/hooks/useMagicAutofocus';
-<<<<<<< HEAD
-=======
 import { useNavigation } from '@rainbow-me/navigation';
->>>>>>> 256aaba4
 import Routes from '@rainbow-me/routes';
 import { borders, padding } from '@rainbow-me/styles';
 
