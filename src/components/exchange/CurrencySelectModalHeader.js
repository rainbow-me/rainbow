import { useNavigation, useRoute } from '@react-navigation/native';
import React, { useCallback } from 'react';
<<<<<<< HEAD
import styled from 'styled-components/primitives';
import Routes from '../../navigation/routesNames';
=======
import { useNavigationParam } from 'react-navigation-hooks';
import styled from 'styled-components/primitives';
import { useNavigation } from '../../navigation/Navigation';
import Routes from '../../screens/Routes/routesNames';
>>>>>>> caf3df5b
import { borders, colors, padding } from '../../styles';
import { BackButton } from '../header';
import { Centered } from '../layout';
import { TruncatedText } from '../text';

const BackButtonWrapper = styled(Centered)`
  bottom: 0;
  left: 0;
  position: absolute;
  top: 3;
`;

export const CurrencySelectModalHeaderHeight = 59;
const HeaderContainer = styled(Centered)`
  ${borders.buildRadius('top', 12)};
  background-color: ${colors.white};
  height: ${CurrencySelectModalHeaderHeight};
  width: 100%;
`;

const Title = styled(TruncatedText).attrs({
  align: 'center',
  lineHeight: 'loose',
  size: 'large',
  weight: 'bold',
})`
  ${padding(1, 0, 0)};
  height: 21;
`;

export default function CurrencySelectModalHeader() {
  const { navigate } = useNavigation();
  const { params } = useRoute();
  const title = params?.headerTitle;

  const handlePressBack = useCallback(
    () => navigate(Routes.MAIN_EXCHANGE_SCREEN),
    [navigate]
  );

  return (
    <HeaderContainer>
      <BackButtonWrapper>
        <BackButton
          direction="left"
          height={CurrencySelectModalHeaderHeight}
          onPress={handlePressBack}
        />
      </BackButtonWrapper>
      <Title>{title}</Title>
    </HeaderContainer>
  );
}<|MERGE_RESOLUTION|>--- conflicted
+++ resolved
@@ -1,14 +1,8 @@
-import { useNavigation, useRoute } from '@react-navigation/native';
+import { useRoute } from '@react-navigation/native';
 import React, { useCallback } from 'react';
-<<<<<<< HEAD
-import styled from 'styled-components/primitives';
-import Routes from '../../navigation/routesNames';
-=======
-import { useNavigationParam } from 'react-navigation-hooks';
 import styled from 'styled-components/primitives';
 import { useNavigation } from '../../navigation/Navigation';
-import Routes from '../../screens/Routes/routesNames';
->>>>>>> caf3df5b
+import Routes from '../../navigation/routesNames';
 import { borders, colors, padding } from '../../styles';
 import { BackButton } from '../header';
 import { Centered } from '../layout';
