--- conflicted
+++ resolved
@@ -5,7 +5,6 @@
 import { Keyboard } from 'react-native';
 import { darkModeThemeColors } from '../../styles/colors';
 import { HoldToAuthorizeButton } from '../buttons';
-<<<<<<< HEAD
 import { Box, Row, Rows } from '@/design-system';
 import { ExchangeModalTypes, NetworkTypes } from '@/helpers';
 import { useColorForAsset, useGas, useSwapCurrencies } from '@/hooks';
@@ -14,17 +13,7 @@
 import Routes from '@/navigation/routesNames';
 import { lightModeThemeColors } from '@/styles';
 import { useTheme } from '@/theme';
-=======
 import handleSwapErrorCodes from '@/utils/exchangeErrorCodes';
-import { Box, Row, Rows } from '@rainbow-me/design-system';
-import { ExchangeModalTypes, NetworkTypes } from '@rainbow-me/helpers';
-import { useColorForAsset, useGas, useSwapCurrencies } from '@rainbow-me/hooks';
-import { useNavigation } from '@rainbow-me/navigation';
-import { ETH_ADDRESS } from '@rainbow-me/references';
-import Routes from '@rainbow-me/routes';
-import { lightModeThemeColors } from '@rainbow-me/styles';
-import { useTheme } from '@rainbow-me/theme';
->>>>>>> ba0ef92e
 
 const NOOP = () => null;
 
