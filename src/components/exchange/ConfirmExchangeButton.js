import { useRoute } from '@react-navigation/native';
import lang from 'i18n-js';
import makeColorMoreChill from 'make-color-more-chill';
import React, { useMemo } from 'react';
import styled from 'styled-components';
import { darkModeThemeColors } from '../../styles/colors';
import { HoldToAuthorizeButton } from '../buttons';
import { Centered } from '../layout';
import { useTheme } from '@rainbow-me/context';
import { ExchangeModalTypes } from '@rainbow-me/helpers';
import {
  useColorForAsset,
  useGas,
  useSwapCurrencies,
  useSwapIsSufficientBalance,
  useSwapIsSufficientLiquidity,
} from '@rainbow-me/hooks';
import { ETH_ADDRESS } from '@rainbow-me/references';
import Routes from '@rainbow-me/routes';
import { lightModeThemeColors, padding } from '@rainbow-me/styles';

const paddingHorizontal = 19;

const ConfirmButton = styled(HoldToAuthorizeButton).attrs({
  hideInnerBorder: true,
  parentHorizontalPadding: paddingHorizontal,
  theme: 'dark',
})`
  flex: 1;
`;

const Container = styled(Centered)`
  ${padding(5, paddingHorizontal, 0)};
  width: 100%;
`;

export default function ConfirmExchangeButton({
  disabled,
  doneLoadingReserves,
  inputAmount,
  isHighPriceImpact,
  onPressViewDetails,
  onSubmit,
  testID,
  tradeDetails,
  type = ExchangeModalTypes.swap,
  ...props
}) {
  const isSufficientBalance = useSwapIsSufficientBalance(inputAmount);
  const isSufficientLiquidity = useSwapIsSufficientLiquidity(
    doneLoadingReserves,
    tradeDetails
  );
  const { inputCurrency, outputCurrency } = useSwapCurrencies();
  const asset = outputCurrency ?? inputCurrency;
  const { isSufficientGas } = useGas();
  const { name: routeName } = useRoute();

  const isSwapDetailsRoute = routeName === Routes.SWAP_DETAILS_SHEET;
  const shouldOpenSwapDetails =
    tradeDetails && isHighPriceImpact && !isSwapDetailsRoute;

  const { colors, isDarkMode } = useTheme();

  const shadows = useMemo(
    () => ({
      default: [[0, 10, 30, darkModeThemeColors.shadow, 0.4]],
      disabled: [
        [0, 10, 30, colors.shadow, isDarkMode ? 0 : 0.2],
        [
          0,
          5,
          15,
          isDarkMode ? colors.shadow : lightModeThemeColors.blueGreyDark50,
          0.4,
        ],
      ],
    }),
    [colors, isDarkMode]
  );

  const colorForAsset = useColorForAsset(asset, undefined, true, true);

  const { buttonColor, shadowsForAsset } = useMemo(() => {
    const color =
      asset.address === ETH_ADDRESS
        ? colors.appleBlue
        : isSwapDetailsRoute
        ? colorForAsset
        : makeColorMoreChill(
            colorForAsset,
            (isSwapDetailsRoute ? colors : darkModeThemeColors).light
          );

    return {
      buttonColor: color,
      shadowsForAsset: [
        [0, 10, 30, colors.shadow, 0.2],
        [0, 5, 15, isDarkMode ? colors.trueBlack : color, 0.4],
      ],
    };
  }, [asset.address, colorForAsset, colors, isDarkMode, isSwapDetailsRoute]);

  let label = '';
  if (type === ExchangeModalTypes.deposit) {
    label = lang.t('button.confirm_exchange.deposit');
  } else if (type === ExchangeModalTypes.swap) {
    label = lang.t('button.confirm_exchange.swap');
  } else if (type === ExchangeModalTypes.withdrawal) {
    label = lang.t('button.confirm_exchange.withdraw');
  }

<<<<<<< HEAD
  if (!isSufficientBalance) {
    label = lang.t('button.confirm_exchange.insufficient_funds');
  } else if (!isSufficientLiquidity) {
    label = lang.t('button.confirm_exchange.insufficient_liquidity');
  } else if (!isSufficientGas) {
    label = lang.t('button.confirm_exchange.insufficient_eth');
=======
  if (!doneLoadingReserves) {
    label = 'Fetching Details...';
  } else if (!isSufficientBalance) {
    label = 'Insufficient Funds';
  } else if (!isSufficientLiquidity) {
    label = 'Insufficient Liquidity';
  } else if (isSufficientGas != null && !isSufficientGas) {
    label = 'Insufficient ETH';
>>>>>>> 89b18695
  } else if (isHighPriceImpact) {
    label = isSwapDetailsRoute
      ? lang.t('button.confirm_exchange.swap_anyway')
      : `􀕹 ${lang.t('button.confirm_exchange.view_details')}`;
  } else if (disabled) {
<<<<<<< HEAD
    label = lang.t('button.confirm_exchange.enter_amount');
  } else if (!doneLoadingReserves) {
    label = lang.t('button.confirm_exchange.fetching_details');
=======
    label = 'Enter an Amount';
>>>>>>> 89b18695
  }

  const isDisabled =
    disabled ||
    !doneLoadingReserves ||
    !isSufficientBalance ||
    !isSufficientGas ||
    !isSufficientLiquidity;

  return (
    <Container>
      <ConfirmButton
        backgroundColor={buttonColor}
        disableLongPress={shouldOpenSwapDetails}
        disabled={isDisabled}
        disabledBackgroundColor={
          isSwapDetailsRoute
            ? isDarkMode
              ? darkModeThemeColors.blueGreyDark04
              : lightModeThemeColors.blueGreyDark50
            : darkModeThemeColors.blueGreyDark04
        }
        label={label}
        onLongPress={shouldOpenSwapDetails ? onPressViewDetails : onSubmit}
        shadows={
          isSwapDetailsRoute
            ? isDisabled
              ? shadows.disabled
              : shadowsForAsset
            : shadows.default
        }
        showBiometryIcon={!isDisabled && !isHighPriceImpact}
        testID={testID}
        {...props}
      />
    </Container>
  );
}<|MERGE_RESOLUTION|>--- conflicted
+++ resolved
@@ -110,35 +110,20 @@
     label = lang.t('button.confirm_exchange.withdraw');
   }
 
-<<<<<<< HEAD
-  if (!isSufficientBalance) {
+  if (!doneLoadingReserves) {
+    label = lang.t('button.confirm_exchange.fetching_details');
+  } else if (!isSufficientBalance) {
     label = lang.t('button.confirm_exchange.insufficient_funds');
   } else if (!isSufficientLiquidity) {
     label = lang.t('button.confirm_exchange.insufficient_liquidity');
-  } else if (!isSufficientGas) {
+  } else if (isSufficientGas != null && !isSufficientGas) {
     label = lang.t('button.confirm_exchange.insufficient_eth');
-=======
-  if (!doneLoadingReserves) {
-    label = 'Fetching Details...';
-  } else if (!isSufficientBalance) {
-    label = 'Insufficient Funds';
-  } else if (!isSufficientLiquidity) {
-    label = 'Insufficient Liquidity';
-  } else if (isSufficientGas != null && !isSufficientGas) {
-    label = 'Insufficient ETH';
->>>>>>> 89b18695
   } else if (isHighPriceImpact) {
     label = isSwapDetailsRoute
       ? lang.t('button.confirm_exchange.swap_anyway')
       : `􀕹 ${lang.t('button.confirm_exchange.view_details')}`;
   } else if (disabled) {
-<<<<<<< HEAD
     label = lang.t('button.confirm_exchange.enter_amount');
-  } else if (!doneLoadingReserves) {
-    label = lang.t('button.confirm_exchange.fetching_details');
-=======
-    label = 'Enter an Amount';
->>>>>>> 89b18695
   }
 
   const isDisabled =
