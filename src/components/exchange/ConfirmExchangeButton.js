--- conflicted
+++ resolved
@@ -117,13 +117,9 @@
   } else if (!isSufficientLiquidity) {
     label = lang.t('button.confirm_exchange.insufficient_liquidity');
   } else if (isSufficientGas != null && !isSufficientGas) {
-<<<<<<< HEAD
-    label = 'Insufficient ETH';
+    label = lang.t('button.confirm_exchange.insufficient_eth');
   } else if (!isValidGas) {
-    label = 'Invalid fee';
-=======
-    label = lang.t('button.confirm_exchange.insufficient_eth');
->>>>>>> 4b252037
+    label = lang.t('button.confirm_exchange.invalid_fee');
   } else if (isHighPriceImpact) {
     label = isSwapDetailsRoute
       ? lang.t('button.confirm_exchange.swap_anyway')
