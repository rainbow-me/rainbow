<<<<<<< HEAD
import { useRoute } from '@react-navigation/native';
import makeColorMoreChill from 'make-color-more-chill';
import React, { useMemo } from 'react';
import styled from 'styled-components';
import { darkModeThemeColors } from '../../styles/colors';
=======
import lang from 'i18n-js';
import PropTypes from 'prop-types';
import React from 'react';
import ExchangeModalTypes from '../../helpers/exchangeModalTypes';
>>>>>>> ad0e1cd7
import { HoldToAuthorizeButton } from '../buttons';
import { Centered } from '../layout';
import { useTheme } from '@rainbow-me/context';
import { ExchangeModalTypes } from '@rainbow-me/helpers';
import {
  useColorForAsset,
  useGas,
  useSwapCurrencies,
  useSwapIsSufficientBalance,
  useSwapIsSufficientLiquidity,
} from '@rainbow-me/hooks';
import Routes from '@rainbow-me/routes';
import { lightModeThemeColors, padding } from '@rainbow-me/styles';

const paddingHorizontal = 19;

const ConfirmButton = styled(HoldToAuthorizeButton).attrs({
  hideInnerBorder: true,
  parentHorizontalPadding: paddingHorizontal,
  theme: 'dark',
})`
  flex: 1;
`;

const Container = styled(Centered)`
  ${padding(5, paddingHorizontal, 0)};
  width: 100%;
`;

export default function ConfirmExchangeButton({
  disabled,
  doneLoadingReserves,
  inputAmount,
  isHighPriceImpact,
  onPressViewDetails,
  onSubmit,
  tradeDetails,
  type = ExchangeModalTypes.swap,
  ...props
<<<<<<< HEAD
}) {
  const isSufficientBalance = useSwapIsSufficientBalance(inputAmount);
  const isSufficientLiquidity = useSwapIsSufficientLiquidity(
    doneLoadingReserves,
    tradeDetails
  );
  const { inputCurrency, outputCurrency } = useSwapCurrencies();
  const asset = outputCurrency ?? inputCurrency;
  const { isSufficientGas } = useGas();
  const { name: routeName } = useRoute();

  const isSwapDetailsRoute = routeName === Routes.SWAP_DETAILS_SHEET;
  const shouldOpenSwapDetails =
    tradeDetails && isHighPriceImpact && !isSwapDetailsRoute;

  const { colors, isDarkMode } = useTheme();

  const shadows = useMemo(
    () => ({
      default: [[0, 10, 30, darkModeThemeColors.shadow, 0.4]],
      disabled: [
        [0, 10, 30, colors.shadow, isDarkMode ? 0 : 0.2],
        [
          0,
          5,
          15,
          isDarkMode ? colors.shadow : lightModeThemeColors.blueGreyDark50,
          0.4,
        ],
      ],
    }),
    [colors, isDarkMode]
  );

  const colorForAsset = useColorForAsset(asset, undefined, true);
  const { buttonColor, shadowsForAsset } = useMemo(() => {
    const color = isSwapDetailsRoute
      ? colorForAsset
      : makeColorMoreChill(
          colorForAsset,
          (isSwapDetailsRoute ? colors : darkModeThemeColors).light
        );

    return {
      buttonColor: color,
      shadowsForAsset: [
        [0, 10, 30, colors.shadow, 0.2],
        [0, 5, 15, isDarkMode ? colors.trueBlack : color, 0.4],
      ],
    };
  }, [colorForAsset, colors, isDarkMode, isSwapDetailsRoute]);

  let label = '';
  if (type === ExchangeModalTypes.deposit) {
    label = 'Hold to Deposit';
  } else if (type === ExchangeModalTypes.swap) {
    label = 'Hold to Swap';
  } else if (type === ExchangeModalTypes.withdrawal) {
    label = 'Hold to Withdraw';
  }

  if (!isSufficientBalance) {
    label = 'Insufficient Funds';
  } else if (!isSufficientLiquidity) {
    label = 'Insufficient Liquidity';
  } else if (!isSufficientGas) {
    label = 'Insufficient ETH';
  } else if (isHighPriceImpact) {
    label = isSwapDetailsRoute ? 'Swap Anyway' : '􀕹 View Details';
  } else if (disabled) {
    label = 'Enter an Amount';
  } else if (!doneLoadingReserves) {
    label = 'Fetching Details...';
=======
}) => {
  let label =
    type === ExchangeModalTypes.deposit
      ? lang.t('button.confirm_exchange.deposit')
      : type === ExchangeModalTypes.withdrawal
      ? lang.t('button.confirm_exchange.withdraw')
      : lang.t('button.confirm_exchange.swap');
  if (!isSufficientBalance) {
    label = lang.t('button.confirm_exchange.insuffecient_funds');
  } else if (!isSufficientGas) {
    label = lang.t('button.confirm_exchange.insuffecient_eth');
  } else if (slippage > SlippageWarningTheshold) {
    label = lang.t('button.confirm_exchange.swap_anyway');
  } else if (disabled) {
    label = lang.t('button.confirm_exchange.enter_amount');
>>>>>>> ad0e1cd7
  }

  const isDisabled =
    disabled ||
    !doneLoadingReserves ||
    !isSufficientBalance ||
    !isSufficientGas ||
    !isSufficientLiquidity;

  return (
    <Container>
      <ConfirmButton
        backgroundColor={buttonColor}
        disableLongPress={shouldOpenSwapDetails}
        disabled={isDisabled}
        disabledBackgroundColor={
          isSwapDetailsRoute
            ? isDarkMode
              ? darkModeThemeColors.blueGreyDark04
              : lightModeThemeColors.blueGreyDark50
            : darkModeThemeColors.blueGreyDark04
        }
        label={label}
        onLongPress={shouldOpenSwapDetails ? onPressViewDetails : onSubmit}
        shadows={
          isSwapDetailsRoute
            ? isDisabled
              ? shadows.disabled
              : shadowsForAsset
            : shadows.default
        }
        showBiometryIcon={!isDisabled && !isHighPriceImpact}
        {...props}
      />
    </Container>
  );
}<|MERGE_RESOLUTION|>--- conflicted
+++ resolved
@@ -1,15 +1,9 @@
-<<<<<<< HEAD
 import { useRoute } from '@react-navigation/native';
+import lang from 'i18n-js';
 import makeColorMoreChill from 'make-color-more-chill';
 import React, { useMemo } from 'react';
 import styled from 'styled-components';
 import { darkModeThemeColors } from '../../styles/colors';
-=======
-import lang from 'i18n-js';
-import PropTypes from 'prop-types';
-import React from 'react';
-import ExchangeModalTypes from '../../helpers/exchangeModalTypes';
->>>>>>> ad0e1cd7
 import { HoldToAuthorizeButton } from '../buttons';
 import { Centered } from '../layout';
 import { useTheme } from '@rainbow-me/context';
@@ -49,7 +43,6 @@
   tradeDetails,
   type = ExchangeModalTypes.swap,
   ...props
-<<<<<<< HEAD
 }) {
   const isSufficientBalance = useSwapIsSufficientBalance(inputAmount);
   const isSufficientLiquidity = useSwapIsSufficientLiquidity(
@@ -102,6 +95,23 @@
     };
   }, [colorForAsset, colors, isDarkMode, isSwapDetailsRoute]);
 
+  /* leaving this here so u know the 🔑's
+    let label =
+    type === ExchangeModalTypes.deposit
+      ? lang.t('button.confirm_exchange.deposit')
+      : type === ExchangeModalTypes.withdrawal
+      ? lang.t('button.confirm_exchange.withdraw')
+      : lang.t('button.confirm_exchange.swap');
+  if (!isSufficientBalance) {
+    label = lang.t('button.confirm_exchange.insuffecient_funds');
+  } else if (!isSufficientGas) {
+    label = lang.t('button.confirm_exchange.insuffecient_eth');
+  } else if (slippage > SlippageWarningTheshold) {
+    label = lang.t('button.confirm_exchange.swap_anyway');
+  } else if (disabled) {
+    label = lang.t('button.confirm_exchange.enter_amount');
+    */
+
   let label = '';
   if (type === ExchangeModalTypes.deposit) {
     label = 'Hold to Deposit';
@@ -123,23 +133,6 @@
     label = 'Enter an Amount';
   } else if (!doneLoadingReserves) {
     label = 'Fetching Details...';
-=======
-}) => {
-  let label =
-    type === ExchangeModalTypes.deposit
-      ? lang.t('button.confirm_exchange.deposit')
-      : type === ExchangeModalTypes.withdrawal
-      ? lang.t('button.confirm_exchange.withdraw')
-      : lang.t('button.confirm_exchange.swap');
-  if (!isSufficientBalance) {
-    label = lang.t('button.confirm_exchange.insuffecient_funds');
-  } else if (!isSufficientGas) {
-    label = lang.t('button.confirm_exchange.insuffecient_eth');
-  } else if (slippage > SlippageWarningTheshold) {
-    label = lang.t('button.confirm_exchange.swap_anyway');
-  } else if (disabled) {
-    label = lang.t('button.confirm_exchange.enter_amount');
->>>>>>> ad0e1cd7
   }
 
   const isDisabled =
