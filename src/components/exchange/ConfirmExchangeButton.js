import { useRoute } from '@react-navigation/native';
import lang from 'i18n-js';
import makeColorMoreChill from 'make-color-more-chill';
import React, { useMemo } from 'react';
import styled from 'styled-components';
import { darkModeThemeColors } from '../../styles/colors';
import { HoldToAuthorizeButton } from '../buttons';
import { Centered } from '../layout';
import { useTheme } from '@rainbow-me/context';
import { ExchangeModalTypes } from '@rainbow-me/helpers';
import {
  useColorForAsset,
  useGas,
  useSwapCurrencies,
  useSwapIsSufficientBalance,
} from '@rainbow-me/hooks';
import { ETH_ADDRESS } from '@rainbow-me/references';
import Routes from '@rainbow-me/routes';
import { lightModeThemeColors, padding } from '@rainbow-me/styles';

const paddingHorizontal = 19;

const ConfirmButton = styled(HoldToAuthorizeButton).attrs({
  hideInnerBorder: true,
  parentHorizontalPadding: paddingHorizontal,
  theme: 'dark',
})`
  flex: 1;
`;

const Container = styled(Centered)`
  ${padding(5, paddingHorizontal, 0)};
  width: 100%;
`;

export default function ConfirmExchangeButton({
  disabled,
  doneLoadingReserves,
  inputAmount,
  isHighPriceImpact,
  onPressViewDetails,
  onSubmit,
  testID,
  tradeDetails,
  type = ExchangeModalTypes.swap,
  ...props
}) {
  const isSufficientBalance = useSwapIsSufficientBalance(inputAmount);
  const { inputCurrency, outputCurrency } = useSwapCurrencies();
  const asset = outputCurrency ?? inputCurrency;
  const { isSufficientGas, isValidGas } = useGas();
  const { name: routeName } = useRoute();

  const isSwapDetailsRoute = routeName === Routes.SWAP_DETAILS_SHEET;
  const shouldOpenSwapDetails =
    tradeDetails && isHighPriceImpact && !isSwapDetailsRoute;

  const { colors, isDarkMode } = useTheme();

  const shadows = useMemo(
    () => ({
      default: [[0, 10, 30, darkModeThemeColors.shadow, 0.4]],
      disabled: [
        [0, 10, 30, colors.shadow, isDarkMode ? 0 : 0.2],
        [
          0,
          5,
          15,
          isDarkMode ? colors.shadow : lightModeThemeColors.blueGreyDark50,
          0.4,
        ],
      ],
    }),
    [colors, isDarkMode]
  );

  const colorForAsset = useColorForAsset(asset, undefined, true, true);

  const { buttonColor, shadowsForAsset } = useMemo(() => {
    const color =
      asset.address === ETH_ADDRESS
        ? colors.appleBlue
        : isSwapDetailsRoute
        ? colorForAsset
        : makeColorMoreChill(
            colorForAsset,
            (isSwapDetailsRoute ? colors : darkModeThemeColors).light
          );

    return {
      buttonColor: color,
      shadowsForAsset: [
        [0, 10, 30, colors.shadow, 0.2],
        [0, 5, 15, isDarkMode ? colors.trueBlack : color, 0.4],
      ],
    };
  }, [asset.address, colorForAsset, colors, isDarkMode, isSwapDetailsRoute]);

  let label = '';
  if (type === ExchangeModalTypes.deposit) {
    label = lang.t('button.confirm_exchange.deposit');
  } else if (type === ExchangeModalTypes.swap) {
    label = lang.t('button.confirm_exchange.swap');
  } else if (type === ExchangeModalTypes.withdrawal) {
    label = lang.t('button.confirm_exchange.withdraw');
  }

  if (!doneLoadingReserves) {
    label = lang.t('button.confirm_exchange.fetching_details');
  } else if (!isSufficientBalance) {
<<<<<<< HEAD
    label = 'Insufficient Funds';
=======
    label = lang.t('button.confirm_exchange.insufficient_funds');
  } else if (!isSufficientLiquidity) {
    label = lang.t('button.confirm_exchange.insufficient_liquidity');
>>>>>>> 2cc33c0d
  } else if (isSufficientGas != null && !isSufficientGas) {
    label = lang.t('button.confirm_exchange.insufficient_eth');
  } else if (!isValidGas) {
    label = lang.t('button.confirm_exchange.invalid_fee');
  } else if (isHighPriceImpact) {
    label = isSwapDetailsRoute
      ? lang.t('button.confirm_exchange.swap_anyway')
      : `􀕹 ${lang.t('button.confirm_exchange.view_details')}`;
  } else if (disabled) {
    label = lang.t('button.confirm_exchange.enter_amount');
  }

  const isDisabled =
    disabled ||
    !doneLoadingReserves ||
    !isSufficientBalance ||
<<<<<<< HEAD
    !isSufficientGas;
=======
    !isSufficientGas ||
    !isValidGas ||
    !isSufficientLiquidity;
>>>>>>> 2cc33c0d

  return (
    <Container>
      <ConfirmButton
        backgroundColor={buttonColor}
        disableLongPress={shouldOpenSwapDetails}
        disabled={isDisabled}
        disabledBackgroundColor={
          isSwapDetailsRoute
            ? isDarkMode
              ? darkModeThemeColors.blueGreyDark04
              : lightModeThemeColors.blueGreyDark50
            : darkModeThemeColors.blueGreyDark04
        }
        label={label}
        onLongPress={shouldOpenSwapDetails ? onPressViewDetails : onSubmit}
        shadows={
          isSwapDetailsRoute
            ? isDisabled
              ? shadows.disabled
              : shadowsForAsset
            : shadows.default
        }
        showBiometryIcon={!isDisabled && !isHighPriceImpact}
        testID={testID}
        {...props}
      />
    </Container>
  );
}<|MERGE_RESOLUTION|>--- conflicted
+++ resolved
@@ -108,13 +108,9 @@
   if (!doneLoadingReserves) {
     label = lang.t('button.confirm_exchange.fetching_details');
   } else if (!isSufficientBalance) {
-<<<<<<< HEAD
-    label = 'Insufficient Funds';
-=======
     label = lang.t('button.confirm_exchange.insufficient_funds');
   } else if (!isSufficientLiquidity) {
     label = lang.t('button.confirm_exchange.insufficient_liquidity');
->>>>>>> 2cc33c0d
   } else if (isSufficientGas != null && !isSufficientGas) {
     label = lang.t('button.confirm_exchange.insufficient_eth');
   } else if (!isValidGas) {
@@ -131,13 +127,9 @@
     disabled ||
     !doneLoadingReserves ||
     !isSufficientBalance ||
-<<<<<<< HEAD
-    !isSufficientGas;
-=======
     !isSufficientGas ||
     !isValidGas ||
-    !isSufficientLiquidity;
->>>>>>> 2cc33c0d
+    !isSufficientGas;
 
   return (
     <Container>
