import analytics from '@segment/analytics-react-native';
import React, { useCallback } from 'react';
import styled from 'styled-components/primitives';
import Divider from '../Divider';
import { ButtonPressAnimation } from '../animations';
import { RainbowButton } from '../buttons';
<<<<<<< HEAD
=======
import ImageAvatar from '../contacts/ImageAvatar';
>>>>>>> 01684bab
import { CopyFloatingEmojis } from '../floating-emojis';
import { Icon } from '../icons';
import { Centered, Column, Row, RowWithMargins } from '../layout';
import { TruncatedText } from '../text';
import AvatarCircle from './AvatarCircle';
import ProfileAction from './ProfileAction';
import useExperimentalFlag, {
  AVATAR_PICKER,
} from '@rainbow-me/config/experimentalHooks';
import showWalletErrorAlert from '@rainbow-me/helpers/support';
import {
  useAccountProfile,
  useDimensions,
  useWallets,
} from '@rainbow-me/hooks';
import { useNavigation } from '@rainbow-me/navigation';
import Routes from '@rainbow-me/routes';
import { colors } from '@rainbow-me/styles';
import { abbreviations } from '@rainbow-me/utils';

const dropdownArrowWidth = 21;

const AccountName = styled(TruncatedText).attrs({
  align: 'left',
  firstSectionLength: abbreviations.defaultNumCharsPerSection,
  letterSpacing: 'roundedMedium',
  size: 'bigger',
  truncationLength: 4,
  weight: 'bold',
})`
  height: 33;
  margin-top: -1;
  margin-bottom: 1;
  max-width: ${({ deviceWidth }) => deviceWidth - dropdownArrowWidth - 60};
  padding-right: 6;
`;

const AddCashButton = styled(RainbowButton).attrs({
  type: 'addCash',
})`
  margin-top: 16;
`;

const DropdownArrow = styled(Centered)`
  height: 9;
  margin-top: 11;
  width: ${dropdownArrowWidth};
`;

const ProfileMastheadDivider = styled(Divider).attrs({
  color: colors.rowDividerLight,
})`
  bottom: 0;
  position: absolute;
`;

const ProfileImage = styled(ImageAvatar)`
  margin-bottom: 15;
`;

export default function ProfileMasthead({
  addCashAvailable,
  recyclerListRef,
  showBottomDivider = true,
}) {
  const { selectedWallet } = useWallets();
  const { width: deviceWidth } = useDimensions();
  const { navigate } = useNavigation();
  const {
    accountAddress,
    accountColor,
    accountSymbol,
    accountName,
    accountImage,
  } = useAccountProfile();
  const isAvatarPickerAvailable = useExperimentalFlag(AVATAR_PICKER);

  const handlePressAvatar = useCallback(() => {
    if (!isAvatarPickerAvailable) return;
    recyclerListRef.scrollToTop(true);
    setTimeout(
      () => {
        navigate(Routes.AVATAR_BUILDER, {
          initialAccountColor: accountColor,
          initialAccountName: accountName,
        });
      },
      recyclerListRef.getCurrentScrollOffset() > 0 ? 200 : 1
    );
  }, [
    accountColor,
    accountName,
    isAvatarPickerAvailable,
    navigate,
    recyclerListRef,
  ]);

  const handlePressReceive = useCallback(() => {
    if (selectedWallet?.damaged) {
      showWalletErrorAlert();
      return;
    }
    navigate(Routes.RECEIVE_MODAL);
  }, [navigate, selectedWallet]);

  const handlePressAddCash = useCallback(() => {
    if (selectedWallet?.damaged) {
      showWalletErrorAlert();
      return;
    }
    navigate(Routes.ADD_CASH_FLOW);
    analytics.track('Tapped Add Cash', {
      category: 'add cash',
    });
  }, [navigate, selectedWallet]);

  const handlePressChangeWallet = useCallback(() => {
    navigate(Routes.CHANGE_WALLET_SHEET);
  }, [navigate]);

  const handlePressCopyAddress = useCallback(() => {
    if (selectedWallet?.damaged) {
      showWalletErrorAlert();
    }
  }, [selectedWallet]);

  return (
    <Column
      align="center"
      height={addCashAvailable ? 260 : 185}
      marginBottom={24}
      marginTop={0}
    >
      {accountImage ? (
        <ProfileImage image={accountImage} size="large" />
      ) : (
        <AvatarCircle
          accountColor={accountColor}
          accountSymbol={accountSymbol}
          isAvatarPickerAvailable={isAvatarPickerAvailable}
          onPress={handlePressAvatar}
        />
      )}
      <ButtonPressAnimation onPress={handlePressChangeWallet} scaleTo={0.9}>
        <Row>
          <AccountName deviceWidth={deviceWidth}>{accountName}</AccountName>
          <DropdownArrow>
            <Icon color={colors.dark} direction="down" name="caret" />
          </DropdownArrow>
        </Row>
      </ButtonPressAnimation>
      <RowWithMargins align="center" margin={19}>
        <CopyFloatingEmojis
          disabled={selectedWallet?.damaged}
          onPress={handlePressCopyAddress}
          textToCopy={accountAddress}
        >
          <ProfileAction
            icon="copy"
            scaleTo={0.88}
            text="Copy Address"
            width={127}
          />
        </CopyFloatingEmojis>
        <ProfileAction
          icon="qrCode"
          onPress={handlePressReceive}
          scaleTo={0.88}
          text="Receive"
          width={81}
        />
      </RowWithMargins>
      {addCashAvailable && <AddCashButton onPress={handlePressAddCash} />}
      {showBottomDivider && <ProfileMastheadDivider />}
    </Column>
  );
}<|MERGE_RESOLUTION|>--- conflicted
+++ resolved
@@ -4,10 +4,7 @@
 import Divider from '../Divider';
 import { ButtonPressAnimation } from '../animations';
 import { RainbowButton } from '../buttons';
-<<<<<<< HEAD
-=======
 import ImageAvatar from '../contacts/ImageAvatar';
->>>>>>> 01684bab
 import { CopyFloatingEmojis } from '../floating-emojis';
 import { Icon } from '../icons';
 import { Centered, Column, Row, RowWithMargins } from '../layout';
