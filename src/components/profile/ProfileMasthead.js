import PropTypes from 'prop-types';
<<<<<<< HEAD
import React from 'react';
=======
import React, { useCallback } from 'react';
import { Platform, View, Text } from 'react-native';
>>>>>>> 54a3de87
import { compose, withHandlers } from 'recompact';
import FastImage from 'react-native-fast-image';
import styled from 'styled-components/primitives';
import AvatarImageSource from '../../assets/avatar.png';
<<<<<<< HEAD
import { margin, borders } from '../../styles';
import { abbreviations } from '../../utils';
=======
import {
  addCashButtonAvailable,
  isAvatarPickerAvailable,
} from '../../config/experimental';
import { colors, borders } from '../../styles';
import { abbreviations, getFirstGrapheme } from '../../utils';
import { ButtonPressAnimation } from '../animations';
>>>>>>> 54a3de87
import { useNavigation } from 'react-navigation-hooks';
import { useAccountData, useClipboard } from '../../hooks';
import CopyTooltip from '../copy-tooltip';
import { FloatingEmojis } from '../floating-emojis';
import Divider from '../Divider';
import { Centered, RowWithMargins } from '../layout';
import { TruncatedAddress } from '../text';
import AddCashButton from './AddCashButton';
import ProfileAction from './ProfileAction';
<<<<<<< HEAD
import { isAvatarPickerAvailable } from '../../config/experimental';
import AvatarCircle from './AvatarCircle';
=======
>>>>>>> 54a3de87

const AddressAbbreviation = styled(TruncatedAddress).attrs({
  align: 'center',
  family: 'SFProRounded',
  firstSectionLength: abbreviations.defaultNumCharsPerSection,
  letterSpacing: 'roundedMedium',
  size: 'bigger',
  truncationLength: 4,
  weight: 'bold',
})`
  margin-bottom: 2;
  width: 100%;
`;

<<<<<<< HEAD
const Container = styled(Centered).attrs({ direction: 'column' })`
  margin-bottom: 24;
  padding-bottom: 32;
=======
const AvatarCircle = styled(View)`
  border-radius: 33px;
  height: 65px;
  margin-bottom: 16px;
  width: 65px;
`;

const FirstLetter = styled(Text)`
  color: #fff;
  font-size: 37;
  font-weight: 600;
  line-height: 65;
  text-align: center;
  width: 100%;
>>>>>>> 54a3de87
`;

const ProfileMasthead = ({
  accountAddress,
<<<<<<< HEAD
  showBottomDivider,
  onPressAvatar,
=======
  accountColor,
  accountName,
  showBottomDivider,
>>>>>>> 54a3de87
}) => {
  const { accountENS } = useAccountData();
  const { setClipboard } = useClipboard();
  const { navigate } = useNavigation();

  const handleAvatarPress = useCallback(
    () => navigate('AvatarBuilder', { accountColor, accountName }),
    [accountColor, accountName, navigate]
  );

  return (
    <Centered
      direction="column"
      marginBottom={24}
      paddingBottom={Platform.OS === 'ios' && addCashButtonAvailable ? 12 : 42}
    >
      {isAvatarPickerAvailable ? (
<<<<<<< HEAD
        <AvatarCircle onPress={onPressAvatar} />
=======
        <ButtonPressAnimation
          hapticType="impactMedium"
          onPress={handleAvatarPress}
          scaleTo={0.82}
        >
          <AvatarCircle
            style={{ backgroundColor: colors.avatarColor[accountColor] }}
          >
            <FirstLetter>{getFirstGrapheme(accountName)}</FirstLetter>
          </AvatarCircle>
        </ButtonPressAnimation>
>>>>>>> 54a3de87
      ) : (
        <FastImage
          source={AvatarImageSource}
          style={{ ...borders.buildCircleAsObject(85) }}
        />
      )}
      <CopyTooltip textToCopy={accountAddress} tooltipText="Copy Address">
        <AddressAbbreviation address={accountENS || accountAddress} />
      </CopyTooltip>
      <RowWithMargins align="center" margin={1}>
        <FloatingEmojis
          distance={250}
          duration={500}
          fadeOut={false}
          scaleTo={0}
          size={50}
          wiggleFactor={0}
        >
          {({ onNewEmoji }) => (
            <ProfileAction
              icon="copy"
              onPress={() => {
                onNewEmoji();
                setClipboard(accountAddress);
              }}
              scaleTo={0.88}
              text="Copy Address"
            />
          )}
        </FloatingEmojis>
        <ProfileAction
          icon="qrCode"
          onPress={() => navigate('ReceiveModal')}
          scaleTo={0.88}
          text="Receive"
        />
      </RowWithMargins>
      {Platform.OS === 'ios' && addCashButtonAvailable && (
        <AddCashButton onPress={() => navigate('AddCashSheet')} />
      )}
      {showBottomDivider && (
        <Divider
          color={colors.rowDividerLight}
          style={{ bottom: 0, position: 'absolute' }}
        />
      )}
    </Centered>
  );
};

ProfileMasthead.propTypes = {
  accountAddress: PropTypes.string,
  showBottomDivider: PropTypes.bool,
};

ProfileMasthead.defaultProps = {
  showBottomDivider: true,
};

export default compose(
  withHandlers({
    onPressAvatar: ({
      navigation,
      accountColor,
      accountName,
      recyclerListRef,
    }) => () => {
      recyclerListRef.scrollToTop(true);
      setTimeout(
        () => {
          navigation.navigate('AvatarBuilder', {
            accountColor: accountColor,
            accountName: accountName,
          });
        },
        recyclerListRef.getCurrentScrollOffset() > 0 ? 200 : 1
      );
    },
  })
)(ProfileMasthead);<|MERGE_RESOLUTION|>--- conflicted
+++ resolved
@@ -1,26 +1,16 @@
 import PropTypes from 'prop-types';
-<<<<<<< HEAD
 import React from 'react';
-=======
-import React, { useCallback } from 'react';
-import { Platform, View, Text } from 'react-native';
->>>>>>> 54a3de87
+import { Platform } from 'react-native';
 import { compose, withHandlers } from 'recompact';
 import FastImage from 'react-native-fast-image';
 import styled from 'styled-components/primitives';
 import AvatarImageSource from '../../assets/avatar.png';
-<<<<<<< HEAD
-import { margin, borders } from '../../styles';
-import { abbreviations } from '../../utils';
-=======
 import {
   addCashButtonAvailable,
   isAvatarPickerAvailable,
 } from '../../config/experimental';
 import { colors, borders } from '../../styles';
-import { abbreviations, getFirstGrapheme } from '../../utils';
-import { ButtonPressAnimation } from '../animations';
->>>>>>> 54a3de87
+import { abbreviations } from '../../utils';
 import { useNavigation } from 'react-navigation-hooks';
 import { useAccountData, useClipboard } from '../../hooks';
 import CopyTooltip from '../copy-tooltip';
@@ -30,11 +20,7 @@
 import { TruncatedAddress } from '../text';
 import AddCashButton from './AddCashButton';
 import ProfileAction from './ProfileAction';
-<<<<<<< HEAD
-import { isAvatarPickerAvailable } from '../../config/experimental';
 import AvatarCircle from './AvatarCircle';
-=======
->>>>>>> 54a3de87
 
 const AddressAbbreviation = styled(TruncatedAddress).attrs({
   align: 'center',
@@ -49,47 +35,14 @@
   width: 100%;
 `;
 
-<<<<<<< HEAD
-const Container = styled(Centered).attrs({ direction: 'column' })`
-  margin-bottom: 24;
-  padding-bottom: 32;
-=======
-const AvatarCircle = styled(View)`
-  border-radius: 33px;
-  height: 65px;
-  margin-bottom: 16px;
-  width: 65px;
-`;
-
-const FirstLetter = styled(Text)`
-  color: #fff;
-  font-size: 37;
-  font-weight: 600;
-  line-height: 65;
-  text-align: center;
-  width: 100%;
->>>>>>> 54a3de87
-`;
-
 const ProfileMasthead = ({
   accountAddress,
-<<<<<<< HEAD
   showBottomDivider,
   onPressAvatar,
-=======
-  accountColor,
-  accountName,
-  showBottomDivider,
->>>>>>> 54a3de87
 }) => {
   const { accountENS } = useAccountData();
   const { setClipboard } = useClipboard();
   const { navigate } = useNavigation();
-
-  const handleAvatarPress = useCallback(
-    () => navigate('AvatarBuilder', { accountColor, accountName }),
-    [accountColor, accountName, navigate]
-  );
 
   return (
     <Centered
@@ -98,21 +51,7 @@
       paddingBottom={Platform.OS === 'ios' && addCashButtonAvailable ? 12 : 42}
     >
       {isAvatarPickerAvailable ? (
-<<<<<<< HEAD
         <AvatarCircle onPress={onPressAvatar} />
-=======
-        <ButtonPressAnimation
-          hapticType="impactMedium"
-          onPress={handleAvatarPress}
-          scaleTo={0.82}
-        >
-          <AvatarCircle
-            style={{ backgroundColor: colors.avatarColor[accountColor] }}
-          >
-            <FirstLetter>{getFirstGrapheme(accountName)}</FirstLetter>
-          </AvatarCircle>
-        </ButtonPressAnimation>
->>>>>>> 54a3de87
       ) : (
         <FastImage
           source={AvatarImageSource}
