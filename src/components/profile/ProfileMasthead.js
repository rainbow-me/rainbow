--- conflicted
+++ resolved
@@ -26,13 +26,7 @@
   align: 'center',
   family: 'SFProRounded',
   firstSectionLength: abbreviations.defaultNumCharsPerSection,
-<<<<<<< HEAD
-  letterSpacing: 0.5,
-  lineHeight: 31,
-  monospace: false,
-=======
   letterSpacing: 'roundedMedium',
->>>>>>> f7a1397b
   size: 'bigger',
   truncationLength: 4,
   weight: 'bold',
