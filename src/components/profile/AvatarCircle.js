--- conflicted
+++ resolved
@@ -2,44 +2,28 @@
 import React, { useMemo } from 'react';
 import ShadowStack from 'react-native-shadow-stack';
 import styled from 'styled-components/primitives';
-<<<<<<< HEAD
-import { colors } from '../../styles';
-=======
-import { withAccountInfo } from '../../hoc';
 import { colors, position } from '../../styles';
-import { getFirstGrapheme } from '../../utils';
->>>>>>> ac88bfdc
 import { ButtonPressAnimation } from '../animations';
-import { InnerBorder } from '../layout';
+import { Flex, InnerBorder } from '../layout';
 import { Text } from '../text';
 
 const ProfileActionSize = 65;
 
-<<<<<<< HEAD
-const FirstLetter = styled(Text)`
-  color: #fff;
-  font-size: 38;
-  font-weight: 600;
-  line-height: 64.5;
-  text-align: center;
-  width: 65.5;
-=======
+const AvatarCircleView = styled(Flex)`
+  height: 65px;
+  margin-bottom: 16px;
+  width: 65px;
+`;
+
 const FirstLetter = styled(Text).attrs({
   align: 'center',
   color: colors.white,
   letterSpacing: 2,
-  lineHeight: 66,
+  lineHeight: 64.5,
   size: 38,
   weight: 'semibold',
 })`
-  width: 100%;
->>>>>>> ac88bfdc
-`;
-
-const FirstLetterCircleBackground = styled.View`
-  ${position.size(ProfileActionSize)};
-  background-color: ${({ color }) => color};
-  margin-bottom: 16;
+  width: 65.5;
 `;
 
 const ProfileAction = ({
@@ -77,19 +61,10 @@
         marginBottom={12}
         shadows={shadows[overlayStyles ? 'overlay' : 'default']}
       >
-<<<<<<< HEAD
-        <AvatarCircle backgroundColor={colors.avatarColor[accountColor]}>
+        <AvatarCircleView backgroundColor={colors.avatarColor[accountColor]}>
           <FirstLetter>{accountSymbol}</FirstLetter>
           {!overlayStyles && <InnerBorder opacity={0.02} radius={65} />}
-        </AvatarCircle>
-=======
-        <FirstLetterCircleBackground color={colors.avatarColor[accountColor]}>
-          <FirstLetter>{getFirstGrapheme(accountName)}</FirstLetter>
-          {!overlayStyles && (
-            <InnerBorder opacity={0.02} radius={ProfileActionSize} />
-          )}
-        </FirstLetterCircleBackground>
->>>>>>> ac88bfdc
+        </AvatarCircleView>
       </ShadowStack>
     </ButtonPressAnimation>
   );
@@ -107,8 +82,4 @@
   accountSymbol: '🤔',
 };
 
-<<<<<<< HEAD
-export default ProfileAction;
-=======
-export default withAccountInfo(ProfileAction);
->>>>>>> ac88bfdc
+export default ProfileAction;