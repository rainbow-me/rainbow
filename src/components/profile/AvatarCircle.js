--- conflicted
+++ resolved
@@ -1,16 +1,12 @@
 import React, { useMemo } from 'react';
 import styled from 'styled-components/primitives';
+import { useTheme } from '../../context/ThemeContext';
 import { useAccountProfile } from '../../hooks';
 import { ButtonPressAnimation } from '../animations';
 import ImageAvatar from '../contacts/ImageAvatar';
 import { Flex, InnerBorder } from '../layout';
 import { Text } from '../text';
-<<<<<<< HEAD
-import { colors_NOT_REACTIVE, position } from '@rainbow-me/styles';
-=======
-import { darkMode } from '@rainbow-me/config/debug';
-import { colors, position } from '@rainbow-me/styles';
->>>>>>> 98b4a660
+import { position } from '@rainbow-me/styles';
 import ShadowStack from 'react-native-shadow-stack';
 
 const AvatarCircleSize = 65;
@@ -22,18 +18,14 @@
   align-items: ${ios ? 'flex-start' : 'center'};
 `;
 
-const FirstLetter = styled(Text).attrs({
+const FirstLetter = styled(Text).attrs(({ theme: { colors } }) => ({
   align: 'center',
-<<<<<<< HEAD
-  color: colors_NOT_REACTIVE.white,
-=======
-  color: colors.whiteLabel,
->>>>>>> 98b4a660
+  color: colors.white,
   letterSpacing: 2,
   lineHeight: android ? 68 : 66,
   size: ios ? 38 : 30,
   weight: 'semibold',
-})`
+}))`
   width: ${android ? 66 : 67};
 `;
 
@@ -43,42 +35,27 @@
   overlayStyles,
   image,
 }) {
+  const { colors, isDarkMode } = useTheme();
   const { accountColor, accountSymbol } = useAccountProfile();
   const shadows = useMemo(
     () => ({
       default: [
-<<<<<<< HEAD
-        [0, 2, 5, colors_NOT_REACTIVE.dark, 0.2],
-=======
-        [0, 2, 5, colors.shadow, 0.2],
->>>>>>> 98b4a660
+        [0, 2, 5, colors.dark, 0.2],
         [
           0,
           6,
           10,
-<<<<<<< HEAD
-          colors_NOT_REACTIVE.alpha(
-            colors_NOT_REACTIVE.avatarColor[accountColor || 0],
-            0.6
-          ),
-        ],
-      ],
-      overlay: [
-        [0, 6, 10, colors_NOT_REACTIVE.black, 0.08],
-        [0, 2, 5, colors_NOT_REACTIVE.black, 0.12],
-=======
-          darkMode
+          isDarkMode
             ? colors.shadow
             : colors.alpha(colors.avatarColor[accountColor || 0], 0.6),
         ],
       ],
       overlay: [
-        [0, 6, 10, colors.shadowBlack, 0.08],
-        [0, 2, 5, colors.shadowBlack, 0.12],
->>>>>>> 98b4a660
+        [0, 6, 10, colors.black, 0.08],
+        [0, 2, 5, colors.black, 0.12],
       ],
     }),
-    [accountColor]
+    [accountColor, colors, isDarkMode]
   );
 
   return (
@@ -92,9 +69,7 @@
     >
       <ShadowStack
         {...position.sizeAsObject(AvatarCircleSize)}
-        backgroundColor={
-          overlayStyles ? 'rgb(51, 54, 59)' : colors_NOT_REACTIVE.white
-        }
+        backgroundColor={overlayStyles ? 'rgb(51, 54, 59)' : colors.white}
         borderRadius={AvatarCircleSize}
         marginBottom={12}
         shadows={shadows[overlayStyles ? 'overlay' : 'default']}
@@ -106,9 +81,7 @@
         {image ? (
           <ImageAvatar image={image} size="large" />
         ) : (
-          <AvatarCircleView
-            backgroundColor={colors_NOT_REACTIVE.avatarColor[accountColor]}
-          >
+          <AvatarCircleView backgroundColor={colors.avatarColor[accountColor]}>
             <FirstLetter>{accountSymbol}</FirstLetter>
             {!overlayStyles && <InnerBorder opacity={0.02} radius={65} />}
           </AvatarCircleView>
