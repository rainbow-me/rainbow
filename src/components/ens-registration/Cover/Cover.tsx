--- conflicted
+++ resolved
@@ -11,15 +11,11 @@
   Text,
   useForegroundColor,
 } from '@rainbow-me/design-system';
-<<<<<<< HEAD
-import { useENSRegistrationForm, useSelectImageMenu } from '@rainbow-me/hooks';
-=======
 import {
-  useENSProfile,
-  useENSProfileForm,
+  useENSRegistration,
+  useENSRegistrationForm,
   useSelectImageMenu,
 } from '@rainbow-me/hooks';
->>>>>>> 54703452
 import { ImgixImage } from '@rainbow-me/images';
 
 const alpha = '33';
@@ -27,17 +23,14 @@
 export default function CoverPhoto() {
   const { colors } = useTheme();
   const {
-<<<<<<< HEAD
+    images: { coverUrl: initialCoverUrl },
+  } = useENSRegistration();
+  const {
     isLoading,
     values,
     onBlurField,
     setDisabled,
   } = useENSRegistrationForm();
-=======
-    images: { coverUrl: initialCoverUrl },
-  } = useENSProfile();
-  const { isLoading, values, onBlurField, setDisabled } = useENSProfileForm();
->>>>>>> 54703452
 
   const [coverUrl, setCoverUrl] = useState(initialCoverUrl || values?.cover);
   useEffect(() => {
