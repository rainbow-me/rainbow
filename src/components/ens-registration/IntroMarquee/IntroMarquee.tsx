import React, { useCallback, useEffect, useMemo, useState } from 'react';
// @ts-expect-error
import { IS_TESTING } from 'react-native-dotenv';
import ReactNativeHapticFeedback from 'react-native-haptic-feedback';
import ButtonPressAnimation from '../../animations/ButtonPressAnimation';
import { MarqueeList } from '../../list';
import { Box, Stack, Text } from '@rainbow-me/design-system';
import { fetchRecords } from '@rainbow-me/handlers/ens';
import { ImgixImage } from '@rainbow-me/images';
import { useNavigation } from '@rainbow-me/navigation';
import { ensIntroMarqueeNames } from '@rainbow-me/references';
import Routes from '@rainbow-me/routes';

export const ensAvatarUrl = (ensName: string) =>
  `https://metadata.ens.domains/mainnet/avatar/${ensName}?v=1.0`;

const lineHeight = 30;
const estimateDescriptionProfilePreviewHeight = (description?: string) => {
  return description ? Math.ceil(description.length / 50) * lineHeight : 0;
};

export default function IntroMarquee() {
  const { navigate } = useNavigation();
  const [introMarqueeProfiles, setIntroMarqueeProfiles] = useState<{
    [name: string]: string | undefined;
  }>({});

  const handlePressENS = useCallback(
    (ensName: string) => {
      navigate(Routes.PROFILE_PREVIEW_SHEET, {
        address: ensName,
        descriptionProfilePreviewHeight: estimateDescriptionProfilePreviewHeight(
          introMarqueeProfiles[ensName]
        ),
        fromDiscover: true,
      });
    },
    [introMarqueeProfiles, navigate]
  );

  const renderItem = useCallback(
    ({ item, onPressStart, onPressCancel, testID }) => (
      <ENSAvatarPlaceholder
        name={item.name}
        onPress={item.onPress}
        onPressCancel={onPressCancel}
        onPressStart={onPressStart}
        testID={testID}
      />
    ),
    []
  );

  useEffect(() => {
    const getProfiles = async () => {
      const profiles: { [name: string]: string | undefined } = {};
      await Promise.all(
        ensIntroMarqueeNames.map(async name => {
          const records = await fetchRecords(name);
          profiles[name] = records?.description;
        })
      );
      setIntroMarqueeProfiles(profiles as any);
    };
    if (IS_TESTING !== 'true') getProfiles();
  }, []);

  const items = useMemo(
    () =>
      ensIntroMarqueeNames.map((name, index) => ({
        name,
        onPress: () => handlePressENS(name),
        testID: `ens-names-marquee-item-${index}`,
      })),
    [handlePressENS]
  );

  return (
    <Box height={{ custom: 100 }}>
      <MarqueeList
        items={items}
        renderItem={renderItem}
        speed={-15}
        testID="ens-names-marquee"
      />
    </Box>
  );
}

function ENSAvatarPlaceholder({
  name,
  onPress,
  onPressCancel,
  onPressStart,
  testID,
}: {
  name: string;
  onPress: () => void;
  onPressCancel: () => void;
  onPressStart: () => void;
  testID?: string;
}) {
  return (
    <ButtonPressAnimation
      onCancel={({ nativeEvent: { state, close } }: any) => {
        // Ensure the press has been triggered
        if (state === 5 && close) {
          ReactNativeHapticFeedback.trigger('selection');
          onPress();
        }
      }}
      onPress={onPress}
      onPressCancel={onPressCancel}
      onPressStart={onPressStart}
      reanimatedButton={false}
<<<<<<< HEAD
      scaleTo={0.8}
    >
      <Box paddingHorizontal="12px">
        <Stack alignHorizontal="center" space={{ custom: 13 }}>
=======
      scaleTo={0.95}
      testID={testID}
    >
      <Box paddingHorizontal="8px" testID={testID}>
        <Stack alignHorizontal="center" space="15px">
>>>>>>> b8dea802
          <Box
            as={ImgixImage}
            background="body"
            borderRadius={80}
            height={{ custom: 80 }}
            shadow="15px light"
            source={{ uri: ensAvatarUrl(name) }}
            width={{ custom: 80 }}
          />
          <Text
            align="center"
            color="secondary50"
            size="12px"
            weight="semibold"
          >
            {name}
          </Text>
        </Stack>
      </Box>
    </ButtonPressAnimation>
  );
}<|MERGE_RESOLUTION|>--- conflicted
+++ resolved
@@ -113,18 +113,11 @@
       onPressCancel={onPressCancel}
       onPressStart={onPressStart}
       reanimatedButton={false}
-<<<<<<< HEAD
       scaleTo={0.8}
+      testID={testID}
     >
       <Box paddingHorizontal="12px">
         <Stack alignHorizontal="center" space={{ custom: 13 }}>
-=======
-      scaleTo={0.95}
-      testID={testID}
-    >
-      <Box paddingHorizontal="8px" testID={testID}>
-        <Stack alignHorizontal="center" space="15px">
->>>>>>> b8dea802
           <Box
             as={ImgixImage}
             background="body"
