--- conflicted
+++ resolved
@@ -14,7 +14,7 @@
 
 const lineHeight = 30;
 const estimateDescriptionProfilePreviewHeight = (description?: string) => {
-  return description ? (description.length / 50) * lineHeight : 0;
+  return description ? Math.ceil(description.length / 50) * lineHeight : 0;
 };
 
 export default function IntroMarquee() {
@@ -27,12 +27,9 @@
     (ensName: string) => {
       navigate(Routes.PROFILE_PREVIEW_SHEET, {
         address: ensName,
-<<<<<<< HEAD
         descriptionProfilePreviewHeight: estimateDescriptionProfilePreviewHeight(
           introMarqueeProfiles[ensName]
         ),
-=======
->>>>>>> 2ad4d428
       });
     },
     [introMarqueeProfiles, navigate]
