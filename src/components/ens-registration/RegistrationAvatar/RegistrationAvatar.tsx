import ConditionalWrap from 'conditional-wrap';
import React, { useCallback, useEffect, useState } from 'react';
import {
  // @ts-ignore
  IS_TESTING,
} from 'react-native-dotenv';
import { Image } from 'react-native-image-crop-picker';
import { atom, useSetRecoilState } from 'recoil';
import ButtonPressAnimation from '../../animations/ButtonPressAnimation';
import Skeleton from '../../skeleton/Skeleton';
import AvatarCoverPhotoMaskSvg from '../../svg/AvatarCoverPhotoMaskSvg';
import {
  AccentColorProvider,
  BackgroundProvider,
  Box,
  Cover,
  Text,
  useForegroundColor,
} from '@rainbow-me/design-system';
import { UniqueAsset } from '@rainbow-me/entities';
import { UploadImageReturnData } from '@rainbow-me/handlers/pinata';
import {
  useENSModifiedRegistration,
  useENSRegistration,
  useENSRegistrationForm,
  useSelectImageMenu,
} from '@rainbow-me/hooks';
import { ImgixImage } from '@rainbow-me/images';
import { magicMemo, stringifyENSNFTRecord } from '@rainbow-me/utils';

export const avatarMetadataAtom = atom<Image | undefined>({
  default: undefined,
  key: 'ens.avatarMetadata',
});

const size = 70;
const isTesting = IS_TESTING === 'true';

const RegistrationAvatar = ({
  hasSeenExplainSheet,
  onChangeAvatarUrl,
  onShowExplainSheet,
  enableNFTs,
}: {
  hasSeenExplainSheet: boolean;
  onChangeAvatarUrl: (url: string) => void;
  onShowExplainSheet: () => void;
  enableNFTs: boolean;
}) => {
  const {
    images: { avatarUrl: initialAvatarUrl },
  } = useENSModifiedRegistration();
  const {
    isLoading,
    values,
    onBlurField,
    onRemoveField,
    setDisabled,
  } = useENSRegistrationForm();
<<<<<<< HEAD
=======
  const { name } = useENSRegistration();
  const { navigate } = useNavigation();
>>>>>>> e26b23cf

  const [avatarUpdateAllowed, setAvatarUpdateAllowed] = useState(true);
  const [avatarUrl, setAvatarUrl] = useState(
    initialAvatarUrl || values?.avatar
  );
  useEffect(() => {
    if (avatarUpdateAllowed) {
      const avatarUrl =
        typeof initialAvatarUrl === 'string'
          ? initialAvatarUrl
          : values?.avatar;
      setAvatarUrl(avatarUrl);
      onChangeAvatarUrl(avatarUrl || '');
    }
  }, [initialAvatarUrl, avatarUpdateAllowed]); // eslint-disable-line react-hooks/exhaustive-deps

  // We want to allow avatar state update when the screen is first focussed.
  useEffect(() => setAvatarUpdateAllowed(true), [setAvatarUpdateAllowed, name]);

  const setAvatarMetadata = useSetRecoilState(avatarMetadataAtom);

  const accentColor = useForegroundColor('accent');

  const onChangeImage = useCallback(
    ({
      asset,
      image,
    }: {
      asset?: UniqueAsset;
      image?: Image & { tmpPath?: string };
    }) => {
      setAvatarMetadata(image);
      setAvatarUrl(
        image?.tmpPath || asset?.lowResUrl || asset?.image_thumbnail_url || ''
      );
      onChangeAvatarUrl(
        image?.path || asset?.lowResUrl || asset?.image_thumbnail_url || ''
      );
      if (asset) {
        const standard = asset.asset_contract?.schema_name || '';
        const contractAddress = asset.asset_contract?.address || '';
        const tokenId = asset.id;
        onBlurField({
          key: 'avatar',
          value: stringifyENSNFTRecord({
            contractAddress,
            standard,
            tokenId,
          }),
        });
      } else if (image?.tmpPath) {
        // We want to disallow future avatar state changes (i.e. when upload successful)
        // to avoid avatar flashing (from temp URL to uploaded URL).
        setAvatarUpdateAllowed(false);
        onBlurField({
          key: 'avatar',
          value: image.tmpPath,
        });
      }
    },
    [onBlurField, onChangeAvatarUrl, setAvatarMetadata]
  );

  const {
    ContextMenu,
    handleSelectImage,
    handleSelectNFT,
  } = useSelectImageMenu({
    imagePickerOptions: {
      cropperCircleOverlay: true,
      cropping: true,
    },
    menuItems: enableNFTs ? ['library', 'nft'] : ['library'],
    onChangeImage,
    onRemoveImage: () => {
      onRemoveField({ key: 'avatar' });
      setAvatarUrl('');
      onChangeAvatarUrl('');
      setAvatarMetadata(undefined);
      setDisabled(false);
    },
    onUploadError: () => {
      onBlurField({ key: 'avatar', value: '' });
      setAvatarUrl('');
    },
    onUploading: () => setDisabled(true),
    onUploadSuccess: ({ data }: { data: UploadImageReturnData }) => {
      onBlurField({ key: 'avatar', value: data.url });
      setDisabled(false);
    },
    showRemove: Boolean(avatarUrl),
    testID: 'avatar',
    uploadToIPFS: true,
  });

  return (
    <Box height={{ custom: size }} width={{ custom: size }}>
      <Cover alignHorizontal="center">
        <BackgroundProvider color="body">
          {({ backgroundColor }) => (
            <AvatarCoverPhotoMaskSvg backgroundColor={backgroundColor as any} />
          )}
        </BackgroundProvider>
      </Cover>
      {isLoading ? (
        <Skeleton animated>
          <Box
            background="body"
            borderRadius={size / 2}
            height={{ custom: size }}
            width={{ custom: size }}
          />
        </Skeleton>
      ) : (
        <ConditionalWrap
          condition={
            hasSeenExplainSheet && !isTesting && (enableNFTs || !!avatarUrl)
          }
          wrap={children => <ContextMenu>{children}</ContextMenu>}
        >
          <ButtonPressAnimation
            onPress={
              !hasSeenExplainSheet
                ? onShowExplainSheet
                : isTesting
                ? handleSelectNFT
                : enableNFTs
                ? undefined
                : handleSelectImage
            }
            testID="use-select-image-avatar"
          >
            <AccentColorProvider color={accentColor + '10'}>
              <Box
                alignItems="center"
                background={avatarUrl ? 'body' : 'accent'}
                borderRadius={size / 2}
                height={{ custom: size }}
                justifyContent="center"
                shadow={avatarUrl ? '15px light' : undefined}
                width={{ custom: size }}
              >
                {avatarUrl ? (
                  <Box
                    as={ImgixImage}
                    borderRadius={size / 2}
                    height={{ custom: size }}
                    source={{ uri: avatarUrl }}
                    width={{ custom: size }}
                  />
                ) : (
                  <AccentColorProvider color={accentColor}>
                    <Text color="accent" size="18px" weight="heavy">
                      {` 􀣵 `}
                    </Text>
                  </AccentColorProvider>
                )}
              </Box>
            </AccentColorProvider>
          </ButtonPressAnimation>
        </ConditionalWrap>
      )}
    </Box>
  );
};

export default magicMemo(RegistrationAvatar, [
  'hasSeenExplainSheet',
  'onChangeAvatarUrl',
  'onShowExplainSheet',
]);<|MERGE_RESOLUTION|>--- conflicted
+++ resolved
@@ -57,11 +57,7 @@
     onRemoveField,
     setDisabled,
   } = useENSRegistrationForm();
-<<<<<<< HEAD
-=======
   const { name } = useENSRegistration();
-  const { navigate } = useNavigation();
->>>>>>> e26b23cf
 
   const [avatarUpdateAllowed, setAvatarUpdateAllowed] = useState(true);
   const [avatarUrl, setAvatarUrl] = useState(
