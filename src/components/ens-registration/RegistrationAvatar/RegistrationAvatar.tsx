import ConditionalWrap from 'conditional-wrap';
import React, { useCallback, useEffect, useState } from 'react';
import { ImagePickerAsset } from 'expo-image-picker';
import { atom, useSetRecoilState } from 'recoil';
import ButtonPressAnimation from '../../animations/ButtonPressAnimation';
import Skeleton from '../../skeleton/Skeleton';
import AvatarCoverPhotoMaskSvg from '../../svg/AvatarCoverPhotoMaskSvg';
import { AccentColorProvider, BackgroundProvider, Box, Cover, Text, useForegroundColor } from '@/design-system';
import { UniqueAsset } from '@/entities';
import { UploadImageReturnData } from '@/handlers/pinata';
import { useENSModifiedRegistration, useENSRegistration, useENSRegistrationForm, useSelectImageMenu } from '@/hooks';
import { ImgixImage } from '@/components/images';
import { magicMemo, stringifyENSNFTRecord } from '@/utils';
import { ENS_RECORDS } from '@/helpers/ens';
import { IS_TEST } from '@/env';

export const avatarMetadataAtom = atom<ImagePickerAsset | undefined>({
  default: undefined,
  key: 'ens.avatarMetadata',
});

const size = 70;

const RegistrationAvatar = ({
  hasSeenExplainSheet,
  onChangeAvatarUrl,
  onShowExplainSheet,
  enableNFTs,
}: {
  hasSeenExplainSheet: boolean;
  onChangeAvatarUrl: (url: string) => void;
  onShowExplainSheet: () => void;
  enableNFTs: boolean;
}) => {
  const {
    images: { avatarUrl: initialAvatarUrl },
  } = useENSModifiedRegistration();
  const { isLoading, values, onBlurField, onRemoveField, setDisabled } = useENSRegistrationForm();
  const { name } = useENSRegistration();

  const [avatarUpdateAllowed, setAvatarUpdateAllowed] = useState(true);
  const [avatarUrl, setAvatarUrl] = useState(initialAvatarUrl || values?.avatar);
  useEffect(() => {
    if (avatarUpdateAllowed) {
      const avatarUrl = typeof initialAvatarUrl === 'string' ? initialAvatarUrl : values?.avatar;
      setAvatarUrl(avatarUrl);
      onChangeAvatarUrl(avatarUrl ?? '');
    }
  }, [initialAvatarUrl, avatarUpdateAllowed]); // eslint-disable-line react-hooks/exhaustive-deps

  // We want to allow avatar state update when the screen is first focussed.
  useEffect(() => setAvatarUpdateAllowed(true), [setAvatarUpdateAllowed, name]);

  const setAvatarMetadata = useSetRecoilState(avatarMetadataAtom);

  const accentColor = useForegroundColor('accent');

  const onChangeImage = useCallback(
    ({ asset, image }: { asset?: UniqueAsset; image?: ImagePickerAsset }) => {
      setAvatarMetadata(image);
<<<<<<< HEAD
      setAvatarUrl(image?.uri || asset?.lowResUrl || asset?.image_thumbnail_url || '');
      onChangeAvatarUrl(image?.uri || asset?.lowResUrl || asset?.image_thumbnail_url || '');
=======
      setAvatarUrl(image?.tmpPath || asset?.images.lowResUrl || '');
      onChangeAvatarUrl(image?.path || asset?.images.lowResUrl || '');
>>>>>>> 1a1ab424
      if (asset) {
        const standard = asset.standard || '';
        const contractAddress = asset.contractAddress || '';
        const tokenId = asset.tokenId;
        onBlurField({
          key: 'avatar',
          value: stringifyENSNFTRecord({
            contractAddress,
            standard,
            tokenId,
          }),
        });
      } else if (image?.uri) {
        // We want to disallow future avatar state changes (i.e. when upload successful)
        // to avoid avatar flashing (from temp URL to uploaded URL).
        setAvatarUpdateAllowed(false);
        onBlurField({
          key: 'avatar',
          value: image.uri,
        });
      }
    },
    [onBlurField, onChangeAvatarUrl, setAvatarMetadata]
  );

  const { ContextMenu, handleSelectImage, handleSelectNFT } = useSelectImageMenu({
    imagePickerOptions: {
      allowsEditing: true,
      aspect: [1, 1],
      quality: 1,
      width: 400,
      height: 400,
    },
    menuItems: enableNFTs ? ['library', 'nft'] : ['library'],
    onChangeImage,
    onRemoveImage: () => {
      onRemoveField({ key: ENS_RECORDS.avatar });
      onChangeAvatarUrl('');
      setAvatarMetadata(undefined);
      setDisabled(false);
      setTimeout(() => {
        setAvatarUrl('');
      }, 100);
    },
    onUploadError: () => {
      onBlurField({ key: 'avatar', value: '' });
      setAvatarUrl('');
    },
    onUploading: () => setDisabled(true),
    onUploadSuccess: ({ data }: { data: UploadImageReturnData }) => {
      onBlurField({ key: 'avatar', value: data.url });
      setDisabled(false);
    },
    showRemove: Boolean(avatarUrl),
    testID: 'avatar',
    uploadToIPFS: true,
  });

  return (
    <Box height={{ custom: size }} width={{ custom: size }}>
      <Cover alignHorizontal="center">
        <BackgroundProvider color="body (Deprecated)">
          {({ backgroundColor }) => <AvatarCoverPhotoMaskSvg backgroundColor={backgroundColor as any} />}
        </BackgroundProvider>
      </Cover>
      {isLoading ? (
        <Skeleton animated>
          <Box background="body (Deprecated)" borderRadius={size / 2} height={{ custom: size }} width={{ custom: size }} />
        </Skeleton>
      ) : (
        <ConditionalWrap
          condition={hasSeenExplainSheet && !IS_TEST && (enableNFTs || !!avatarUrl)}
          wrap={children => <ContextMenu>{children}</ContextMenu>}
        >
          <ButtonPressAnimation
            onPress={!hasSeenExplainSheet ? onShowExplainSheet : IS_TEST ? handleSelectNFT : enableNFTs ? undefined : handleSelectImage}
            testID="use-select-image-avatar"
          >
            <AccentColorProvider color={accentColor + '10'}>
              <Box
                alignItems="center"
                background={avatarUrl ? 'body (Deprecated)' : 'accent'}
                borderRadius={size / 2}
                height={{ custom: size }}
                justifyContent="center"
                shadow={avatarUrl ? '15px light (Deprecated)' : undefined}
                width={{ custom: size }}
              >
                {avatarUrl ? (
                  <Box
                    as={ImgixImage}
                    borderRadius={size / 2}
                    height={{ custom: size }}
                    source={{ uri: avatarUrl }}
                    width={{ custom: size }}
                    size={100}
                  />
                ) : (
                  <AccentColorProvider color={accentColor}>
                    <Text color="accent" size="18px / 27px (Deprecated)" weight="heavy">
                      {` 􀣵 `}
                    </Text>
                  </AccentColorProvider>
                )}
              </Box>
            </AccentColorProvider>
          </ButtonPressAnimation>
        </ConditionalWrap>
      )}
    </Box>
  );
};

export default magicMemo(RegistrationAvatar, ['hasSeenExplainSheet', 'onChangeAvatarUrl', 'onShowExplainSheet']);<|MERGE_RESOLUTION|>--- conflicted
+++ resolved
@@ -58,13 +58,8 @@
   const onChangeImage = useCallback(
     ({ asset, image }: { asset?: UniqueAsset; image?: ImagePickerAsset }) => {
       setAvatarMetadata(image);
-<<<<<<< HEAD
-      setAvatarUrl(image?.uri || asset?.lowResUrl || asset?.image_thumbnail_url || '');
-      onChangeAvatarUrl(image?.uri || asset?.lowResUrl || asset?.image_thumbnail_url || '');
-=======
-      setAvatarUrl(image?.tmpPath || asset?.images.lowResUrl || '');
-      onChangeAvatarUrl(image?.path || asset?.images.lowResUrl || '');
->>>>>>> 1a1ab424
+      setAvatarUrl(image?.uri || asset?.images.lowResUrl || '');
+      onChangeAvatarUrl(image?.uri || asset?.images.lowResUrl || '');
       if (asset) {
         const standard = asset.standard || '';
         const contractAddress = asset.contractAddress || '';
