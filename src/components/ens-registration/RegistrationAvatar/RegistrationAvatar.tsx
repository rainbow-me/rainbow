--- conflicted
+++ resolved
@@ -20,11 +20,7 @@
   useSelectImageMenu,
 } from '@rainbow-me/hooks';
 import { ImgixImage } from '@rainbow-me/images';
-<<<<<<< HEAD
-import { magicMemo, stringifyENSNFTAvatar } from '@rainbow-me/utils';
-=======
-import { stringifyENSNFTRecord } from '@rainbow-me/utils';
->>>>>>> 18599357
+import { magicMemo, stringifyENSNFTRecord } from '@rainbow-me/utils';
 
 export const avatarMetadataAtom = atom<Image | undefined>({
   default: undefined,
