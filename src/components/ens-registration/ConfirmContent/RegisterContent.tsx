--- conflicted
+++ resolved
@@ -60,13 +60,8 @@
           </Box>
         </Row>
         <Row height="content">
-<<<<<<< HEAD
-          <Stack space="19px">
+          <Stack space="19px (Deprecated)">
             <Separator color="divider80 (Deprecated)" />
-=======
-          <Stack space="19px (Deprecated)">
-            <Divider />
->>>>>>> 8b4be48a
             <Inline alignHorizontal="justify" alignVertical="center">
               <Inline>
                 <Text
