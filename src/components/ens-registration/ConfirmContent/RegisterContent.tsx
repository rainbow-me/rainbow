import lang from 'i18n-js';
import React, { useCallback } from 'react';
import { Switch } from 'react-native-gesture-handler';
<<<<<<< HEAD
import ButtonPressAnimation from '../../animations/ButtonPressAnimation';
import { Box, Inline, Stack, Text } from '@rainbow-me/design-system';
import { useNavigation } from '@rainbow-me/navigation';
import Routes from '@rainbow-me/routes';
=======
import {
  Box,
  Divider,
  Inline,
  Row,
  Rows,
  Stack,
  Text,
} from '@rainbow-me/design-system';
>>>>>>> 415b3f74
import { colors } from '@rainbow-me/styles';

const RegisterContent = ({
  accentColor,
  sendReverseRecord,
  setSendReverseRecord,
}: {
  accentColor: any;
  sendReverseRecord: boolean;
  setSendReverseRecord: React.Dispatch<React.SetStateAction<boolean>>;
}) => {
  const { navigate } = useNavigation();
  const openPrimaryENSNameHelper = useCallback(() => {
    navigate(Routes.EXPLAIN_SHEET, { type: 'ens_primary_name' });
  }, [navigate]);

  return (
<<<<<<< HEAD
    <Box paddingHorizontal="30px">
      <Box height="4/5">
        <Stack space="12px">
          <Text
            align="center"
            color="primary"
            containsEmoji
            size="23px"
            weight="bold"
          >
            {lang.t('profiles.confirm.last_step')} 💈
          </Text>
          <Text align="center" color="secondary60" size="16px" weight="bold">
            {lang.t('profiles.confirm.last_step_description')}
          </Text>
        </Stack>
      </Box>
      <Box height="1/5">
        <Inline alignHorizontal="justify" alignVertical="center">
          <Inline>
            <Text color="secondary80" size="16px" weight="bold">
              {`${lang.t('profiles.confirm.set_ens_name')} `}
            </Text>
            <ButtonPressAnimation
              onPress={openPrimaryENSNameHelper}
              scaleTo={0.9}
            >
              <Text color="secondary80" size="16px" weight="bold">
                􀅵
              </Text>
            </ButtonPressAnimation>
          </Inline>
          <Switch
            disabled={!setSendReverseRecord}
            onValueChange={() =>
              setSendReverseRecord?.(sendReverseRecord => !sendReverseRecord)
            }
            testID="ens-reverse-record-switch"
            trackColor={{ false: colors.white, true: accentColor }}
            value={sendReverseRecord}
          />
        </Inline>
      </Box>
=======
    <Box flexGrow={1} paddingHorizontal="30px">
      <Rows>
        <Row>
          <Box flexGrow={1} justifyContent="center" paddingHorizontal="24px">
            <Stack space="24px">
              <Text
                align="center"
                color="primary"
                containsEmoji
                size="23px"
                weight="heavy"
              >
                {lang.t('profiles.confirm.last_step')} 💈
              </Text>
              <Text
                align="center"
                color="secondary60"
                size="16px"
                weight="semibold"
              >
                {lang.t('profiles.confirm.last_step_description')}
              </Text>
            </Stack>
          </Box>
        </Row>
        <Row height="content">
          <Stack space="19px">
            <Divider />
            <Inline alignHorizontal="justify" alignVertical="center">
              <Text color="secondary80" size="16px" weight="bold">
                {lang.t('profiles.confirm.set_ens_name')} 􀅵
              </Text>
              <Switch
                disabled={!setSendReverseRecord}
                onValueChange={() =>
                  setSendReverseRecord?.(
                    sendReverseRecord => !sendReverseRecord
                  )
                }
                testID="ens-reverse-record-switch"
                trackColor={{ false: colors.white, true: accentColor }}
                value={sendReverseRecord}
              />
            </Inline>
          </Stack>
        </Row>
      </Rows>
>>>>>>> 415b3f74
    </Box>
  );
};

export default RegisterContent;<|MERGE_RESOLUTION|>--- conflicted
+++ resolved
@@ -1,12 +1,9 @@
 import lang from 'i18n-js';
 import React, { useCallback } from 'react';
 import { Switch } from 'react-native-gesture-handler';
-<<<<<<< HEAD
 import ButtonPressAnimation from '../../animations/ButtonPressAnimation';
-import { Box, Inline, Stack, Text } from '@rainbow-me/design-system';
 import { useNavigation } from '@rainbow-me/navigation';
 import Routes from '@rainbow-me/routes';
-=======
 import {
   Box,
   Divider,
@@ -16,7 +13,6 @@
   Stack,
   Text,
 } from '@rainbow-me/design-system';
->>>>>>> 415b3f74
 import { colors } from '@rainbow-me/styles';
 
 const RegisterContent = ({
@@ -34,51 +30,6 @@
   }, [navigate]);
 
   return (
-<<<<<<< HEAD
-    <Box paddingHorizontal="30px">
-      <Box height="4/5">
-        <Stack space="12px">
-          <Text
-            align="center"
-            color="primary"
-            containsEmoji
-            size="23px"
-            weight="bold"
-          >
-            {lang.t('profiles.confirm.last_step')} 💈
-          </Text>
-          <Text align="center" color="secondary60" size="16px" weight="bold">
-            {lang.t('profiles.confirm.last_step_description')}
-          </Text>
-        </Stack>
-      </Box>
-      <Box height="1/5">
-        <Inline alignHorizontal="justify" alignVertical="center">
-          <Inline>
-            <Text color="secondary80" size="16px" weight="bold">
-              {`${lang.t('profiles.confirm.set_ens_name')} `}
-            </Text>
-            <ButtonPressAnimation
-              onPress={openPrimaryENSNameHelper}
-              scaleTo={0.9}
-            >
-              <Text color="secondary80" size="16px" weight="bold">
-                􀅵
-              </Text>
-            </ButtonPressAnimation>
-          </Inline>
-          <Switch
-            disabled={!setSendReverseRecord}
-            onValueChange={() =>
-              setSendReverseRecord?.(sendReverseRecord => !sendReverseRecord)
-            }
-            testID="ens-reverse-record-switch"
-            trackColor={{ false: colors.white, true: accentColor }}
-            value={sendReverseRecord}
-          />
-        </Inline>
-      </Box>
-=======
     <Box flexGrow={1} paddingHorizontal="30px">
       <Rows>
         <Row>
@@ -108,9 +59,19 @@
           <Stack space="19px">
             <Divider />
             <Inline alignHorizontal="justify" alignVertical="center">
-              <Text color="secondary80" size="16px" weight="bold">
-                {lang.t('profiles.confirm.set_ens_name')} 􀅵
-              </Text>
+              <Inline>
+                <Text color="secondary80" size="16px" weight="bold">
+                  {`${lang.t('profiles.confirm.set_ens_name')} `}
+                </Text>
+                <ButtonPressAnimation
+                  onPress={openPrimaryENSNameHelper}
+                  scaleTo={0.9}
+                >
+                  <Text color="secondary80" size="16px" weight="bold">
+                    􀅵
+                  </Text>
+                </ButtonPressAnimation>
+              </Inline>
               <Switch
                 disabled={!setSendReverseRecord}
                 onValueChange={() =>
@@ -126,7 +87,6 @@
           </Stack>
         </Row>
       </Rows>
->>>>>>> 415b3f74
     </Box>
   );
 };
