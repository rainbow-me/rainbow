--- conflicted
+++ resolved
@@ -24,17 +24,12 @@
                 onFinished={() => {}}
                 seconds={seconds || ENS_SECONDS_WAIT}
               />
-<<<<<<< HEAD
-              <Stack alignHorizontal="center" space="19px">
+              <Stack alignHorizontal="center" space="19px (Deprecated)">
                 <Heading
                   color="primary (Deprecated)"
                   size="23px / 27px (Deprecated)"
                   weight="heavy"
                 >
-=======
-              <Stack alignHorizontal="center" space="19px (Deprecated)">
-                <Heading size="23px / 27px (Deprecated)" weight="heavy">
->>>>>>> 8b4be48a
                   {lang.t('profiles.confirm.wait_one_minute')}
                 </Heading>
                 <Text
