--- conflicted
+++ resolved
@@ -14,11 +14,7 @@
 }: {
   yearsDuration: number;
   registrationCostsData: any;
-<<<<<<< HEAD
-  setDuration: (callback: (duration: number) => number) => void;
-=======
   setDuration: React.Dispatch<React.SetStateAction<number>>;
->>>>>>> a67bc3b9
   name: string;
 }) => {
   const ensProfile = useENSProfile(name + ENS_DOMAIN, { enabled: true });
