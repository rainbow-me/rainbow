import { format } from 'date-fns';
import React from 'react';
import { RegistrationReviewRows } from '../../../components/ens-registration';
import { Inset, Separator, Stack } from '@/design-system';
import { ENS_DOMAIN, REGISTRATION_MODES } from '@/helpers/ens';
import { useDimensions, useENSRegistrant } from '@/hooks';
import { timeUnits } from '@/references';

const RenewContent = ({
  yearsDuration,
  registrationCostsData,
  setDuration,
  name,
}: {
  yearsDuration: number;
  registrationCostsData: any;
  setDuration: React.Dispatch<React.SetStateAction<number>>;
  name: string;
}) => {
  const { isSmallPhone } = useDimensions();

  const { data: { registration } = {} } = useENSRegistrant(name + ENS_DOMAIN);
  const expiryDate = registration?.expiryDate || 0;

  const newExpiryDateFormatted = format(
    new Date(
      Number(expiryDate * 1000) + yearsDuration * timeUnits.secs.year * 1000
    ),
    'MMM d, yyyy'
  );

  return (
<<<<<<< HEAD
    <Inset vertical={isSmallPhone ? '12px' : '30px'}>
      <Stack space={isSmallPhone ? '19px' : '30px'}>
        <Separator color="divider60 (Deprecated)" />
=======
    <Inset vertical={isSmallPhone ? '12px' : '30px (Deprecated)'}>
      <Stack space={isSmallPhone ? '19px (Deprecated)' : '30px (Deprecated)'}>
        <Divider color="divider60" />
>>>>>>> 8b4be48a
        <RegistrationReviewRows
          duration={yearsDuration}
          estimatedCostETH={
            registrationCostsData?.estimatedTotalRegistrationCost?.eth
          }
          maxDuration={99}
          mode={REGISTRATION_MODES.RENEW}
          networkFee={registrationCostsData?.estimatedNetworkFee?.display}
          newExpiryDate={newExpiryDateFormatted}
          onChangeDuration={setDuration}
          registrationFee={
            registrationCostsData?.estimatedRentPrice?.total?.display
          }
          totalCost={
            registrationCostsData?.estimatedTotalRegistrationCost?.display
          }
        />
        <Separator color="divider60 (Deprecated)" />
      </Stack>
    </Inset>
  );
};

export default RenewContent;<|MERGE_RESOLUTION|>--- conflicted
+++ resolved
@@ -30,15 +30,9 @@
   );
 
   return (
-<<<<<<< HEAD
-    <Inset vertical={isSmallPhone ? '12px' : '30px'}>
-      <Stack space={isSmallPhone ? '19px' : '30px'}>
-        <Separator color="divider60 (Deprecated)" />
-=======
     <Inset vertical={isSmallPhone ? '12px' : '30px (Deprecated)'}>
       <Stack space={isSmallPhone ? '19px (Deprecated)' : '30px (Deprecated)'}>
-        <Divider color="divider60" />
->>>>>>> 8b4be48a
+        <Separator color="divider60 (Deprecated)" />
         <RegistrationReviewRows
           duration={yearsDuration}
           estimatedCostETH={
