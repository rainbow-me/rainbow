--- conflicted
+++ resolved
@@ -34,13 +34,8 @@
   return (
     <Rows alignVertical="bottom">
       <Row height="content">
-<<<<<<< HEAD
         <Separator color="divider80 (Deprecated)" />
-        <Inset top="19px">
-=======
-        <Divider />
         <Inset top="19px (Deprecated)">
->>>>>>> 8b4be48a
           <Inline alignHorizontal="justify" alignVertical="center">
             <Inline>
               <Text
