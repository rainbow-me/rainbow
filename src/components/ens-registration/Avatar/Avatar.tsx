import React, { useEffect, useState } from 'react';
import Spinner from '../../Spinner';
import ButtonPressAnimation from '../../animations/ButtonPressAnimation';
import Skeleton from '../../skeleton/Skeleton';
import AvatarCoverPhotoMaskSvg from '../../svg/AvatarCoverPhotoMaskSvg';
import {
  AccentColorProvider,
  BackgroundProvider,
  Box,
  Cover,
  Text,
  useForegroundColor,
} from '@rainbow-me/design-system';
import {
  useENSRegistration,
  useENSRegistrationForm,
  useSelectImageMenu,
} from '@rainbow-me/hooks';
import { ImgixImage } from '@rainbow-me/images';
import { stringifyENSNFTAvatar } from '@rainbow-me/utils';

const size = 70;

export default function Avatar({
  onChangeAvatarUrl,
}: {
  onChangeAvatarUrl: (url: string) => void;
}) {
<<<<<<< HEAD
  const { avatarUrl: initialAvatarUrl } = useENSRegistration();
  const { isLoading, onBlurField, setDisabled } = useENSRegistrationForm();
=======
  const {
    images: { avatarUrl: initialAvatarUrl },
  } = useENSProfile();
  const { isLoading, values, onBlurField, setDisabled } = useENSProfileForm();
>>>>>>> 54703452

  const [avatarUrl, setAvatarUrl] = useState(
    initialAvatarUrl || values?.avatar
  );
  useEffect(() => {
    setAvatarUrl(initialAvatarUrl || values?.avatar);
  }, [initialAvatarUrl]); // eslint-disable-line react-hooks/exhaustive-deps

  const accentColor = useForegroundColor('accent');

  const { ContextMenu, isUploading } = useSelectImageMenu({
    imagePickerOptions: {
      cropperCircleOverlay: true,
      cropping: true,
    },
    menuItems: ['library', 'nft'],
    onChangeImage: ({ asset, image }) => {
      setAvatarUrl(image?.path || asset?.image_thumbnail_url || '');
      onChangeAvatarUrl(image?.path || asset?.image_thumbnail_url || '');
      if (asset) {
        const standard = asset.asset_contract?.schema_name || '';
        const contractAddress = asset.asset_contract?.address || '';
        const tokenId = asset.id;
        onBlurField({
          key: 'avatar',
          value: stringifyENSNFTAvatar({
            contractAddress,
            standard,
            tokenId,
          }),
        });
      }
    },
    onUploadError: () => {
      onBlurField({ key: 'avatar', value: '' });
      setAvatarUrl('');
      setDisabled(false);
    },
    onUploading: ({ image }) => {
      onBlurField({ key: 'avatar', value: image.path });
      setDisabled(true);
    },
    onUploadSuccess: ({ data }) => {
      onBlurField({ key: 'avatar', value: data.url });
      setDisabled(false);
    },
    uploadToIPFS: true,
  });

  return (
    <Box height={{ custom: size }} width={{ custom: size }}>
      <Cover alignHorizontal="center">
        <BackgroundProvider color="body">
          {({ backgroundColor }) => (
            <AvatarCoverPhotoMaskSvg backgroundColor={backgroundColor as any} />
          )}
        </BackgroundProvider>
      </Cover>
      {isLoading ? (
        <Skeleton animated>
          <Box
            background="body"
            borderRadius={size / 2}
            height={{ custom: size }}
            width={{ custom: size }}
          />
        </Skeleton>
      ) : (
        <ContextMenu>
          <ButtonPressAnimation>
            <AccentColorProvider color={accentColor + '10'}>
              <Box
                alignItems="center"
                background="accent"
                borderRadius={size / 2}
                height={{ custom: size }}
                justifyContent="center"
                shadow="12px heavy accent"
                width={{ custom: size }}
              >
                {avatarUrl ? (
                  <>
                    <Box
                      as={ImgixImage}
                      borderRadius={size / 2}
                      height={{ custom: size }}
                      source={{ uri: avatarUrl }}
                      style={{
                        opacity: isUploading ? 0.3 : 1,
                      }}
                      width={{ custom: size }}
                    />
                    {isUploading && (
                      <Cover alignHorizontal="center" alignVertical="center">
                        <Spinner
                          color={accentColor}
                          duration={1000}
                          size={'large' as 'large'}
                        />
                      </Cover>
                    )}
                  </>
                ) : (
                  <AccentColorProvider color={accentColor}>
                    <Text color="accent" size="18px" weight="heavy">
                      {` 􀣵 `}
                    </Text>
                  </AccentColorProvider>
                )}
              </Box>
            </AccentColorProvider>
          </ButtonPressAnimation>
        </ContextMenu>
      )}
    </Box>
  );
}<|MERGE_RESOLUTION|>--- conflicted
+++ resolved
@@ -26,15 +26,15 @@
 }: {
   onChangeAvatarUrl: (url: string) => void;
 }) {
-<<<<<<< HEAD
-  const { avatarUrl: initialAvatarUrl } = useENSRegistration();
-  const { isLoading, onBlurField, setDisabled } = useENSRegistrationForm();
-=======
   const {
     images: { avatarUrl: initialAvatarUrl },
-  } = useENSProfile();
-  const { isLoading, values, onBlurField, setDisabled } = useENSProfileForm();
->>>>>>> 54703452
+  } = useENSRegistration();
+  const {
+    isLoading,
+    values,
+    onBlurField,
+    setDisabled,
+  } = useENSRegistrationForm();
 
   const [avatarUrl, setAvatarUrl] = useState(
     initialAvatarUrl || values?.avatar
