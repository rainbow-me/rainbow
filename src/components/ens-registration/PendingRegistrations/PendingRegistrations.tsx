--- conflicted
+++ resolved
@@ -146,11 +146,7 @@
   return pendingRegistrations?.length > 0 ? (
     <Box paddingHorizontal="19px">
       <Inset vertical="24px">
-<<<<<<< HEAD
-        <Divider />
-=======
         <Divider color="divider60" />
->>>>>>> 7bca7757
       </Inset>
       <Stack space="19px">
         <Text color="secondary50" size="14px" weight="bold">
