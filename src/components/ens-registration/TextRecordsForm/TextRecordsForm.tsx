import React, { useState } from 'react';
import InlineField, { InlineFieldProps } from '../../inputs/InlineField';
import Skeleton, { FakeText } from '../../skeleton/Skeleton';
import {
  Box,
  Column,
  Columns,
  Divider,
  Stack,
} from '@rainbow-me/design-system';
<<<<<<< HEAD
import { textRecordFields } from '@rainbow-me/helpers/ens';
import { useENSRegistrationForm } from '@rainbow-me/hooks';
=======
import { useENSProfileForm } from '@rainbow-me/hooks';
>>>>>>> 84b1a2fe

export default function TextRecordsForm() {
  const {
    isLoading,
    selectedFields,
    onChangeField,
    onBlurField,
    values,
<<<<<<< HEAD
  } = useENSRegistrationForm({
    defaultFields: defaultFields.map(fieldName => textRecordFields[fieldName]),
  });
=======
  } = useENSProfileForm();
>>>>>>> 84b1a2fe

  return (
    <Box>
      {isLoading ? (
        <Box paddingTop="19px" style={{ height: 300 }}>
          <Skeleton animated>
            <Stack space="30px">
              <FakeField />
              <FakeField />
              <FakeField />
              <FakeField />
              <FakeField />
            </Stack>
          </Skeleton>
        </Box>
      ) : (
        <>
          {selectedFields.map(
            ({ label, inputProps, placeholder, validations, id, key }) => (
              <Box key={id}>
                <Field
                  defaultValue={values[key]}
                  inputProps={inputProps}
                  label={label}
                  onChangeText={text => onChangeField({ key, value: text })}
                  onEndEditing={({ nativeEvent }) => {
                    onBlurField({ key, value: nativeEvent.text });
                  }}
                  placeholder={placeholder}
                  validations={validations}
                />
              </Box>
            )
          )}
        </>
      )}
    </Box>
  );
}

function Field({ defaultValue, ...props }: InlineFieldProps) {
  const [value, setValue] = useState(defaultValue);
  return (
    <>
      <Divider />
      <InlineField
        {...props}
        onChangeText={text => {
          props.onChangeText(text);
          setValue(text);
        }}
        value={value}
      />
    </>
  );
}

function FakeField() {
  return (
    <Columns space="10px">
      <Column width="1/3">
        <FakeText height={16} width="100%" />
      </Column>
      <FakeText height={16} width="100%" />
    </Columns>
  );
}<|MERGE_RESOLUTION|>--- conflicted
+++ resolved
@@ -8,12 +8,7 @@
   Divider,
   Stack,
 } from '@rainbow-me/design-system';
-<<<<<<< HEAD
-import { textRecordFields } from '@rainbow-me/helpers/ens';
 import { useENSRegistrationForm } from '@rainbow-me/hooks';
-=======
-import { useENSProfileForm } from '@rainbow-me/hooks';
->>>>>>> 84b1a2fe
 
 export default function TextRecordsForm() {
   const {
@@ -22,13 +17,7 @@
     onChangeField,
     onBlurField,
     values,
-<<<<<<< HEAD
-  } = useENSRegistrationForm({
-    defaultFields: defaultFields.map(fieldName => textRecordFields[fieldName]),
-  });
-=======
-  } = useENSProfileForm();
->>>>>>> 84b1a2fe
+  } = useENSRegistrationForm();
 
   return (
     <Box>
