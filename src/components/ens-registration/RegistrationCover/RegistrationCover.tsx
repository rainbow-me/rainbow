import ConditionalWrap from 'conditional-wrap';
import lang from 'i18n-js';
import React, { useEffect, useState } from 'react';
import { View } from 'react-native';
import { Image } from 'react-native-image-crop-picker';
import RadialGradient from 'react-native-radial-gradient';
import { atom, useSetRecoilState } from 'recoil';
import ButtonPressAnimation from '../../animations/ButtonPressAnimation';
import Skeleton from '../../skeleton/Skeleton';
import { Box, Text, useForegroundColor } from '@rainbow-me/design-system';
import { UniqueAsset } from '@rainbow-me/entities';
import { UploadImageReturnData } from '@rainbow-me/handlers/pinata';
import {
  useENSModifiedRegistration,
  useENSRegistration,
  useENSRegistrationForm,
  useSelectImageMenu,
} from '@rainbow-me/hooks';
import { ImgixImage } from '@rainbow-me/images';
import { magicMemo, stringifyENSNFTRecord } from '@rainbow-me/utils';

export const coverMetadataAtom = atom<Image | undefined>({
  default: undefined,
  key: 'ens.coverMetadata',
});

const RegistrationCover = ({
  hasSeenExplainSheet,
  onShowExplainSheet,
  enableNFTs,
}: {
  hasSeenExplainSheet: boolean;
  onShowExplainSheet: () => void;
  enableNFTs: boolean;
}) => {
  const {
    images: { coverUrl: initialCoverUrl },
  } = useENSModifiedRegistration();
  const {
    isLoading,
    onBlurField,
    onRemoveField,
    setDisabled,
    values,
  } = useENSRegistrationForm();
  const { name } = useENSRegistration();
  const [coverUpdateAllowed, setCoverUpdateAllowed] = useState(true);
  const [coverUrl, setCoverUrl] = useState(initialCoverUrl || values?.header);

  useEffect(() => {
    if (coverUpdateAllowed) {
      setCoverUrl(
        typeof initialCoverUrl === 'string' ? initialCoverUrl : values?.header
      );
    }
  }, [initialCoverUrl, coverUpdateAllowed]); // eslint-disable-line react-hooks/exhaustive-deps

  // We want to allow cover state update when the screen is first focussed.
  useEffect(() => setCoverUpdateAllowed(true), [setCoverUpdateAllowed, name]);

  const accentColor = useForegroundColor('accent');

  const setCoverMetadata = useSetRecoilState(coverMetadataAtom);
<<<<<<< HEAD

  const { ContextMenu, handleSelectImage } = useSelectImageMenu({
    imagePickerOptions: {
      cropping: true,
      height: 500,
      width: 1500,
    },
    menuItems: enableNFTs ? ['library', 'nft'] : ['library'],
    onChangeImage: ({
=======
  const onChangeImage = useCallback(
    ({
>>>>>>> d4614a4b
      asset,
      image,
    }: {
      asset?: UniqueAsset;
      image?: Image & { tmpPath?: string };
    }) => {
      setCoverMetadata(image);
      setCoverUrl(
        image?.tmpPath ||
          asset?.image_url ||
          asset?.lowResUrl ||
          asset?.image_thumbnail_url ||
          ''
      );

      if (asset) {
        const standard = asset.asset_contract?.schema_name || '';
        const contractAddress = asset.asset_contract?.address || '';
        const tokenId = asset.id;
        onBlurField({
          key: 'header',
          value: stringifyENSNFTRecord({
            contractAddress,
            standard,
            tokenId,
          }),
        });
      } else if (image?.tmpPath) {
        // We want to disallow future avatar state changes (i.e. when upload successful)
        // to avoid avatar flashing (from temp URL to uploaded URL).
        setCoverUpdateAllowed(false);
        onBlurField({
          key: 'header',
          value: image.tmpPath,
        });
      }
    },
    [onBlurField, setCoverMetadata]
  );

  const { ContextMenu, handleSelectImage } = useSelectImageMenu({
    imagePickerOptions: {
      cropping: true,
      height: 500,
      width: 1500,
    },
    menuItems: enableNFTs ? ['library', 'nft'] : ['library'],
    onChangeImage: onChangeImage,
    onRemoveImage: () => {
      onRemoveField({ key: 'header' });
      setCoverUrl('');
      setCoverMetadata(undefined);
      setDisabled(false);
<<<<<<< HEAD
    },
    onUploading: () => setDisabled(true),
    onUploadSuccess: ({ data }: { data: UploadImageReturnData }) => {
      onBlurField({ key: 'cover', value: data.url });
=======
    },
    onUploadError: () => {
      onBlurField({ key: 'header', value: '' });
      setCoverUrl('');
    },
    onUploading: () => setDisabled(true),
    onUploadSuccess: ({ data }: { data: UploadImageReturnData }) => {
      onBlurField({ key: 'header', value: data.url });
>>>>>>> d4614a4b
      setDisabled(false);
    },
    showRemove: Boolean(coverUrl),
    testID: 'cover',
    uploadToIPFS: true,
  });

  if (isLoading) {
    return (
      <Box height="126px">
        <Skeleton animated>
          <Box background="body" height="126px" />
        </Skeleton>
      </Box>
    );
  }
  return (
    <ConditionalWrap
      condition={hasSeenExplainSheet && (enableNFTs || !!coverUrl)}
      wrap={children => <ContextMenu>{children}</ContextMenu>}
    >
      <ButtonPressAnimation
        onPress={
          !hasSeenExplainSheet
            ? onShowExplainSheet
            : enableNFTs
            ? undefined
            : handleSelectImage
        }
        scaleTo={1}
      >
        <Box
          alignItems="center"
          as={ios ? RadialGradient : View}
          height="126px"
          justifyContent="center"
          {...(ios
            ? {
                colors: [accentColor + '10', accentColor + '33'],
                stops: [0.6, 0],
              }
            : {
                style: { backgroundColor: accentColor + '10' },
              })}
        >
          {coverUrl ? (
            <Box
              as={ImgixImage}
              height="126px"
              source={{ uri: coverUrl }}
              width="full"
            />
          ) : (
            <Text align="center" color="accent" size="18px" weight="heavy">
              􀣵 {lang.t('profiles.create.add_cover')}
            </Text>
          )}
        </Box>
      </ButtonPressAnimation>
    </ConditionalWrap>
  );
};

export default magicMemo(RegistrationCover, [
  'hasSeenExplainSheet',
  'onShowExplainSheet',
]);<|MERGE_RESOLUTION|>--- conflicted
+++ resolved
@@ -1,6 +1,6 @@
 import ConditionalWrap from 'conditional-wrap';
 import lang from 'i18n-js';
-import React, { useEffect, useState } from 'react';
+import React, { useCallback, useEffect, useState } from 'react';
 import { View } from 'react-native';
 import { Image } from 'react-native-image-crop-picker';
 import RadialGradient from 'react-native-radial-gradient';
@@ -61,20 +61,8 @@
   const accentColor = useForegroundColor('accent');
 
   const setCoverMetadata = useSetRecoilState(coverMetadataAtom);
-<<<<<<< HEAD
-
-  const { ContextMenu, handleSelectImage } = useSelectImageMenu({
-    imagePickerOptions: {
-      cropping: true,
-      height: 500,
-      width: 1500,
-    },
-    menuItems: enableNFTs ? ['library', 'nft'] : ['library'],
-    onChangeImage: ({
-=======
   const onChangeImage = useCallback(
     ({
->>>>>>> d4614a4b
       asset,
       image,
     }: {
@@ -128,12 +116,6 @@
       setCoverUrl('');
       setCoverMetadata(undefined);
       setDisabled(false);
-<<<<<<< HEAD
-    },
-    onUploading: () => setDisabled(true),
-    onUploadSuccess: ({ data }: { data: UploadImageReturnData }) => {
-      onBlurField({ key: 'cover', value: data.url });
-=======
     },
     onUploadError: () => {
       onBlurField({ key: 'header', value: '' });
@@ -142,7 +124,6 @@
     onUploading: () => setDisabled(true),
     onUploadSuccess: ({ data }: { data: UploadImageReturnData }) => {
       onBlurField({ key: 'header', value: data.url });
->>>>>>> d4614a4b
       setDisabled(false);
     },
     showRemove: Boolean(coverUrl),
