import ConditionalWrap from 'conditional-wrap';
import lang from 'i18n-js';
import React, { useCallback, useEffect, useState } from 'react';
import { View } from 'react-native';
import RadialGradient from 'react-native-radial-gradient';
import { atom, useSetRecoilState } from 'recoil';
import ButtonPressAnimation from '../../animations/ButtonPressAnimation';
import Skeleton from '../../skeleton/Skeleton';
import { Box, Cover, Text, useForegroundColor } from '@/design-system';
import { UniqueAsset } from '@/entities';
import { UploadImageReturnData } from '@/handlers/pinata';
import { useENSModifiedRegistration, useENSRegistration, useENSRegistrationForm, useSelectImageMenu } from '@/hooks';
import { ImgixImage } from '@/components/images';
import { magicMemo, stringifyENSNFTRecord } from '@/utils';
import { ENS_RECORDS } from '@/helpers/ens';
import { ImagePickerAsset } from 'expo-image-picker';

export const coverMetadataAtom = atom<ImagePickerAsset | undefined>({
  default: undefined,
  key: 'ens.coverMetadata',
});

const RegistrationCover = ({
  hasSeenExplainSheet,
  onShowExplainSheet,
  enableNFTs,
}: {
  hasSeenExplainSheet: boolean;
  onShowExplainSheet: () => void;
  enableNFTs: boolean;
}) => {
  const {
    images: { coverUrl: initialCoverUrl },
  } = useENSModifiedRegistration();
  const { isLoading, onBlurField, onRemoveField, setDisabled, values } = useENSRegistrationForm();
  const { name } = useENSRegistration();
  const [coverUpdateAllowed, setCoverUpdateAllowed] = useState(true);
  const [coverUrl, setCoverUrl] = useState(initialCoverUrl || values?.header);

  useEffect(() => {
    if (coverUpdateAllowed) {
      setCoverUrl(typeof initialCoverUrl === 'string' ? initialCoverUrl : values?.header);
    }
  }, [initialCoverUrl, coverUpdateAllowed]); // eslint-disable-line react-hooks/exhaustive-deps

  // We want to allow cover state update when the screen is first focussed.
  useEffect(() => setCoverUpdateAllowed(true), [setCoverUpdateAllowed, name]);

  const accentColor = useForegroundColor('accent');

  const setCoverMetadata = useSetRecoilState(coverMetadataAtom);
  const onChangeImage = useCallback(
    ({ asset, image }: { asset?: UniqueAsset; image?: ImagePickerAsset }) => {
      setCoverMetadata(image);
<<<<<<< HEAD
      setCoverUrl(image?.uri || asset?.image_url || asset?.lowResUrl || asset?.image_thumbnail_url || '');
=======
      setCoverUrl(image?.tmpPath || asset?.images.highResUrl || asset?.images.lowResUrl || '');
>>>>>>> 1a1ab424

      if (asset) {
        const standard = asset.standard || '';
        const contractAddress = asset.contractAddress || '';
        const tokenId = asset.tokenId;
        onBlurField({
          key: 'header',
          value: stringifyENSNFTRecord({
            contractAddress,
            standard,
            tokenId,
          }),
        });
      } else if (image?.uri) {
        // We want to disallow future avatar state changes (i.e. when upload successful)
        // to avoid avatar flashing (from temp URL to uploaded URL).
        setCoverUpdateAllowed(false);
        onBlurField({
          key: 'header',
          value: image.uri,
        });
      }
    },
    [onBlurField, setCoverMetadata]
  );
  const [isUploading, setIsUploading] = useState(false);
  const [isLoadingImage, setIsLoadingImage] = useState(false);

  const { ContextMenu, handleSelectImage } = useSelectImageMenu({
    imagePickerOptions: {
      allowsEditing: true,
      aspect: [3, 1],
      quality: 1,
      height: 500,
      width: 1500,
    },
    menuItems: enableNFTs ? ['library', 'nft'] : ['library'],
    onChangeImage: onChangeImage,
    onRemoveImage: () => {
      onRemoveField({ key: ENS_RECORDS.header });
      setCoverMetadata(undefined);
      setDisabled(false);
      setTimeout(() => {
        setCoverUrl('');
      }, 100);
    },
    onUploadError: () => {
      onBlurField({ key: 'header', value: '' });
      setCoverUrl('');
      setIsUploading(false);
    },
    onUploading: () => {
      setIsUploading(true);
      setDisabled(true);
    },
    onUploadSuccess: ({ data }: { data: UploadImageReturnData }) => {
      onBlurField({ key: 'header', value: data.url });
      setDisabled(false);
      setIsUploading(false);
      setIsLoadingImage(true);
    },
    showRemove: Boolean(coverUrl),
    testID: 'cover',
    uploadToIPFS: true,
  });

  if (isLoading) {
    return (
      <Box height="126px">
        <Skeleton animated>
          <Box background="body (Deprecated)" height="126px" />
        </Skeleton>
      </Box>
    );
  }
  return (
    <ConditionalWrap condition={hasSeenExplainSheet && (enableNFTs || !!coverUrl)} wrap={children => <ContextMenu>{children}</ContextMenu>}>
      <ButtonPressAnimation onPress={!hasSeenExplainSheet ? onShowExplainSheet : enableNFTs ? undefined : handleSelectImage} scaleTo={1}>
        <Box
          alignItems="center"
          as={ios ? RadialGradient : View}
          height="126px"
          justifyContent="center"
          {...(ios
            ? {
                colors: [accentColor + '10', accentColor + '33'],
                stops: [0.6, 0],
              }
            : {
                style: { backgroundColor: accentColor + '10' },
              })}
        >
          {(!coverUrl || isUploading || isLoadingImage) && (
            <Text align="center" color="accent" size="18px / 27px (Deprecated)" weight="heavy">
              􀣵 {isUploading || isLoadingImage ? lang.t('profiles.create.uploading') : lang.t('profiles.create.add_cover')}
            </Text>
          )}
        </Box>
        {!!coverUrl && !isUploading && (
          <Cover>
            <Box
              as={ImgixImage}
              height="126px"
              onLoadEnd={() => setIsLoadingImage(false)}
              size={400}
              source={{ uri: coverUrl }}
              width="full"
            />
          </Cover>
        )}
      </ButtonPressAnimation>
    </ConditionalWrap>
  );
};

export default magicMemo(RegistrationCover, ['hasSeenExplainSheet', 'onShowExplainSheet']);<|MERGE_RESOLUTION|>--- conflicted
+++ resolved
@@ -52,11 +52,7 @@
   const onChangeImage = useCallback(
     ({ asset, image }: { asset?: UniqueAsset; image?: ImagePickerAsset }) => {
       setCoverMetadata(image);
-<<<<<<< HEAD
-      setCoverUrl(image?.uri || asset?.image_url || asset?.lowResUrl || asset?.image_thumbnail_url || '');
-=======
-      setCoverUrl(image?.tmpPath || asset?.images.highResUrl || asset?.images.lowResUrl || '');
->>>>>>> 1a1ab424
+      setCoverUrl(image?.uri || asset?.images.highResUrl || asset?.images.lowResUrl || '');
 
       if (asset) {
         const standard = asset.standard || '';
