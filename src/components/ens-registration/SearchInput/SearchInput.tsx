import MaskedView from '@react-native-masked-view/masked-view';
import React, { useMemo, useRef } from 'react';
import { TextInput, TextInputProps } from 'react-native';
import Spinner from '../../Spinner';
import { Input } from '../../inputs';
import SearchInputGradientBackground from './SearchInputGradientBackground';
import { Box, Column, Columns, Cover, Heading, Inset, useHeadingStyle } from '@/design-system';
import { useDimensions, useMagicAutofocus } from '@/hooks';

export type SearchInputProps = {
  isLoading?: boolean;
  onChangeText: TextInputProps['onChangeText'];
  value: TextInputProps['value'];
  variant?: 'rainbow';
  selectionColor?: string;
  state?: 'success' | 'warning';
  testID: string;
};

const SearchInput = ({ isLoading, onChangeText, value, variant = 'rainbow', selectionColor, state, testID }: SearchInputProps) => {
  const { width: deviceWidth } = useDimensions();
  const headingStyle = useHeadingStyle({
    color: 'primary (Deprecated)',
    size: '30px / 34px (Deprecated)',
    weight: 'heavy',
  });

<<<<<<< HEAD
  const inputRef = useRef<TextInput>(null);
=======
  const inputRef = useRef<TextInput | null>(null);
>>>>>>> 783f1200
  const { handleFocus } = useMagicAutofocus(
    inputRef,
    undefined,
    // On Android, should show keyboard upon navigation focus.
    true,
    // On iOS, don’t defer keyboard display until interactions finished (screen transition).
    false
  );

  const height = 64;
  const strokeWidth = 3;

  return (
    <Box width="full">
      <Cover>
        <Box
          as={MaskedView}
          maskElement={<Box background="body (Deprecated)" borderRadius={46} height={`${height}px`} width="full" />}
          // @ts-ignore overloaded props
          style={useMemo(() => ({ height: '100%', width: '100%' }), [])}
        >
          <SearchInputGradientBackground height={height} state={state} variant={variant} width={deviceWidth} />
        </Box>
      </Cover>
      <Cover>
        <Box
          as={MaskedView}
          maskElement={
            <Inset space="3px">
              <Box background="body (Deprecated)" borderRadius={46} height={{ custom: height - strokeWidth * 2 }} width="full" />
            </Inset>
          }
          // @ts-ignore overloaded props
          style={useMemo(() => ({ height: '100%', width: '100%' }), [])}
        >
          <SearchInputGradientBackground height={height} state={state} type="tint" variant={variant} width={deviceWidth} />
        </Box>
      </Cover>
      <Box height={`${height}px`} justifyContent="center" width="full">
        <Inset left="15px (Deprecated)" right="19px (Deprecated)">
          <Columns alignHorizontal="justify" alignVertical="center">
            <Column width="content">
              <MaskedView
                androidRenderingMode="software"
                maskElement={
                  <Box height={`${height}px`} paddingTop={{ custom: 22 }}>
                    {isLoading ? (
                      <Box marginLeft="-8px" marginTop="-4px">
                        <Spinner duration={1000} size={28} />
                      </Box>
                    ) : (
                      <Heading color="primary (Deprecated)" size="30px / 34px (Deprecated)" weight="heavy">
                        􀊫
                      </Heading>
                    )}
                  </Box>
                }
                style={useMemo(() => ({ height, width: 42 }), [])}
              >
                <SearchInputGradientBackground height={height} state={state} variant={variant} width={deviceWidth} />
              </MaskedView>
            </Column>
            <Input
              autoCorrect={false}
              keyboardType={android ? 'visible-password' : 'default'}
              onChangeText={onChangeText}
              onFocus={handleFocus}
              ref={inputRef}
              selectionColor={selectionColor}
              spellCheck={false}
              style={useMemo(
                () => ({
                  ...headingStyle,
                  height,
                  top: ios ? 1.5 : 8,
                }),
                [headingStyle]
              )}
              testID={testID}
              value={value}
            />
            <Column width="content">
              <Heading align="right" color="primary (Deprecated)" size="30px / 34px (Deprecated)" weight="heavy">
                .eth
              </Heading>
            </Column>
          </Columns>
        </Inset>
      </Box>
    </Box>
  );
};

export default SearchInput;<|MERGE_RESOLUTION|>--- conflicted
+++ resolved
@@ -25,11 +25,7 @@
     weight: 'heavy',
   });
 
-<<<<<<< HEAD
-  const inputRef = useRef<TextInput>(null);
-=======
   const inputRef = useRef<TextInput | null>(null);
->>>>>>> 783f1200
   const { handleFocus } = useMagicAutofocus(
     inputRef,
     undefined,
