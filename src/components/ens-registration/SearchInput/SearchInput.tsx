--- conflicted
+++ resolved
@@ -43,20 +43,8 @@
       <Cover>
         <Box
           as={MaskedView}
-<<<<<<< HEAD
-          maskElement={
-            <Box
-              background="body (Deprecated)"
-              borderRadius={46}
-              height={`${height}px`}
-              width="full"
-            />
-          }
+          maskElement={<Box background="body (Deprecated)" borderRadius={46} height={`${height}px`} width="full" />}
           // @ts-ignore overloaded props
-=======
-          maskElement={<Box background="body (Deprecated)" borderRadius={46} height={`${height}px`} width="full" />}
-          //@ts-ignore overloaded props
->>>>>>> 14f80d49
           style={useMemo(() => ({ height: '100%', width: '100%' }), [])}
         >
           <SearchInputGradientBackground height={height} state={state} variant={variant} width={deviceWidth} />
