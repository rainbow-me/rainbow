import lang from 'i18n-js';
import React, { useEffect, useMemo, useState } from 'react';
<<<<<<< HEAD
import { SectionList, StyleSheet, View } from 'react-native';
=======
import { SectionList } from 'react-native';
import sectionListGetItemLayout from 'react-native-section-list-get-item-layout';
>>>>>>> 39410229
import networkTypes from '../../helpers/networkTypes';
import { useTheme } from '../../theme/ThemeContext';
import ActivityIndicator from '../ActivityIndicator';
import Spinner from '../Spinner';
import { ButtonPressAnimation } from '../animations';
import { CoinRowHeight } from '../coin-row/CoinRow';
import { TRANSACTION_COIN_ROW_VERTICAL_PADDING } from '../coin-row/TransactionCoinRow';
import { ListHeaderHeight } from '../list/ListHeader';
import Text from '../text/Text';
import ActivityListEmptyState from './ActivityListEmptyState';
import ActivityListHeader from './ActivityListHeader';
import styled from '@rainbow-me/styled-components';

<<<<<<< HEAD
const sx = StyleSheet.create({
  sectionHeader: {
    backgroundColor: '#fff',
    paddingVertical: 18,
  },
});

const getItemLayout = (data, index) => ({
  index,
  length: CoinRowHeight,
  offset: CoinRowHeight * index,
=======
const getItemLayout = sectionListGetItemLayout({
  getItemHeight: () =>
    CoinRowHeight + TRANSACTION_COIN_ROW_VERTICAL_PADDING * 2,
  getSectionHeaderHeight: () => ListHeaderHeight,
>>>>>>> 39410229
});

const keyExtractor = ({ hash, timestamp, transactionDisplayDetails }) =>
  hash ||
  (timestamp ? timestamp.ms : transactionDisplayDetails?.timestampInMs || 0);

const renderSectionHeader = ({ section }) => (
  <View style={sx.sectionHeader}>
    <ActivityListHeader {...section} />
  </View>
);

const LoadingSpinner = android ? Spinner : ActivityIndicator;

const FooterWrapper = styled(ButtonPressAnimation)({
  alignItems: 'center',
  height: 40,
  justifyContent: 'center',
  paddingBottom: 10,
  width: '100%',
});

function ListFooterComponent({ label, onPress }) {
  const [isLoading, setIsLoading] = useState(false);
  const { colors } = useTheme();

  useEffect(() => {
    if (isLoading) {
      onPress();
      setIsLoading(false);
    }
  }, [isLoading, setIsLoading, onPress]);
  const onPressWrapper = () => {
    setIsLoading(true);
  };
  return (
    <FooterWrapper onPress={onPressWrapper}>
      {isLoading ? (
        <LoadingSpinner />
      ) : (
        <Text
          align="center"
          color={colors.alpha(colors.blueGreyDark, 0.3)}
          lineHeight="loose"
          size="smedium"
          weight="bold"
        >
          {label}
        </Text>
      )}
    </FooterWrapper>
  );
}

const ActivityList = ({
  hasPendingTransaction,
  header,
  nativeCurrency,
  sections,
  requests,
  transactionsCount,
  isEmpty,
  network,
  nextPage,
  remainingItemsLabel,
}) => {
  const pendingTransactionsCount = useMemo(() => {
    let currentPendingTransactionsCount = 0;
    const pendingTxSection = sections[requests?.length ? 1 : 0];

    if (pendingTxSection && pendingTxSection.title === 'Pending') {
      currentPendingTransactionsCount = pendingTxSection.data.length;
    }
    return currentPendingTransactionsCount;
  }, [sections, requests]);
  return network === networkTypes.mainnet || sections.length ? (
    isEmpty ? (
      <ActivityListEmptyState>{header}</ActivityListEmptyState>
    ) : (
      <SectionList
        ListFooterComponent={() =>
          remainingItemsLabel && (
            <ListFooterComponent
              label={remainingItemsLabel}
              onPress={nextPage}
            />
          )
        }
        ListHeaderComponent={header}
        alwaysBounceVertical={false}
        contentContainerStyle={{ paddingBottom: !transactionsCount ? 0 : 40 }}
        extraData={{
          hasPendingTransaction,
          nativeCurrency,
          pendingTransactionsCount,
        }}
        getItemLayout={getItemLayout}
        initialNumToRender={12}
        keyExtractor={keyExtractor}
        removeClippedSubviews
        renderSectionHeader={renderSectionHeader}
        sections={sections}
      />
    )
  ) : (
    <ActivityListEmptyState
      emoji="👻"
      label={lang.t('activity_list.empty_state.testnet_label')}
    >
      {header}
    </ActivityListEmptyState>
  );
};

export default ActivityList;<|MERGE_RESOLUTION|>--- conflicted
+++ resolved
@@ -1,11 +1,7 @@
 import lang from 'i18n-js';
 import React, { useEffect, useMemo, useState } from 'react';
-<<<<<<< HEAD
 import { SectionList, StyleSheet, View } from 'react-native';
-=======
-import { SectionList } from 'react-native';
 import sectionListGetItemLayout from 'react-native-section-list-get-item-layout';
->>>>>>> 39410229
 import networkTypes from '../../helpers/networkTypes';
 import { useTheme } from '../../theme/ThemeContext';
 import ActivityIndicator from '../ActivityIndicator';
@@ -19,7 +15,6 @@
 import ActivityListHeader from './ActivityListHeader';
 import styled from '@rainbow-me/styled-components';
 
-<<<<<<< HEAD
 const sx = StyleSheet.create({
   sectionHeader: {
     backgroundColor: '#fff',
@@ -27,16 +22,10 @@
   },
 });
 
-const getItemLayout = (data, index) => ({
-  index,
-  length: CoinRowHeight,
-  offset: CoinRowHeight * index,
-=======
 const getItemLayout = sectionListGetItemLayout({
   getItemHeight: () =>
     CoinRowHeight + TRANSACTION_COIN_ROW_VERTICAL_PADDING * 2,
   getSectionHeaderHeight: () => ListHeaderHeight,
->>>>>>> 39410229
 });
 
 const keyExtractor = ({ hash, timestamp, transactionDisplayDetails }) =>
