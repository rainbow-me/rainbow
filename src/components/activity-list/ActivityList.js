import PropTypes from 'prop-types';
import React from 'react';
import {
  compose,
  mapProps,
  onlyUpdateForKeys,
  withProps,
} from 'recompact';
import { buildTransactionsSectionsSelector } from '../../helpers/transactions';
import {
  withAccountAddress,
  withAccountSettings,
  withAccountTransactions,
} from '../../hoc';
import RecyclerActivityList from './RecyclerActivityList';

const ActivityList = ({ header, isEmpty, sections }) => (
  <RecyclerActivityList
    header={header}
    isLoading={!isEmpty && !sections.length}
    sections={sections}
  />
);

ActivityList.propTypes = {
  header: PropTypes.node,
  isEmpty: PropTypes.bool,
  sections: PropTypes.arrayOf(PropTypes.shape({
    data: PropTypes.array,
    renderItem: PropTypes.func,
    title: PropTypes.string.isRequired,
  })),
};

export default compose(
  withAccountAddress,
  withAccountSettings,
  withAccountTransactions,
  withProps(buildTransactionsSectionsSelector),
  mapProps(({
    nativeCurrency,
    requests,
    sections,
    ...props
  }) => {
    let pendingTransactionsCount = 0;

    const pendingTxSection = sections[requests.length ? 1 : 0];

    if (pendingTxSection && pendingTxSection.title === 'Pending') {
      pendingTransactionsCount = pendingTxSection.data.length;
    }

    return {
      ...props,
      nativeCurrency,
      pendingTransactionsCount,
      sections,
    };
  }),
  onlyUpdateForKeys([
<<<<<<< HEAD
=======
    'hasPendingTransaction',
    'isEmpty',
>>>>>>> 0b43414a
    'nativeCurrency',
    'pendingTransactionsCount',
    'sections',
  ]),
)(ActivityList);<|MERGE_RESOLUTION|>--- conflicted
+++ resolved
@@ -59,11 +59,7 @@
     };
   }),
   onlyUpdateForKeys([
-<<<<<<< HEAD
-=======
-    'hasPendingTransaction',
     'isEmpty',
->>>>>>> 0b43414a
     'nativeCurrency',
     'pendingTransactionsCount',
     'sections',
