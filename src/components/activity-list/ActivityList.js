--- conflicted
+++ resolved
@@ -115,18 +115,7 @@
     } else {
       return (
         <SectionList
-<<<<<<< HEAD
-          ListFooterComponent={() =>
-            true && (
-              <ListFooterComponent
-                label={remainingItemsLabel}
-                onPress={nextPage}
-              />
-            )
-          }
-=======
-          ListFooterComponent={() => remainingItemsLabel && <ListFooterComponent label={remainingItemsLabel} onPress={nextPage} />}
->>>>>>> bea7da5e
+          ListFooterComponent={() => true && <ListFooterComponent label={remainingItemsLabel} onPress={nextPage} />}
           ref={handleListRef}
           ListHeaderComponent={header}
           alwaysBounceVertical={false}
