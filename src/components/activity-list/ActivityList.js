import lang from 'i18n-js';
import React, { useCallback, useEffect, useMemo, useState } from 'react';
import { SectionList, StyleSheet, View } from 'react-native';
import sectionListGetItemLayout from 'react-native-section-list-get-item-layout';
import networkTypes from '../../helpers/networkTypes';
import ActivityIndicator from '../ActivityIndicator';
import Spinner from '../Spinner';
import { ButtonPressAnimation } from '../animations';
import { CoinRowHeight } from '../coin-row/CoinRow';
import { TRANSACTION_COIN_ROW_VERTICAL_PADDING } from '../coin-row/TransactionCoinRow';
import Text from '../text/Text';
import ActivityListEmptyState from './ActivityListEmptyState';
import ActivityListHeader from './ActivityListHeader';
import RecyclerActivityList from './RecyclerActivityList';
import styled from '@/styled-thing';
import { useTheme } from '@/theme';
<<<<<<< HEAD
=======
import { useSectionListScrollToTopContext } from '@/navigation/SectionListScrollToTopContext';
import { safeAreaInsetValues } from '@/utils';
>>>>>>> 5f3aa455

const sx = StyleSheet.create({
  sectionHeader: {
    paddingVertical: 18,
  },
});

const ActivityListHeaderHeight = 42;

const getItemLayout = sectionListGetItemLayout({
  getItemHeight: () =>
    CoinRowHeight + TRANSACTION_COIN_ROW_VERTICAL_PADDING * 2,
  getSectionHeaderHeight: () => ActivityListHeaderHeight,
});

const keyExtractor = ({ hash, timestamp, transactionDisplayDetails }) =>
  hash ||
  (timestamp ? timestamp.ms : transactionDisplayDetails?.timestampInMs || 0);

const renderSectionHeader = ({ section, colors }) => {
  return (
    <View style={[sx.sectionHeader, { backgroundColor: colors.white }]}>
      <ActivityListHeader {...section} />
    </View>
  );
};

const LoadingSpinner = android ? Spinner : ActivityIndicator;

const FooterWrapper = styled(ButtonPressAnimation)({
  alignItems: 'center',
  height: 40,
  justifyContent: 'center',
  paddingBottom: 10,
  width: '100%',
});

function ListFooterComponent({ label, onPress }) {
  const [isLoading, setIsLoading] = useState(false);
  const { colors } = useTheme();

  useEffect(() => {
    if (isLoading) {
      onPress();
      setIsLoading(false);
    }
  }, [isLoading, setIsLoading, onPress]);
  const onPressWrapper = () => {
    setIsLoading(true);
  };
  return (
    <FooterWrapper onPress={onPressWrapper}>
      {isLoading ? (
        <LoadingSpinner />
      ) : (
        <Text
          align="center"
          color={colors.alpha(colors.blueGreyDark, 0.3)}
          lineHeight="loose"
          size="smedium"
          weight="bold"
        >
          {label}
        </Text>
      )}
    </FooterWrapper>
  );
}

const ActivityList = ({
  addCashAvailable,
  hasPendingTransaction,
  header,
  isEmpty,
  isLoading,
  nativeCurrency,
  navigation,
  network,
  nextPage,
  recyclerListView,
  remainingItemsLabel,
  requests,
  sections,
  transactionsCount,
}) => {
  const { setScrollToTopRef } = useSectionListScrollToTopContext();

  const pendingTransactionsCount = useMemo(() => {
    let currentPendingTransactionsCount = 0;
    const pendingTxSection = sections[requests?.length ? 1 : 0];

    if (pendingTxSection && pendingTxSection.title === 'Pending') {
      currentPendingTransactionsCount = pendingTxSection.data.length;
    }
    return currentPendingTransactionsCount;
  }, [sections, requests]);

  const { colors } = useTheme();
  const renderSectionHeaderWithTheme = useCallback(
    ({ section }) => renderSectionHeader({ colors, section }),
    [colors]
  );

  const handleListRef = ref => {
    if (!ref) return;
    setScrollToTopRef(ref);
  };

  if (network === networkTypes.mainnet || sections.length) {
    if (isEmpty && !isLoading) {
      return <ActivityListEmptyState>{header}</ActivityListEmptyState>;
    } else if (recyclerListView) {
      return (
        <RecyclerActivityList
          addCashAvailable={addCashAvailable}
          header={null}
          isEmpty={isEmpty}
          isLoading={isLoading}
          navigation={navigation}
          sections={sections}
        />
      );
    } else {
      return (
        <SectionList
          ListFooterComponent={() =>
            remainingItemsLabel && (
              <ListFooterComponent
                label={remainingItemsLabel}
                onPress={nextPage}
              />
            )
          }
          ref={handleListRef}
          ListHeaderComponent={header}
          alwaysBounceVertical={false}
          contentContainerStyle={{ paddingBottom: !transactionsCount ? 0 : 90 }}
          extraData={{
            hasPendingTransaction,
            nativeCurrency,
            pendingTransactionsCount,
          }}
          getItemLayout={getItemLayout}
          initialNumToRender={12}
          keyExtractor={keyExtractor}
          removeClippedSubviews
          renderSectionHeader={renderSectionHeaderWithTheme}
          scrollIndicatorInsets={{
            bottom: safeAreaInsetValues.bottom + 14,
          }}
          sections={sections}
        />
      );
    }
  } else {
    return (
      <ActivityListEmptyState
        emoji="👻"
        label={lang.t('activity_list.empty_state.testnet_label')}
      >
        {header}
      </ActivityListEmptyState>
    );
  }
};

export default ActivityList;<|MERGE_RESOLUTION|>--- conflicted
+++ resolved
@@ -14,11 +14,8 @@
 import RecyclerActivityList from './RecyclerActivityList';
 import styled from '@/styled-thing';
 import { useTheme } from '@/theme';
-<<<<<<< HEAD
-=======
 import { useSectionListScrollToTopContext } from '@/navigation/SectionListScrollToTopContext';
 import { safeAreaInsetValues } from '@/utils';
->>>>>>> 5f3aa455
 
 const sx = StyleSheet.create({
   sectionHeader: {
