--- conflicted
+++ resolved
@@ -106,41 +106,7 @@
     if (!ref) return;
     setScrollToTopRef(ref);
   };
-
-<<<<<<< HEAD
-  if (network === networkTypes.mainnet || sections.length) {
-    if (isEmpty && !isLoading) {
-      return <ActivityListEmptyState>{header}</ActivityListEmptyState>;
-    } else {
-      return (
-        <SectionList
-          ListFooterComponent={() => remainingItemsLabel && <ListFooterComponent label={remainingItemsLabel} onPress={nextPage} />}
-          ref={handleListRef}
-          ListHeaderComponent={header}
-          alwaysBounceVertical={false}
-          contentContainerStyle={{ paddingBottom: !transactionsCount ? 0 : 90 }}
-          extraData={{
-            hasPendingTransaction,
-            nativeCurrency,
-            pendingTransactionsCount,
-          }}
-          testID={'wallet-activity-list'}
-          getItemLayout={getItemLayout}
-          initialNumToRender={12}
-          keyExtractor={keyExtractor}
-          removeClippedSubviews
-          renderSectionHeader={renderSectionHeaderWithTheme}
-          scrollIndicatorInsets={{
-            bottom: safeAreaInsetValues.bottom + 14,
-          }}
-          sections={sections}
-        />
-      );
-    }
-  } else {
-=======
   if (network === networkTypes.mainnet) {
->>>>>>> b30eedfb
     return (
       <SectionList
         ListFooterComponent={() => remainingItemsLabel && <ListFooterComponent label={remainingItemsLabel} onPress={nextPage} />}
