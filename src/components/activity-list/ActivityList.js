--- conflicted
+++ resolved
@@ -107,40 +107,7 @@
     setScrollToTopRef(ref);
   };
 
-<<<<<<< HEAD
   if (network === networkTypes.mainnet) {
-=======
-  if (network === networkTypes.mainnet || sections.length) {
-    if (isEmpty && !isLoading) {
-      return <ActivityListEmptyState>{header}</ActivityListEmptyState>;
-    } else {
-      return (
-        <SectionList
-          ListFooterComponent={() => remainingItemsLabel && <ListFooterComponent label={remainingItemsLabel} onPress={nextPage} />}
-          ref={handleListRef}
-          ListHeaderComponent={header}
-          alwaysBounceVertical={false}
-          contentContainerStyle={{ paddingBottom: !transactionsCount ? 0 : 90 }}
-          extraData={{
-            hasPendingTransaction,
-            nativeCurrency,
-            pendingTransactionsCount,
-          }}
-          testID={'wallet-activity-list'}
-          getItemLayout={getItemLayout}
-          initialNumToRender={12}
-          keyExtractor={keyExtractor}
-          removeClippedSubviews
-          renderSectionHeader={renderSectionHeaderWithTheme}
-          scrollIndicatorInsets={{
-            bottom: safeAreaInsetValues.bottom + 14,
-          }}
-          sections={sections}
-        />
-      );
-    }
-  } else {
->>>>>>> 7e4d2466
     return (
       <SectionList
         ListFooterComponent={() => remainingItemsLabel && <ListFooterComponent label={remainingItemsLabel} onPress={nextPage} />}
@@ -153,6 +120,7 @@
           nativeCurrency,
           pendingTransactionsCount,
         }}
+        testID={'wallet-activity-list'}
         ListEmptyComponent={<ActivityListEmptyState />}
         getItemLayout={getItemLayout}
         initialNumToRender={12}
