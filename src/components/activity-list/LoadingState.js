<<<<<<< HEAD
import times from 'lodash/times';
=======
>>>>>>> ff35b533
import React from 'react';
import { AssetListItemSkeleton } from '../asset-list';
import { Column } from '../layout';
import { times } from '@rainbow-me/helpers/utilities';

const LoadingState = ({ children }) => (
  <Column flex={1}>
    {children}
    <Column flex={1}>
      {times(11, index => (
        <AssetListItemSkeleton key={`activitySkeleton${index}`} />
      ))}
    </Column>
  </Column>
);

export default LoadingState;<|MERGE_RESOLUTION|>--- conflicted
+++ resolved
@@ -1,7 +1,3 @@
-<<<<<<< HEAD
-import times from 'lodash/times';
-=======
->>>>>>> ff35b533
 import React from 'react';
 import { AssetListItemSkeleton } from '../asset-list';
 import { Column } from '../layout';
