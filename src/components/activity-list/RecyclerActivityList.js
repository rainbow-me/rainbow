import { get } from 'lodash';
import PropTypes from 'prop-types';
import React, { Component } from 'react';
import { Dimensions } from 'react-native';
import { RecyclerListView, DataProvider, LayoutProvider } from 'recyclerlistview';
import StickyContainer from 'recyclerlistview/dist/reactnative/core/StickyContainer';
import styled from 'styled-components/primitives/dist/styled-components-primitives.esm';
import {
  ContractInteractionCoinRow,
  RequestCoinRow,
  TransactionCoinRow,
} from '../coin-row';
import ListFooter from '../list/ListFooter';
import ActivityListHeader from './ActivityListHeader';

const ViewTypes = {
  COMPONENT_HEADER: 0,
  FOOTER: 1,
  HEADER: 2,
  ROW: 3,
};

const Wrapper = styled.View`
  flex: 1;
  overflow: hidden;
  width: 100%;
`;

export default class RecyclerActivityList extends Component {
  static propTypes = {
    header: PropTypes.node,
    sections: PropTypes.arrayOf(PropTypes.shape({
      data: PropTypes.array,
      title: PropTypes.string.isRequired,
    })),
  };

  constructor(args) {
    super(args);
    const { width } = Dimensions.get('window');
    this.state = {
      dataProvider: new DataProvider((r1, r2) => {
        if (r1.hash === '_header') {
          const r1Address = get(r1, 'header.props.accountAddress', '');
          const r2Address = get(r2, 'header.props.accountAddress', '');
          if (r1Address !== r2Address) {
            return true;
          }
        }
        const r1Pending = get(r1, 'pending', '');
        const r2Pending = get(r2, 'pending', '');

        const r1Symbol = get(r1, 'native.symbol', '');
        const r2Symbol = get(r2, 'native.symbol', '');

        const r1Key = r1.hash ? r1.hash : get(r1, 'transactionDisplayDetails.timestampInMs', '');
        const r2Key = r2.hash ? r2.hash : get(r2, 'transactionDisplayDetails.timestampInMs', '');

<<<<<<< HEAD
        return (r1Key !== r2Key)
=======
				return (r1Key !== r2Key)
>>>>>>> 299af909
          || (r1Symbol !== r2Symbol)
          || (r1Pending !== r2Pending);
      }),
      headersIndices: [],
    };

    this.layoutProvider = new LayoutProvider(
      index => {
        if (index === 0) {
          return ViewTypes.COMPONENT_HEADER;
        }

        if (this.state.headersIndices.includes(index)) {
          return ViewTypes.HEADER;
        }

        if (this.state.headersIndices.includes(index + 1)) {
          return ViewTypes.FOOTER;
        }

        return ViewTypes.ROW;
      },
      (type, dim) => {
        // This values has been hardcoded for omitting imports' cycle
        dim.width = width;
        if (type === ViewTypes.ROW) {
          dim.height = 64;
        } else if (type === ViewTypes.FOOTER) {
          dim.height = 27;
        } else if (type === ViewTypes.HEADER) {
          dim.height = 35;
        } else {
          dim.height = 216;
        }
      },
    );
  }

  static getDerivedStateFromProps(props, state) {
    const headersIndices = [];
    const items = props.sections.reduce((ctx, section) => {
      headersIndices.push(ctx.length);
      return ctx
        .concat([{
          hash: section.title,
          title: section.title,
        }])
        .concat(section.data)
        .concat([{ hash: `${section.title}_end` }]); // footer
    }, [{ hash: '_header', header: props.header }]); // header
    if (items.length > 1) {
      items.pop(); // remove last footer
    }
    return {
      dataProvider: state.dataProvider.cloneWithRows(items),
      headersIndices,
    };
  }

  rowRenderer = (type, data) => {
    if (type === ViewTypes.COMPONENT_HEADER) {
      return data.header;
    }
    if (type === ViewTypes.HEADER) {
      return <ActivityListHeader {...data}/>;
    }
    if (type === ViewTypes.FOOTER) {
      return <ListFooter/>;
    }
    if (!data) return null;
    if (!data.hash) return <RequestCoinRow item={data} />;
    if (!data.symbol && data.dappName) return <ContractInteractionCoinRow item={data} />;
    return <TransactionCoinRow item={data} />;
  }

  render() {
    return (
      <Wrapper>
        <StickyContainer stickyHeaderIndices={this.state.headersIndices}>
          <RecyclerListView
            dataProvider={this.state.dataProvider}
            layoutProvider={this.layoutProvider}
            renderAheadOffset={1000}
            rowRenderer={this.rowRenderer}
          />
        </StickyContainer>
      </Wrapper>
    );
  }
}<|MERGE_RESOLUTION|>--- conflicted
+++ resolved
@@ -56,11 +56,7 @@
         const r1Key = r1.hash ? r1.hash : get(r1, 'transactionDisplayDetails.timestampInMs', '');
         const r2Key = r2.hash ? r2.hash : get(r2, 'transactionDisplayDetails.timestampInMs', '');
 
-<<<<<<< HEAD
         return (r1Key !== r2Key)
-=======
-				return (r1Key !== r2Key)
->>>>>>> 299af909
           || (r1Symbol !== r2Symbol)
           || (r1Pending !== r2Pending);
       }),
