import { get, times } from 'lodash';
import PropTypes from 'prop-types';
import React, { PureComponent } from 'react';
import {
  RecyclerListView,
  DataProvider,
  LayoutProvider,
} from 'recyclerlistview';
import StickyContainer from 'recyclerlistview/dist/reactnative/core/StickyContainer';
import styled from 'styled-components/primitives/dist/styled-components-primitives.esm';
import { buildTransactionUniqueIdentifier } from '../../helpers/transactions';
import {
  deviceUtils,
  isNewValueForPath,
  safeAreaInsetValues,
} from '../../utils';
import { AssetListItemSkeleton } from '../asset-list';
import {
  ContractInteractionCoinRow,
  RequestCoinRow,
  TransactionCoinRow,
} from '../coin-row';
import { Column } from '../layout';
import ListFooter from '../list/ListFooter';
import ActivityListHeader from './ActivityListHeader';
import transactionTypes from '../../helpers/transactionTypes';
import transactionStatusTypes from '../../helpers/transactionStatusTypes';

const ViewTypes = {
  COMPONENT_HEADER: 0,
  FOOTER: 1,
  HEADER: 2,
  ROW: 3,
  SWAPPED_ROW: 4,
};

const Wrapper = styled.View`
  flex: 1;
  overflow: hidden;
  width: 100%;
`;

const LoadingState = ({ children }) => (
  <Column flex={1}>
    {children}
    <Column flex={1}>
<<<<<<< HEAD
=======
      <Centered
        style={{ paddingTop: 200, position: 'absolute', width: '100%' }}
      >
        <ActivityIndicator
          color={colors.alpha(colors.blueGreyDark, 0.4)}
          size={32}
        />
      </Centered>
>>>>>>> e2149839
      {times(11, index => (
        <AssetListItemSkeleton key={`activitySkeleton${index}`} />
      ))}
    </Column>
  </Column>
);

const hasRowChanged = (r1, r2) => {
  if (
    r1.hash === '_header' &&
    (isNewValueForPath(r1, r2, 'header.props.accountAddress') ||
      isNewValueForPath(r1, r2, 'header.props.accountName') ||
      isNewValueForPath(r1, r2, 'header.props.accountColor'))
  ) {
    return true;
  }

  const r1Key = r1.hash ? r1.hash : get(r1, 'displayDetails.timestampInMs', '');
  const r2Key = r2.hash ? r2.hash : get(r2, 'displayDetails.timestampInMs', '');

  return (
    r1Key !== r2Key ||
    isNewValueForPath(r1, r2, 'contact') ||
    isNewValueForPath(r1, r2, 'native.symbol') ||
    isNewValueForPath(r1, r2, 'pending')
  );
};

export default class RecyclerActivityList extends PureComponent {
  static propTypes = {
    header: PropTypes.node,
    isLoading: PropTypes.bool,
    sections: PropTypes.arrayOf(
      PropTypes.shape({
        data: PropTypes.array,
        title: PropTypes.string.isRequired,
      })
    ),
  };

  constructor(args) {
    super(args);

    this.state = {
      dataProvider: new DataProvider(hasRowChanged, this.getStableId),
      headersIndices: [],
      swappedIndices: [],
    };

    this.layoutProvider = new LayoutProvider(
      index => {
        if (index === 0) {
          return ViewTypes.COMPONENT_HEADER;
        }

        if (this.state.headersIndices.includes(index)) {
          return ViewTypes.HEADER;
        }

        if (this.state.headersIndices.includes(index + 1)) {
          return ViewTypes.FOOTER;
        }

        if (this.state.swappedIndices.includes(index)) {
          return ViewTypes.SWAPPED_ROW;
        }

        return ViewTypes.ROW;
      },
      (type, dim) => {
        // This values has been hardcoded for omitting imports' cycle
        dim.width = deviceUtils.dimensions.width;
        if (type === ViewTypes.ROW) {
          dim.height = 70;
        } else if (type === ViewTypes.SWAPPED_ROW) {
          dim.height = 52;
        } else if (type === ViewTypes.FOOTER) {
          dim.height = 19;
        } else if (type === ViewTypes.HEADER) {
          dim.height = 39;
        } else {
          dim.height = this.props.isLoading
            ? deviceUtils.dimensions.height
            : 204;
        }
      }
    );
  }

  static getDerivedStateFromProps(props, state) {
    const headersIndices = [];
    const swappedIndices = [];
    let index = 1;
    const items = props.sections.reduce(
      (ctx, section) => {
        section.data.forEach(asset => {
          if (
            asset.type === transactionTypes.trade &&
            asset.status === transactionStatusTypes.sent
          ) {
            swappedIndices.push(index);
          }
          index++;
        });
        index = index + 2;
        headersIndices.push(ctx.length);
        return ctx
          .concat([
            {
              hash: section.title,
              title: section.title,
            },
          ])
          .concat(section.data)
          .concat([{ hash: `${section.title}_end` }]); // footer
      },
      [{ hash: '_header', header: props.header }]
    ); // header
    if (items.length > 1) {
      items.pop(); // remove last footer
    }
    return {
      dataProvider: state.dataProvider.cloneWithRows(items),
      headersIndices,
      swappedIndices,
    };
  }

  getStableId = index => {
    const row = get(this.state, `dataProvider._data[${index}]`);
    return buildTransactionUniqueIdentifier(row);
  };

  rowRenderer = (type, data) => {
    if (type === ViewTypes.COMPONENT_HEADER) {
      return this.props.isLoading ? (
        <LoadingState>{data.header}</LoadingState>
      ) : (
        data.header
      );
    }
    if (type === ViewTypes.HEADER) return <ActivityListHeader {...data} />;
    if (type === ViewTypes.FOOTER) return <ListFooter />;

    if (!data) return null;
    if (!data.hash) return <RequestCoinRow item={data} />;
    if (!data.symbol && data.dappName)
      return <ContractInteractionCoinRow item={data} />;
    return <TransactionCoinRow item={data} />;
  };

  render = () => (
    <Wrapper>
      <StickyContainer stickyHeaderIndices={this.state.headersIndices}>
        <RecyclerListView
          dataProvider={this.state.dataProvider}
          layoutProvider={this.layoutProvider}
          renderAheadOffset={deviceUtils.dimensions.height}
          rowRenderer={this.rowRenderer}
          scrollEnabled={!this.props.isLoading}
          scrollIndicatorInsets={{
            bottom: safeAreaInsetValues.bottom,
          }}
          style={{ minHeight: 1 }}
        />
      </StickyContainer>
    </Wrapper>
  );
}<|MERGE_RESOLUTION|>--- conflicted
+++ resolved
@@ -44,17 +44,6 @@
   <Column flex={1}>
     {children}
     <Column flex={1}>
-<<<<<<< HEAD
-=======
-      <Centered
-        style={{ paddingTop: 200, position: 'absolute', width: '100%' }}
-      >
-        <ActivityIndicator
-          color={colors.alpha(colors.blueGreyDark, 0.4)}
-          size={32}
-        />
-      </Centered>
->>>>>>> e2149839
       {times(11, index => (
         <AssetListItemSkeleton key={`activitySkeleton${index}`} />
       ))}
