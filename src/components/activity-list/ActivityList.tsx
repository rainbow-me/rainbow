--- conflicted
+++ resolved
@@ -11,13 +11,8 @@
 import { useTheme } from '@/theme';
 import { safeAreaInsetValues } from '@/utils';
 import { DEVICE_HEIGHT } from '@/utils/deviceUtils';
-<<<<<<< HEAD
-import { LegendList } from '@legendapp/list';
-import React, { useCallback, useEffect, useMemo, useState } from 'react';
-=======
 import { LegendList, LegendListRef } from '@legendapp/list';
 import React, { useCallback, useEffect, useMemo, useRef, useState } from 'react';
->>>>>>> a4569d4e
 import { StyleSheet, View } from 'react-native';
 import ActivityIndicator from '../ActivityIndicator';
 import Spinner from '../Spinner';
