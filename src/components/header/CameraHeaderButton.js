import PropTypes from 'prop-types';
import React from 'react';
<<<<<<< HEAD
import { View } from 'react-native';
import { compose, withHandlers } from 'recompact';
=======
import ShadowStack from 'react-native-shadow-stack';
import { compose, onlyUpdateForPropTypes, withHandlers } from 'recompact';
>>>>>>> d2bac65a
import { borders, colors, position } from '../../styles';
import Icon from '../icons/Icon';
import { Centered } from '../layout';
import HeaderButton from './HeaderButton';
import withCoinListEdited from '../../hoc/withCoinListEdited';
import { OpacityToggler } from '../animations';

const CameraHeaderButton = ({ onPress, isCoinListEdited }) => (
  <OpacityToggler
    endingOpacity={0.4}
    isVisible={isCoinListEdited}
    startingOpacity={1}
  >
    <View pointerEvents={isCoinListEdited ? 'none' : 'auto'}>
      <HeaderButton
        onPress={onPress}
        shouldRasterizeIOS
        transformOrigin="right"
        testID="goToCamera"
      >
        <ShadowStack
          {...borders.buildCircleAsObject(34)}
          backgroundColor={colors.paleBlue}
          shadows={[
            [0, 3, 5, colors.dark, 0.2],
            [0, 6, 10, colors.dark, 0.14],
          ]}
        >
          <Centered css={position.cover}>
            <Icon
              color={colors.white}
              name="camera"
              style={{ marginBottom: 1, maxWidth: 18 }}
            />
          </Centered>
        </ShadowStack>
      </HeaderButton>
    </View>
  </OpacityToggler>
);

CameraHeaderButton.propTypes = {
  onPress: PropTypes.func,
};

export default compose(
  withHandlers({
    onPress: ({ navigation }) => () => navigation.navigate('QRScannerScreen'),
  }),
  withCoinListEdited
)(CameraHeaderButton);<|MERGE_RESOLUTION|>--- conflicted
+++ resolved
@@ -1,12 +1,8 @@
 import PropTypes from 'prop-types';
 import React from 'react';
-<<<<<<< HEAD
 import { View } from 'react-native';
+import ShadowStack from 'react-native-shadow-stack';
 import { compose, withHandlers } from 'recompact';
-=======
-import ShadowStack from 'react-native-shadow-stack';
-import { compose, onlyUpdateForPropTypes, withHandlers } from 'recompact';
->>>>>>> d2bac65a
 import { borders, colors, position } from '../../styles';
 import Icon from '../icons/Icon';
 import { Centered } from '../layout';
