import React, { useCallback, useMemo } from 'react';
import LinearGradient from 'react-native-linear-gradient';
import { useNavigation } from '../../navigation/Navigation';
import { Row, RowWithMargins } from '../layout';
import { Text } from '../text';
import HeaderButton from './HeaderButton';
import Routes from '@rainbow-me/routes';
import styled from '@rainbow-me/styled-components';
import { padding, position } from '@rainbow-me/styles';
import ShadowStack from 'react-native-shadow-stack';

const DiscoverButtonShadowsFactory = colors => [
  [0, 7, 21, colors.shadow, 0.06],
  [0, 3.5, 10.5, colors.shadow, 0.04],
];

const BackgroundFill = styled.View({
  ...position.coverAsObject,
  backgroundColor: ({ theme: { colors } }) => colors.white,
  opacity: 0.5,
});

const BackgroundGradient = styled(LinearGradient).attrs(
  ({ theme: { colors } }) => ({
    colors: colors.gradients.offWhite,
    end: { x: 0.5, y: 1 },
    start: { x: 0.5, y: 0 },
  })
)({
  ...position.coverAsObject,
});

const DiscoverButtonContent = styled(RowWithMargins).attrs({
  align: 'center',
  margin: 2,
})({
  alignItems: 'center',
  justifyContent: 'center',
  ...padding.object(2, 10, 7.5),
  ...(android && { paddingRight: 12 }),
  height: 34,
  zIndex: 2,
});

export default function DiscoverHeaderButton() {
  const { navigate } = useNavigation();
  const { colors } = useTheme();

  const onPress = useCallback(() => navigate(Routes.QR_SCANNER_SCREEN), [
    navigate,
  ]);

<<<<<<< HEAD
  const onLongPress = useCallback(
    () => navigate(Routes.PROFILE_SHEET, { address: 'moxey.eth' }),
    [navigate]
  );
=======
  const onLongPress = useCallback(() => navigate(Routes.CONNECTED_DAPPS), [
    navigate,
  ]);
>>>>>>> a67bc3b9

  const shadows = useMemo(() => DiscoverButtonShadowsFactory(colors), [colors]);

  return (
    <HeaderButton
      {...(__DEV__ ? { onLongPress } : {})}
      onPress={onPress}
      overflowMargin={20}
      paddingLeft={0}
      paddingRight={0}
      scaleTo={0.9}
      testID="discover-button"
      transformOrigin="right"
    >
      <Row>
        <ShadowStack
          {...position.coverAsObject}
          backgroundColor={colors.white}
          borderRadius={50}
          shadows={shadows}
          {...(android && {
            height: 34,
            width: 126,
          })}
        >
          <BackgroundFill />
          <BackgroundGradient />
        </ShadowStack>
        <DiscoverButtonContent>
          <Text
            color={colors.dark}
            letterSpacing="roundedMedium"
            size="large"
            weight="bold"
            {...(android && { lineHeight: 32 })}
          >
            🪐 Discover
          </Text>
        </DiscoverButtonContent>
      </Row>
    </HeaderButton>
  );
}<|MERGE_RESOLUTION|>--- conflicted
+++ resolved
@@ -50,16 +50,9 @@
     navigate,
   ]);
 
-<<<<<<< HEAD
-  const onLongPress = useCallback(
-    () => navigate(Routes.PROFILE_SHEET, { address: 'moxey.eth' }),
-    [navigate]
-  );
-=======
   const onLongPress = useCallback(() => navigate(Routes.CONNECTED_DAPPS), [
     navigate,
   ]);
->>>>>>> a67bc3b9
 
   const shadows = useMemo(() => DiscoverButtonShadowsFactory(colors), [colors]);
 
