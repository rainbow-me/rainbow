--- conflicted
+++ resolved
@@ -1,18 +1,12 @@
 import PropTypes from 'prop-types';
 import React from 'react';
 import { withNavigation } from 'react-navigation';
-<<<<<<< HEAD
-import { compose, withHandlers } from 'recompact';
-import Icon from '../icons/Icon';
-import { colors } from '../../styles';
-=======
 import { compose, onlyUpdateForPropTypes, withHandlers } from 'recompact';
 import { withAccountTransactions } from '../../hoc';
 import { colors } from '../../styles';
 import { Badge } from '../badge';
 import Icon from '../icons/Icon';
 import { Centered } from '../layout';
->>>>>>> 5df273ab
 import HeaderButton from './HeaderButton';
 
 const ActivityHeaderButton = ({ onPress, pendingRequestCount, transactionsCount }) => (
@@ -38,10 +32,7 @@
 };
 
 export default compose(
-<<<<<<< HEAD
-=======
   withAccountTransactions,
->>>>>>> 5df273ab
   withNavigation,
   withHandlers({
     onPress: ({ navigation, onPress }) => (event) => {
@@ -52,8 +43,5 @@
       return navigation.navigate('ActivityScreen');
     },
   }),
-<<<<<<< HEAD
-=======
   onlyUpdateForPropTypes,
->>>>>>> 5df273ab
 )(ActivityHeaderButton);