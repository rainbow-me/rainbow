<<<<<<< HEAD
import PropTypes from 'prop-types';
import React, { useCallback } from 'react';
import { View } from 'react-native';
import { useAccountProfile, useCoinListEdited, useRequests } from '../../hooks';
import Routes from '../../screens/Routes/routesNames';
import { OpacityToggler } from '../animations';
import { Badge } from '../badge';
import { ContactAvatar } from '../contacts';
import { Centered } from '../layout';
import HeaderButton from './HeaderButton';

const ProfileHeaderButton = ({ navigation }) => {
=======
import React, { useCallback } from 'react';
import { View } from 'react-native';
import ShadowStack from 'react-native-shadow-stack';
import { useNavigation } from 'react-navigation-hooks';
import styled from 'styled-components/primitives';
import { isAvatarPickerAvailable } from '../../config/experimental';
import {
  useAccountSettings,
  useCoinListEdited,
  useRequests,
} from '../../hooks';
import Routes from '../../screens/Routes/routesNames';
import { borders, colors } from '../../styles';
import { getFirstGrapheme } from '../../utils';
import Avatar from '../Avatar';
import { OpacityToggler } from '../animations';
import { Badge } from '../badge';
import { Centered, InnerBorder } from '../layout';
import { Text } from '../text';
import HeaderButton from './HeaderButton';

const shadows = [
  [0, 2, 2.5, colors.dark, 0.08],
  [0, 6, 5, colors.dark, 0.12],
];

const FirstLetter = styled(Text).attrs({
  align: 'center',
  color: colors.white,
  letterSpacing: -0.6,
  lineHeight: 34,
  size: 'big',
  weight: 'regular',
})`
  width: 100%;
`;

const FirstLetterCircleBackground = styled.View`
  ${borders.buildCircle(34)};
  background-color: ${({ color }) => color};
  z-index: 10;
`;

export default function ProfileHeaderButton() {
  const { navigate } = useNavigation();
>>>>>>> ac88bfdc
  const { pendingRequestCount } = useRequests();
  const { isCoinListEdited } = useCoinListEdited();
  const { accountSymbol, accountColor } = useAccountProfile();

  const onPress = useCallback(() => navigate(Routes.PROFILE_SCREEN), [
    navigate,
  ]);

  const onLongPress = useCallback(
    () => navigation.navigate(Routes.CHANGE_WALLET_SHEET),
    [navigation]
  );

  return (
    <OpacityToggler
      endingOpacity={0.4}
      isVisible={isCoinListEdited}
      startingOpacity={1}
    >
      <View pointerEvents={isCoinListEdited ? 'none' : 'auto'}>
        <HeaderButton
<<<<<<< HEAD
          testID="goToProfile"
          onLongPress={onLongPress}
=======
>>>>>>> ac88bfdc
          onPress={onPress}
          testID="goToProfile"
          transformOrigin="left"
        >
          <Centered>
<<<<<<< HEAD
            <ContactAvatar
              color={accountColor}
              size="small"
              value={accountSymbol}
            />

=======
            {isAvatarPickerAvailable ? (
              <ShadowStack
                backgroundColor={colors.avatarColor[accountColor]}
                borderRadius={65}
                height={34}
                shadows={shadows}
                width={34}
              >
                <FirstLetterCircleBackground
                  color={colors.avatarColor[accountColor]}
                >
                  <FirstLetter>{getFirstGrapheme(accountName)}</FirstLetter>
                  <InnerBorder opacity={0.04} radius={34} />
                </FirstLetterCircleBackground>
              </ShadowStack>
            ) : (
              <Avatar size={34} />
            )}
>>>>>>> ac88bfdc
            {pendingRequestCount > 0 && (
              <Badge delay={1500} value={pendingRequestCount} zIndex={1} />
            )}
          </Centered>
        </HeaderButton>
      </View>
    </OpacityToggler>
  );
}<|MERGE_RESOLUTION|>--- conflicted
+++ resolved
@@ -1,7 +1,6 @@
-<<<<<<< HEAD
-import PropTypes from 'prop-types';
 import React, { useCallback } from 'react';
 import { View } from 'react-native';
+import { useNavigation } from 'react-navigation-hooks';
 import { useAccountProfile, useCoinListEdited, useRequests } from '../../hooks';
 import Routes from '../../screens/Routes/routesNames';
 import { OpacityToggler } from '../animations';
@@ -10,54 +9,8 @@
 import { Centered } from '../layout';
 import HeaderButton from './HeaderButton';
 
-const ProfileHeaderButton = ({ navigation }) => {
-=======
-import React, { useCallback } from 'react';
-import { View } from 'react-native';
-import ShadowStack from 'react-native-shadow-stack';
-import { useNavigation } from 'react-navigation-hooks';
-import styled from 'styled-components/primitives';
-import { isAvatarPickerAvailable } from '../../config/experimental';
-import {
-  useAccountSettings,
-  useCoinListEdited,
-  useRequests,
-} from '../../hooks';
-import Routes from '../../screens/Routes/routesNames';
-import { borders, colors } from '../../styles';
-import { getFirstGrapheme } from '../../utils';
-import Avatar from '../Avatar';
-import { OpacityToggler } from '../animations';
-import { Badge } from '../badge';
-import { Centered, InnerBorder } from '../layout';
-import { Text } from '../text';
-import HeaderButton from './HeaderButton';
-
-const shadows = [
-  [0, 2, 2.5, colors.dark, 0.08],
-  [0, 6, 5, colors.dark, 0.12],
-];
-
-const FirstLetter = styled(Text).attrs({
-  align: 'center',
-  color: colors.white,
-  letterSpacing: -0.6,
-  lineHeight: 34,
-  size: 'big',
-  weight: 'regular',
-})`
-  width: 100%;
-`;
-
-const FirstLetterCircleBackground = styled.View`
-  ${borders.buildCircle(34)};
-  background-color: ${({ color }) => color};
-  z-index: 10;
-`;
-
 export default function ProfileHeaderButton() {
   const { navigate } = useNavigation();
->>>>>>> ac88bfdc
   const { pendingRequestCount } = useRequests();
   const { isCoinListEdited } = useCoinListEdited();
   const { accountSymbol, accountColor } = useAccountProfile();
@@ -66,10 +19,9 @@
     navigate,
   ]);
 
-  const onLongPress = useCallback(
-    () => navigation.navigate(Routes.CHANGE_WALLET_SHEET),
-    [navigation]
-  );
+  const onLongPress = useCallback(() => navigate(Routes.CHANGE_WALLET_SHEET), [
+    navigate,
+  ]);
 
   return (
     <OpacityToggler
@@ -79,43 +31,17 @@
     >
       <View pointerEvents={isCoinListEdited ? 'none' : 'auto'}>
         <HeaderButton
-<<<<<<< HEAD
-          testID="goToProfile"
           onLongPress={onLongPress}
-=======
->>>>>>> ac88bfdc
           onPress={onPress}
           testID="goToProfile"
           transformOrigin="left"
         >
           <Centered>
-<<<<<<< HEAD
             <ContactAvatar
               color={accountColor}
               size="small"
               value={accountSymbol}
             />
-
-=======
-            {isAvatarPickerAvailable ? (
-              <ShadowStack
-                backgroundColor={colors.avatarColor[accountColor]}
-                borderRadius={65}
-                height={34}
-                shadows={shadows}
-                width={34}
-              >
-                <FirstLetterCircleBackground
-                  color={colors.avatarColor[accountColor]}
-                >
-                  <FirstLetter>{getFirstGrapheme(accountName)}</FirstLetter>
-                  <InnerBorder opacity={0.04} radius={34} />
-                </FirstLetterCircleBackground>
-              </ShadowStack>
-            ) : (
-              <Avatar size={34} />
-            )}
->>>>>>> ac88bfdc
             {pendingRequestCount > 0 && (
               <Badge delay={1500} value={pendingRequestCount} zIndex={1} />
             )}
