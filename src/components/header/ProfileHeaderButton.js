--- conflicted
+++ resolved
@@ -9,14 +9,9 @@
   useCoinListEdited,
   useRequests,
 } from '../../hooks';
-<<<<<<< HEAD
 import Routes from '../../navigation/routesNames';
-import { colors } from '../../styles';
-=======
-import Routes from '../../screens/Routes/routesNames';
 import { borders, colors } from '../../styles';
 import { getFirstGrapheme } from '../../utils';
->>>>>>> 77604777
 import Avatar from '../Avatar';
 import { OpacityToggler } from '../animations';
 import { Badge } from '../badge';
