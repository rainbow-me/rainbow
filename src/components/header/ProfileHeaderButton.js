import { useNavigation } from '@react-navigation/native';
import React, { useCallback } from 'react';
import { View } from 'react-native';
<<<<<<< HEAD
import ShadowStack from 'react-native-shadow-stack';
import styled from 'styled-components/primitives';
import { isAvatarPickerAvailable } from '../../config/experimental';
import {
  useAccountSettings,
  useCoinListEdited,
  useRequests,
} from '../../hooks';
import Routes from '../../navigation/routesNames';
import { borders, colors } from '../../styles';
import { getFirstGrapheme } from '../../utils';
import Avatar from '../Avatar';
=======
import { useNavigation } from 'react-navigation-hooks';
import { useAccountProfile, useCoinListEdited, useRequests } from '../../hooks';
import Routes from '../../screens/Routes/routesNames';
>>>>>>> caf3df5b
import { OpacityToggler } from '../animations';
import { Badge } from '../badge';
import { ContactAvatar } from '../contacts';
import { Centered } from '../layout';
import HeaderButton from './HeaderButton';

export default function ProfileHeaderButton() {
  const { navigate } = useNavigation();
  const { pendingRequestCount } = useRequests();
  const { isCoinListEdited } = useCoinListEdited();
  const { accountSymbol, accountColor } = useAccountProfile();

  const onPress = useCallback(() => navigate(Routes.PROFILE_SCREEN), [
    navigate,
  ]);

  const onLongPress = useCallback(() => navigate(Routes.CHANGE_WALLET_SHEET), [
    navigate,
  ]);

  return (
    <OpacityToggler
      endingOpacity={0.4}
      isVisible={isCoinListEdited}
      startingOpacity={1}
    >
      <View pointerEvents={isCoinListEdited ? 'none' : 'auto'}>
        <HeaderButton
          onLongPress={onLongPress}
          onPress={onPress}
          testID="goToProfile"
          transformOrigin="left"
        >
          <Centered>
            <ContactAvatar
              color={accountColor}
              size="small"
              value={accountSymbol}
            />
            {pendingRequestCount > 0 && (
              <Badge delay={1500} value={pendingRequestCount} zIndex={1} />
            )}
          </Centered>
        </HeaderButton>
      </View>
    </OpacityToggler>
  );
}<|MERGE_RESOLUTION|>--- conflicted
+++ resolved
@@ -1,24 +1,8 @@
-import { useNavigation } from '@react-navigation/native';
 import React, { useCallback } from 'react';
 import { View } from 'react-native';
-<<<<<<< HEAD
-import ShadowStack from 'react-native-shadow-stack';
-import styled from 'styled-components/primitives';
-import { isAvatarPickerAvailable } from '../../config/experimental';
-import {
-  useAccountSettings,
-  useCoinListEdited,
-  useRequests,
-} from '../../hooks';
+import { useAccountProfile, useCoinListEdited, useRequests } from '../../hooks';
+import { useNavigation } from '../../navigation/Navigation';
 import Routes from '../../navigation/routesNames';
-import { borders, colors } from '../../styles';
-import { getFirstGrapheme } from '../../utils';
-import Avatar from '../Avatar';
-=======
-import { useNavigation } from 'react-navigation-hooks';
-import { useAccountProfile, useCoinListEdited, useRequests } from '../../hooks';
-import Routes from '../../screens/Routes/routesNames';
->>>>>>> caf3df5b
 import { OpacityToggler } from '../animations';
 import { Badge } from '../badge';
 import { ContactAvatar } from '../contacts';
