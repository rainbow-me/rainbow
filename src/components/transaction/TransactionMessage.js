import { addHexPrefix } from '@walletconnect/utils';
import React from 'react';
import { ScrollView } from 'react-native-gesture-handler';
<<<<<<< HEAD
import { PERSONAL_SIGN, SIGN_TYPED_DATA } from '../../utils/signingMethods';
=======
import styled from 'styled-components';
import { isSignTypedData, PERSONAL_SIGN } from '../../utils/signingMethods';
>>>>>>> f5e9de39
import { Row } from '../layout';
import { Text } from '../text';
import { isHexString } from '@rainbow-me/handlers/web3';
import styled from '@rainbow-me/styled-components';
import { padding } from '@rainbow-me/styles';
import { deviceUtils } from '@rainbow-me/utils';

const deviceWidth = deviceUtils.dimensions.width;
const horizontalPadding = 24;

const Container = styled(Row)({
  maxHeight: ({ maxHeight }) => maxHeight,
  minHeight: ({ minHeight }) => minHeight,
});

const MessageWrapper = styled(ScrollView)({
  ...padding.object(12, 15),
  borderColor: ({ theme: { colors } }) =>
    colors.alpha(colors.blueGreyDark, 0.08),
  borderRadius: 20,
  borderWidth: 1,
  marginBottom: 14,
  minWidth: deviceWidth - horizontalPadding * 2,
});

const TransactionMessage = ({ maxHeight = 150, message, method }) => {
  const { colors } = useTheme();
  let msg = message;
  let maximumHeight = maxHeight;
  let minimumHeight = 150;
  if (isSignTypedData(method)) {
    maximumHeight = 200;
    minimumHeight = 200;
    try {
      msg = JSON.parse(message);
      // eslint-disable-next-line no-empty
    } catch (e) {}
    msg = JSON.stringify(msg, null, 4);
  } else if (method === PERSONAL_SIGN) {
    if (isHexString(addHexPrefix(msg))) {
      const normalizedMsg = addHexPrefix(msg);
      const stripped = normalizedMsg.substring(2);
      const buff = Buffer.from(stripped, 'hex');
      msg = buff.toString('utf8');
    }
  }

  return (
    <Container maxHeight={maximumHeight} minHeight={minimumHeight}>
      <MessageWrapper>
        <Text color={colors.alpha(colors.blueGreyDark, 0.6)} size="lmedium">
          {msg}
        </Text>
      </MessageWrapper>
    </Container>
  );
};

export default TransactionMessage;<|MERGE_RESOLUTION|>--- conflicted
+++ resolved
@@ -1,12 +1,7 @@
 import { addHexPrefix } from '@walletconnect/utils';
 import React from 'react';
 import { ScrollView } from 'react-native-gesture-handler';
-<<<<<<< HEAD
-import { PERSONAL_SIGN, SIGN_TYPED_DATA } from '../../utils/signingMethods';
-=======
-import styled from 'styled-components';
 import { isSignTypedData, PERSONAL_SIGN } from '../../utils/signingMethods';
->>>>>>> f5e9de39
 import { Row } from '../layout';
 import { Text } from '../text';
 import { isHexString } from '@rainbow-me/handlers/web3';
