<<<<<<< HEAD
import castArray from 'lodash/castArray';
=======
>>>>>>> 0e5226a2
import PropTypes from 'prop-types';
import React, { useCallback, useEffect, useMemo, useState } from 'react';
import { Animated, View } from 'react-native';
import FloatingEmoji from './FloatingEmoji';
import { useTimeout } from '@rainbow-me/hooks';
import { position } from '@rainbow-me/styles';

const EMPTY_ARRAY = [];
const getEmoji = emojis => Math.floor(Math.random() * emojis.length);
const getRandomNumber = (min, max) => Math.random() * (max - min) + min;

const FloatingEmojis = ({
  centerVertically,
  children,
  disableHorizontalMovement,
  disableRainbow,
  disableVerticalMovement,
  distance,
  duration,
  emojis,
  fadeOut,
  marginTop,
  opacity,
  opacityThreshold,
  range,
  scaleTo,
  setOnNewEmoji,
  size,
  wiggleFactor,
  ...props
}) => {
  const emojisArray = useMemo(
    () => (Array.isArray(emojis) ? emojis : [emojis]),
    [emojis]
  );
  const [floatingEmojis, setEmojis] = useState(EMPTY_ARRAY);
  const [startTimeout, stopTimeout] = useTimeout();
  const clearEmojis = useCallback(() => setEmojis(EMPTY_ARRAY), []);

  // 🚧️ TODO: 🚧️
  // Clear emojis if page navigatorPosition falls below 0.93 (which we should call like `pageTransitionThreshold` or something)
  // otherwise, the FloatingEmojis look weird during stack transitions

  const onNewEmoji = useCallback(
    (x, y) => {
      // Set timeout to automatically clearEmojis after the latest one has finished animating
      stopTimeout();
      startTimeout(clearEmojis, duration * 1.1);

      setEmojis(existingEmojis => {
        const newEmoji = {
          // if a user has smashed the button 7 times, they deserve a 🌈 rainbow
          emojiToRender:
            (existingEmojis.length + 1) % 7 === 0 && !disableRainbow
              ? 'rainbow'
              : emojisArray.length === 1
              ? emojisArray[0]
              : emojisArray[getEmoji(emojisArray)],
          x: x ? x - getRandomNumber(-20, 20) : getRandomNumber(...range) + '%',
          y: y || 0,
        };
        return [...existingEmojis, newEmoji];
      });
    },
    [
      clearEmojis,
      disableRainbow,
      duration,
      emojisArray,
      range,
      startTimeout,
      stopTimeout,
    ]
  );

  useEffect(() => {
    setOnNewEmoji?.(onNewEmoji);
    return () => setOnNewEmoji?.(undefined);
  }, [setOnNewEmoji, onNewEmoji]);

  return (
    <View zIndex={1} {...props}>
      {typeof children === 'function' ? children({ onNewEmoji }) : children}
      <Animated.View
        pointerEvents="none"
        style={{
          opacity,
          ...position.coverAsObject,
        }}
      >
        {floatingEmojis.map(({ emojiToRender, x, y }, index) => (
          <FloatingEmoji
            centerVertically={centerVertically}
            disableHorizontalMovement={disableHorizontalMovement}
            disableVerticalMovement={disableVerticalMovement}
            distance={Math.ceil(distance)}
            duration={duration}
            emoji={emojiToRender}
            fadeOut={fadeOut}
            index={index}
            key={`${x}${y}`}
            left={x}
            marginTop={marginTop}
            opacityThreshold={opacityThreshold}
            scaleTo={scaleTo}
            size={size}
            top={y}
            wiggleFactor={wiggleFactor}
          />
        ))}
      </Animated.View>
    </View>
  );
};

FloatingEmojis.propTypes = {
  centerVertically: PropTypes.bool,
  children: PropTypes.node,
  disableHorizontalMovement: PropTypes.bool,
  disableRainbow: PropTypes.bool,
  disableVerticalMovement: PropTypes.bool,
  distance: PropTypes.number,
  duration: PropTypes.number,
  emojis: PropTypes.arrayOf(PropTypes.string).isRequired,
  fadeOut: PropTypes.bool,
  marginTop: PropTypes.number,
  opacity: PropTypes.oneOfType([PropTypes.number, PropTypes.object]),
  opacityThreshold: PropTypes.number,
  range: PropTypes.arrayOf(PropTypes.number),
  scaleTo: PropTypes.number,
  setOnNewEmoji: PropTypes.func,
  size: PropTypes.string.isRequired,
  wiggleFactor: PropTypes.number,
};

FloatingEmojis.defaultProps = {
  distance: 130,
  duration: 2000,
  // Defaults the emoji to 👍️ (thumbs up).
  // To view complete list of emojis compatible with this component,
  // head to https://github.com/muan/unicode-emoji-json/blob/master/data-by-emoji.json
  emojis: ['thumbs_up'],
  fadeOut: true,
  opacity: 1,
  range: [0, 80],
  scaleTo: 1,
  size: 30,
  wiggleFactor: 0.5,
};

export default FloatingEmojis;<|MERGE_RESOLUTION|>--- conflicted
+++ resolved
@@ -1,7 +1,3 @@
-<<<<<<< HEAD
-import castArray from 'lodash/castArray';
-=======
->>>>>>> 0e5226a2
 import PropTypes from 'prop-types';
 import React, { useCallback, useEffect, useMemo, useState } from 'react';
 import { Animated, View } from 'react-native';
