import { toUpper } from 'lodash';
import React, { useCallback } from 'react';
import { View } from 'react-native';
import { useSelector } from 'react-redux';
import styled from 'styled-components';
<<<<<<< HEAD
import { useTheme } from '../../context/ThemeContext';
=======
>>>>>>> a03a1ff8
import { UniBalanceHeightDifference } from '../../hooks/charts/useChartThrottledPoints';
import { ButtonPressAnimation } from '../animations';
import { BottomRowText, CoinRow } from '../coin-row';
import CoinName from '../coin-row/CoinName';
import { initialLiquidityPoolExpandedStateSheetHeight } from '../expanded-state/LiquidityPoolExpandedState';
import { FlexItem, Row } from '../layout';
<<<<<<< HEAD
import { renderPoolValue } from './renderPoolValue';
=======
import { PoolValue } from './PoolValue';
>>>>>>> a03a1ff8
import { readableUniswapSelector } from '@rainbow-me/helpers/uniswapLiquidityTokenInfoSelector';
import { useAccountSettings } from '@rainbow-me/hooks';
import { useNavigation } from '@rainbow-me/navigation';
import { parseAssetsNative } from '@rainbow-me/parsers';
import Routes from '@rainbow-me/routes';

const BottomRowContainer = styled(Row)`
  margin-bottom: 10;
  margin-top: -7.75;
`;

const TopRowContainer = styled(Row).attrs({
  align: 'flex-start',
  justify: 'flex-start',
})``;

const PriceContainer = ios
  ? View
  : styled(View)`
      margin-top: -3;
      margin-bottom: 3;
    `;

const BottomRow = ({ symbol }) => {
  return (
    <BottomRowContainer>
      <FlexItem flex={1}>
        <BottomRowText>{toUpper(symbol)}</BottomRowText>
      </FlexItem>
    </BottomRowContainer>
  );
};

const TopRow = item => {
  return (
    <TopRowContainer>
      <FlexItem flex={1}>
        <CoinName>{item.tokenNames}</CoinName>
      </FlexItem>
      <PriceContainer>
        <PoolValue type={item.attribute} value={item[item.attribute]} />
      </PriceContainer>
    </TopRowContainer>
  );
};

export default function UniswapPoolListRow({ assetType, item, ...props }) {
  const { navigate } = useNavigation();
  const { nativeCurrency } = useAccountSettings();
  const { genericAssets } = useSelector(({ data: { genericAssets } }) => ({
    genericAssets,
  }));
  const { uniswap } = useSelector(readableUniswapSelector);

  const handleOpenExpandedState = useCallback(() => {
    let inWallet = true;
    let poolAsset = uniswap.find(pool => pool.address === item.address);
    if (!poolAsset) {
      inWallet = false;
      const genericPoolAsset = genericAssets[item.address];
      poolAsset = parseAssetsNative(
        [{ ...item, ...genericPoolAsset }],
        nativeCurrency
      )[0];
    }
    navigate(Routes.EXPANDED_ASSET_SHEET, {
      asset: poolAsset,
      fromDiscover: true,
      longFormHeight: inWallet
        ? initialLiquidityPoolExpandedStateSheetHeight
        : initialLiquidityPoolExpandedStateSheetHeight -
          UniBalanceHeightDifference,
      type: assetType,
    });
  }, [assetType, genericAssets, item, nativeCurrency, navigate, uniswap]);

  return (
    <ButtonPressAnimation onPress={handleOpenExpandedState} scaleTo={0.96}>
      <CoinRow
        bottomRowRender={BottomRow}
        isPool
        onPress={handleOpenExpandedState}
        topRowRender={TopRow}
        {...item}
        {...props}
      />
    </ButtonPressAnimation>
  );
}<|MERGE_RESOLUTION|>--- conflicted
+++ resolved
@@ -3,21 +3,13 @@
 import { View } from 'react-native';
 import { useSelector } from 'react-redux';
 import styled from 'styled-components';
-<<<<<<< HEAD
-import { useTheme } from '../../context/ThemeContext';
-=======
->>>>>>> a03a1ff8
 import { UniBalanceHeightDifference } from '../../hooks/charts/useChartThrottledPoints';
 import { ButtonPressAnimation } from '../animations';
 import { BottomRowText, CoinRow } from '../coin-row';
 import CoinName from '../coin-row/CoinName';
 import { initialLiquidityPoolExpandedStateSheetHeight } from '../expanded-state/LiquidityPoolExpandedState';
 import { FlexItem, Row } from '../layout';
-<<<<<<< HEAD
-import { renderPoolValue } from './renderPoolValue';
-=======
 import { PoolValue } from './PoolValue';
->>>>>>> a03a1ff8
 import { readableUniswapSelector } from '@rainbow-me/helpers/uniswapLiquidityTokenInfoSelector';
 import { useAccountSettings } from '@rainbow-me/hooks';
 import { useNavigation } from '@rainbow-me/navigation';
