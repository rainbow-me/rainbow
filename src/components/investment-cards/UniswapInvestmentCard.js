import { useNavigation } from '@react-navigation/native';
import { floor } from 'lodash';
import PropTypes from 'prop-types';
import React, { useCallback, useMemo } from 'react';
<<<<<<< HEAD
import styled from 'styled-components/primitives';
import { convertAmountToNativeDisplay } from '../../helpers/utilities';
import { useAccountSettings, useOpenInvestmentCards } from '../../hooks';
import Routes from '../../navigation/routesNames';
=======
import { useNavigationState } from 'react-navigation-hooks';
import styled from 'styled-components/primitives';
import { convertAmountToNativeDisplay } from '../../helpers/utilities';
import { useAccountSettings, useOpenInvestmentCards } from '../../hooks';
import { useNavigation } from '../../navigation/Navigation';
import Routes from '../../screens/Routes/routesNames';
>>>>>>> caf3df5b
import { colors, padding } from '../../styles';
import Divider from '../Divider';
import { ButtonPressAnimation } from '../animations';
import { ColumnWithMargins, Row } from '../layout';
import { Text } from '../text';
import InvestmentCard from './InvestmentCard';
import InvestmentCardPill from './InvestmentCardPill';

const UniswapInvestmentCardHeight = 114;

const gradientColors = [
  colors.uniswapInvestmentCards.startGradient,
  colors.uniswapInvestmentCards.endGradient,
];

const AssetLabel = styled(Text).attrs({
  color: colors.alpha(colors.blueGreyDark, 0.6),
  lineHeight: 'tight',
  size: 'smedium',
})``;

const UniswapInvestmentCard = ({
  assetType,
  isCollapsible,
  item,
  ...props
}) => {
  const { nativeCurrency } = useAccountSettings();
  const { openInvestmentCards } = useOpenInvestmentCards();

  const { navigate } = useNavigation();

  const handleOpenExpandedState = useCallback(() => {
    navigate(Routes.EXPANDED_ASSET_SHEET, {
      asset: item,
      type: assetType,
    });
  }, [assetType, item, navigate]);

  const {
    ethBalance,
    tokenBalance,
    tokenName,
    tokenSymbol,
    totalBalanceAmount,
    totalNativeDisplay,
    uniqueId,
  } = item;

  const headerProps = useMemo(
    () => ({
      color: colors.dark,
      emoji: 'unicorn',
      isCollapsible,
      title: `ETH • ${tokenSymbol}`,
      titleColor: colors.flamingo,
      value: floor(parseFloat(totalBalanceAmount), 4)
        ? totalNativeDisplay
        : `< ${convertAmountToNativeDisplay(0.01, nativeCurrency)}`,
    }),
    [
      isCollapsible,
      nativeCurrency,
      tokenSymbol,
      totalBalanceAmount,
      totalNativeDisplay,
    ]
  );

  const isExpandedState = false; //TODO nav

  return (
    <InvestmentCard
      {...props}
      collapsed={openInvestmentCards[uniqueId]}
      containerHeight={UniswapInvestmentCard.height}
      gradientColors={gradientColors}
      headerProps={headerProps}
      height={UniswapInvestmentCardHeight}
      isExpandedState={isExpandedState}
      uniqueId={uniqueId}
    >
      <Divider
        backgroundColor={colors.transparent}
        color={colors.alpha(colors.blueGreyDark, 0.02)}
      />
      <ButtonPressAnimation
        disabled={isExpandedState}
        onPress={handleOpenExpandedState}
        scaleTo={0.96}
      >
        <ColumnWithMargins css={padding(8, 15, 15)} margin={5}>
          <Row align="center" justify="space-between">
            <AssetLabel>Ethereum</AssetLabel>
            <AssetLabel>{tokenName}</AssetLabel>
          </Row>
          <Row align="center" justify="space-between">
            <InvestmentCardPill symbol="ETH" value={ethBalance} />
            <InvestmentCardPill
              reverse
              symbol={tokenSymbol}
              value={tokenBalance}
            />
          </Row>
        </ColumnWithMargins>
      </ButtonPressAnimation>
    </InvestmentCard>
  );
};

UniswapInvestmentCard.propTypes = {
  item: PropTypes.object,
  onPress: PropTypes.func,
  onPressContainer: PropTypes.func,
};

UniswapInvestmentCard.height = UniswapInvestmentCardHeight;

export default UniswapInvestmentCard;<|MERGE_RESOLUTION|>--- conflicted
+++ resolved
@@ -1,20 +1,11 @@
-import { useNavigation } from '@react-navigation/native';
 import { floor } from 'lodash';
 import PropTypes from 'prop-types';
 import React, { useCallback, useMemo } from 'react';
-<<<<<<< HEAD
-import styled from 'styled-components/primitives';
-import { convertAmountToNativeDisplay } from '../../helpers/utilities';
-import { useAccountSettings, useOpenInvestmentCards } from '../../hooks';
-import Routes from '../../navigation/routesNames';
-=======
-import { useNavigationState } from 'react-navigation-hooks';
 import styled from 'styled-components/primitives';
 import { convertAmountToNativeDisplay } from '../../helpers/utilities';
 import { useAccountSettings, useOpenInvestmentCards } from '../../hooks';
 import { useNavigation } from '../../navigation/Navigation';
-import Routes from '../../screens/Routes/routesNames';
->>>>>>> caf3df5b
+import Routes from '../../navigation/routesNames';
 import { colors, padding } from '../../styles';
 import Divider from '../Divider';
 import { ButtonPressAnimation } from '../animations';
