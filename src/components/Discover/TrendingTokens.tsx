--- conflicted
+++ resolved
@@ -352,11 +352,6 @@
 
   return (
     <ButtonPressAnimation onPress={handleNavigateToToken} scaleTo={0.94}>
-<<<<<<< HEAD
-      <View style={{ height: 48, overflow: 'visible', flexDirection: 'row', gap: 12, alignItems: 'center' }}>
-        <RainbowCoinIcon
-          icon={token.icon_url}
-=======
       <View
         style={{
           overflow: 'visible',
@@ -366,9 +361,8 @@
           alignItems: 'center',
         }}
       >
-        <SwapCoinIcon
-          iconUrl={token.icon_url}
->>>>>>> 9f4c71f0
+        <RainbowCoinIcon
+          icon={token.icon_url}
           color={token.colors.primary}
           chainId={token.chainId}
           symbol={token.symbol}
