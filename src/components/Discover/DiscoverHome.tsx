--- conflicted
+++ resolved
@@ -1,7 +1,3 @@
-<<<<<<< HEAD
-import { TrendingTokens } from '@/components/Discover/TrendingTokens';
-import { FeaturedResultStack } from '@/components/FeaturedResult/FeaturedResultStack';
-=======
 import React from 'react';
 import useExperimentalFlag, {
   OP_REWARDS,
@@ -15,53 +11,32 @@
   KING_OF_THE_HILL,
 } from '@rainbow-me/config/experimentalHooks';
 import { Inline, Inset, Stack, Box } from '@/design-system';
-import { useAccountSettings, useWallets } from '@/hooks';
->>>>>>> 6b41e304
+import { useAccountSettings } from '@/hooks';
 import { ENSCreateProfileCard } from '@/components/cards/ENSCreateProfileCard';
 import { ENSSearchCard } from '@/components/cards/ENSSearchCard';
-import { FeaturedMintCard } from '@/components/cards/FeaturedMintCard';
 import { GasCard } from '@/components/cards/GasCard';
 import { LearnCard } from '@/components/cards/LearnCard';
+import { avoidScamsCard, backupsCard, cryptoAndWalletsCard } from '@/components/cards/utils/constants';
+import { OpRewardsCard } from '@/components/cards/OpRewardsCard';
 import { LedgerCard } from '@/components/cards/LedgerCard';
+import { useRemoteConfig } from '@/model/remoteConfig';
+import walletTypes from '@/helpers/walletTypes';
+import { NFTOffersCard } from '@/components/cards/NFTOffersCard';
 import { MintsCard } from '@/components/cards/MintsCard/MintsCard';
-import { NFTOffersCard } from '@/components/cards/NFTOffersCard';
-import { OpRewardsCard } from '@/components/cards/OpRewardsCard';
+import { FeaturedMintCard } from '@/components/cards/FeaturedMintCard';
+import { IS_TEST } from '@/env';
+import { TrendingTokens } from '@/components/Discover/TrendingTokens';
+import { FeaturedResultStack } from '@/components/FeaturedResult/FeaturedResultStack';
 import { RemoteCardCarousel } from '@/components/cards/remote-cards';
 import { AirdropsCard } from '@/components/cards/skia-cards/AirdropsCard';
 import { LaunchCard } from '@/components/cards/skia-cards/LaunchCard';
-<<<<<<< HEAD
-import { avoidScamsCard, backupsCard, cryptoAndWalletsCard } from '@/components/cards/utils/constants';
-import { Box, Inline, Inset, Separator, Stack, useColorMode } from '@/design-system';
-import { IS_TEST } from '@/env';
 import { isTestnetChain } from '@/handlers/web3';
-import walletTypes from '@/helpers/walletTypes';
-import { useAccountSettings } from '@/hooks';
-import { useRemoteConfig } from '@/model/remoteConfig';
-import { useNavigation } from '@/navigation';
-=======
 import { Navigation } from '@/navigation';
->>>>>>> 6b41e304
 import Routes from '@/navigation/routesNames';
+import { DiscoverFeaturedResultsCard } from './DiscoverFeaturedResultsCard';
+import { DiscoverSeparator } from './DiscoverSeparator';
+import { KingOfTheHill } from './KingOfTheHill';
 import { useWallets } from '@/state/wallets/walletsStore';
-import useExperimentalFlag, {
-  FEATURED_RESULTS,
-  HARDWARE_WALLETS,
-  KING_OF_THE_HILL,
-  MINTS,
-  NEW_DISCOVER_CARDS,
-  NFT_OFFERS,
-  OP_REWARDS,
-  PROFILES,
-  TRENDING_TOKENS,
-} from '@rainbow-me/config/experimentalHooks';
-import React, { useCallback } from 'react';
-import { DiscoverFeaturedResultsCard } from './DiscoverFeaturedResultsCard';
-<<<<<<< HEAD
-=======
-import { isTestnetChain } from '@/handlers/web3';
-import { DiscoverSeparator } from './DiscoverSeparator';
->>>>>>> 6b41e304
-import { KingOfTheHill } from './KingOfTheHill';
 
 export const HORIZONTAL_PADDING = 20;
 
