<<<<<<< HEAD
import { LIGHT_SEPARATOR_COLOR, SEPARATOR_COLOR } from '@/__swaps__/screens/Swap/constants';
import { TrendingTokens } from '@/components/Discover/TrendingTokens';
import { FeaturedResultStack } from '@/components/FeaturedResult/FeaturedResultStack';
=======
import React, { useCallback } from 'react';
import useExperimentalFlag, {
  OP_REWARDS,
  PROFILES,
  HARDWARE_WALLETS,
  MINTS,
  NEW_DISCOVER_CARDS,
  NFT_OFFERS,
  FEATURED_RESULTS,
  TRENDING_TOKENS,
  KING_OF_THE_HILL,
} from '@rainbow-me/config/experimentalHooks';
import { Inline, Inset, Stack, Box, Separator, useColorMode } from '@/design-system';
import { useAccountSettings, useWallets } from '@/hooks';
>>>>>>> 08dbabd7
import { ENSCreateProfileCard } from '@/components/cards/ENSCreateProfileCard';
import { ENSSearchCard } from '@/components/cards/ENSSearchCard';
import { FeaturedMintCard } from '@/components/cards/FeaturedMintCard';
import { GasCard } from '@/components/cards/GasCard';
import { LearnCard } from '@/components/cards/LearnCard';
import { LedgerCard } from '@/components/cards/LedgerCard';
import { MintsCard } from '@/components/cards/MintsCard/MintsCard';
import { NFTOffersCard } from '@/components/cards/NFTOffersCard';
import { OpRewardsCard } from '@/components/cards/OpRewardsCard';
import { RemoteCardCarousel } from '@/components/cards/remote-cards';
import { AirdropsCard } from '@/components/cards/skia-cards/AirdropsCard';
import { LaunchCard } from '@/components/cards/skia-cards/LaunchCard';
import { avoidScamsCard, backupsCard, cryptoAndWalletsCard } from '@/components/cards/utils/constants';
import { Box, Inline, Inset, Separator, Stack, useColorMode } from '@/design-system';
import { IS_TEST } from '@/env';
import { isTestnetChain } from '@/handlers/web3';
import walletTypes from '@/helpers/walletTypes';
import { useAccountSettings } from '@/hooks';
import { useRemoteConfig } from '@/model/remoteConfig';
import { useNavigation } from '@/navigation';
import Routes from '@/navigation/routesNames';
<<<<<<< HEAD
import useExperimentalFlag, {
  FEATURED_RESULTS,
  HARDWARE_WALLETS,
  MINTS,
  NEW_DISCOVER_CARDS,
  NFT_OFFERS,
  OP_REWARDS,
  PROFILES,
  TRENDING_TOKENS,
} from '@rainbow-me/config/experimentalHooks';
import React, { useCallback } from 'react';
import { useWalletsStore } from '@/state/wallets/walletsStore';
import { DiscoverFeaturedResultsCard } from './DiscoverFeaturedResultsCard';
=======
import { DiscoverFeaturedResultsCard } from './DiscoverFeaturedResultsCard';
import { isTestnetChain } from '@/handlers/web3';
import { KingOfTheHill } from './KingOfTheHill';
>>>>>>> 08dbabd7

export const HORIZONTAL_PADDING = 20;

export default function DiscoverHome() {
  const {
    profiles_enabled,
    mints_enabled,
    op_rewards_enabled,
    featured_results,
    trending_tokens_enabled,
    new_discover_cards_enabled,
    king_of_the_hill_enabled,
  } = useRemoteConfig();
  const { isDarkMode } = useColorMode();
  const profilesEnabledLocalFlag = useExperimentalFlag(PROFILES);
  const profilesEnabledRemoteFlag = profiles_enabled;
  const hardwareWalletsEnabled = useExperimentalFlag(HARDWARE_WALLETS);
  const nftOffersEnabled = useExperimentalFlag(NFT_OFFERS);
  const featuredResultsEnabled = (useExperimentalFlag(FEATURED_RESULTS) || featured_results) && !IS_TEST;
  const mintsEnabled = (useExperimentalFlag(MINTS) || mints_enabled) && !IS_TEST;
  const newDiscoverCardsEnabled = (useExperimentalFlag(NEW_DISCOVER_CARDS) || new_discover_cards_enabled) && !IS_TEST;
  const opRewardsLocalFlag = useExperimentalFlag(OP_REWARDS);
  const opRewardsRemoteFlag = op_rewards_enabled;
  const trendingTokensEnabled = (useExperimentalFlag(TRENDING_TOKENS) || trending_tokens_enabled) && !IS_TEST;
  const kingOfTheHillEnabled = (useExperimentalFlag(KING_OF_THE_HILL) || king_of_the_hill_enabled) && !IS_TEST;

  const { chainId } = useAccountSettings();
  const testNetwork = isTestnetChain({ chainId });
  const { navigate } = useNavigation();
  const isProfilesEnabled = profilesEnabledLocalFlag && profilesEnabledRemoteFlag;

  const wallets = useWalletsStore(state => state.wallets);

  const hasHardwareWallets = Object.keys(wallets || {}).filter(key => (wallets || {})[key].type === walletTypes.bluetooth).length > 0;

  const onNavigate = useCallback(
    (url: string) => {
      navigate(Routes.DAPP_BROWSER_SCREEN, {
        url,
      });
    },
    [navigate]
  );

  return (
    <Inset top="20px" bottom={{ custom: 200 }} horizontal={{ custom: HORIZONTAL_PADDING }}>
      {!testNetwork ? (
        <Box gap={20}>
          {newDiscoverCardsEnabled ? (
            <Box flexDirection="row" gap={12} width="full">
              <LaunchCard />
              <AirdropsCard />
            </Box>
          ) : (
            <Inline wrap={false} space="20px">
              <GasCard />
              {isProfilesEnabled && <ENSSearchCard />}
            </Inline>
          )}
          {kingOfTheHillEnabled && <KingOfTheHill />}
          <Separator color={isDarkMode ? 'separatorSecondary' : 'separatorTertiary'} thickness={1} />
          {trendingTokensEnabled && <TrendingTokens />}
          <RemoteCardCarousel />
          {mintsEnabled && (
            <Stack space="20px">
              <FeaturedMintCard />
              <Inset top="12px">
                <MintsCard />
              </Inset>
            </Stack>
          )}
          {/* FIXME: IS_TEST disables nftOffers this makes some DETOX tests hang forever at exit - investigate */}
          {!IS_TEST && nftOffersEnabled && <NFTOffersCard />}
          {/* We have both flags here to be able to override the remote flag and show the card anyway in Dev*/}
          {featuredResultsEnabled && (
            <FeaturedResultStack onNavigate={onNavigate} placementId="discover_big">
              {({ featuredResult, handlePress }) => (
                <DiscoverFeaturedResultsCard handlePress={handlePress} featuredResult={featuredResult} />
              )}
            </FeaturedResultStack>
          )}
          {(opRewardsRemoteFlag || opRewardsLocalFlag) && <OpRewardsCard />}
          {hardwareWalletsEnabled && !hasHardwareWallets && <LedgerCard />}
          {isProfilesEnabled && <ENSCreateProfileCard />}
          <Inline wrap={false} space="20px">
            <LearnCard cardDetails={backupsCard} type="square" />
            <LearnCard cardDetails={avoidScamsCard} type="square" />
          </Inline>
        </Box>
      ) : (
        <Stack space="20px">
          <Inline space="20px">
            <GasCard />
            <LearnCard cardDetails={cryptoAndWalletsCard} type="square" />
          </Inline>
        </Stack>
      )}
    </Inset>
  );
}<|MERGE_RESOLUTION|>--- conflicted
+++ resolved
@@ -1,23 +1,5 @@
-<<<<<<< HEAD
-import { LIGHT_SEPARATOR_COLOR, SEPARATOR_COLOR } from '@/__swaps__/screens/Swap/constants';
 import { TrendingTokens } from '@/components/Discover/TrendingTokens';
 import { FeaturedResultStack } from '@/components/FeaturedResult/FeaturedResultStack';
-=======
-import React, { useCallback } from 'react';
-import useExperimentalFlag, {
-  OP_REWARDS,
-  PROFILES,
-  HARDWARE_WALLETS,
-  MINTS,
-  NEW_DISCOVER_CARDS,
-  NFT_OFFERS,
-  FEATURED_RESULTS,
-  TRENDING_TOKENS,
-  KING_OF_THE_HILL,
-} from '@rainbow-me/config/experimentalHooks';
-import { Inline, Inset, Stack, Box, Separator, useColorMode } from '@/design-system';
-import { useAccountSettings, useWallets } from '@/hooks';
->>>>>>> 08dbabd7
 import { ENSCreateProfileCard } from '@/components/cards/ENSCreateProfileCard';
 import { ENSSearchCard } from '@/components/cards/ENSSearchCard';
 import { FeaturedMintCard } from '@/components/cards/FeaturedMintCard';
@@ -39,10 +21,11 @@
 import { useRemoteConfig } from '@/model/remoteConfig';
 import { useNavigation } from '@/navigation';
 import Routes from '@/navigation/routesNames';
-<<<<<<< HEAD
+import { useWalletsStore } from '@/state/wallets/walletsStore';
 import useExperimentalFlag, {
   FEATURED_RESULTS,
   HARDWARE_WALLETS,
+  KING_OF_THE_HILL,
   MINTS,
   NEW_DISCOVER_CARDS,
   NFT_OFFERS,
@@ -51,13 +34,8 @@
   TRENDING_TOKENS,
 } from '@rainbow-me/config/experimentalHooks';
 import React, { useCallback } from 'react';
-import { useWalletsStore } from '@/state/wallets/walletsStore';
 import { DiscoverFeaturedResultsCard } from './DiscoverFeaturedResultsCard';
-=======
-import { DiscoverFeaturedResultsCard } from './DiscoverFeaturedResultsCard';
-import { isTestnetChain } from '@/handlers/web3';
 import { KingOfTheHill } from './KingOfTheHill';
->>>>>>> 08dbabd7
 
 export const HORIZONTAL_PADDING = 20;
 
