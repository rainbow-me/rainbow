--- conflicted
+++ resolved
@@ -9,14 +9,8 @@
   FEATURED_RESULTS,
   TRENDING_TOKENS,
 } from '@rainbow-me/config/experimentalHooks';
-<<<<<<< HEAD
-import { Inline, Inset, Stack, Box, Separator } from '@/design-system';
-import { useWallets } from '@/hooks';
-=======
-import { isTestnetChain } from '@/handlers/web3';
 import { Inline, Inset, Stack, Box, Separator, useColorMode } from '@/design-system';
 import { useAccountSettings, useWallets } from '@/hooks';
->>>>>>> dab99cba
 import { ENSCreateProfileCard } from '@/components/cards/ENSCreateProfileCard';
 import { ENSSearchCard } from '@/components/cards/ENSSearchCard';
 import { GasCard } from '@/components/cards/GasCard';
@@ -43,14 +37,9 @@
 export const HORIZONTAL_PADDING = 20;
 
 export default function DiscoverHome() {
-<<<<<<< HEAD
   const { profiles_enabled, mints_enabled, op_rewards_enabled, featured_results, trending_tokens_enabled, new_discover_cards_enabled } =
     useRemoteConfig();
-=======
-  const { profiles_enabled, mints_enabled, op_rewards_enabled, featured_results, trending_tokens_enabled } = useRemoteConfig();
-  const { chainId } = useAccountSettings();
   const { isDarkMode } = useColorMode();
->>>>>>> dab99cba
   const profilesEnabledLocalFlag = useExperimentalFlag(PROFILES);
   const profilesEnabledRemoteFlag = profiles_enabled;
   const hardwareWalletsEnabled = useExperimentalFlag(HARDWARE_WALLETS);
