--- conflicted
+++ resolved
@@ -1,14 +1,8 @@
+import styled from '@rainbow-me/styled-components';
 import AsyncStorage from '@react-native-community/async-storage';
 import lang from 'i18n-js';
 import React, { Fragment, useCallback, useMemo } from 'react';
 import { Image, Linking, NativeModules, ScrollView, Share } from 'react-native';
-<<<<<<< HEAD
-// import { REVIEW_ANDROID } from '../../config/experimental';
-// import useExperimentalFlag from '../../config/experimentalHooks';
-// import { supportedLanguages } from '../../languages';
-=======
-import styled from 'styled-components';
->>>>>>> 4b252037
 import { THEMES, useTheme } from '../../context/ThemeContext';
 import { supportedLanguages } from '../../languages';
 import AppVersionStamp from '../AppVersionStamp';
@@ -44,7 +38,6 @@
   useSendFeedback,
   useWallets,
 } from '@rainbow-me/hooks';
-import styled from '@rainbow-me/styled-components';
 import { position } from '@rainbow-me/styles';
 import {
   AppleReviewAddress,
