--- conflicted
+++ resolved
@@ -1,16 +1,12 @@
 import { get } from 'lodash';
-<<<<<<< HEAD
 import React, { useCallback, useMemo } from 'react';
-import { InteractionManager, Linking, ScrollView, View } from 'react-native';
-=======
-import React, { useCallback } from 'react';
 import {
   InteractionManager,
   Linking,
   NativeModules,
   ScrollView,
+  View,
 } from 'react-native';
->>>>>>> ce0be952
 import { isEmulatorSync } from 'react-native-device-info';
 import FastImage from 'react-native-fast-image';
 import { TouchableWithoutFeedback } from 'react-native-gesture-handler';
