import AsyncStorage from '@react-native-community/async-storage';
import lang from 'i18n-js';
import React, { Fragment, useCallback, useMemo } from 'react';
import { Image, Linking, NativeModules, ScrollView, Share } from 'react-native';
import styled from 'styled-components';
import { THEMES, useTheme } from '../../context/ThemeContext';
import { supportedLanguages } from '../../languages';
import AppVersionStamp from '../AppVersionStamp';
import { Icon } from '../icons';
import { Column, ColumnWithDividers } from '../layout';
import {
  ListFooter,
  ListItem,
  ListItemArrowGroup,
  ListItemDivider,
} from '../list';
import { Emoji, Text } from '../text';
import BackupIcon from '@rainbow-me/assets/settingsBackup.png';
import BackupIconDark from '@rainbow-me/assets/settingsBackupDark.png';
import CurrencyIcon from '@rainbow-me/assets/settingsCurrency.png';
import CurrencyIconDark from '@rainbow-me/assets/settingsCurrencyDark.png';
import DarkModeIcon from '@rainbow-me/assets/settingsDarkMode.png';
import DarkModeIconDark from '@rainbow-me/assets/settingsDarkModeDark.png';
import LanguageIcon from '@rainbow-me/assets/settingsLanguage.png';
import LanguageIconDark from '@rainbow-me/assets/settingsLanguageDark.png';
import NetworkIcon from '@rainbow-me/assets/settingsNetwork.png';
import NetworkIconDark from '@rainbow-me/assets/settingsNetworkDark.png';
import PrivacyIcon from '@rainbow-me/assets/settingsPrivacy.png';
import PrivacyIconDark from '@rainbow-me/assets/settingsPrivacyDark.png';
import useExperimentalFlag, {
  LANGUAGE_SETTINGS,
} from '@rainbow-me/config/experimentalHooks';
import networkInfo from '@rainbow-me/helpers/networkInfo';
import WalletTypes from '@rainbow-me/helpers/walletTypes';
import {
  useAccountSettings,
  useDimensions,
  useSendFeedback,
  useWallets,
} from '@rainbow-me/hooks';
import { position } from '@rainbow-me/styles';
import {
  AppleReviewAddress,
  REVIEW_DONE_KEY,
} from '@rainbow-me/utils/reviewAlert';

const { RainbowRequestReview, RNReview } = NativeModules;

export const SettingsExternalURLs = {
  rainbowHomepage: 'https://rainbow.me',
  rainbowLearn: 'https://rainbow.me/learn',
  review:
    'itms-apps://itunes.apple.com/us/app/appName/id1457119021?mt=8&action=write-review',
  twitterDeepLink: 'twitter://user?screen_name=rainbowdotme',
  twitterWebUrl: 'https://twitter.com/rainbowdotme',
};

const CheckmarkIcon = styled(Icon).attrs({
  name: 'checkmarkCircled',
})`
  box-shadow: 0px 4px 6px
    ${({ theme: { colors, isDarkMode } }) =>
      colors.alpha(isDarkMode ? colors.shadow : colors.blueGreyDark50, 0.4)};
`;

const Container = styled(Column).attrs({})`
  ${position.cover};
  background-color: ${({ backgroundColor }) => backgroundColor};
`;

const scrollContainerStyle = { flex: 1 };
const ScrollContainer = styled(ScrollView).attrs({
  scrollEventThrottle: 32,
})``;

// ⚠️ Beware: magic numbers lol
const SettingIcon = styled(Image)`
  ${position.size(60)};
  margin-left: -16;
  margin-right: -11;
  margin-top: 8;
`;

const VersionStampContainer = styled(Column).attrs({
  align: 'center',
  justify: 'end',
})`
  flex: 1;
  padding-bottom: 19;
`;

const WarningIcon = styled(Icon).attrs(({ theme: { colors } }) => ({
  color: colors.orangeLight,
  name: 'warning',
}))`
  box-shadow: 0px 4px 6px
    ${({ theme: { colors, isDarkMode } }) =>
      isDarkMode ? colors.shadow : colors.alpha(colors.orangeLight, 0.4)};
  margin-top: 1;
`;

function capitalizeFirstLetter(string) {
  return string.charAt(0).toUpperCase() + string.slice(1);
}

const checkAllWallets = wallets => {
  if (!wallets) return false;
  let areBackedUp = true;
  let canBeBackedUp = false;
  let allBackedUp = true;
  Object.keys(wallets).forEach(key => {
    if (!wallets[key].backedUp && wallets[key].type !== WalletTypes.readOnly) {
      allBackedUp = false;
    }

    if (
      !wallets[key].backedUp &&
      wallets[key].type !== WalletTypes.readOnly &&
      !wallets[key].imported
    ) {
      areBackedUp = false;
    }
    if (wallets[key].type !== WalletTypes.readOnly) {
      canBeBackedUp = true;
    }
  });
  return { allBackedUp, areBackedUp, canBeBackedUp };
};

export default function SettingsSection({
  onCloseModal,
  onPressBackup,
  onPressCurrency,
  onPressDev,
  onPressIcloudBackup,
<<<<<<< HEAD
=======
  onPressLanguage,
>>>>>>> cef70be0
  onPressNetwork,
  onPressPrivacy,
  onPressShowSecret,
}) {
  const isReviewAvailable = false;
  const { wallets, isReadOnlyWallet } = useWallets();
<<<<<<< HEAD
  const { nativeCurrency, network, testnetsEnabled } = useAccountSettings();
=======
  const { language, nativeCurrency, network } = useAccountSettings();
>>>>>>> cef70be0
  const { isSmallPhone } = useDimensions();
  const isLanguageSelectionEnabled = useExperimentalFlag(LANGUAGE_SETTINGS);

  const { colors, isDarkMode, setTheme, colorScheme } = useTheme();

  const onSendFeedback = useSendFeedback();

  const onPressReview = useCallback(async () => {
    if (ios) {
      onCloseModal();
      RainbowRequestReview.requestReview(handled => {
        if (!handled) {
          AsyncStorage.setItem(REVIEW_DONE_KEY, 'true');
          Linking.openURL(AppleReviewAddress);
        }
      });
    } else {
      RNReview.show();
    }
  }, [onCloseModal]);

  const onPressShare = useCallback(() => {
    Share.share({
      message: `👋️ Hey friend! You should download Rainbow, it's my favorite Ethereum wallet 🌈️🌈️🌈️🌈️🌈️🌈️🌈️🌈️🌈️🌈️ ${SettingsExternalURLs.rainbowHomepage}`,
    });
  }, []);

  const onPressTwitter = useCallback(async () => {
    Linking.canOpenURL(SettingsExternalURLs.twitterDeepLink).then(supported =>
      supported
        ? Linking.openURL(SettingsExternalURLs.twitterDeepLink)
        : Linking.openURL(SettingsExternalURLs.twitterWebUrl)
    );
  }, []);

  const onPressLearn = useCallback(
    () => Linking.openURL(SettingsExternalURLs.rainbowLearn),
    []
  );

  const { allBackedUp, areBackedUp, canBeBackedUp } = useMemo(
    () => checkAllWallets(wallets),
    [wallets]
  );

  const backupStatusColor = allBackedUp
    ? colors.green
    : colors.alpha(colors.blueGreyDark, 0.5);

  const toggleTheme = useCallback(() => {
    if (colorScheme === THEMES.SYSTEM) {
      setTheme(THEMES.LIGHT);
    } else if (colorScheme === THEMES.LIGHT) {
      setTheme(THEMES.DARK);
    } else {
      setTheme(THEMES.SYSTEM);
    }
  }, [setTheme, colorScheme]);

  return (
    <Container backgroundColor={colors.white}>
      <ScrollContainer
        contentContainerStyle={!isSmallPhone && scrollContainerStyle}
        scrollEnabled={isSmallPhone}
      >
        <ColumnWithDividers dividerRenderer={ListItemDivider} marginTop={7}>
          {canBeBackedUp && (
            <ListItem
              icon={
                <SettingIcon
                  source={isDarkMode ? BackupIconDark : BackupIcon}
                />
              }
              label={lang.t('settings.backup')}
              onPress={onPressBackup}
              onPressIcloudBackup={onPressIcloudBackup}
              onPressShowSecret={onPressShowSecret}
              testID="backup-section"
            >
              <ListItemArrowGroup>
                {areBackedUp ? (
                  <CheckmarkIcon
                    color={backupStatusColor}
                    isDarkMode={isDarkMode}
                  />
                ) : (
                  <WarningIcon />
                )}
              </ListItemArrowGroup>
            </ListItem>
          )}
          <ListItem
            icon={
              <SettingIcon
                source={isDarkMode ? CurrencyIconDark : CurrencyIcon}
              />
            }
            label={lang.t('settings.currency')}
            onPress={onPressCurrency}
            testID="currency-section"
          >
            <ListItemArrowGroup>{nativeCurrency || ''}</ListItemArrowGroup>
          </ListItem>
<<<<<<< HEAD
          {testnetsEnabled && (
            <ListItem
              icon={
                <SettingIcon
                  source={isDarkMode ? NetworkIconDark : NetworkIcon}
                />
              }
              label="Network"
              onPress={onPressNetwork}
              testID="network-section"
            >
              <ListItemArrowGroup>
                {networkInfo?.[network]?.name}
              </ListItemArrowGroup>
            </ListItem>
          )}
=======
          <ListItem
            icon={
              <SettingIcon
                source={isDarkMode ? NetworkIconDark : NetworkIcon}
              />
            }
            label={lang.t('settings.network')}
            onPress={onPressNetwork}
            testID="network-section"
          >
            <ListItemArrowGroup>
              {networkInfo?.[network]?.name}
            </ListItemArrowGroup>
          </ListItem>
>>>>>>> cef70be0
          <ListItem
            icon={
              <SettingIcon
                source={isDarkMode ? DarkModeIconDark : DarkModeIcon}
              />
            }
            label={lang.t('settings.theme')}
            onPress={toggleTheme}
            testID={`darkmode-section-${isDarkMode}`}
          >
            <Column align="end" flex="1" justify="end">
              <Text
                color={colors.alpha(colors.blueGreyDark, 0.6)}
                size="large"
                weight="medium"
              >
                {capitalizeFirstLetter(colorScheme)}
              </Text>
            </Column>
          </ListItem>
          {!isReadOnlyWallet && (
            <ListItem
              icon={
                <SettingIcon
                  source={isDarkMode ? PrivacyIconDark : PrivacyIcon}
                />
              }
              label={lang.t('settings.privacy')}
              onPress={onPressPrivacy}
              testID="privacy"
            >
              <ListItemArrowGroup />
            </ListItem>
          )}
<<<<<<< HEAD
=======
          {isLanguageSelectionEnabled && (
            <ListItem
              icon={
                <SettingIcon
                  source={isDarkMode ? LanguageIconDark : LanguageIcon}
                />
              }
              label={lang.t('settings.language')}
              onPress={onPressLanguage}
            >
              <ListItemArrowGroup>
                {supportedLanguages[language] || ''}
              </ListItemArrowGroup>
            </ListItem>
          )}
>>>>>>> cef70be0
        </ColumnWithDividers>
        <ListFooter />
        <ColumnWithDividers dividerRenderer={ListItemDivider}>
          <ListItem
            icon={<Emoji name="rainbow" />}
            label="Share Rainbow"
            onPress={onPressShare}
            testID="share-section"
            value={SettingsExternalURLs.rainbowHomepage}
          />
          <ListItem
            icon={<Emoji name="brain" />}
            label={lang.t('settings.learn')}
            onPress={onPressLearn}
            testID="learn-section"
            value={SettingsExternalURLs.rainbowLearn}
          />
          <ListItem
            icon={<Emoji name="bird" />}
            label="Follow Us on Twitter"
            onPress={onPressTwitter}
            testID="twitter-section"
            value={SettingsExternalURLs.twitter}
          />
          <ListItem
            icon={<Emoji name={ios ? 'speech_balloon' : 'lady_beetle'} />}
            label={
              ios
                ? lang.t('settings.feedback_and_support')
                : lang.t('settings.feedback_and_reports')
            }
            onPress={onSendFeedback}
            testID="feedback-section"
          />
          {isReviewAvailable && (
            <ListItem
              icon={<Emoji name="red_heart" />}
              label={lang.t('settings.review')}
              onPress={onPressReview}
              testID="review-section"
            />
          )}
        </ColumnWithDividers>
        {IS_DEV && (
          <Fragment>
            <ListFooter height={10} />
            <ListItem
              icon={<Emoji name="construction" />}
              label={lang.t('settings.developer')}
              onPress={onPressDev}
              testID="developer-section"
            />
          </Fragment>
        )}

        <VersionStampContainer>
          <AppVersionStamp />
        </VersionStampContainer>
      </ScrollContainer>
    </Container>
  );
}<|MERGE_RESOLUTION|>--- conflicted
+++ resolved
@@ -133,21 +133,19 @@
   onPressCurrency,
   onPressDev,
   onPressIcloudBackup,
-<<<<<<< HEAD
-=======
   onPressLanguage,
->>>>>>> cef70be0
   onPressNetwork,
   onPressPrivacy,
   onPressShowSecret,
 }) {
   const isReviewAvailable = false;
   const { wallets, isReadOnlyWallet } = useWallets();
-<<<<<<< HEAD
-  const { nativeCurrency, network, testnetsEnabled } = useAccountSettings();
-=======
-  const { language, nativeCurrency, network } = useAccountSettings();
->>>>>>> cef70be0
+  const {
+    language,
+    nativeCurrency,
+    network,
+    testnetsEnabled,
+  } = useAccountSettings();
   const { isSmallPhone } = useDimensions();
   const isLanguageSelectionEnabled = useExperimentalFlag(LANGUAGE_SETTINGS);
 
@@ -251,7 +249,6 @@
           >
             <ListItemArrowGroup>{nativeCurrency || ''}</ListItemArrowGroup>
           </ListItem>
-<<<<<<< HEAD
           {testnetsEnabled && (
             <ListItem
               icon={
@@ -268,22 +265,6 @@
               </ListItemArrowGroup>
             </ListItem>
           )}
-=======
-          <ListItem
-            icon={
-              <SettingIcon
-                source={isDarkMode ? NetworkIconDark : NetworkIcon}
-              />
-            }
-            label={lang.t('settings.network')}
-            onPress={onPressNetwork}
-            testID="network-section"
-          >
-            <ListItemArrowGroup>
-              {networkInfo?.[network]?.name}
-            </ListItemArrowGroup>
-          </ListItem>
->>>>>>> cef70be0
           <ListItem
             icon={
               <SettingIcon
@@ -318,8 +299,6 @@
               <ListItemArrowGroup />
             </ListItem>
           )}
-<<<<<<< HEAD
-=======
           {isLanguageSelectionEnabled && (
             <ListItem
               icon={
@@ -335,7 +314,6 @@
               </ListItemArrowGroup>
             </ListItem>
           )}
->>>>>>> cef70be0
         </ColumnWithDividers>
         <ListFooter />
         <ColumnWithDividers dividerRenderer={ListItemDivider}>
