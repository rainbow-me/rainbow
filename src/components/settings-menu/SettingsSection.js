import AsyncStorage from '@react-native-community/async-storage';
import lang from 'i18n-js';
import React, { Fragment, useCallback, useMemo } from 'react';
<<<<<<< HEAD
import { Image, Linking, NativeModules, ScrollView, Share } from 'react-native';
import styled from 'styled-components';
// import { REVIEW_ANDROID } from '../../config/experimental';
// import useExperimentalFlag from '../../config/experimentalHooks';
// import { supportedLanguages } from '../../languages';
import { THEMES, useTheme } from '../../context/ThemeContext';
=======
import {
  InteractionManager,
  Linking,
  NativeModules,
  ScrollView,
  Share,
} from 'react-native';

import { isEmulatorSync } from 'react-native-device-info';
import FastImage from 'react-native-fast-image';
import * as StoreReview from 'react-native-store-review';
import styled from 'styled-components/primitives';
import { supportedLanguages } from '../../languages';
>>>>>>> ad0e1cd7
import AppVersionStamp from '../AppVersionStamp';
import { Icon } from '../icons';
import { Column, ColumnWithDividers } from '../layout';
import {
  ListFooter,
  ListItem,
  ListItemArrowGroup,
  ListItemDivider,
} from '../list';
import { Emoji, Text } from '../text';
import BackupIcon from '@rainbow-me/assets/settingsBackup.png';
import BackupIconDark from '@rainbow-me/assets/settingsBackupDark.png';
import CurrencyIcon from '@rainbow-me/assets/settingsCurrency.png';
<<<<<<< HEAD
import CurrencyIconDark from '@rainbow-me/assets/settingsCurrencyDark.png';
import DarkModeIcon from '@rainbow-me/assets/settingsDarkMode.png';
import DarkModeIconDark from '@rainbow-me/assets/settingsDarkModeDark.png';
=======
import LanguageIcon from '@rainbow-me/assets/settingsLanguage.png';
>>>>>>> ad0e1cd7
import NetworkIcon from '@rainbow-me/assets/settingsNetwork.png';
import NetworkIconDark from '@rainbow-me/assets/settingsNetworkDark.png';
import PrivacyIcon from '@rainbow-me/assets/settingsPrivacy.png';
import PrivacyIconDark from '@rainbow-me/assets/settingsPrivacyDark.png';
import networkInfo from '@rainbow-me/helpers/networkInfo';
import WalletTypes from '@rainbow-me/helpers/walletTypes';
import {
  useAccountSettings,
  useDimensions,
  useSendFeedback,
  useWallets,
} from '@rainbow-me/hooks';
import { position } from '@rainbow-me/styles';
import {
  AppleReviewAddress,
  REVIEW_DONE_KEY,
} from '@rainbow-me/utils/reviewAlert';

const { RainbowRequestReview, RNReview } = NativeModules;

export const SettingsExternalURLs = {
  rainbowHomepage: 'https://rainbow.me',
  review:
    'itms-apps://itunes.apple.com/us/app/appName/id1457119021?mt=8&action=write-review',
  twitterDeepLink: 'twitter://user?screen_name=rainbowdotme',
  twitterWebUrl: 'https://twitter.com/rainbowdotme',
};

const CheckmarkIcon = styled(Icon).attrs({
  name: 'checkmarkCircled',
})`
  box-shadow: 0px 4px 6px
    ${({ theme: { colors, isDarkMode } }) =>
      colors.alpha(isDarkMode ? colors.shadow : colors.blueGreyDark50, 0.4)};
`;

const contentContainerStyle = { flex: 1 };
const Container = styled(ScrollView).attrs({
  contentContainerStyle,
  scrollEventThrottle: 32,
})`
  ${position.cover};
  background-color: ${({ backgroundColor }) => backgroundColor};
`;

// ⚠️ Beware: magic numbers lol
const SettingIcon = styled(Image)`
  ${position.size(60)};
  margin-left: -16;
  margin-right: -11;
  margin-top: 8;
`;

const VersionStampContainer = styled(Column).attrs({
  align: 'center',
  justify: 'end',
})`
  flex: 1;
  padding-bottom: 19;
`;

const WarningIcon = styled(Icon).attrs(({ theme: { colors } }) => ({
  color: colors.orangeLight,
  name: 'warning',
}))`
  box-shadow: 0px 4px 6px
    ${({ theme: { colors, isDarkMode } }) =>
      isDarkMode ? colors.shadow : colors.alpha(colors.orangeLight, 0.4)};
  margin-top: 1;
`;

function capitalizeFirstLetter(string) {
  return string.charAt(0).toUpperCase() + string.slice(1);
}

const checkAllWallets = wallets => {
  if (!wallets) return false;
  let areBackedUp = true;
  let canBeBackedUp = false;
  let allBackedUp = true;
  Object.keys(wallets).forEach(key => {
    if (!wallets[key].backedUp && wallets[key].type !== WalletTypes.readOnly) {
      allBackedUp = false;
    }

    if (
      !wallets[key].backedUp &&
      wallets[key].type !== WalletTypes.readOnly &&
      !wallets[key].imported
    ) {
      areBackedUp = false;
    }
    if (!wallets[key].type !== WalletTypes.readOnly) {
      canBeBackedUp = true;
    }
  });
  return { allBackedUp, areBackedUp, canBeBackedUp };
};

export default function SettingsSection({
  onCloseModal,
  onPressBackup,
  onPressCurrency,
  onPressDev,
  onPressIcloudBackup,
  onPressLanguage,
  onPressNetwork,
  onPressPrivacy,
  onPressShowSecret,
}) {
<<<<<<< HEAD
  const isReviewAvailable = false;
  const { wallets, isReadOnlyWallet } = useWallets();
  const { /*language,*/ nativeCurrency, network } = useAccountSettings();
=======
  const { wallets } = useWallets();
  const { language, nativeCurrency, network } = useAccountSettings();
>>>>>>> ad0e1cd7
  const { isTinyPhone } = useDimensions();

  const { colors, isDarkMode, setTheme, colorScheme } = useTheme();

  const onSendFeedback = useSendFeedback();

  const onPressReview = useCallback(async () => {
    if (ios) {
      onCloseModal();
      RainbowRequestReview.requestReview(handled => {
        if (!handled) {
          AsyncStorage.setItem(REVIEW_DONE_KEY, 'true');
          Linking.openURL(AppleReviewAddress);
        }
      });
    } else {
      RNReview.show();
    }
  }, [onCloseModal]);

  const onPressShare = useCallback(() => {
    Share.share({
      message: `👋️ Hey friend! You should download Rainbow, it's my favorite Ethereum wallet 🌈️🌈️🌈️🌈️🌈️🌈️🌈️🌈️🌈️🌈️ ${SettingsExternalURLs.rainbowHomepage}`,
    });
  }, []);

  const onPressTwitter = useCallback(async () => {
    Linking.canOpenURL(SettingsExternalURLs.twitterDeepLink).then(supported =>
      supported
        ? Linking.openURL(SettingsExternalURLs.twitterDeepLink)
        : Linking.openURL(SettingsExternalURLs.twitterWebUrl)
    );
  }, []);

  const { allBackedUp, areBackedUp, canBeBackedUp } = useMemo(
    () => checkAllWallets(wallets),
    [wallets]
  );

  const backupStatusColor = allBackedUp
    ? colors.green
    : colors.alpha(colors.blueGreyDark, 0.5);

  const toggleTheme = useCallback(() => {
    if (colorScheme === THEMES.SYSTEM) {
      setTheme(THEMES.LIGHT);
    } else if (colorScheme === THEMES.LIGHT) {
      setTheme(THEMES.DARK);
    } else {
      setTheme(THEMES.SYSTEM);
    }
  }, [setTheme, colorScheme]);

  return (
    <Container backgroundColor={colors.white} scrollEnabled={isTinyPhone}>
      <ColumnWithDividers dividerRenderer={ListItemDivider} marginTop={7}>
        {canBeBackedUp && (
          <ListItem
<<<<<<< HEAD
            icon={
              <SettingIcon source={isDarkMode ? BackupIconDark : BackupIcon} />
            }
            label="Backup"
=======
            icon={<SettingIcon source={BackupIcon} />}
            label={lang.t('settings.backup')}
>>>>>>> ad0e1cd7
            onPress={onPressBackup}
            onPressIcloudBackup={onPressIcloudBackup}
            onPressShowSecret={onPressShowSecret}
            testID="backup-section"
          >
            <ListItemArrowGroup>
              {areBackedUp ? (
                <CheckmarkIcon
                  color={backupStatusColor}
                  isDarkMode={isDarkMode}
                />
              ) : (
                <WarningIcon />
              )}
            </ListItemArrowGroup>
          </ListItem>
        )}
        <ListItem
<<<<<<< HEAD
          icon={
            <SettingIcon
              source={isDarkMode ? CurrencyIconDark : CurrencyIcon}
            />
          }
          label="Currency"
=======
          icon={<SettingIcon source={CurrencyIcon} />}
          label={lang.t('settings.currency')}
>>>>>>> ad0e1cd7
          onPress={onPressCurrency}
          testID="currency-section"
        >
          <ListItemArrowGroup>{nativeCurrency || ''}</ListItemArrowGroup>
        </ListItem>
        <ListItem
<<<<<<< HEAD
          icon={
            <SettingIcon source={isDarkMode ? NetworkIconDark : NetworkIcon} />
          }
          label="Network"
=======
          icon={<SettingIcon source={NetworkIcon} />}
          label={lang.t('settings.network')}
>>>>>>> ad0e1cd7
          onPress={onPressNetwork}
          testID="network-section"
        >
          <ListItemArrowGroup>
            {networkInfo?.[network]?.name}
          </ListItemArrowGroup>
        </ListItem>
        <ListItem
<<<<<<< HEAD
          icon={
            <SettingIcon
              source={isDarkMode ? DarkModeIconDark : DarkModeIcon}
            />
          }
          label="Theme"
          onPress={toggleTheme}
          testID={`darkmode-section-${isDarkMode}`}
        >
          <Column align="end" flex="1" justify="end">
            <Text
              color={colors.alpha(colors.blueGreyDark, 0.6)}
              size="large"
              weight="medium"
            >
              {capitalizeFirstLetter(colorScheme)}
            </Text>
          </Column>
        </ListItem>
        {!isReadOnlyWallet && (
          <ListItem
            icon={
              <SettingIcon
                source={isDarkMode ? PrivacyIconDark : PrivacyIcon}
              />
            }
            label="Privacy"
            onPress={onPressPrivacy}
            testID="privacy"
          >
            <ListItemArrowGroup />
          </ListItem>
        )}
        {/*<ListItem
        {/*  icon={*/}
        {/*    <SettingIcon source={darkMode ? LanguageIconDark : LanguageIcon} />*/}
        {/*  }*/}
        {/*  label="Language"*/}
        {/*  onPress={onPressLanguage}*/}
        {/*>*/}
        {/*  <ListItemArrowGroup>*/}
        {/*    {supportedLanguages[language] || ''}*/}
        {/*  </ListItemArrowGroup>*/}
        {/*</ListItem>*/}
=======
          icon={<SettingIcon source={LanguageIcon} />}
          label={lang.t('settings.language')}
          onPress={onPressLanguage}
        >
          <ListItemArrowGroup>
            {supportedLanguages[language] || ''}
          </ListItemArrowGroup>
        </ListItem>
>>>>>>> ad0e1cd7
      </ColumnWithDividers>
      <ListFooter />
      <ColumnWithDividers dividerRenderer={ListItemDivider}>
        <ListItem
          icon={<Emoji name="rainbow" />}
          label={lang.t('settings.share')}
          onPress={onPressShare}
          testID="share-section"
          value={SettingsExternalURLs.rainbowHomepage}
        />
        <ListItem
          icon={<Emoji name="bird" />}
          label={lang.t('settings.follow_twitter')}
          onPress={onPressTwitter}
          testID="twitter-section"
          value={SettingsExternalURLs.twitter}
        />
        <ListItem
<<<<<<< HEAD
          icon={<Emoji name={ios ? 'speech_balloon' : 'lady_beetle'} />}
          label={ios ? 'Feedback and Support' : 'Feedback & Bug Reports'}
=======
          icon={<Emoji name="speech_balloon" />}
          label={lang.t('settings.feedback')}
>>>>>>> ad0e1cd7
          onPress={onSendFeedback}
          testID="feedback-section"
        />
<<<<<<< HEAD
        {isReviewAvailable && (
          <ListItem
            icon={<Emoji name="red_heart" />}
            label="Review Rainbow"
            onPress={onPressReview}
            testID="review-section"
          />
        )}
=======
        <ListItem
          icon={<Emoji name="red_heart" />}
          label={lang.t('settings.review')}
          onPress={onPressReview}
        />
>>>>>>> ad0e1cd7
      </ColumnWithDividers>
      {IS_DEV && (
        <Fragment>
          <ListFooter height={10} />
          <ListItem
            icon={<Emoji name="construction" />}
<<<<<<< HEAD
            label="Developer Settings"
=======
            label={lang.t('settings.dev')}
>>>>>>> ad0e1cd7
            onPress={onPressDev}
            testID="developer-section"
          />
        </Fragment>
      )}
      <VersionStampContainer>
        <AppVersionStamp />
      </VersionStampContainer>
    </Container>
  );
}<|MERGE_RESOLUTION|>--- conflicted
+++ resolved
@@ -1,28 +1,12 @@
 import AsyncStorage from '@react-native-community/async-storage';
 import lang from 'i18n-js';
 import React, { Fragment, useCallback, useMemo } from 'react';
-<<<<<<< HEAD
 import { Image, Linking, NativeModules, ScrollView, Share } from 'react-native';
 import styled from 'styled-components';
 // import { REVIEW_ANDROID } from '../../config/experimental';
 // import useExperimentalFlag from '../../config/experimentalHooks';
-// import { supportedLanguages } from '../../languages';
 import { THEMES, useTheme } from '../../context/ThemeContext';
-=======
-import {
-  InteractionManager,
-  Linking,
-  NativeModules,
-  ScrollView,
-  Share,
-} from 'react-native';
-
-import { isEmulatorSync } from 'react-native-device-info';
-import FastImage from 'react-native-fast-image';
-import * as StoreReview from 'react-native-store-review';
-import styled from 'styled-components/primitives';
 import { supportedLanguages } from '../../languages';
->>>>>>> ad0e1cd7
 import AppVersionStamp from '../AppVersionStamp';
 import { Icon } from '../icons';
 import { Column, ColumnWithDividers } from '../layout';
@@ -36,13 +20,11 @@
 import BackupIcon from '@rainbow-me/assets/settingsBackup.png';
 import BackupIconDark from '@rainbow-me/assets/settingsBackupDark.png';
 import CurrencyIcon from '@rainbow-me/assets/settingsCurrency.png';
-<<<<<<< HEAD
 import CurrencyIconDark from '@rainbow-me/assets/settingsCurrencyDark.png';
 import DarkModeIcon from '@rainbow-me/assets/settingsDarkMode.png';
 import DarkModeIconDark from '@rainbow-me/assets/settingsDarkModeDark.png';
-=======
 import LanguageIcon from '@rainbow-me/assets/settingsLanguage.png';
->>>>>>> ad0e1cd7
+import LanguageIconDark from '@rainbow-me/assets/settingsLanguageDark.png';
 import NetworkIcon from '@rainbow-me/assets/settingsNetwork.png';
 import NetworkIconDark from '@rainbow-me/assets/settingsNetworkDark.png';
 import PrivacyIcon from '@rainbow-me/assets/settingsPrivacy.png';
@@ -153,14 +135,9 @@
   onPressPrivacy,
   onPressShowSecret,
 }) {
-<<<<<<< HEAD
   const isReviewAvailable = false;
   const { wallets, isReadOnlyWallet } = useWallets();
-  const { /*language,*/ nativeCurrency, network } = useAccountSettings();
-=======
-  const { wallets } = useWallets();
   const { language, nativeCurrency, network } = useAccountSettings();
->>>>>>> ad0e1cd7
   const { isTinyPhone } = useDimensions();
 
   const { colors, isDarkMode, setTheme, colorScheme } = useTheme();
@@ -219,15 +196,10 @@
       <ColumnWithDividers dividerRenderer={ListItemDivider} marginTop={7}>
         {canBeBackedUp && (
           <ListItem
-<<<<<<< HEAD
             icon={
               <SettingIcon source={isDarkMode ? BackupIconDark : BackupIcon} />
             }
-            label="Backup"
-=======
-            icon={<SettingIcon source={BackupIcon} />}
             label={lang.t('settings.backup')}
->>>>>>> ad0e1cd7
             onPress={onPressBackup}
             onPressIcloudBackup={onPressIcloudBackup}
             onPressShowSecret={onPressShowSecret}
@@ -246,32 +218,22 @@
           </ListItem>
         )}
         <ListItem
-<<<<<<< HEAD
           icon={
             <SettingIcon
               source={isDarkMode ? CurrencyIconDark : CurrencyIcon}
             />
           }
-          label="Currency"
-=======
-          icon={<SettingIcon source={CurrencyIcon} />}
           label={lang.t('settings.currency')}
->>>>>>> ad0e1cd7
           onPress={onPressCurrency}
           testID="currency-section"
         >
           <ListItemArrowGroup>{nativeCurrency || ''}</ListItemArrowGroup>
         </ListItem>
         <ListItem
-<<<<<<< HEAD
           icon={
             <SettingIcon source={isDarkMode ? NetworkIconDark : NetworkIcon} />
           }
-          label="Network"
-=======
-          icon={<SettingIcon source={NetworkIcon} />}
           label={lang.t('settings.network')}
->>>>>>> ad0e1cd7
           onPress={onPressNetwork}
           testID="network-section"
         >
@@ -280,13 +242,12 @@
           </ListItemArrowGroup>
         </ListItem>
         <ListItem
-<<<<<<< HEAD
           icon={
             <SettingIcon
               source={isDarkMode ? DarkModeIconDark : DarkModeIcon}
             />
           }
-          label="Theme"
+          label={lang.t('settings.theme')}
           onPress={toggleTheme}
           testID={`darkmode-section-${isDarkMode}`}
         >
@@ -307,34 +268,26 @@
                 source={isDarkMode ? PrivacyIconDark : PrivacyIcon}
               />
             }
-            label="Privacy"
+            label={lang.t('settings.privacy')}
             onPress={onPressPrivacy}
             testID="privacy"
           >
             <ListItemArrowGroup />
           </ListItem>
         )}
-        {/*<ListItem
-        {/*  icon={*/}
-        {/*    <SettingIcon source={darkMode ? LanguageIconDark : LanguageIcon} />*/}
-        {/*  }*/}
-        {/*  label="Language"*/}
-        {/*  onPress={onPressLanguage}*/}
-        {/*>*/}
-        {/*  <ListItemArrowGroup>*/}
-        {/*    {supportedLanguages[language] || ''}*/}
-        {/*  </ListItemArrowGroup>*/}
-        {/*</ListItem>*/}
-=======
-          icon={<SettingIcon source={LanguageIcon} />}
-          label={lang.t('settings.language')}
+        <ListItem
+          icon={
+            <SettingIcon
+              source={isDarkMode ? LanguageIconDark : LanguageIcon}
+            />
+          }
+          label="Language"
           onPress={onPressLanguage}
         >
           <ListItemArrowGroup>
             {supportedLanguages[language] || ''}
           </ListItemArrowGroup>
         </ListItem>
->>>>>>> ad0e1cd7
       </ColumnWithDividers>
       <ListFooter />
       <ColumnWithDividers dividerRenderer={ListItemDivider}>
@@ -353,43 +306,26 @@
           value={SettingsExternalURLs.twitter}
         />
         <ListItem
-<<<<<<< HEAD
           icon={<Emoji name={ios ? 'speech_balloon' : 'lady_beetle'} />}
-          label={ios ? 'Feedback and Support' : 'Feedback & Bug Reports'}
-=======
-          icon={<Emoji name="speech_balloon" />}
           label={lang.t('settings.feedback')}
->>>>>>> ad0e1cd7
           onPress={onSendFeedback}
           testID="feedback-section"
         />
-<<<<<<< HEAD
         {isReviewAvailable && (
           <ListItem
             icon={<Emoji name="red_heart" />}
-            label="Review Rainbow"
+            label={lang.t('settings.review')}
             onPress={onPressReview}
             testID="review-section"
           />
         )}
-=======
-        <ListItem
-          icon={<Emoji name="red_heart" />}
-          label={lang.t('settings.review')}
-          onPress={onPressReview}
-        />
->>>>>>> ad0e1cd7
       </ColumnWithDividers>
       {IS_DEV && (
         <Fragment>
           <ListFooter height={10} />
           <ListItem
             icon={<Emoji name="construction" />}
-<<<<<<< HEAD
-            label="Developer Settings"
-=======
             label={lang.t('settings.dev')}
->>>>>>> ad0e1cd7
             onPress={onPressDev}
             testID="developer-section"
           />
