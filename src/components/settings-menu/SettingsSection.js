import AsyncStorage from '@react-native-community/async-storage';
import lang from 'i18n-js';
import React, { Fragment, useCallback, useMemo } from 'react';
import { Image, Linking, NativeModules, ScrollView, Share } from 'react-native';
import { THEMES, useTheme } from '../../context/ThemeContext';
import { supportedLanguages } from '../../languages';
import AppVersionStamp from '../AppVersionStamp';
import { Icon } from '../icons';
import { Column, ColumnWithDividers } from '../layout';
import {
  ListFooter,
  ListItem,
  ListItemArrowGroup,
  ListItemDivider,
} from '../list';
import { Emoji, Text } from '../text';
import BackupIcon from '@rainbow-me/assets/settingsBackup.png';
import BackupIconDark from '@rainbow-me/assets/settingsBackupDark.png';
import CurrencyIcon from '@rainbow-me/assets/settingsCurrency.png';
import CurrencyIconDark from '@rainbow-me/assets/settingsCurrencyDark.png';
import DarkModeIcon from '@rainbow-me/assets/settingsDarkMode.png';
import DarkModeIconDark from '@rainbow-me/assets/settingsDarkModeDark.png';
import LanguageIcon from '@rainbow-me/assets/settingsLanguage.png';
import LanguageIconDark from '@rainbow-me/assets/settingsLanguageDark.png';
import NetworkIcon from '@rainbow-me/assets/settingsNetwork.png';
import NetworkIconDark from '@rainbow-me/assets/settingsNetworkDark.png';
import PrivacyIcon from '@rainbow-me/assets/settingsPrivacy.png';
import PrivacyIconDark from '@rainbow-me/assets/settingsPrivacyDark.png';
import useExperimentalFlag, {
  LANGUAGE_SETTINGS,
} from '@rainbow-me/config/experimentalHooks';
import networkInfo from '@rainbow-me/helpers/networkInfo';
import WalletTypes from '@rainbow-me/helpers/walletTypes';
import {
  useAccountSettings,
  useDimensions,
  useSendFeedback,
  useWallets,
} from '@rainbow-me/hooks';
import styled from '@rainbow-me/styled-components';
import { position } from '@rainbow-me/styles';
import {
  AppleReviewAddress,
  REVIEW_DONE_KEY,
} from '@rainbow-me/utils/reviewAlert';

const { RainbowRequestReview, RNReview } = NativeModules;

export const SettingsExternalURLs = {
  rainbowHomepage: 'https://rainbow.me',
  rainbowLearn: 'https://learn.rainbow.me',
  review:
    'itms-apps://itunes.apple.com/us/app/appName/id1457119021?mt=8&action=write-review',
  twitterDeepLink: 'twitter://user?screen_name=rainbowdotme',
  twitterWebUrl: 'https://twitter.com/rainbowdotme',
};

const CheckmarkIcon = styled(Icon).attrs({
  name: 'checkmarkCircled',
})({
  shadowColor: ({ theme: { colors, isDarkMode } }) =>
    colors.alpha(isDarkMode ? colors.shadow : colors.blueGreyDark50, 0.4),
  shadowOffset: { height: 4, width: 0 },
  shadowRadius: 6,
});

const Container = styled(Column).attrs({})({
  ...position.coverAsObject,

  backgroundColor: ({ backgroundColor }) => backgroundColor,
});

const ScrollContainer = styled(ScrollView).attrs({
  scrollEventThrottle: 32,
})({});

// ⚠️ Beware: magic numbers lol
const SettingIcon = styled(Image)({
  ...position.sizeAsObject(60),
  marginLeft: -16,
  marginRight: -11,
  marginTop: 8,
});

const VersionStampContainer = styled(Column).attrs({
  align: 'center',
  justify: 'end',
})({
  flex: 1,
  paddingBottom: 19,
});

const WarningIcon = styled(Icon).attrs(({ theme: { colors } }) => ({
  color: colors.orangeLight,
  name: 'warning',
}))({
  marginTop: 1,
  shadowColor: ({ theme: { colors, isDarkMode } }) =>
    isDarkMode ? colors.shadow : colors.alpha(colors.orangeLight, 0.4),
  shadowOffset: { height: 4, width: 0 },
  shadowRadius: 6,
});

function capitalizeFirstLetter(string) {
  return string.charAt(0).toUpperCase() + string.slice(1);
}

const checkAllWallets = wallets => {
  if (!wallets) return false;
  let areBackedUp = true;
  let canBeBackedUp = false;
  let allBackedUp = true;
  Object.keys(wallets).forEach(key => {
    if (!wallets[key].backedUp && wallets[key].type !== WalletTypes.readOnly) {
      allBackedUp = false;
    }

    if (
      !wallets[key].backedUp &&
      wallets[key].type !== WalletTypes.readOnly &&
      !wallets[key].imported
    ) {
      areBackedUp = false;
    }
    if (wallets[key].type !== WalletTypes.readOnly) {
      canBeBackedUp = true;
    }
  });
  return { allBackedUp, areBackedUp, canBeBackedUp };
};

export default function SettingsSection({
  onCloseModal,
  onPressBackup,
  onPressCurrency,
  onPressDev,
  onPressIcloudBackup,
  onPressLanguage,
  onPressNetwork,
  onPressPrivacy,
  onPressShowSecret,
}) {
  const isReviewAvailable = false;
  const { wallets, isReadOnlyWallet } = useWallets();
<<<<<<< HEAD
  const {
    language,
    nativeCurrency,
    network,
    testnetsEnabled,
  } = useAccountSettings();
  const { isSmallPhone } = useDimensions();
=======
  const { language, nativeCurrency, network } = useAccountSettings();
  const { isNarrowPhone } = useDimensions();
>>>>>>> 7feec99c
  const isLanguageSelectionEnabled = useExperimentalFlag(LANGUAGE_SETTINGS);

  const { colors, isDarkMode, setTheme, colorScheme } = useTheme();

  const onSendFeedback = useSendFeedback();

  const onPressReview = useCallback(async () => {
    if (ios) {
      onCloseModal();
      RainbowRequestReview.requestReview(handled => {
        if (!handled) {
          AsyncStorage.setItem(REVIEW_DONE_KEY, 'true');
          Linking.openURL(AppleReviewAddress);
        }
      });
    } else {
      RNReview.show();
    }
  }, [onCloseModal]);

  const onPressShare = useCallback(() => {
    Share.share({
      message: `👋️ Hey friend! You should download Rainbow, it's my favorite Ethereum wallet 🌈️🌈️🌈️🌈️🌈️🌈️🌈️🌈️🌈️🌈️ ${SettingsExternalURLs.rainbowHomepage}`,
    });
  }, []);

  const onPressTwitter = useCallback(async () => {
    Linking.canOpenURL(SettingsExternalURLs.twitterDeepLink).then(supported =>
      supported
        ? Linking.openURL(SettingsExternalURLs.twitterDeepLink)
        : Linking.openURL(SettingsExternalURLs.twitterWebUrl)
    );
  }, []);

  const onPressLearn = useCallback(
    () => Linking.openURL(SettingsExternalURLs.rainbowLearn),
    []
  );

  const { allBackedUp, areBackedUp, canBeBackedUp } = useMemo(
    () => checkAllWallets(wallets),
    [wallets]
  );

  const backupStatusColor = allBackedUp
    ? colors.green
    : colors.alpha(colors.blueGreyDark, 0.5);

  const toggleTheme = useCallback(() => {
    if (colorScheme === THEMES.SYSTEM) {
      setTheme(THEMES.LIGHT);
    } else if (colorScheme === THEMES.LIGHT) {
      setTheme(THEMES.DARK);
    } else {
      setTheme(THEMES.SYSTEM);
    }
  }, [setTheme, colorScheme]);

  return (
    <Container backgroundColor={colors.white}>
      <ScrollContainer>
        <ColumnWithDividers dividerRenderer={ListItemDivider} marginTop={7}>
          {canBeBackedUp && (
            <ListItem
              icon={
                <SettingIcon
                  source={isDarkMode ? BackupIconDark : BackupIcon}
                />
              }
              label={lang.t('settings.backup')}
              onPress={onPressBackup}
              onPressIcloudBackup={onPressIcloudBackup}
              onPressShowSecret={onPressShowSecret}
              testID="backup-section"
            >
              <ListItemArrowGroup>
                {areBackedUp ? (
                  <CheckmarkIcon
                    color={backupStatusColor}
                    isDarkMode={isDarkMode}
                  />
                ) : (
                  <WarningIcon />
                )}
              </ListItemArrowGroup>
            </ListItem>
          )}
          <ListItem
            icon={
              <SettingIcon
                source={isDarkMode ? CurrencyIconDark : CurrencyIcon}
              />
            }
            label={lang.t('settings.currency')}
            onPress={onPressCurrency}
            testID="currency-section"
          >
            <ListItemArrowGroup>{nativeCurrency || ''}</ListItemArrowGroup>
          </ListItem>
          {(testnetsEnabled || IS_DEV) && (
            <ListItem
              icon={
                <SettingIcon
                  source={isDarkMode ? NetworkIconDark : NetworkIcon}
                />
              }
              label={lang.t('settings.network')}
              onPress={onPressNetwork}
              testID="network-section"
            >
              <ListItemArrowGroup>
                {networkInfo?.[network]?.name}
              </ListItemArrowGroup>
            </ListItem>
          )}
          <ListItem
            icon={
              <SettingIcon
                source={isDarkMode ? DarkModeIconDark : DarkModeIcon}
              />
            }
            label={lang.t('settings.theme')}
            onPress={toggleTheme}
            testID={`darkmode-section-${isDarkMode}`}
          >
            <Column align="end" flex={1} justify="end">
              <Text
                color={colors.alpha(colors.blueGreyDark, 0.6)}
                size="large"
                weight="medium"
              >
                {capitalizeFirstLetter(colorScheme)}
              </Text>
            </Column>
          </ListItem>
          {!isReadOnlyWallet && (
            <ListItem
              icon={
                <SettingIcon
                  source={isDarkMode ? PrivacyIconDark : PrivacyIcon}
                />
              }
              label={lang.t('settings.privacy')}
              onPress={onPressPrivacy}
              testID="privacy"
            >
              <ListItemArrowGroup />
            </ListItem>
          )}
          {isLanguageSelectionEnabled && (
            <ListItem
              icon={
                <SettingIcon
                  source={isDarkMode ? LanguageIconDark : LanguageIcon}
                />
              }
              label={lang.t('settings.language')}
              onPress={onPressLanguage}
            >
              <ListItemArrowGroup>
                {supportedLanguages[language] || ''}
              </ListItemArrowGroup>
            </ListItem>
          )}
        </ColumnWithDividers>
        <ListFooter />
        <ColumnWithDividers dividerRenderer={ListItemDivider}>
          <ListItem
            icon={<Emoji name="rainbow" />}
            label="Share Rainbow"
            onPress={onPressShare}
            testID="share-section"
            value={SettingsExternalURLs.rainbowHomepage}
          />
          <ListItem
            icon={<Emoji name="brain" />}
            label={lang.t(
              isNarrowPhone ? 'settings.learn_short' : 'settings.learn'
            )}
            onPress={onPressLearn}
            testID="learn-section"
            value={SettingsExternalURLs.rainbowLearn}
          />
          <ListItem
            icon={<Emoji name="bird" />}
            label="Follow Us on Twitter"
            onPress={onPressTwitter}
            testID="twitter-section"
            value={SettingsExternalURLs.twitter}
          />
          <ListItem
            icon={<Emoji name={ios ? 'speech_balloon' : 'lady_beetle'} />}
            label={
              ios
                ? lang.t('settings.feedback_and_support')
                : lang.t('settings.feedback_and_reports')
            }
            onPress={onSendFeedback}
            testID="feedback-section"
          />
          {isReviewAvailable && (
            <ListItem
              icon={<Emoji name="red_heart" />}
              label={lang.t('settings.review')}
              onPress={onPressReview}
              testID="review-section"
            />
          )}
        </ColumnWithDividers>
        {IS_DEV && (
          <Fragment>
            <ListFooter height={10} />
            <ListItem
              icon={<Emoji name="construction" />}
              label={lang.t('settings.developer')}
              onPress={onPressDev}
              testID="developer-section"
            />
          </Fragment>
        )}

        <VersionStampContainer>
          <AppVersionStamp />
        </VersionStampContainer>
      </ScrollContainer>
    </Container>
  );
}<|MERGE_RESOLUTION|>--- conflicted
+++ resolved
@@ -142,18 +142,13 @@
 }) {
   const isReviewAvailable = false;
   const { wallets, isReadOnlyWallet } = useWallets();
-<<<<<<< HEAD
   const {
     language,
     nativeCurrency,
     network,
     testnetsEnabled,
   } = useAccountSettings();
-  const { isSmallPhone } = useDimensions();
-=======
-  const { language, nativeCurrency, network } = useAccountSettings();
   const { isNarrowPhone } = useDimensions();
->>>>>>> 7feec99c
   const isLanguageSelectionEnabled = useExperimentalFlag(LANGUAGE_SETTINGS);
 
   const { colors, isDarkMode, setTheme, colorScheme } = useTheme();
