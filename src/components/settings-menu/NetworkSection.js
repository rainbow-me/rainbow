--- conflicted
+++ resolved
@@ -45,11 +45,8 @@
         selected: toLower(network) === toLower(value),
         value,
       }))}
-<<<<<<< HEAD
       marginTop={7}
-=======
       onChange={onNetworkChange}
->>>>>>> 8186994f
       renderItem={RadioListItem}
       value={network}
     />
