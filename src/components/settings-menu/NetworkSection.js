--- conflicted
+++ resolved
@@ -1,9 +1,4 @@
-<<<<<<< HEAD
-import analytics from '@segment/analytics-react-native';
 import values from 'lodash/values';
-=======
-import { values } from 'lodash';
->>>>>>> b7165d2e
 import React, { useCallback } from 'react';
 import { InteractionManager } from 'react-native';
 import { useDispatch } from 'react-redux';
