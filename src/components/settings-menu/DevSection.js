import AsyncStorage from '@react-native-community/async-storage';
import React, { useCallback, useContext } from 'react';
import { Alert, ScrollView } from 'react-native';
import { HARDHAT_URL_ANDROID, HARDHAT_URL_IOS } from 'react-native-dotenv';
import Restart from 'react-native-restart';
import { ListFooter, ListItem } from '../list';
import { RadioListItem } from '../radio-list';
import { deleteAllBackups } from '@rainbow-me/handlers/cloudBackup';
import { web3SetHttpProvider } from '@rainbow-me/handlers/web3';
import { RainbowContext } from '@rainbow-me/helpers/RainbowContext';
import networkTypes from '@rainbow-me/helpers/networkTypes';
import { useWallets } from '@rainbow-me/hooks';
import { wipeKeychain } from '@rainbow-me/model/keychain';
import { useNavigation } from '@rainbow-me/navigation/Navigation';
import { clearImageMetadataCache } from '@rainbow-me/redux/imageMetadata';
import store from '@rainbow-me/redux/store';
import { walletsUpdate } from '@rainbow-me/redux/wallets';
import Routes from '@rainbow-me/routes';
import logger from 'logger';

const DevSection = () => {
  const { navigate } = useNavigation();
  const { config, setConfig } = useContext(RainbowContext);
  const { wallets } = useWallets();

  const onNetworkChange = useCallback(
    value => {
      setConfig({ ...config, [value]: !config[value] });
    },
    [config, setConfig]
  );

  const connectToHardhat = useCallback(async () => {
    try {
      const ready = await web3SetHttpProvider(
        (ios && HARDHAT_URL_IOS) ||
          (android && HARDHAT_URL_ANDROID) ||
          'http://127.0.0.1:8545'
      );
      logger.log('connected to hardhat', ready);
    } catch (e) {
      await web3SetHttpProvider(networkTypes.mainnet);
<<<<<<< HEAD
      logger.log('error connecting to hardhat', e);
=======
      logger.log('error connecting to hardhat');
>>>>>>> dd1b5f09
    }
    navigate(Routes.PROFILE_SCREEN);
  }, [navigate]);

  const checkAlert = useCallback(async () => {
    try {
      const request = await fetch(
        'https://pro-api.coinmarketcap.com/v1/cryptocurrency/listings/latest'
      );
      if (android && request.status === 500) throw new Error('failed');
      await request.json();
      Alert.alert('Status', 'NOT APPLIED');
    } catch (e) {
      Alert.alert('Status', 'APPLIED');
    }
  }, []);

  const removeBackups = async () => {
    const newWallets = { ...wallets };
    Object.keys(newWallets).forEach(key => {
      delete newWallets[key].backedUp;
      delete newWallets[key].backupDate;
      delete newWallets[key].backupFile;
      delete newWallets[key].backupType;
    });

    await store.dispatch(walletsUpdate(newWallets));

    // Delete all backups (debugging)
    await deleteAllBackups();

    Alert.alert('Backups deleted succesfully');
    Restart();
  };

  const [errorObj, setErrorObj] = useState(null);

  const throwRenderError = () => {
    setErrorObj({ error: 'this throws render error' });
  };

  return (
    <ScrollView testID="developer-settings-modal">
      <ListItem label="💥 Clear async storage" onPress={AsyncStorage.clear} />
      <ListItem
        label="📷️ Clear Image Metadata Cache"
        onPress={clearImageMetadataCache}
      />
      <ListItem
        label="💣 Reset Keychain"
        onPress={wipeKeychain}
        testID="reset-keychain-section"
      />
      <ListItem label="🔄 Restart app" onPress={() => Restart.Restart()} />
      <ListItem
        label="💥 Crash app (render error)"
        onPress={throwRenderError}
        testID="crash-app-section"
      />
      {errorObj}
      <ListItem label="🗑️ Remove all backups" onPress={removeBackups} />
      <ListItem
        label="🤷 Restore default experimental config"
        onPress={() => AsyncStorage.removeItem('experimentalConfig')}
      />
      <ListItem
<<<<<<< HEAD
        label="‍👷 Connect to hardhat"
=======
        label="👷 Connect to hardhat"
>>>>>>> dd1b5f09
        onPress={connectToHardhat}
        testID="hardhat-section"
      />
      <ListItem label="‍🏖️ Alert" onPress={checkAlert} testID="alert-section" />
      <ListFooter />

      {Object.keys(config)
        .sort()
        .map(key => (
          <RadioListItem
            key={key}
            label={key}
            onPress={() => onNetworkChange(key)}
            selected={!!config[key]}
          />
        ))}
    </ScrollView>
  );
};

export default DevSection;<|MERGE_RESOLUTION|>--- conflicted
+++ resolved
@@ -40,11 +40,7 @@
       logger.log('connected to hardhat', ready);
     } catch (e) {
       await web3SetHttpProvider(networkTypes.mainnet);
-<<<<<<< HEAD
       logger.log('error connecting to hardhat', e);
-=======
-      logger.log('error connecting to hardhat');
->>>>>>> dd1b5f09
     }
     navigate(Routes.PROFILE_SCREEN);
   }, [navigate]);
@@ -111,17 +107,12 @@
         onPress={() => AsyncStorage.removeItem('experimentalConfig')}
       />
       <ListItem
-<<<<<<< HEAD
         label="‍👷 Connect to hardhat"
-=======
-        label="👷 Connect to hardhat"
->>>>>>> dd1b5f09
         onPress={connectToHardhat}
         testID="hardhat-section"
       />
       <ListItem label="‍🏖️ Alert" onPress={checkAlert} testID="alert-section" />
       <ListFooter />
-
       {Object.keys(config)
         .sort()
         .map(key => (
