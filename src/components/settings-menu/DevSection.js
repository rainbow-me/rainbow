--- conflicted
+++ resolved
@@ -171,15 +171,12 @@
         testID="alert-section"
       />
       <UserDevSection scrollEnabled={false} />
-<<<<<<< HEAD
-=======
-
       <ListItem
-        label={`‍⏩ Sync codepush, current: ${codePushVersion}`}
+        label={`‍⏩ ${lang.t('developer_settings.sync_codepush', {
+          codePushVersion: codePushVersion,
+        })}`}
         onPress={syncCodepush}
       />
-
->>>>>>> 104737c2
       {Object.keys(config)
         .sort()
         .filter(key => defaultConfig[key].settings)
