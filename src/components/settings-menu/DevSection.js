--- conflicted
+++ resolved
@@ -3,10 +3,7 @@
 import React, { useCallback, useContext } from 'react';
 import { ScrollView } from 'react-native';
 import { DEV_SEEDS } from 'react-native-dotenv';
-<<<<<<< HEAD
 import { Restart } from 'react-native-restart';
-=======
->>>>>>> ff671d70
 import { DevContext } from '../../helpers/DevContext';
 import { wipeKeychain } from '../../model/keychain';
 import { ListFooter, ListItem } from '../list';
@@ -26,7 +23,7 @@
     <ScrollView>
       <ListItem label="💥 Clear async storage" onPress={AsyncStorage.clear} />
       <ListItem label="💣 Reset Keychain" onPress={wipeKeychain} />
-      <ListItem onPress={Restart} label="🔄 Restart app" />
+      <ListItem label="🔄 Restart app" onPress={Restart} />
       <ListItem
         label="🤷 Restore default experimental config"
         onPress={() => AsyncStorage.removeItem('experimentalConfig')}
