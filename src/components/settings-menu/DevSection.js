--- conflicted
+++ resolved
@@ -84,7 +84,6 @@
     }
   }, [navigate]);
 
-<<<<<<< HEAD
   const onWipeKeychain = useCallback(async () => {
     try {
       await wipeKeychain();
@@ -108,11 +107,9 @@
       Alert.alert(errorText);
     }
   }, []);
-=======
   const navToDevNotifications = useCallback(() => {
     navigate('DevNotificationsSection');
   }, [navigate]);
->>>>>>> a19b119e
 
   const checkAlert = useCallback(async () => {
     try {
