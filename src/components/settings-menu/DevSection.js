import AsyncStorage from '@react-native-community/async-storage';
import React, { useCallback, useContext } from 'react';
import { Alert, ScrollView } from 'react-native';
// eslint-disable-next-line import/default
import codePush from 'react-native-code-push';
import { HARDHAT_URL_ANDROID, HARDHAT_URL_IOS } from 'react-native-dotenv';
import Restart from 'react-native-restart';
import { useDispatch } from 'react-redux';
import { defaultConfig } from '../../config/experimental';
import useAppVersion from '../../hooks/useAppVersion';
import { ListFooter, ListItem } from '../list';
import { RadioListItem } from '../radio-list';
import UserDevSection from './UserDevSection';
import { deleteAllBackups } from '@rainbow-me/handlers/cloudBackup';
import { web3SetHttpProvider } from '@rainbow-me/handlers/web3';
import { RainbowContext } from '@rainbow-me/helpers/RainbowContext';
import networkTypes from '@rainbow-me/helpers/networkTypes';
import { useWallets } from '@rainbow-me/hooks';
import { wipeKeychain } from '@rainbow-me/model/keychain';
import { clearAllStorages } from '@rainbow-me/model/mmkv';
import { useNavigation } from '@rainbow-me/navigation/Navigation';
import { explorerInit } from '@rainbow-me/redux/explorer';
import { clearImageMetadataCache } from '@rainbow-me/redux/imageMetadata';
import store from '@rainbow-me/redux/store';
import { walletsUpdate } from '@rainbow-me/redux/wallets';
import Routes from '@rainbow-me/routes';
import logger from 'logger';

const DevSection = () => {
  const { navigate } = useNavigation();
  const { config, setConfig } = useContext(RainbowContext);
  const { wallets } = useWallets();
  const dispatch = useDispatch();

  const onSettingChanged = useCallback(
    value => {
      setConfig({ ...config, [value]: !config[value] });
    },
    [config, setConfig]
  );

  const connectToHardhat = useCallback(async () => {
    try {
      const ready = await web3SetHttpProvider(
        (ios && HARDHAT_URL_IOS) ||
          (android && HARDHAT_URL_ANDROID) ||
          'http://127.0.0.1:8545'
      );
      logger.log('connected to hardhat', ready);
    } catch (e) {
      await web3SetHttpProvider(networkTypes.mainnet);
      logger.log('error connecting to hardhat', e);
    }
    navigate(Routes.PROFILE_SCREEN);
    dispatch(explorerInit());
  }, [dispatch, navigate]);

  const syncCodepush = useCallback(async () => {
    const isUpdate = !!(await codePush.checkForUpdate());
    if (!isUpdate) {
      Alert.alert('No update');
    } else {
      // dismissing not to fuck up native nav structure
      navigate(Routes.PROFILE_SCREEN);
      Alert.alert('Installing update');

      const result = await codePush.sync({
        installMode: codePush.InstallMode.IMMEDIATE,
      });

      const resultString = Object.entries(codePush.syncStatus).find(
        e => e[1] === result
      )[0];
      Alert.alert(resultString);
    }
  }, [navigate]);

  const checkAlert = useCallback(async () => {
    try {
      const request = await fetch(
        'https://pro-api.coinmarketcap.com/v1/cryptocurrency/listings/latest'
      );
      if (android && request.status === 500) throw new Error('failed');
      await request.json();
      Alert.alert('Status', 'NOT APPLIED');
    } catch (e) {
      Alert.alert('Status', 'APPLIED');
    }
  }, []);

  const removeBackups = async () => {
    const newWallets = { ...wallets };
    Object.keys(newWallets).forEach(key => {
      delete newWallets[key].backedUp;
      delete newWallets[key].backupDate;
      delete newWallets[key].backupFile;
      delete newWallets[key].backupType;
    });

    await store.dispatch(walletsUpdate(newWallets));

    // Delete all backups (debugging)
    await deleteAllBackups();

    Alert.alert('Backups deleted succesfully');
    Restart();
  };

  const [errorObj, setErrorObj] = useState(null);

  const throwRenderError = () => {
    setErrorObj({ error: 'this throws render error' });
  };

  const codePushVersion = useAppVersion()[1];

  return (
    <ScrollView testID="developer-settings-modal">
      <ListItem label="💥 Clear async storage" onPress={AsyncStorage.clear} />
      <ListItem
        label="💥 Clear MMKV storages"
        onPress={() => clearAllStorages()}
      />
      <ListItem
        label="📷️ Clear Image Metadata Cache"
        onPress={clearImageMetadataCache}
      />
      <ListItem
        label="💣 Reset Keychain"
        onPress={wipeKeychain}
        testID="reset-keychain-section"
      />
      <ListItem label="🔄 Restart app" onPress={() => Restart.Restart()} />
      <ListItem
        label="💥 Crash app (render error)"
        onPress={throwRenderError}
        testID="crash-app-section"
      />
      {errorObj}
      <ListItem label="🗑️ Remove all backups" onPress={removeBackups} />
      <ListItem
        label="🤷 Restore default experimental config"
        onPress={() => AsyncStorage.removeItem('experimentalConfig')}
      />
      <ListItem
        label="‍👷 Connect to hardhat"
        onPress={connectToHardhat}
        testID="hardhat-section"
      />
      <ListItem label="‍🏖️ Alert" onPress={checkAlert} testID="alert-section" />
      <UserDevSection scrollEnabled={false} />
<<<<<<< HEAD
=======

      <ListItem
        label={`‍⏩ Sync codepush, current: ${codePushVersion}`}
        onPress={syncCodepush}
      />

>>>>>>> 3354c39d
      {Object.keys(config)
        .sort()
        .filter(key => defaultConfig[key].settings)
        .map(key => (
          <RadioListItem
            key={key}
            label={key}
            onPress={() => onSettingChanged(key)}
            selected={!!config[key]}
          />
        ))}
      <ListFooter />
    </ScrollView>
  );
};

export default DevSection;<|MERGE_RESOLUTION|>--- conflicted
+++ resolved
@@ -149,15 +149,11 @@
       />
       <ListItem label="‍🏖️ Alert" onPress={checkAlert} testID="alert-section" />
       <UserDevSection scrollEnabled={false} />
-<<<<<<< HEAD
-=======
-
       <ListItem
         label={`‍⏩ Sync codepush, current: ${codePushVersion}`}
         onPress={syncCodepush}
       />
 
->>>>>>> 3354c39d
       {Object.keys(config)
         .sort()
         .filter(key => defaultConfig[key].settings)
