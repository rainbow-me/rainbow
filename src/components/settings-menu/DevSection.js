import AsyncStorage from '@react-native-community/async-storage';
import Clipboard from '@react-native-community/clipboard';
import React, { useCallback, useContext } from 'react';
import { Alert, ScrollView } from 'react-native';
import { DEV_SEEDS } from 'react-native-dotenv';
import { Restart } from 'react-native-restart';
import { deleteAllBackups } from '../../handlers/cloudBackup';
import { DevContext } from '../../helpers/DevContext';
import { useWallets } from '../../hooks';
import { wipeKeychain } from '../../model/keychain';
import store from '../../redux/store';
import { walletsUpdate } from '../../redux/wallets';
import { ListFooter, ListItem } from '../list';
import { RadioListItem } from '../radio-list';

const DevSection = () => {
  const { config, setConfig } = useContext(DevContext);
  const { wallets } = useWallets();

  const onNetworkChange = useCallback(
    value => {
      setConfig({ ...config, [value]: !config[value] });
    },
    [config, setConfig]
  );

  const removeBackups = async () => {
    const newWallets = { ...wallets };
    Object.keys(newWallets).forEach(key => {
      delete newWallets[key].backedUp;
      delete newWallets[key].backupDate;
      delete newWallets[key].backupFile;
      delete newWallets[key].backupType;
    });

    await store.dispatch(walletsUpdate(newWallets));

    // Delete all backups (debugging)
    await deleteAllBackups();

    Alert.alert('Backups deleted succesfully');
    Restart();
  };

  return (
    <ScrollView>
      <ListItem label="💥 Clear async storage" onPress={AsyncStorage.clear} />
<<<<<<< HEAD
      <ListItem label="💣 Reset Keychain" onPress={wipeKeychain} />
      <ListItem label="🔄 Restart app" onPress={Restart} />
      <ListItem label="🗑️ Remove all backups" onPress={removeBackups} />
=======
      <ListItem
        label="🔄 Restart app"
        onPress={() => {
          // we cannot do import in prod
          const RNRestart = require('react-native-restart');
          RNRestart && RNRestart.default.Restart();
        }}
      />
>>>>>>> 8186994f
      <ListItem
        label="🤷 Restore default experimental config"
        onPress={() => AsyncStorage.removeItem('experimentalConfig')}
      />
      <ListItem
        label="‍💻 Copy dev seeds"
        onPress={() => Clipboard.setString(DEV_SEEDS)}
      />
      <ListFooter />

      {Object.keys(config).map(key => (
        <RadioListItem
          key={key}
          label={key}
          onPress={() => onNetworkChange(key)}
          selected={!!config[key]}
        />
      ))}
    </ScrollView>
  );
};

export default DevSection;<|MERGE_RESOLUTION|>--- conflicted
+++ resolved
@@ -45,20 +45,9 @@
   return (
     <ScrollView>
       <ListItem label="💥 Clear async storage" onPress={AsyncStorage.clear} />
-<<<<<<< HEAD
       <ListItem label="💣 Reset Keychain" onPress={wipeKeychain} />
       <ListItem label="🔄 Restart app" onPress={Restart} />
       <ListItem label="🗑️ Remove all backups" onPress={removeBackups} />
-=======
-      <ListItem
-        label="🔄 Restart app"
-        onPress={() => {
-          // we cannot do import in prod
-          const RNRestart = require('react-native-restart');
-          RNRestart && RNRestart.default.Restart();
-        }}
-      />
->>>>>>> 8186994f
       <ListItem
         label="🤷 Restore default experimental config"
         onPress={() => AsyncStorage.removeItem('experimentalConfig')}
