--- conflicted
+++ resolved
@@ -1,19 +1,11 @@
-<<<<<<< HEAD
-import analytics from '@segment/analytics-react-native';
-=======
-import { isNil } from 'lodash';
->>>>>>> b7165d2e
 import React, { useCallback } from 'react';
 import { Platform } from 'react-native';
 import { reloadTimelines } from 'react-native-widgetkit';
 import { CoinIcon } from '../coin-icon';
 import { RadioList, RadioListItem } from '../radio-list';
 import { Emoji } from '../text';
-<<<<<<< HEAD
+import { analytics } from '@rainbow-me/analytics';
 import { isNil } from '@rainbow-me/helpers/utilities';
-=======
-import { analytics } from '@rainbow-me/analytics';
->>>>>>> b7165d2e
 import { useAccountSettings } from '@rainbow-me/hooks';
 import { supportedNativeCurrencies } from '@rainbow-me/references';
 
