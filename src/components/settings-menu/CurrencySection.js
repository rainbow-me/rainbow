<<<<<<< HEAD
import analytics from '@segment/analytics-react-native';
import isNil from 'lodash/isNil';
=======
import { isNil } from 'lodash';
>>>>>>> b7165d2e
import React, { useCallback } from 'react';
import { Platform } from 'react-native';
import { reloadTimelines } from 'react-native-widgetkit';
import { CoinIcon } from '../coin-icon';
import { RadioList, RadioListItem } from '../radio-list';
import { Emoji } from '../text';
import { analytics } from '@rainbow-me/analytics';
import { useAccountSettings } from '@rainbow-me/hooks';
import { supportedNativeCurrencies } from '@rainbow-me/references';

const currencyListItems = Object.values(supportedNativeCurrencies).map(
  ({ currency, ...item }) => ({
    ...item,
    currency,
    key: currency,
    value: currency,
  })
);

const renderCurrencyIcon = (currency, emojiName) => {
  if (!currency) return null;
  if (!isNil(emojiName)) return <Emoji name={'flag_' + emojiName} />;

  return <CoinIcon address={currency} size={23} symbol={currency} />;
};

const CurrencyListItem = ({ currency, emojiName, label, ...item }) => (
  <RadioListItem
    {...item}
    icon={renderCurrencyIcon(currency, emojiName)}
    label={`${label}`}
    value={currency}
  />
);

const CurrencySection = () => {
  const { nativeCurrency, settingsChangeNativeCurrency } = useAccountSettings();

  const onSelectCurrency = useCallback(
    currency => {
      settingsChangeNativeCurrency(currency);
      // reload widget timelines only if on ios version 14 or above
      if (ios && parseInt(Platform.Version) >= 14) {
        reloadTimelines('PriceWidget');
      }
      analytics.track('Changed native currency', { currency });
    },
    [settingsChangeNativeCurrency]
  );

  return (
    <RadioList
      extraData={nativeCurrency}
      items={currencyListItems}
      marginTop={7}
      onChange={onSelectCurrency}
      renderItem={CurrencyListItem}
      value={nativeCurrency}
    />
  );
};

export default CurrencySection;<|MERGE_RESOLUTION|>--- conflicted
+++ resolved
@@ -1,9 +1,4 @@
-<<<<<<< HEAD
-import analytics from '@segment/analytics-react-native';
 import isNil from 'lodash/isNil';
-=======
-import { isNil } from 'lodash';
->>>>>>> b7165d2e
 import React, { useCallback } from 'react';
 import { Platform } from 'react-native';
 import { reloadTimelines } from 'react-native-widgetkit';
