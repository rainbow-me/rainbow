import { useRoute } from '@react-navigation/native';
import analytics from '@segment/analytics-react-native';
import React, { Fragment, useCallback, useEffect, useMemo } from 'react';
<<<<<<< HEAD
import { View } from 'react-native';
import styled from 'styled-components';
import { cloudPlatform } from '../../../utils/platform';
=======
import { Alert, View } from 'react-native';
import { useDispatch } from 'react-redux';
import styled from 'styled-components';
import { deleteAllBackups } from '../../../handlers/cloudBackup';
import { walletsUpdate } from '../../../redux/wallets';
>>>>>>> 43c9768b
import { DelayedAlert } from '../../alerts';
import { ButtonPressAnimation } from '../../animations';
import { Centered, Column } from '../../layout';
import { SheetActionButton } from '../../sheet';
import { Text } from '../../text';
import WalletBackupStepTypes from '@rainbow-me/helpers/walletBackupStepTypes';
import WalletBackupTypes from '@rainbow-me/helpers/walletBackupTypes';
import WalletTypes from '@rainbow-me/helpers/walletTypes';
import { useWalletCloudBackup, useWallets } from '@rainbow-me/hooks';
import { Navigation, useNavigation } from '@rainbow-me/navigation';
import Routes from '@rainbow-me/routes';
import { colors, fonts, padding, position, shadow } from '@rainbow-me/styles';
<<<<<<< HEAD
=======
import { showActionSheetWithOptions } from '@rainbow-me/utils';
import { usePortal } from 'react-native-cool-modals/Portal';
>>>>>>> 43c9768b

const WalletBackupStatus = {
  CLOUD_BACKUP: 0,
  IMPORTED: 1,
  MANUAL_BACKUP: 2,
};

const CheckmarkIconContainer = styled(View)`
  ${({ color }) => shadow.build(0, 4, 6, color, 0.4)};
  ${position.size(50)};
  background-color: ${({ color }) => color};
  border-radius: 25;
  margin-bottom: 19;
  padding-top: ${ios ? 13 : 7};
`;

const CheckmarkIconText = styled(Text).attrs({
  align: 'center',
  color: colors.white,
  size: 'larger',
  weight: 'bold',
})``;

const CheckmarkIcon = ({ color }) => (
  <CheckmarkIconContainer color={color}>
    <CheckmarkIconText>􀆅</CheckmarkIconText>
  </CheckmarkIconContainer>
);

const Content = styled(Centered).attrs({
  direction: 'column',
})`
  ${padding(0, 19, 30)};
  flex: 1;
`;

const DescriptionText = styled(Text).attrs({
  align: 'center',
  color: colors.alpha(colors.blueGreyDark, 0.5),
  lineHeight: 'loosest',
  size: 'large',
})`
  margin-bottom: 42;
  padding-horizontal: 23;
`;

const Footer = styled(Centered)`
  ${padding(0, 15, 42)};
`;

const Subtitle = styled(Text).attrs({
  align: 'center',
  color: colors.alpha(colors.blueGreyDark, 0.5),
  size: fonts.size.smedium,
  weight: fonts.weight.medium,
})`
  margin-top: -10;
`;

const Title = styled(Text).attrs({
  align: 'center',
  size: 'larger',
  weight: 'bold',
})`
  margin-bottom: 8;
  padding-horizontal: 11;
`;

const onError = error => DelayedAlert({ title: error }, 500);

export default function AlreadyBackedUpView() {
  const { navigate } = useNavigation();
  const { params } = useRoute();
<<<<<<< HEAD
  const { wallets, selectedWallet } = useWallets();
=======
  const dispatch = useDispatch();
  const { isWalletLoading, wallets, selectedWallet } = useWallets();
>>>>>>> 43c9768b
  const walletCloudBackup = useWalletCloudBackup();
  const walletId = params?.walletId || selectedWallet.id;

  useEffect(() => {
    analytics.track('Already Backed Up View', {
      category: 'settings backup',
    });
  }, []);

  const walletStatus = useMemo(() => {
    let status = null;
    if (wallets[walletId].backedUp) {
      if (wallets[walletId].backupType === WalletBackupTypes.manual) {
        status = WalletBackupStatus.MANUAL_BACKUP;
      } else {
        status = WalletBackupStatus.CLOUD_BACKUP;
      }
    } else {
      status = WalletBackupStatus.IMPORTED;
    }
    return status;
  }, [walletId, wallets]);

  const handleNoLatestBackup = useCallback(() => {
    Navigation.handleAction(
      android ? Routes.BACKUP_SCREEN : Routes.BACKUP_SHEET,
      {
        nativeScreen: android,
        step: WalletBackupStepTypes.cloud,
        walletId,
      }
    );
  }, [walletId]);

  const handlePasswordNotFound = useCallback(() => {
    Navigation.handleAction(
      android ? Routes.BACKUP_SCREEN : Routes.BACKUP_SHEET,
      {
        missingPassword: true,
        nativeScreen: android,
        step: WalletBackupStepTypes.cloud,
        walletId,
      }
    );
  }, [walletId]);

  const manageCloudBackups = useCallback(() => {
    const buttons = ['Delete all iCloud backups', 'Cancel'];

    showActionSheetWithOptions(
      {
        cancelButtonIndex: 1,
        destructiveButtonIndex: 0,
        options: buttons,
        title: `Manage iCloud backups`,
      },
      buttonIndex => {
        if (buttonIndex === 0) {
          // Delete wallet with confirmation
          showActionSheetWithOptions(
            {
              cancelButtonIndex: 1,
              destructiveButtonIndex: 0,
              message: `Are you sure you want to delete all iCloud Backups`,
              options: ['YES, Delete All iCloud Backups', 'Cancel'],
            },
            async buttonIndex => {
              if (buttonIndex === 0) {
                const newWallets = { ...wallets };
                Object.keys(newWallets).forEach(key => {
                  newWallets[key].backedUp = undefined;
                  newWallets[key].backupDate = undefined;
                  newWallets[key].backupFile = undefined;
                  newWallets[key].backupType = undefined;
                });

                await dispatch(walletsUpdate(newWallets));

                // Delete all backups (debugging)
                await deleteAllBackups();

                Alert.alert('Backups deleted succesfully');
              }
            }
          );
        }
      }
    );
  }, [dispatch, wallets]);

  const handleIcloudBackup = useCallback(() => {
    if (
      ![WalletBackupStatus.MANUAL_BACKUP, WalletBackupStatus.IMPORTED].includes(
        walletStatus
      )
    ) {
      return;
    }

    analytics.track(`Back up to ${cloudPlatform} pressed`, {
      category: 'settings backup',
    });

    walletCloudBackup({
      handleNoLatestBackup,
      handlePasswordNotFound,
      onError,
      walletId,
    });
  }, [
    handleNoLatestBackup,
    handlePasswordNotFound,
    walletCloudBackup,
    walletId,
    walletStatus,
  ]);

  const handleViewRecoveryPhrase = useCallback(() => {
    navigate('ShowSecretView', {
      title: `Recovery ${
        WalletTypes.mnemonic === wallets[walletId].type ? 'Phrase' : 'Key'
      }`,
      walletId,
    });
  }, [navigate, walletId, wallets]);

  const checkmarkColor =
    walletStatus === WalletBackupStatus.CLOUD_BACKUP
      ? colors.green
      : colors.blueGreyDark50;

  const hasMultipleWallets =
    Object.keys(wallets).filter(
      key => wallets[key].type !== WalletTypes.readOnly
    ).length > 1;

  return (
    <Fragment>
      <Subtitle>
        {(walletStatus === WalletBackupStatus.CLOUD_BACKUP && `Backed up`) ||
          (walletStatus === WalletBackupStatus.MANUAL_BACKUP &&
            `Backed up manually`) ||
          (walletStatus === WalletBackupStatus.IMPORTED && `Imported`)}
      </Subtitle>
      <Content>
        <Centered direction="column">
          <CheckmarkIcon color={checkmarkColor} />
          <Title>
            {(walletStatus === WalletBackupStatus.IMPORTED &&
              `Your wallet was imported`) ||
              `Your wallet is backed up`}
          </Title>
          <DescriptionText>
            {(walletStatus === WalletBackupStatus.CLOUD_BACKUP &&
              `If you lose this device, you can recover your encrypted wallet backup from ${cloudPlatform}.`) ||
              (walletStatus === WalletBackupStatus.MANUAL_BACKUP &&
                `If you lose this device, you can restore your wallet with the recovery phrase you saved.`) ||
              (walletStatus === WalletBackupStatus.IMPORTED &&
                `If you lose this device, you can restore your wallet with the key you originally imported.`)}
          </DescriptionText>
        </Centered>
        <Column>
          <SheetActionButton
            color={ios ? colors.white : colors.lightestGrey}
            label="🗝 View recovery key"
            noFlex
            onPress={handleViewRecoveryPhrase}
            textColor={colors.alpha(colors.blueGreyDark, 0.8)}
          />
        </Column>
      </Content>
<<<<<<< HEAD
      {walletStatus !== WalletBackupStatus.CLOUD_BACKUP && (
=======
      {walletStatus !== WalletBackupStatus.CLOUD_BACKUP ? (
>>>>>>> 43c9768b
        <Footer>
          <ButtonPressAnimation onPress={handleIcloudBackup}>
            <Text
              align="center"
              color={colors.appleBlue}
              letterSpacing="roundedMedium"
              size="large"
              weight="semibold"
            >
<<<<<<< HEAD
              􀙶 Back up to {cloudPlatform}
            </Text>
          </ButtonPressAnimation>
        </Footer>
      )}
=======
              􀙶 Back up to iCloud
            </Text>
          </ButtonPressAnimation>
        </Footer>
      ) : !hasMultipleWallets ? (
        <Footer>
          <ButtonPressAnimation onPress={manageCloudBackups}>
            <Text
              align="center"
              color={colors.alpha(colors.blueGreyDark, 0.6)}
              letterSpacing="roundedMedium"
              size="lmedium"
              weight="semibold"
            >
              􀍢 Manage iCloud backups
            </Text>
          </ButtonPressAnimation>
        </Footer>
      ) : null}
>>>>>>> 43c9768b
    </Fragment>
  );
}<|MERGE_RESOLUTION|>--- conflicted
+++ resolved
@@ -1,17 +1,12 @@
 import { useRoute } from '@react-navigation/native';
 import analytics from '@segment/analytics-react-native';
 import React, { Fragment, useCallback, useEffect, useMemo } from 'react';
-<<<<<<< HEAD
-import { View } from 'react-native';
-import styled from 'styled-components';
-import { cloudPlatform } from '../../../utils/platform';
-=======
 import { Alert, View } from 'react-native';
 import { useDispatch } from 'react-redux';
 import styled from 'styled-components';
 import { deleteAllBackups } from '../../../handlers/cloudBackup';
 import { walletsUpdate } from '../../../redux/wallets';
->>>>>>> 43c9768b
+import { cloudPlatform } from '../../../utils/platform';
 import { DelayedAlert } from '../../alerts';
 import { ButtonPressAnimation } from '../../animations';
 import { Centered, Column } from '../../layout';
@@ -24,11 +19,7 @@
 import { Navigation, useNavigation } from '@rainbow-me/navigation';
 import Routes from '@rainbow-me/routes';
 import { colors, fonts, padding, position, shadow } from '@rainbow-me/styles';
-<<<<<<< HEAD
-=======
 import { showActionSheetWithOptions } from '@rainbow-me/utils';
-import { usePortal } from 'react-native-cool-modals/Portal';
->>>>>>> 43c9768b
 
 const WalletBackupStatus = {
   CLOUD_BACKUP: 0,
@@ -102,12 +93,8 @@
 export default function AlreadyBackedUpView() {
   const { navigate } = useNavigation();
   const { params } = useRoute();
-<<<<<<< HEAD
+  const dispatch = useDispatch();
   const { wallets, selectedWallet } = useWallets();
-=======
-  const dispatch = useDispatch();
-  const { isWalletLoading, wallets, selectedWallet } = useWallets();
->>>>>>> 43c9768b
   const walletCloudBackup = useWalletCloudBackup();
   const walletId = params?.walletId || selectedWallet.id;
 
@@ -279,11 +266,7 @@
           />
         </Column>
       </Content>
-<<<<<<< HEAD
-      {walletStatus !== WalletBackupStatus.CLOUD_BACKUP && (
-=======
       {walletStatus !== WalletBackupStatus.CLOUD_BACKUP ? (
->>>>>>> 43c9768b
         <Footer>
           <ButtonPressAnimation onPress={handleIcloudBackup}>
             <Text
@@ -293,14 +276,7 @@
               size="large"
               weight="semibold"
             >
-<<<<<<< HEAD
-              􀙶 Back up to {cloudPlatform}
-            </Text>
-          </ButtonPressAnimation>
-        </Footer>
-      )}
-=======
-              􀙶 Back up to iCloud
+              􀙶 Back up {cloudPlatform}
             </Text>
           </ButtonPressAnimation>
         </Footer>
@@ -314,12 +290,11 @@
               size="lmedium"
               weight="semibold"
             >
-              􀍢 Manage iCloud backups
+              􀍢 Manage {cloudPlatform} backups
             </Text>
           </ButtonPressAnimation>
         </Footer>
       ) : null}
->>>>>>> 43c9768b
     </Fragment>
   );
 }