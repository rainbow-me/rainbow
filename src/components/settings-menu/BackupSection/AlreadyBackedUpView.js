import { useRoute } from '@react-navigation/native';
import analytics from '@segment/analytics-react-native';
import React, { Fragment, useCallback, useEffect, useMemo } from 'react';
import { View } from 'react-native';
import styled from 'styled-components';
import { cloudPlatform } from '../../../utils/platform';
import { DelayedAlert } from '../../alerts';
import { ButtonPressAnimation } from '../../animations';
import { Centered, Column } from '../../layout';
import { LoadingOverlay } from '../../modal';
import { SheetActionButton } from '../../sheet';
import { Text } from '../../text';
import WalletBackupStepTypes from '@rainbow-me/helpers/walletBackupStepTypes';
import WalletBackupTypes from '@rainbow-me/helpers/walletBackupTypes';
import WalletTypes from '@rainbow-me/helpers/walletTypes';
import { useWalletCloudBackup, useWallets } from '@rainbow-me/hooks';
import { Navigation, useNavigation } from '@rainbow-me/navigation';
import { sheetVerticalOffset } from '@rainbow-me/navigation/effects';
import Routes from '@rainbow-me/routes';
import { colors, fonts, padding, position, shadow } from '@rainbow-me/styles';
import { usePortal } from 'react-native-cool-modals/Portal';

const WalletBackupStatus = {
  CLOUD_BACKUP: 0,
  IMPORTED: 1,
  MANUAL_BACKUP: 2,
};

const CheckmarkIconContainer = styled(View)`
  ${({ color }) => shadow.build(0, 4, 6, color, 0.4)};
  ${position.size(50)};
  background-color: ${({ color }) => color};
  border-radius: 25;
  margin-bottom: 19;
  padding-top: 13;
`;

const CheckmarkIconText = styled(Text).attrs({
  align: 'center',
  color: colors.white,
  size: 'larger',
  weight: 'bold',
})``;

const CheckmarkIcon = ({ color }) => (
  <CheckmarkIconContainer color={color}>
    <CheckmarkIconText>􀆅</CheckmarkIconText>
  </CheckmarkIconContainer>
);

const Content = styled(Centered).attrs({
  direction: 'column',
})`
  ${padding(0, 19, 30)};
  flex: 1;
`;

const DescriptionText = styled(Text).attrs({
  align: 'center',
  color: colors.alpha(colors.blueGreyDark, 0.5),
  lineHeight: 'loosest',
  size: 'large',
})`
  margin-bottom: 42;
  padding-horizontal: 23;
`;

const Footer = styled(Centered)`
  ${padding(0, 15, 42)};
`;

const Subtitle = styled(Text).attrs({
  align: 'center',
  color: colors.alpha(colors.blueGreyDark, 0.5),
  size: fonts.size.smedium,
  weight: fonts.weight.medium,
})`
  margin-top: -10;
`;

const Title = styled(Text).attrs({
  align: 'center',
  size: 'larger',
  weight: 'bold',
})`
  margin-bottom: 8;
  padding-horizontal: 11;
`;

const onError = error => DelayedAlert({ title: error }, 500);

export default function AlreadyBackedUpView() {
  const { navigate } = useNavigation();
  const { params } = useRoute();
  const { isWalletLoading, wallets, selectedWallet } = useWallets();
  const walletCloudBackup = useWalletCloudBackup();
  const walletId = params?.walletId || selectedWallet.id;

  const { setComponent, hide } = usePortal();

  useEffect(() => {
    analytics.track('Already Backed Up View', {
      category: 'settings backup',
    });
  }, []);

  useEffect(() => {
    if (isWalletLoading) {
      setComponent(
        <LoadingOverlay
          paddingTop={sheetVerticalOffset}
          title={isWalletLoading}
        />,
        false
      );
    }
    return hide;
  }, [hide, isWalletLoading, setComponent]);

  const walletStatus = useMemo(() => {
    let status = null;
    if (wallets[walletId].backedUp) {
      if (wallets[walletId].backupType === WalletBackupTypes.manual) {
        status = WalletBackupStatus.MANUAL_BACKUP;
      } else {
        status = WalletBackupStatus.CLOUD_BACKUP;
      }
    } else {
      status = WalletBackupStatus.IMPORTED;
    }
    return status;
  }, [walletId, wallets]);

  const handleNoLatestBackup = useCallback(() => {
    Navigation.handleAction(Routes.BACKUP_SHEET, {
      step: WalletBackupStepTypes.cloud,
      walletId,
    });
  }, [walletId]);

  const handlePasswordNotFound = useCallback(() => {
    Navigation.handleAction(Routes.BACKUP_SHEET, {
      missingPassword: true,
      step: WalletBackupStepTypes.cloud,
      walletId,
    });
  }, [walletId]);

  const handleIcloudBackup = useCallback(() => {
    if (
      ![WalletBackupStatus.MANUAL_BACKUP, WalletBackupStatus.IMPORTED].includes(
        walletStatus
      )
    ) {
      return;
    }

    analytics.track(`Back up to ${cloudPlatform} pressed`, {
      category: 'settings backup',
    });

    walletCloudBackup({
      handleNoLatestBackup,
      handlePasswordNotFound,
      onError,
      walletId,
    });
  }, [
    handleNoLatestBackup,
    handlePasswordNotFound,
    walletCloudBackup,
    walletId,
    walletStatus,
  ]);

  const handleViewRecoveryPhrase = useCallback(() => {
    navigate('ShowSecretView', {
      title: `Recovery ${
        WalletTypes.mnemonic === wallets[walletId].type ? 'Phrase' : 'Key'
      }`,
      walletId,
    });
  }, [navigate, walletId, wallets]);

  const checkmarkColor =
    walletStatus === WalletBackupStatus.CLOUD_BACKUP
      ? colors.green
      : colors.blueGreyDark50;

  return (
    <Fragment>
      <Subtitle>
        {(walletStatus === WalletBackupStatus.CLOUD_BACKUP && `Backed up`) ||
          (walletStatus === WalletBackupStatus.MANUAL_BACKUP &&
            `Backed up manually`) ||
          (walletStatus === WalletBackupStatus.IMPORTED && `Imported`)}
      </Subtitle>
      <Content>
        <Centered direction="column">
          <CheckmarkIcon color={checkmarkColor} />
          <Title>
            {(walletStatus === WalletBackupStatus.IMPORTED &&
              `Your wallet was imported`) ||
              `Your wallet is backed up`}
          </Title>
          <DescriptionText>
            {(walletStatus === WalletBackupStatus.CLOUD_BACKUP &&
              `If you lose this device, you can recover your encrypted wallet backup from ${cloudPlatform}.`) ||
              (walletStatus === WalletBackupStatus.MANUAL_BACKUP &&
                `If you lose this device, you can restore your wallet with the recovery phrase you saved.`) ||
              (walletStatus === WalletBackupStatus.IMPORTED &&
                `If you lose this device, you can restore your wallet with the key you originally imported.`)}
          </DescriptionText>
        </Centered>
        <Column>
          <SheetActionButton
            color={colors.white}
            label="🗝 View recovery key"
            onPress={handleViewRecoveryPhrase}
            textColor={colors.alpha(colors.blueGreyDark, 0.8)}
          />
        </Column>
      </Content>
<<<<<<< HEAD
      {ios && walletStatus !== WalletBackupStatus.CLOUD_BACKUP && (
=======
      {walletStatus !== WalletBackupStatus.CLOUD_BACKUP && (
>>>>>>> e45c9bea
        <Footer>
          <ButtonPressAnimation onPress={handleIcloudBackup}>
            <Text
              align="center"
              color={colors.appleBlue}
              letterSpacing="roundedMedium"
              size="large"
              weight="semibold"
            >
<<<<<<< HEAD
              􀙶 Back up to iCloud
=======
              􀙶 Back up to {cloudPlatform}
>>>>>>> e45c9bea
            </Text>
          </ButtonPressAnimation>
        </Footer>
      )}
    </Fragment>
  );
}<|MERGE_RESOLUTION|>--- conflicted
+++ resolved
@@ -221,11 +221,7 @@
           />
         </Column>
       </Content>
-<<<<<<< HEAD
-      {ios && walletStatus !== WalletBackupStatus.CLOUD_BACKUP && (
-=======
       {walletStatus !== WalletBackupStatus.CLOUD_BACKUP && (
->>>>>>> e45c9bea
         <Footer>
           <ButtonPressAnimation onPress={handleIcloudBackup}>
             <Text
@@ -235,11 +231,7 @@
               size="large"
               weight="semibold"
             >
-<<<<<<< HEAD
-              􀙶 Back up to iCloud
-=======
               􀙶 Back up to {cloudPlatform}
->>>>>>> e45c9bea
             </Text>
           </ButtonPressAnimation>
         </Footer>
