import messaging from '@react-native-firebase/messaging';
import React, { useEffect, useMemo, useState } from 'react';
import { ScrollView } from 'react-native-gesture-handler';
import { MiniButton } from '../buttons';
import { ListFooter } from '../list';
import { Box, Columns, Text } from '@/design-system';
import { useAccountSettings, useWallets } from '@/hooks';
import { useTheme } from '@/theme';
import { formatAddressForDisplay } from '@/utils/abbreviations';

const topics = [
  'sent',
  'received',
  'purchased',
  'sold',
  'minted',
  'swapped',
  'approvals',
  'other',
];

const firebaseSubscribeTopics = async (
  type: string,
  chainId: number,
  address: string
) => {
  topics.forEach(topic => {
    messaging().subscribeToTopic(
      `${type}_${chainId}_${address.toLowerCase()}_${topic}`
    );
  });
};

const firebaseUnsubscribeTopics = async (
  type: string,
  chainId: number,
  address: string
) => {
  topics.forEach(topic => {
    messaging().unsubscribeFromTopic(
      `${type}_${chainId}_${address.toLowerCase()}_${topic}`
    );
  });
};

const DevNotificationsSection = () => {
  const { colors } = useTheme();
  const { wallets } = useWallets();
  const { chainId } = useAccountSettings();
  const [loading, setLoading] = useState<boolean>(true);
  const walletIDs = Object.keys(wallets!);
  const allWallets: any[] = useMemo(() => [], []);
  const [notificationState, setNotificationState] = useState<any>({});

  useEffect(() => {
    walletIDs.forEach(key => {
      const wallet = wallets![key];

      wallet.addresses.forEach((item: { address: string }) => {
        allWallets.push(item);

        if (loading) {
          setNotificationState((state: any) => ({
            ...state,
            [item.address]: { subscription: null, tx: null },
          }));
        }
      });
    });

    setLoading(false);
    // eslint-disable-next-line react-hooks/exhaustive-deps
  }, []);

  const unsubscribe = async (address: string) => {
    setNotificationState((state: any) => ({
      ...state,
      [address]: { subscription: 'off', tx: state[address].tx },
    }));

    firebaseUnsubscribeTopics('watcher', chainId, address);
    firebaseUnsubscribeTopics('owner', chainId, address);
  };

  const unsubscribeAll = async (type: string) => {
    allWallets.forEach(wallet => {
      setNotificationState((state: any) => ({
        ...state,
        [wallet.address]: { subscription: 'off', tx: state[wallet.address].tx },
      }));

      firebaseUnsubscribeTopics(type, chainId, wallet.address);
    });
  };

  const subscribe = async (type: string, address: string) => {
    setNotificationState((state: any) => ({
      ...state,
      [address]: { subscription: type, tx: state[address].tx },
    }));

    if (type === 'owner') {
      firebaseUnsubscribeTopics('watcher', chainId, address);
      firebaseSubscribeTopics('owner', chainId, address);
    } else {
      firebaseUnsubscribeTopics('owner', chainId, address);
      firebaseSubscribeTopics('watcher', chainId, address);
    }
  };

  const subscribeAll = async (type: string) => {
    allWallets.forEach(async wallet => {
      setNotificationState((state: any) => ({
        ...state,
        [wallet.address]: {
          subscription: type,
          tx: state[wallet.address].tx,
        },
      }));

      if (type === 'owner') {
        firebaseUnsubscribeTopics('watcher', chainId, wallet.address);
        firebaseSubscribeTopics('owner', chainId, wallet.address);
      } else {
        firebaseUnsubscribeTopics('owner', chainId, wallet.address);
        firebaseSubscribeTopics('watcher', chainId, wallet.address);
      }
    });
  };

  return (
    <ScrollView>
<<<<<<< HEAD
      <Box paddingHorizontal="19px" paddingTop="19px">
        <Box paddingBottom="19px">
          <Text
            color="primary (Deprecated)"
            size="20px / 24px (Deprecated)"
            weight="bold"
          >
=======
      <Box paddingHorizontal="19px (Deprecated)" paddingTop="19px (Deprecated)">
        <Box paddingBottom="19px (Deprecated)">
          <Text size="20px / 24px (Deprecated)" weight="bold">
>>>>>>> 8b4be48a
            Notifications Debug
          </Text>
        </Box>
        {!loading && (
          <Columns space="8px">
            {/*
            // @ts-expect-error */}
            <MiniButton
              backgroundColor={colors.blueGreyDark30}
              color="dark"
              hideShadow
              onPress={unsubscribeAll}
            >
              All Off
            </MiniButton>
            {/*
            // @ts-expect-error */}
            <MiniButton
              backgroundColor={colors.blueGreyDark30}
              color="dark"
              hideShadow
              onPress={() => subscribeAll('watcher')}
            >
              All Watcher
            </MiniButton>
            {/*
            // @ts-expect-error */}
            <MiniButton
              backgroundColor={colors.blueGreyDark30}
              color="dark"
              hideShadow
              onPress={() => subscribeAll('owner')}
            >
              All Owner
            </MiniButton>
          </Columns>
        )}
      </Box>
      <Box
        paddingBottom="19px (Deprecated)"
        paddingHorizontal="19px (Deprecated)"
      >
        {!loading &&
          allWallets.map(wallet => {
            const isOff =
              notificationState[wallet.address].subscription === 'off';
            const isWatcher =
              notificationState[wallet.address].subscription === 'watcher';
            const isOwner =
              notificationState[wallet.address].subscription === 'owner';

            return (
              <Box key={wallet.address}>
                <Box
                  height={{ custom: 1 }}
                  paddingBottom="24px"
                  paddingTop="24px"
                  width="full"
                >
                  <Box
                    height={{ custom: 1 }}
                    style={{ backgroundColor: colors.blueGreyDark30 }}
                    width="full"
                  />
                </Box>
                <Box>
                  <Text
                    color="primary (Deprecated)"
                    size="18px / 27px (Deprecated)"
                    weight="bold"
                  >
                    {wallet.label || wallet.color}
                  </Text>
                </Box>
<<<<<<< HEAD
                <Box paddingTop="15px">
                  <Text
                    color="secondary60 (Deprecated)"
                    size="16px / 22px (Deprecated)"
                  >
=======
                <Box paddingTop="15px (Deprecated)">
                  <Text color="secondary60" size="16px / 22px (Deprecated)">
>>>>>>> 8b4be48a
                    {formatAddressForDisplay(wallet.address)}
                  </Text>
                </Box>
                <Box paddingTop="15px (Deprecated)">
                  <Columns space="8px">
                    {/*
                    // @ts-expect-error */}
                    <MiniButton
                      backgroundColor={
                        isOff ? colors.appleBlue : colors.blueGreyDark30
                      }
                      color={isOff ? 'white' : 'dark'}
                      hideShadow
                      onPress={() => unsubscribe(wallet.address)}
                    >
                      Off
                    </MiniButton>
                    {/*
                    // @ts-expect-error */}
                    <MiniButton
                      backgroundColor={
                        isWatcher ? colors.appleBlue : colors.blueGreyDark30
                      }
                      color={isWatcher ? 'white' : 'dark'}
                      hideShadow
                      onPress={() => subscribe('watcher', wallet.address)}
                    >
                      Watcher
                    </MiniButton>
                    {/*
                    // @ts-expect-error */}
                    <MiniButton
                      backgroundColor={
                        isOwner ? colors.appleBlue : colors.blueGreyDark30
                      }
                      color={isOwner ? 'white' : 'dark'}
                      hideShadow
                      onPress={() => subscribe('owner', wallet.address)}
                    >
                      Owner
                    </MiniButton>
                  </Columns>
                </Box>
              </Box>
            );
          })}
      </Box>
      <ListFooter />
    </ScrollView>
  );
};

export default DevNotificationsSection;<|MERGE_RESOLUTION|>--- conflicted
+++ resolved
@@ -130,19 +130,13 @@
 
   return (
     <ScrollView>
-<<<<<<< HEAD
-      <Box paddingHorizontal="19px" paddingTop="19px">
-        <Box paddingBottom="19px">
+      <Box paddingHorizontal="19px (Deprecated)" paddingTop="19px (Deprecated)">
+        <Box paddingBottom="19px (Deprecated)">
           <Text
             color="primary (Deprecated)"
             size="20px / 24px (Deprecated)"
             weight="bold"
           >
-=======
-      <Box paddingHorizontal="19px (Deprecated)" paddingTop="19px (Deprecated)">
-        <Box paddingBottom="19px (Deprecated)">
-          <Text size="20px / 24px (Deprecated)" weight="bold">
->>>>>>> 8b4be48a
             Notifications Debug
           </Text>
         </Box>
@@ -217,16 +211,11 @@
                     {wallet.label || wallet.color}
                   </Text>
                 </Box>
-<<<<<<< HEAD
-                <Box paddingTop="15px">
+                <Box paddingTop="15px (Deprecated)">
                   <Text
                     color="secondary60 (Deprecated)"
                     size="16px / 22px (Deprecated)"
                   >
-=======
-                <Box paddingTop="15px (Deprecated)">
-                  <Text color="secondary60" size="16px / 22px (Deprecated)">
->>>>>>> 8b4be48a
                     {formatAddressForDisplay(wallet.address)}
                   </Text>
                 </Box>
