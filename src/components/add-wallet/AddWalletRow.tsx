import React from 'react';
import { ImageSourcePropType } from 'react-native';

import { Box, Stack, Text, useForegroundColor } from '@/design-system';
import styled from '@/styled-thing';
import { Icon } from '../icons';
import { deviceUtils } from '@/utils';
import { ButtonPressAnimation } from '../animations';
<<<<<<< HEAD
import { ImgixImage } from '../images';
import { Source } from 'react-native-fast-image';
import { TextColor } from '@/design-system/color/palettes';
=======

const RainbowText = styled(GradientText).attrs(({ theme: { colors } }: any) => ({
  angle: false,
  colors: colors.gradients.rainbow,
  end: { x: 0, y: 0.5 },
  start: { x: 1, y: 0.5 },
  steps: [0, 0.774321, 1],
}))({});

const TextIcon = styled(RNText).attrs({
  size: 29,
  weight: 'medium',
})({
  marginVertical: IS_ANDROID ? -10 : 0,
});
>>>>>>> 14f80d49

const CaretIcon = styled(Icon).attrs(({ color }: { color: string }) => ({
  name: 'caret',
  color: color,
}))({
  marginBottom: 5.25,
});

export type AddWalletItem = {
  title: string;
  description: string;
  descriptionColor?: TextColor;
  icon: string | ImageSourcePropType;
  iconColor?: string;
  testID?: string;
  onPress: () => void;
};

type AddWalletRowProps = {
  content: AddWalletItem;
  totalHorizontalInset: number;
};

<<<<<<< HEAD
export const AddWalletRow = ({
  content,
  totalHorizontalInset,
}: AddWalletRowProps) => {
=======
export const AddWalletRow = ({ content, totalHorizontalInset }: AddWalletRowProps) => {
  const { colors } = useTheme();
>>>>>>> 14f80d49
  const labelQuaternary = useForegroundColor('labelQuaternary');
  const {
    title,
    description,
    icon,
    descriptionColor,
    testID,
    onPress,
  } = content;

  // device width - 2 * total horizontal inset from device boundaries - caret column width (30)
  const contentWidth = deviceUtils.dimensions.width - 2 * totalHorizontalInset - 30;

  const size = 64;

  return (
    <Box
      as={ButtonPressAnimation}
      scaleTo={0.9}
      flexDirection="row"
      alignItems="center"
      justifyContent="space-between"
      onPress={onPress}
      testID={testID}
    >
      <Box width={{ custom: contentWidth }}>
<<<<<<< HEAD
        <Stack space="16px" alignHorizontal="left">
          <Box
            as={ImgixImage}
            borderRadius={size / 2}
            height={{ custom: size }}
            marginLeft={{ custom: -12 }}
            marginRight={{ custom: -12 }}
            marginTop={{ custom: -12 }}
            marginBottom={{ custom: -12 }}
            source={icon as Source}
            width={{ custom: size }}
            size={size}
          />
          <Text size="20pt" weight="heavy" color="label">
            {title}
          </Text>
          <Text
            size="15pt"
            weight="semibold"
            color={descriptionColor || 'labelTertiary'}
=======
        <Stack space="12px" alignHorizontal="left">
          <ConditionalWrap
            condition={shouldUseRainbowText}
            wrap={(children: React.ReactNode) => <RainbowText colors={colors}>{children}</RainbowText>}
          >
            <TextIcon color={iconColor}>{icon}</TextIcon>
          </ConditionalWrap>
          <ConditionalWrap
            condition={shouldUseRainbowText}
            wrap={(children: React.ReactNode) => (
              <Box marginBottom={{ custom: -4 }}>
                <RainbowText colors={colors}>
                  <Box marginBottom={{ custom: 4 }}>{children}</Box>
                </RainbowText>
              </Box>
            )}
>>>>>>> 14f80d49
          >
            {description}
          </Text>
        </Stack>
      </Box>
      <CaretIcon color={labelQuaternary} />
    </Box>
  );
};<|MERGE_RESOLUTION|>--- conflicted
+++ resolved
@@ -6,27 +6,9 @@
 import { Icon } from '../icons';
 import { deviceUtils } from '@/utils';
 import { ButtonPressAnimation } from '../animations';
-<<<<<<< HEAD
 import { ImgixImage } from '../images';
 import { Source } from 'react-native-fast-image';
 import { TextColor } from '@/design-system/color/palettes';
-=======
-
-const RainbowText = styled(GradientText).attrs(({ theme: { colors } }: any) => ({
-  angle: false,
-  colors: colors.gradients.rainbow,
-  end: { x: 0, y: 0.5 },
-  start: { x: 1, y: 0.5 },
-  steps: [0, 0.774321, 1],
-}))({});
-
-const TextIcon = styled(RNText).attrs({
-  size: 29,
-  weight: 'medium',
-})({
-  marginVertical: IS_ANDROID ? -10 : 0,
-});
->>>>>>> 14f80d49
 
 const CaretIcon = styled(Icon).attrs(({ color }: { color: string }) => ({
   name: 'caret',
@@ -50,24 +32,9 @@
   totalHorizontalInset: number;
 };
 
-<<<<<<< HEAD
-export const AddWalletRow = ({
-  content,
-  totalHorizontalInset,
-}: AddWalletRowProps) => {
-=======
 export const AddWalletRow = ({ content, totalHorizontalInset }: AddWalletRowProps) => {
-  const { colors } = useTheme();
->>>>>>> 14f80d49
   const labelQuaternary = useForegroundColor('labelQuaternary');
-  const {
-    title,
-    description,
-    icon,
-    descriptionColor,
-    testID,
-    onPress,
-  } = content;
+  const { title, description, icon, descriptionColor, testID, onPress } = content;
 
   // device width - 2 * total horizontal inset from device boundaries - caret column width (30)
   const contentWidth = deviceUtils.dimensions.width - 2 * totalHorizontalInset - 30;
@@ -85,7 +52,6 @@
       testID={testID}
     >
       <Box width={{ custom: contentWidth }}>
-<<<<<<< HEAD
         <Stack space="16px" alignHorizontal="left">
           <Box
             as={ImgixImage}
@@ -102,29 +68,7 @@
           <Text size="20pt" weight="heavy" color="label">
             {title}
           </Text>
-          <Text
-            size="15pt"
-            weight="semibold"
-            color={descriptionColor || 'labelTertiary'}
-=======
-        <Stack space="12px" alignHorizontal="left">
-          <ConditionalWrap
-            condition={shouldUseRainbowText}
-            wrap={(children: React.ReactNode) => <RainbowText colors={colors}>{children}</RainbowText>}
-          >
-            <TextIcon color={iconColor}>{icon}</TextIcon>
-          </ConditionalWrap>
-          <ConditionalWrap
-            condition={shouldUseRainbowText}
-            wrap={(children: React.ReactNode) => (
-              <Box marginBottom={{ custom: -4 }}>
-                <RainbowText colors={colors}>
-                  <Box marginBottom={{ custom: 4 }}>{children}</Box>
-                </RainbowText>
-              </Box>
-            )}
->>>>>>> 14f80d49
-          >
+          <Text size="15pt" weight="semibold" color={descriptionColor || 'labelTertiary'}>
             {description}
           </Text>
         </Stack>
