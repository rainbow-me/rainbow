--- conflicted
+++ resolved
@@ -1,16 +1,7 @@
 import { RouteProp, useRoute } from '@react-navigation/native';
 import { captureException } from '@sentry/react-native';
 import React, { ReactNode, useCallback, useEffect, useState } from 'react';
-<<<<<<< HEAD
-import {
-  createdWithBiometricError,
-  getKeyForWallet,
-  identifyWalletType,
-  loadSeedPhraseAndMigrateIfNeeded,
-} from '@/model/wallet';
-=======
-import { createdWithBiometricError, identifyWalletType, loadSeedPhraseAndMigrateIfNeeded } from '@/model/wallet';
->>>>>>> 14f80d49
+import { createdWithBiometricError, getKeyForWallet, identifyWalletType, loadSeedPhraseAndMigrateIfNeeded } from '@/model/wallet';
 import ActivityIndicator from '../ActivityIndicator';
 import Spinner from '../Spinner';
 import { CopyFloatingEmojis } from '../floating-emojis';
@@ -22,16 +13,9 @@
 import { useTheme } from '@/theme';
 import { logger, RainbowError } from '@/logger';
 import { IS_ANDROID } from '@/env';
-<<<<<<< HEAD
 import ManuallyBackedUpIcon from '@/assets/ManuallyBackedUp.png';
 
-import {
-  SecretDisplayStates,
-  SecretDisplayStatesType,
-} from '@/components/secret-display/states';
-=======
 import { SecretDisplayStates, SecretDisplayStatesType } from '@/components/secret-display/states';
->>>>>>> 14f80d49
 import { SecretDisplayError } from '@/components/secret-display/SecretDisplayError';
 import { InteractionManager } from 'react-native';
 import WalletBackupTypes from '@/helpers/walletBackupTypes';
@@ -63,7 +47,6 @@
   onWalletTypeIdentified?: (walletType: EthereumWalletType) => void;
 };
 
-<<<<<<< HEAD
 type SecretDisplaySectionParams = {
   SecretDisplaySection: {
     title: string;
@@ -75,18 +58,10 @@
   };
 };
 
-export function SecretDisplaySection({
-  onSecretLoaded,
-  onWalletTypeIdentified,
-}: Props) {
+export function SecretDisplaySection({ onSecretLoaded, onWalletTypeIdentified }: Props) {
   const { height: deviceHeight } = useDimensions();
-=======
-export function SecretDisplaySection({ onSecretLoaded, onWalletTypeIdentified }: Props) {
->>>>>>> 14f80d49
   const { colors } = useTheme();
-  const { params } = useRoute<
-    RouteProp<SecretDisplaySectionParams, 'SecretDisplaySection'>
-  >();
+  const { params } = useRoute<RouteProp<SecretDisplaySectionParams, 'SecretDisplaySection'>>();
   const { selectedWallet, wallets } = useWallets();
   const { onManuallyBackupWalletId } = useWalletManualBackup();
   const { navigate } = useNavigation();
@@ -95,24 +70,13 @@
 
   const walletId = params.walletId || selectedWallet.id;
   const currentWallet = wallets?.[walletId];
-<<<<<<< HEAD
-
-  const isSecretPhrase =
-    WalletTypes.mnemonic === currentWallet?.type && !privateKeyAddress;
-  const btnText = isSecretPhrase
-    ? i18n.t(i18n.l.back_up.manual.seed.confirm_save)
-    : i18n.t(i18n.l.back_up.manual.pkey.confirm_save);
-
-  const description = isSecretPhrase
-    ? i18n.t(i18n.l.back_up.manual.seed.description)
-    : i18n.t(i18n.l.back_up.manual.pkey.description);
-
-  const [sectionState, setSectionState] = useState<SecretDisplayStatesType>(
-    SecretDisplayStates.loading
-  );
-=======
+
+  const isSecretPhrase = WalletTypes.mnemonic === currentWallet?.type && !privateKeyAddress;
+  const btnText = isSecretPhrase ? i18n.t(i18n.l.back_up.manual.seed.confirm_save) : i18n.t(i18n.l.back_up.manual.pkey.confirm_save);
+
+  const description = isSecretPhrase ? i18n.t(i18n.l.back_up.manual.seed.description) : i18n.t(i18n.l.back_up.manual.pkey.description);
+
   const [sectionState, setSectionState] = useState<SecretDisplayStatesType>(SecretDisplayStates.loading);
->>>>>>> 14f80d49
   const [seed, setSeed] = useState<string | null>(null);
   const [walletType, setWalletType] = useState(currentWallet?.type);
 
@@ -193,8 +157,7 @@
   }, [isBackingUp, isSecretPhrase]);
 
   const isSmallPhone = deviceHeight < MIN_HEIGHT;
-  const contentHeight =
-    deviceHeight - (!isSmallPhone ? sharedCoolModalTopOffset : 0) - 100;
+  const contentHeight = deviceHeight - (!isSmallPhone ? sharedCoolModalTopOffset : 0) - 100;
 
   switch (sectionState) {
     case SecretDisplayStates.loading:
@@ -204,18 +167,9 @@
         </Wrapper>
       );
     case SecretDisplayStates.noSeed:
-<<<<<<< HEAD
-      return (
-        <SecretDisplayError
-          message={i18n.t(i18n.l.back_up.secret.no_seed_phrase)}
-        />
-      );
+      return <SecretDisplayError message={i18n.t(i18n.l.back_up.secret.no_seed_phrase)} />;
     case SecretDisplayStates.securedWithBiometrics:
-      return (
-        <SecretDisplayError
-          message={i18n.t(i18n.l.back_up.secret.biometrically_secured)}
-        />
-      );
+      return <SecretDisplayError message={i18n.t(i18n.l.back_up.secret.biometrically_secured)} />;
     case SecretDisplayStates.revealed:
       return (
         <Box style={{ height: contentHeight }}>
@@ -245,28 +199,14 @@
                   {getTitleForBackupType()}
                 </Text>
                 <Stack space="36px">
-                  <Text
-                    align="center"
-                    color="labelTertiary"
-                    size="15pt"
-                    weight="semibold"
-                  >
+                  <Text align="center" color="labelTertiary" size="15pt" weight="semibold">
                     {description}
                   </Text>
 
                   {/* @ts-expect-error JS component*/}
                   <CopyFloatingEmojis textToCopy={seed}>
-                    <Inline
-                      alignHorizontal="center"
-                      alignVertical="center"
-                      space="6px"
-                    >
-                      <Text
-                        color="action (Deprecated)"
-                        size="16px / 22px (Deprecated)"
-                        weight="bold"
-                        align="center"
-                      >
+                    <Inline alignHorizontal="center" alignVertical="center" space="6px">
+                      <Text color="action (Deprecated)" size="16px / 22px (Deprecated)" weight="bold" align="center">
                         􀐅 {i18n.t(i18n.l.back_up.secret.copy_to_clipboard)}
                       </Text>
                     </Inline>
@@ -274,62 +214,18 @@
                 </Stack>
 
                 <Stack alignHorizontal="center" space="19px (Deprecated)">
-                  <SecretDisplayCard
-                    seed={seed ?? ''}
-                    type={
-                      privateKeyAddress ? WalletTypes.privateKey : walletType
-                    }
-                  />
+                  <SecretDisplayCard seed={seed ?? ''} type={privateKeyAddress ? WalletTypes.privateKey : walletType} />
                 </Stack>
               </Stack>
             </Bleed>
           </Inset>
 
           {isBackingUp && (
-            <Box
-              position="absolute"
-              bottom={{ custom: 20 }}
-              alignItems="center"
-              style={{ paddingHorizontal: 24 }}
-            >
-              <SheetActionButton
-                label={btnText}
-                color="blue"
-                weight="bold"
-                onPress={handleConfirmSaved}
-              />
+            <Box position="absolute" bottom={{ custom: 20 }} alignItems="center" style={{ paddingHorizontal: 24 }}>
+              <SheetActionButton label={btnText} color="blue" weight="bold" onPress={handleConfirmSaved} />
             </Box>
           )}
         </Box>
-=======
-      return <SecretDisplayError message={lang.t('back_up.secret.no_seed_phrase')} />;
-    case SecretDisplayStates.securedWithBiometrics:
-      return <SecretDisplayError message={lang.t('back_up.secret.biometrically_secured')} />;
-    case SecretDisplayStates.revealed:
-      return (
-        <Wrapper>
-          <Box paddingBottom="19px (Deprecated)">
-            {/* @ts-expect-error JS component*/}
-            <CopyFloatingEmojis textToCopy={seed}>
-              <Inline alignVertical="center" space="6px">
-                <Icon name="copy" color={colors.appleBlue} style={styles.copyIcon} />
-                <Text color="action (Deprecated)" size="16px / 22px (Deprecated)" weight="bold">
-                  {lang.t('back_up.secret.copy_to_clipboard')}
-                </Text>
-              </Inline>
-            </CopyFloatingEmojis>
-          </Box>
-          <Stack alignHorizontal="center" space="19px (Deprecated)">
-            <SecretDisplayCard seed={seed ?? ''} type={walletType} />
-            <Text containsEmoji color="primary (Deprecated)" size="16px / 22px (Deprecated)" weight="bold">
-              👆{lang.t('back_up.secret.for_your_eyes_only')} 👆
-            </Text>
-            <Text align="center" color="secondary60 (Deprecated)" size="16px / 22px (Deprecated)" weight="semibold">
-              {lang.t('back_up.secret.anyone_who_has_these')}
-            </Text>
-          </Stack>
-        </Wrapper>
->>>>>>> 14f80d49
       );
     default:
       logger.error(new RainbowError('Secret display section tries to present an unknown state'));
