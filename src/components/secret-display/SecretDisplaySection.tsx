--- conflicted
+++ resolved
@@ -1,11 +1,7 @@
 import { RouteProp, useRoute } from '@react-navigation/native';
 import { captureException } from '@sentry/react-native';
 import React, { ReactNode, useCallback, useEffect, useState } from 'react';
-<<<<<<< HEAD
-import { createdWithBiometricError, getKeyForWallet, identifyWalletType, loadSeedPhraseAndMigrateIfNeeded } from '@/model/wallet';
-=======
 import { createdWithBiometricError, identifyWalletType, loadPrivateKey, loadSeedPhraseAndMigrateIfNeeded } from '@/model/wallet';
->>>>>>> 83ad4208
 import ActivityIndicator from '../ActivityIndicator';
 import Spinner from '../Spinner';
 import { CopyFloatingEmojis } from '../floating-emojis';
@@ -87,21 +83,12 @@
   const loadSeed = useCallback(async () => {
     try {
       if (privateKeyAddress) {
-<<<<<<< HEAD
-        const privateKeyData = await getKeyForWallet(privateKeyAddress, false);
-        if (privateKeyData === -1 || !privateKeyData?.privateKey) {
-          setSectionState(SecretDisplayStates.noSeed);
-          return;
-        }
-        setSeed(privateKeyData?.privateKey);
-=======
         const privateKeyData = await loadPrivateKey(privateKeyAddress, false);
         if (privateKeyData === -1 || privateKeyData === -2 || !privateKeyData) {
           setSectionState(SecretDisplayStates.noSeed);
           return;
         }
         setSeed(privateKeyData);
->>>>>>> 83ad4208
         setSectionState(SecretDisplayStates.revealed);
         return;
       }
