import { useRoute } from '@react-navigation/native';
import { captureException } from '@sentry/react-native';
import lang from 'i18n-js';
import { upperFirst } from 'lodash';
import React, { useCallback, useEffect, useState } from 'react';
import {
  createdWithBiometricError,
  identifyWalletType,
  loadSeedPhraseAndMigrateIfNeeded,
} from '../../model/wallet';
import ActivityIndicator from '../ActivityIndicator';
import Spinner from '../Spinner';
import { BiometricButtonContent, Button } from '../buttons';
import { CopyFloatingEmojis } from '../floating-emojis';
import { Icon } from '../icons';
import SecretDisplayCard from './SecretDisplayCard';
import { Box, Inline, Stack, Text } from '@/design-system';
import WalletTypes, { EthereumWalletType } from '@/helpers/walletTypes';
import { useWallets } from '@/hooks';
import styled from '@/styled-thing';
import { margin, position, shadow } from '@/styles';
import { useTheme } from '@/theme';
import logger from '@/utils/logger';

const CopyButtonIcon = styled(Icon).attrs(({ theme: { colors } }: any) => ({
  color: colors.appleBlue,
  name: 'copy',
}))({
  ...position.sizeAsObject(16),
  marginTop: 0.5,
});

const ToggleSecretButton = styled(Button)(({ theme: { colors } }: any) => ({
  ...margin.object(0, 20),
  ...shadow.buildAsObject(0, 5, 15, colors.purple, 0.3),
  backgroundColor: colors.appleBlue,
}));

const LoadingSpinner = android ? Spinner : ActivityIndicator;

interface SecretDisplaySectionProps {
  onSecretLoaded?: (seedExists: boolean) => void;
  onWalletTypeIdentified?: (walletType: EthereumWalletType) => void;
}

export default function SecretDisplaySection({
  onSecretLoaded,
  onWalletTypeIdentified,
}: SecretDisplaySectionProps) {
  const { params } = useRoute();
  const { selectedWallet, wallets } = useWallets();
  const walletId = (params as any)?.walletId || selectedWallet.id;
  const currentWallet = wallets?.[walletId];
  const [visible, setVisible] = useState(true);
  const [isRecoveryPhraseVisible, setIsRecoveryPhraseVisible] = useState(false);
  const [seed, setSeed] = useState<string | null>(null);
  const [type, setType] = useState(currentWallet?.type);

  const loadSeed = useCallback(async () => {
    try {
      const s = await loadSeedPhraseAndMigrateIfNeeded(walletId);
      if (s) {
        const walletType = identifyWalletType(s);
        setType(walletType);
        onWalletTypeIdentified?.(walletType);
        setSeed(s);
      }
      setVisible(!!s);
      onSecretLoaded?.(!!s);
      setIsRecoveryPhraseVisible(!!s);
    } catch (e: any) {
      logger.sentry('Error while trying to reveal secret', e);
      if (e?.message === createdWithBiometricError) {
        setIsRecoveryPhraseVisible(false);
      }
      captureException(e);
      setVisible(false);
      onSecretLoaded?.(false);
    }
  }, [onSecretLoaded, onWalletTypeIdentified, walletId]);

  useEffect(() => {
    // Android doesn't like to show the faceID prompt
    // while the view isn't fully visible
    // so we have to add a timeout to prevent the app from freezing
    android
      ? setTimeout(() => {
          loadSeed();
        }, 300)
      : loadSeed();
  }, [loadSeed]);

  const typeLabel = type === WalletTypes.privateKey ? 'key' : 'phrase';

  const { colors } = useTheme();

  const renderStepNoSeeds = useCallback(() => {
    if (isRecoveryPhraseVisible) {
      return (
        <Box
          alignItems="center"
          justifyContent="center"
          paddingHorizontal="60px"
        >
          <Stack space="10px">
            <Text
              align="center"
              color="secondary"
              size="18px / 27px (Deprecated)"
              weight="regular"
            >
              {lang.t('back_up.secret.you_need_to_authenticate', {
                typeName: typeLabel,
              })}
            </Text>
            <ToggleSecretButton onPress={loadSeed}>
              {/* @ts-ignore */}
              <BiometricButtonContent
                color={colors.white}
                label={lang.t('back_up.secret.show_recovery', {
                  typeName: upperFirst(typeLabel),
                })}
                showIcon={!seed}
              />
            </ToggleSecretButton>
          </Stack>
        </Box>
      );
    } else {
      return (
<<<<<<< HEAD
        <Text
          align="center"
          color="secondary60"
          size="16px / 22px (Deprecated)"
        >
          {lang.t('back_up.secret.biometrically_secured')}
        </Text>
=======
        <Box
          alignItems="center"
          justifyContent="center"
          paddingHorizontal="60px"
        >
          <Text align="center" color="secondary60" size="16px">
            {lang.t('back_up.secret.biometrically_secured')}
          </Text>
        </Box>
>>>>>>> 4b38f2f3
      );
    }
  }, [isRecoveryPhraseVisible, typeLabel, loadSeed, colors.white, seed]);
  return (
    <>
      {visible ? (
        <Box
          alignItems="center"
          justifyContent="center"
          paddingBottom="30px"
          paddingHorizontal={{ custom: 46 }}
        >
          {seed ? (
            <>
              <Box paddingBottom="19px">
                {/* @ts-ignore */}
                <CopyFloatingEmojis textToCopy={seed}>
                  <Inline alignVertical="center" space="6px">
                    <CopyButtonIcon />
                    <Text
                      color="action"
                      size="16px / 22px (Deprecated)"
                      weight="bold"
                    >
                      {lang.t('back_up.secret.copy_to_clipboard')}
                    </Text>
                  </Inline>
                </CopyFloatingEmojis>
              </Box>
              <Stack alignHorizontal="center" space="19px">
                {/* @ts-ignore */}
                <SecretDisplayCard seed={seed} type={type} />
                <Text
                  containsEmoji
                  size="16px / 22px (Deprecated)"
                  weight="bold"
                >
                  👆{lang.t('back_up.secret.for_your_eyes_only')} 👆
                </Text>
                <Text
                  align="center"
                  color="secondary60"
                  size="16px / 22px (Deprecated)"
                  weight="semibold"
                >
                  {lang.t('back_up.secret.anyone_who_has_these')}
                </Text>
              </Stack>
            </>
          ) : (
            <LoadingSpinner color={colors.blueGreyDark50} />
          )}
        </Box>
      ) : (
        renderStepNoSeeds()
      )}
    </>
  );
}<|MERGE_RESOLUTION|>--- conflicted
+++ resolved
@@ -128,25 +128,19 @@
       );
     } else {
       return (
-<<<<<<< HEAD
-        <Text
-          align="center"
-          color="secondary60"
-          size="16px / 22px (Deprecated)"
-        >
-          {lang.t('back_up.secret.biometrically_secured')}
-        </Text>
-=======
         <Box
           alignItems="center"
           justifyContent="center"
           paddingHorizontal="60px"
         >
-          <Text align="center" color="secondary60" size="16px">
+          <Text
+            align="center"
+            color="secondary60"
+            size="16px / 22px (Deprecated)"
+          >
             {lang.t('back_up.secret.biometrically_secured')}
           </Text>
         </Box>
->>>>>>> 4b38f2f3
       );
     }
   }, [isRecoveryPhraseVisible, typeLabel, loadSeed, colors.white, seed]);
