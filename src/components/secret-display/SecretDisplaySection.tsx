--- conflicted
+++ resolved
@@ -18,22 +18,15 @@
 import { SecretDisplayStates, SecretDisplayStatesType } from '@/components/secret-display/states';
 import WalletBackupTypes from '@/helpers/walletBackupTypes';
 import { useNavigation } from '@/navigation';
-<<<<<<< HEAD
 import { sharedCoolModalTopOffset } from '@/navigation/config';
-import RoutesWithPlatformDifferences from '@/navigation/routesNames';
+import Routes from '@/navigation/routesNames';
+import { RootStackParamList } from '@/navigation/types';
 import { backupsStore } from '@/state/backups/backups';
+import { useWalletsStore } from '@/state/wallets/walletsStore';
 import { InteractionManager } from 'react-native';
 import { Source } from 'react-native-fast-image';
-import { useWalletsStore } from '@/state/wallets/walletsStore';
 import { ImgixImage } from '../images';
 import { SheetActionButton } from '../sheet';
-=======
-import { ImgixImage } from '../images';
-import Routes from '@/navigation/routesNames';
-import { Source } from 'react-native-fast-image';
-import { backupsStore } from '@/state/backups/backups';
-import { RootStackParamList } from '@/navigation/types';
->>>>>>> 08dbabd7
 
 const MIN_HEIGHT = 740;
 
@@ -70,19 +63,10 @@
 export function SecretDisplaySection({ onSecretLoaded, onWalletTypeIdentified }: Props) {
   const { height: deviceHeight } = useDimensions();
   const { colors } = useTheme();
-<<<<<<< HEAD
-  const { params } = useRoute<RouteProp<SecretDisplaySectionParams, 'SecretDisplaySection'>>();
+  const { params } = useRoute<RouteProp<RootStackParamList, typeof Routes.SHOW_SECRET>>();
   const selectedWallet = useWalletsStore(state => state.selected);
   const wallets = useWalletsStore(state => state.wallets);
-
-  const { backupProvider } = backupsStore(state => ({
-    backupProvider: state.backupProvider,
-  }));
-=======
-  const { params } = useRoute<RouteProp<RootStackParamList, typeof Routes.SHOW_SECRET>>();
-  const { selectedWallet, wallets } = useWallets();
   const backupProvider = backupsStore(state => state.backupProvider);
->>>>>>> 08dbabd7
   const { onManuallyBackupWalletId } = useWalletManualBackup();
   const { navigate } = useNavigation();
 
