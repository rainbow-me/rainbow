--- conflicted
+++ resolved
@@ -13,7 +13,6 @@
   type?: EthereumWalletType;
 }
 
-<<<<<<< HEAD
 const getHeightForType = (type: EthereumWalletType) => {
   if (type === WalletTypes.privateKey) {
     return 90;
@@ -21,13 +20,7 @@
   return 240;
 };
 
-export function SecretDisplayCard({
-  seed,
-  type = EthereumWalletType.seed,
-}: SecretDisplayCardProps) {
-=======
-export default function SecretDisplayCard({ seed, type }: SecretDisplayCardProps) {
->>>>>>> 14f80d49
+export function SecretDisplayCard({ seed, type = EthereumWalletType.seed }: SecretDisplayCardProps) {
   return (
     <Centered>
       <Inset vertical="10px">
@@ -39,27 +32,11 @@
           paddingVertical="19px (Deprecated)"
           shadow="21px light (Deprecated)"
         >
-<<<<<<< HEAD
-          <CopyTooltip
-            textToCopy={seed}
-            tooltipText={i18n.t(i18n.l.back_up.secret.copy_to_clipboard)}
-          >
-=======
-          <CopyTooltip textToCopy={seed} tooltipText={lang.t('back_up.secret.copy_to_clipboard')}>
->>>>>>> 14f80d49
+          <CopyTooltip textToCopy={seed} tooltipText={i18n.t(i18n.l.back_up.secret.copy_to_clipboard)}>
             <Box alignItems="center" height="full" justifyContent="center">
               {seed && type === WalletTypes.mnemonic && <SeedWordGrid seed={seed} />}
               {seed && type === WalletTypes.privateKey && (
-<<<<<<< HEAD
-                <Text
-                  align="center"
-                  weight="semibold"
-                  lineHeight="looser"
-                  size={IS_ANDROID ? 'smedium' : 'lmedium'}
-                >
-=======
-                <Text align="center" weight="semibold" lineHeight="looser" size="lmedium">
->>>>>>> 14f80d49
+                <Text align="center" weight="semibold" lineHeight="looser" size={IS_ANDROID ? 'smedium' : 'lmedium'}>
                   {seed}
                 </Text>
               )}
