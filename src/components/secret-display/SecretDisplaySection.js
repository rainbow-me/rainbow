--- conflicted
+++ resolved
@@ -150,12 +150,16 @@
       return (
         <ColumnWithMargins align="center" justify="center">
           <AuthenticationText>
-            {`You need to authenticate in order to access your recovery ${typeLabel}`}
+            {lang.t('back_up.secret.you_need_to_authenticate', {
+              typeName: typeLabel,
+            })}
           </AuthenticationText>
           <ToggleSecretButton onPress={loadSeed}>
             <BiometricButtonContent
               color={colors.white}
-              label={`Show Recovery ${upperFirst(typeLabel)}`}
+              label={lang.t('back_up.secret.show_recovery', {
+                typeName: upperFirst(typeLabel),
+              })}
               showIcon={!seed}
             />
           </ToggleSecretButton>
@@ -207,26 +211,7 @@
           )}
         </ColumnWithMargins>
       ) : (
-<<<<<<< HEAD
         renderStepNoSeeds()
-=======
-        <ColumnWithMargins align="center" justify="center">
-          <AuthenticationText>
-            {lang.t('back_up.secret.you_need_to_authenticate', {
-              typeName: typeLabel,
-            })}
-          </AuthenticationText>
-          <ToggleSecretButton onPress={loadSeed}>
-            <BiometricButtonContent
-              color={colors.white}
-              label={lang.t('back_up.secret.show_recovery', {
-                typeName: upperFirst(typeLabel),
-              })}
-              showIcon={!seed}
-            />
-          </ToggleSecretButton>
-        </ColumnWithMargins>
->>>>>>> 52a77aa1
       )}
     </>
   );
