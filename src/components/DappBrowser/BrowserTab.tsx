--- conflicted
+++ resolved
@@ -1,5 +1,5 @@
 /* eslint-disable @typescript-eslint/no-explicit-any */
-import { Box, globalColors, useColorMode, TextIcon } from '@/design-system';
+import { Box, globalColors, useColorMode, TextIcon, Text } from '@/design-system';
 import { useAccountAccentColor, useAccountSettings, useDimensions } from '@/hooks';
 import { AnimatePresence, MotiView } from 'moti';
 import React, { useCallback, useEffect, useMemo, useRef, useState } from 'react';
@@ -20,12 +20,8 @@
 import { IS_ANDROID, IS_IOS } from '@/env';
 import { DappBrowserShadows } from './DappBrowserShadows';
 import { WebViewBorder } from './WebViewBorder';
-<<<<<<< HEAD
-import { handleProviderRequest } from './handleProviderRequest';
-=======
 import Homepage from './Homepage';
 import { ButtonPressAnimation } from '../animations';
->>>>>>> 50b5eabc
 
 interface BrowserTabProps {
   tabIndex: number;
