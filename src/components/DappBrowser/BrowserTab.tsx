/* eslint-disable @typescript-eslint/no-explicit-any */
import { FasterImageView, ImageOptions } from '@candlefinance/faster-image';
import { globalColors, useColorMode } from '@/design-system';
import { useDimensions } from '@/hooks';
import React, { useCallback, useLayoutEffect, useRef } from 'react';
import { StyleSheet, View } from 'react-native';
import {
  PanGestureHandler,
  PanGestureHandlerGestureEvent,
  TapGestureHandler,
  TapGestureHandlerGestureEvent,
} from 'react-native-gesture-handler';
import Animated, {
  FadeIn,
  convertToRGBA,
  interpolate,
  isColor,
  runOnJS,
  setNativeProps,
  useAnimatedGestureHandler,
  useAnimatedReaction,
  useAnimatedStyle,
  useDerivedValue,
  useSharedValue,
  withSpring,
  withTiming,
} from 'react-native-reanimated';
import ViewShot from 'react-native-view-shot';
import WebView, { WebViewMessageEvent, WebViewNavigation } from 'react-native-webview';
import { deviceUtils, safeAreaInsetValues } from '@/utils';
import { MMKV } from 'react-native-mmkv';
import { RAINBOW_HOME, TabState, useBrowserContext } from './BrowserContext';
import { Freeze } from 'react-freeze';
import {
  COLLAPSED_WEBVIEW_HEIGHT_UNSCALED,
  INVERTED_MULTI_TAB_SCALE,
  INVERTED_SINGLE_TAB_SCALE,
  TAB_VIEW_COLUMN_WIDTH,
  TAB_VIEW_ROW_HEIGHT,
  TAB_VIEW_TAB_HEIGHT,
  TOP_INSET,
  WEBVIEW_HEIGHT,
} from './Dimensions';
import RNFS from 'react-native-fs';
import { WebViewEvent } from 'react-native-webview/lib/WebViewTypes';
import { appMessenger } from '@/browserMessaging/AppMessenger';
import { IS_ANDROID, IS_DEV, IS_IOS } from '@/env';
import { CloseTabButton, X_BUTTON_PADDING, X_BUTTON_SIZE } from './CloseTabButton';
import DappBrowserWebview from './DappBrowserWebview';
import Homepage from './Homepage';
import { handleProviderRequestApp } from './handleProviderRequest';
import { WebViewBorder } from './WebViewBorder';
import { SPRING_CONFIGS, TIMING_CONFIGS } from '../animations/animationConfigs';
import { FASTER_IMAGE_CONFIG } from './constants';
import { RainbowError, logger } from '@/logger';
import { isEmpty } from 'lodash';
import { TAB_BAR_HEIGHT } from '@/navigation/SwipeNavigator';

// ⚠️ TODO: Split this file apart into hooks, smaller components
// useTabScreenshots, useAnimatedWebViewStyles, useWebViewGestures

interface BrowserTabProps {
  tabId: string;
  tabIndex: number;
  injectedJS: string;
}

interface ScreenshotType {
  id: string; // <- the tab uniqueId
  timestamp: number; // <- time of capture
  uri: string; // <- screenshot file name = `screenshot-${timestamp}.jpg`
  url: string; // <- url of the tab
}

const AnimatedFasterImage = Animated.createAnimatedComponent(FasterImageView);

const tabScreenshotStorage = new MMKV();

const getStoredScreenshots = (): ScreenshotType[] => {
  const persistedScreenshots = tabScreenshotStorage.getString('tabScreenshots');
  return persistedScreenshots ? (JSON.parse(persistedScreenshots) as ScreenshotType[]) : [];
};

const findTabScreenshot = (id: string, url: string): ScreenshotType | null => {
  const persistedData = tabScreenshotStorage.getString('tabScreenshots');
  if (persistedData) {
    const screenshots = JSON.parse(persistedData);

    if (!Array.isArray(screenshots)) {
      try {
        logger.error(new RainbowError('Screenshot data is malformed — expected array'), {
          screenshots: JSON.stringify(screenshots, null, 2),
        });
      } catch (e: any) {
        logger.error(new RainbowError('Screenshot data is malformed — error stringifying'), {
          message: e.message,
        });
      }
      return null;
    }

    const matchingScreenshots = screenshots.filter(screenshot => screenshot.id === id);
    const screenshotsWithMatchingUrl = matchingScreenshots.filter(screenshot => screenshot.url === url);

    if (screenshotsWithMatchingUrl.length > 0) {
      const mostRecentScreenshot = screenshotsWithMatchingUrl.reduce((a, b) => (a.timestamp > b.timestamp ? a : b));
      return {
        ...mostRecentScreenshot,
        uri: `${RNFS.DocumentDirectoryPath}/${mostRecentScreenshot.uri}`,
      };
    }
  }

  return null;
};

export const pruneScreenshots = async (tabStates: TabState[]): Promise<void> => {
  const tabStateMap = tabStates.reduce((acc: Record<string, string>, tab: TabState) => {
    acc[tab.uniqueId] = tab.url;
    return acc;
  }, {});

  const persistedData = tabScreenshotStorage.getString('tabScreenshots');
  if (!persistedData) return;

  const screenshots: ScreenshotType[] = JSON.parse(persistedData) || [];
  const screenshotsGroupedByTabId: Record<string, ScreenshotType[]> = screenshots.reduce(
    (acc: Record<string, ScreenshotType[]>, screenshot: ScreenshotType) => {
      if (tabStateMap[screenshot.id]) {
        if (!acc[screenshot.id]) acc[screenshot.id] = [];
        acc[screenshot.id].push(screenshot);
      }
      return acc;
    },
    {}
  );

  const screenshotsToKeep: ScreenshotType[] = Object.values(screenshotsGroupedByTabId)
    .map((group: ScreenshotType[]) => {
      return group.reduce((mostRecent: ScreenshotType, current: ScreenshotType) => {
        return new Date(mostRecent.timestamp) > new Date(current.timestamp) ? mostRecent : current;
      });
    })
    .filter((screenshot: ScreenshotType) => tabStateMap[screenshot.id] === screenshot.url);

  await deletePrunedScreenshotFiles(screenshots, screenshotsToKeep);

  tabScreenshotStorage.set('tabScreenshots', JSON.stringify(screenshotsToKeep));
};

const deletePrunedScreenshotFiles = async (allScreenshots: ScreenshotType[], screenshotsToKeep: ScreenshotType[]): Promise<void> => {
  try {
    const filesToDelete = allScreenshots.filter(screenshot => !screenshotsToKeep.includes(screenshot));
    const deletePromises = filesToDelete.map(screenshot => {
      const filePath = `${RNFS.DocumentDirectoryPath}/${screenshot.uri}`;
      return RNFS.unlink(filePath).catch(e => {
        logger.error(new RainbowError('Error deleting screenshot file'), {
          message: e.message,
          filePath,
          screenshot: JSON.stringify(screenshot, null, 2),
        });
      });
    });
    await Promise.all(deletePromises);
  } catch (e: any) {
    logger.error(new RainbowError('Screenshot file pruning operation failed to complete'), {
      message: e.message,
    });
  }
};

const getWebsiteBackgroundColorAndTitle = `
  const bgColor = window.getComputedStyle(document.body, null).getPropertyValue('background-color');
  let appleTouchIconHref = document.querySelector("link[rel='apple-touch-icon']")?.getAttribute('href');
  if (appleTouchIconHref && !appleTouchIconHref.startsWith('http')) {
    appleTouchIconHref = window.location.origin + appleTouchIconHref;
  }
  window.ReactNativeWebView.postMessage(JSON.stringify({ topic: "bg", payload: bgColor}));
  window.ReactNativeWebView.postMessage(JSON.stringify({ topic: "title", payload: document.title }));
  window.ReactNativeWebView.postMessage(JSON.stringify({ topic: "logo", payload: appleTouchIconHref }));
  true;
  `;

export const BrowserTab = React.memo(function BrowserTab({ tabId, tabIndex, injectedJS }: BrowserTabProps) {
  const {
    activeTabIndex,
    activeTabRef,
    animatedActiveTabIndex,
    closeTabWorklet,
    currentlyOpenTabIds,
    loadProgress,
    scrollViewRef,
    scrollViewOffset,
    tabStates,
    tabViewProgress,
    tabViewVisible,
    toggleTabViewWorklet,
    updateActiveTabState,
  } = useBrowserContext();
  const { isDarkMode } = useColorMode();
  const { width: deviceWidth } = useDimensions();

  const currentMessenger = useRef<any>(null);
  const title = useRef<string | null>(null);
  const logo = useRef<string | null>(null);
  const webViewRef = useRef<WebView>(null);
  const viewShotRef = useRef<ViewShot | null>(null);

  const panRef = useRef();
  const tapRef = useRef();

  // ⚠️ TODO
  const gestureScale = useSharedValue(1);
  const gestureX = useSharedValue(0);
  const gestureY = useSharedValue(0);
  // 👆 Regarding these values 👆
  // Probably more efficient to swap these out for a combined SharedValue object,
  // which can then be manipulated in the gesture handlers with the .modify() method.
  //
  // const closeTabGesture = useSharedValue({
  //   gestureScale: 1,
  //   gestureX: 0,
  //   gestureY: 0,
  // });

  const tabUrl = tabStates?.[tabIndex]?.url;
  const isActiveTab = activeTabIndex === tabIndex;
  const isOnHomepage = tabUrl === RAINBOW_HOME;
  const isLogoUnset = tabStates[tabIndex]?.logoUrl === undefined;

  const animatedTabIndex = useSharedValue(
    (currentlyOpenTabIds?.value.indexOf(tabId) === -1
      ? currentlyOpenTabIds?.value.length - 1
      : currentlyOpenTabIds?.value.indexOf(tabId)) ?? 0
  );
  const screenshotData = useSharedValue<ScreenshotType | undefined>(findTabScreenshot(tabId, tabUrl) || undefined);

  const defaultBackgroundColor = isDarkMode ? '#191A1C' : globalColors.white100;
  const backgroundColor = useSharedValue<string>(defaultBackgroundColor);

  const animatedTabXPosition = useDerivedValue(() => {
    return withTiming(
      (animatedTabIndex.value % 2) * (TAB_VIEW_COLUMN_WIDTH + 20) - (TAB_VIEW_COLUMN_WIDTH + 20) / 2,
      TIMING_CONFIGS.tabPressConfig
    );
  });

  const animatedTabYPosition = useDerivedValue(() => {
    return withTiming(Math.floor(animatedTabIndex.value / 2) * TAB_VIEW_ROW_HEIGHT, TIMING_CONFIGS.tabPressConfig);
  });

  const multipleTabsOpen = useDerivedValue(() => {
    // The purpose of the following checks is to prevent jarring visual shifts when the tab view transitions
    // from having a single tab to multiple tabs. When a second tab is created, it takes a moment for
    // tabStates to catch up to currentlyOpenTabIds, and this check prevents the single tab from shifting
    // due to currentlyOpenTabIds updating before the new tab component is rendered via tabStates.
    const isFirstTab = currentlyOpenTabIds?.value.indexOf(tabId) === 0;
    const shouldTwoTabsExist = currentlyOpenTabIds?.value.length === 2;

    const isTransitioningFromSingleToMultipleTabs =
      isFirstTab &&
      shouldTwoTabsExist &&
      (tabStates?.length === 1 || (tabStates?.length === 2 && currentlyOpenTabIds?.value[1] !== tabStates?.[1]?.uniqueId));

    const multipleTabsExist = !!(currentlyOpenTabIds?.value && currentlyOpenTabIds?.value.length > 1);
    const isLastOrSecondToLastTabAndExiting = currentlyOpenTabIds?.value?.indexOf(tabId) === -1 && currentlyOpenTabIds.value.length === 1;
    const multipleTabsOpen = (multipleTabsExist && !isTransitioningFromSingleToMultipleTabs) || isLastOrSecondToLastTabAndExiting;

    return multipleTabsOpen;
  });

  const animatedMultipleTabsOpen = useDerivedValue(() => {
    return withTiming(multipleTabsOpen.value ? 1 : 0, TIMING_CONFIGS.tabPressConfig);
  });

  const animatedWebViewBackgroundColorStyle = useAnimatedStyle(() => {
    const homepageColor = isDarkMode ? globalColors.grey100 : '#FBFCFD';

    if (isOnHomepage) return { backgroundColor: homepageColor };
    if (!backgroundColor.value) return { backgroundColor: defaultBackgroundColor };

    if (isColor(backgroundColor.value)) {
      const rgbaColor = convertToRGBA(backgroundColor.value);

      if (rgbaColor[3] < 1 && rgbaColor[3] !== 0) {
        return { backgroundColor: `rgba(${rgbaColor[0] * 255}, ${rgbaColor[1] * 255}, ${rgbaColor[2] * 255}, 1)` };
      } else {
        return { backgroundColor: backgroundColor.value };
      }
    } else {
      return { backgroundColor: defaultBackgroundColor };
    }
  });

  const animatedWebViewHeight = useDerivedValue(() => {
    // For some reason driving the WebView height with a separate derived
    // value results in slightly less tearing when the height animates
    const animatedIsActiveTab = animatedActiveTabIndex?.value === animatedTabIndex.value;
    if (!animatedIsActiveTab) return COLLAPSED_WEBVIEW_HEIGHT_UNSCALED;

    const progress = tabViewProgress?.value || 0;

    return interpolate(
      progress,
      [0, 100],
      [animatedIsActiveTab ? WEBVIEW_HEIGHT : COLLAPSED_WEBVIEW_HEIGHT_UNSCALED, COLLAPSED_WEBVIEW_HEIGHT_UNSCALED],
      'clamp'
    );
  });

  const animatedWebViewStyle = useAnimatedStyle(() => {
    const progress = tabViewProgress?.value || 0;
    const animatedIsActiveTab = animatedActiveTabIndex?.value === animatedTabIndex.value;
    const isTabBeingClosed = currentlyOpenTabIds?.value?.indexOf(tabId) === -1;

    const scaleDiff = 0.7 - TAB_VIEW_COLUMN_WIDTH / deviceWidth;
    const scale = interpolate(
      progress,
      [0, 100],
      [animatedIsActiveTab && !isTabBeingClosed ? 1 : TAB_VIEW_COLUMN_WIDTH / deviceWidth, 0.7 - scaleDiff * animatedMultipleTabsOpen.value]
    );

    const xPositionStart = animatedIsActiveTab ? 0 : animatedTabXPosition.value;
    const xPositionEnd = animatedMultipleTabsOpen.value * animatedTabXPosition.value;
    const xPositionForTab = interpolate(progress, [0, 100], [xPositionStart, xPositionEnd]);

    const extraYPadding = 20;

    const yPositionStart =
      (animatedIsActiveTab ? 0 : animatedTabYPosition.value + extraYPadding) +
      (animatedIsActiveTab ? (1 - progress / 100) * (scrollViewOffset?.value || 0) : 0);
    const yPositionEnd =
      (animatedTabYPosition.value + extraYPadding) * animatedMultipleTabsOpen.value +
      (animatedIsActiveTab ? (1 - progress / 100) * (scrollViewOffset?.value || 0) : 0);
    const yPositionForTab = interpolate(progress, [0, 100], [yPositionStart, yPositionEnd]);

    // Determine the border radius for the minimized tab that
    // achieves concentric corners around the close button
    const invertedScaleDiff = INVERTED_SINGLE_TAB_SCALE - INVERTED_MULTI_TAB_SCALE;
    const invertedScale = INVERTED_SINGLE_TAB_SCALE - invertedScaleDiff * animatedMultipleTabsOpen.value;
    const spaceToXButton = invertedScale * X_BUTTON_PADDING;
    const xButtonBorderRadius = (X_BUTTON_SIZE / 2) * invertedScale;
    const tabViewBorderRadius = xButtonBorderRadius + spaceToXButton;

    const borderRadius = interpolate(
      progress,
      [0, 100],
      // eslint-disable-next-line no-nested-ternary
      [animatedIsActiveTab ? (IS_ANDROID ? 0 : 16) : tabViewBorderRadius, tabViewBorderRadius],
      'clamp'
    );

    const opacity = interpolate(progress, [0, 100], [animatedIsActiveTab ? 1 : 0, 1], 'clamp');

    return {
      borderRadius,
      height: animatedWebViewHeight.value,
      opacity,
      // eslint-disable-next-line no-nested-ternary
      pointerEvents: tabViewVisible?.value ? 'box-only' : animatedIsActiveTab ? 'auto' : 'none',
      transform: [
        { translateY: animatedMultipleTabsOpen.value * (-animatedWebViewHeight.value / 2) },
        { translateX: xPositionForTab + gestureX.value },
        { translateY: yPositionForTab + gestureY.value },
        { scale: scale * gestureScale.value },
        { translateY: animatedMultipleTabsOpen.value * (animatedWebViewHeight.value / 2) },
      ],
    };
  });

  const zIndexAnimatedStyle = useAnimatedStyle(() => {
    const progress = tabViewProgress?.value || 0;
    const animatedIsActiveTab = animatedActiveTabIndex?.value === animatedTabIndex.value;

    const scaleDiff = 0.7 - TAB_VIEW_COLUMN_WIDTH / deviceWidth;
    const scaleWeighting =
      gestureScale.value *
      interpolate(
        progress,
        [0, 100],
        [animatedIsActiveTab ? 1 : TAB_VIEW_COLUMN_WIDTH / deviceWidth, 0.7 - scaleDiff * animatedMultipleTabsOpen.value],
        'clamp'
      );
    const zIndex = scaleWeighting * (animatedIsActiveTab || gestureScale.value > 1 ? 9999 : 1);

    return { zIndex };
  });

  const handleNavigationStateChange = useCallback(
    (navState: WebViewNavigation) => {
      // Set the logo if it's not already set for the current website
      // ⚠️ TODO: Modify this to check against the root domain or subdomain+domain
      if ((isLogoUnset && !isEmpty(logo.current)) || navState.url !== tabStates[tabIndex].url) {
        updateActiveTabState(
          {
            logoUrl: logo.current,
          },
          tabId
        );
      }

      // To prevent infinite redirect loops, we only update the URL if both of these are true:
      //
      // 1) the WebView's URL is different from the tabStates URL
      // 2) the navigationType !== 'other', which gets triggered repeatedly in certain cases programatically
      //
      // This has the consequence of the tabStates page URL not always being updated when navigating within
      // single-page apps, which we'll need to figure out a solution for, but it's an okay workaround for now.
      //
      // It has the benefit though of allowing navigation within single-page apps without triggering reloads
      // due to the WebView's URL being altered (which happens when its source prop is updated).
      //
      // Additionally, the canGoBack/canGoForward states can become out of sync with the actual WebView state
      // if they aren't set according to the logic below. There's likely a cleaner way to structure it, but
      // this avoids setting back/forward states under the wrong conditions or more than once per event.
      //
      // To observe what's actually going on, you can import the navigationStateLogger helper and add it here.

      if (navState.url !== tabStates[tabIndex].url) {
        if (navState.navigationType !== 'other') {
          // If the URL DID ✅ change and navigationType !== 'other', we update the full tab state
          updateActiveTabState(
            {
              canGoBack: navState.canGoBack,
              canGoForward: navState.canGoForward,
              url: navState.url,
            },
            tabId
          );
        } else {
          // If the URL DID ✅ change and navigationType === 'other', we update only canGoBack and canGoForward
          updateActiveTabState(
            {
              canGoBack: navState.canGoBack,
              canGoForward: navState.canGoForward,
            },
            tabId
          );
        }
      } else {
        // If the URL DID NOT ❌ change, we update only canGoBack and canGoForward
        // This handles WebView reloads and cases where the WebView navigation state legitimately resets
        updateActiveTabState(
          {
            canGoBack: navState.canGoBack,
            canGoForward: navState.canGoForward,
          },
          tabId
        );
      }
    },
    [isLogoUnset, tabId, logo, tabIndex, tabStates, updateActiveTabState]
  );

  // useLayoutEffect seems to more reliably assign the ref correctly
  useLayoutEffect(() => {
    if (webViewRef.current !== null && isActiveTab) {
      activeTabRef.current = webViewRef.current;
    }
  }, [activeTabRef, isActiveTab, isOnHomepage, tabId]);

  const saveScreenshotToFileSystem = useCallback(
    async (tempUri: string, tabId: string, timestamp: number, url: string) => {
      const fileName = `screenshot-${timestamp}.jpg`;
      try {
        await RNFS.copyFile(tempUri, `${RNFS.DocumentDirectoryPath}/${fileName}`);
        // Once the file is copied, build the screenshot object
        const newScreenshot: ScreenshotType = {
          id: tabId,
          timestamp,
          uri: fileName,
          url,
        };

        // Retrieve existing screenshots and merge in the new one
        const existingScreenshots = getStoredScreenshots();
        const updatedScreenshots = [...existingScreenshots, newScreenshot];

        // Update MMKV store with the new screenshot
        tabScreenshotStorage.set('tabScreenshots', JSON.stringify(updatedScreenshots));

        // Determine current RNFS document directory
        const screenshotWithRNFSPath: ScreenshotType = {
          ...newScreenshot,
          uri: `${RNFS.DocumentDirectoryPath}/${newScreenshot.uri}`,
        };

        // Set screenshot for display
        screenshotData.value = screenshotWithRNFSPath;
      } catch (e: any) {
        logger.error(new RainbowError('Error saving tab screenshot to file system'), {
          message: e.message,
          screenshotData: {
            tempUri,
            tabId,
            url,
          },
        });
      }
    },
    [screenshotData]
  );

  const captureAndSaveScreenshot = useCallback(() => {
    if (viewShotRef.current && webViewRef.current) {
      const captureRef = viewShotRef.current;

      if (captureRef && captureRef?.capture) {
        captureRef
          .capture()
          .then(uri => {
            const timestamp = Date.now();
            saveScreenshotToFileSystem(uri, tabId, timestamp, tabStates[tabIndex].url);
          })
          .catch(error => {
            logger.error(new RainbowError('Failed to capture tab screenshot'), {
              error: error.message,
            });
          });
      }
    }
  }, [saveScreenshotToFileSystem, tabId, tabIndex, tabStates, viewShotRef]);

  const screenshotSource = useDerivedValue(() => {
    return {
      ...FASTER_IMAGE_CONFIG,
      url: screenshotData.value?.uri ? `file://${screenshotData.value?.uri}` : '',
    } as ImageOptions;
  });

  const animatedScreenshotStyle = useAnimatedStyle(() => {
    const animatedIsActiveTab = animatedActiveTabIndex?.value === tabIndex;
    const screenshotExists = !!screenshotData.value?.uri;
    const screenshotMatchesTabIdAndUrl = screenshotData.value?.id === tabId && screenshotData.value?.url === tabStates[tabIndex].url;

    // This is to handle the case where a WebView that wasn't previously the active tab
    // is made active from the tab view. Because its freeze state is driven by JS state,
    // it doesn't unfreeze immediately, so this condition allows some time for the tab to
    // become unfrozen before the screenshot is hidden, in most cases hiding the flash of
    // the frozen empty WebView that occurs if the screenshot is hidden immediately.
    const isActiveTabButMaybeStillFrozen = animatedIsActiveTab && (tabViewProgress?.value || 0) > 50 && !tabViewVisible?.value;

    const oneMinuteAgo = Date.now() - 1000 * 60;
    const isScreenshotStale = screenshotData.value && screenshotData.value?.timestamp < oneMinuteAgo;
    const shouldWaitForNewScreenshot =
      isScreenshotStale && animatedIsActiveTab && !!tabViewVisible?.value && !isActiveTabButMaybeStillFrozen;

    const shouldDisplay =
      screenshotExists &&
      screenshotMatchesTabIdAndUrl &&
      (!animatedIsActiveTab || !!tabViewVisible?.value || isActiveTabButMaybeStillFrozen) &&
      !shouldWaitForNewScreenshot;

    return {
      opacity: withSpring(shouldDisplay ? 1 : 0, SPRING_CONFIGS.snappierSpringConfig),
    };
  });

  const handleOnMessage = useCallback(
    (event: WebViewMessageEvent) => {
      if (!isActiveTab) return;
      const data = event.nativeEvent.data as any;
      try {
        // validate message and parse data
        const parsedData = typeof data === 'string' ? JSON.parse(data) : data;
        if (!parsedData || (!parsedData.topic && !parsedData.payload)) return;
        if (parsedData.topic === 'bg') {
          if (typeof parsedData.payload === 'string') {
            backgroundColor.value = parsedData.payload;
          }
        } else if (parsedData.topic === 'title') {
          title.current = parsedData.payload;
        } else if (parsedData.topic === 'logo') {
          logo.current = parsedData.payload;
        } else {
          const m = currentMessenger.current;
          handleProviderRequestApp({
            messenger: m,
            data: parsedData,
            meta: {
              topic: 'providerRequest',
              sender: {
                url: m.url,
                tab: { id: tabId },
                title: title.current || tabStates[tabIndex].url,
              },
              id: parsedData.id,
            },
          });
        }
        // eslint-disable-next-line no-empty
      } catch (e) {
        console.error('Error parsing message', e);
      }
    },
    [isActiveTab, tabId, tabIndex, tabStates, title, backgroundColor]
  );

  const handleOnLoadStart = useCallback(
    (event: { nativeEvent: { url: string | URL; title: string } }) => {
      const { origin } = new URL(event.nativeEvent.url);

      if (!webViewRef.current) {
        return;
      }

      const messenger = appMessenger(webViewRef.current, tabId, origin);
      currentMessenger.current = messenger;
    },
    [tabId]
  );

  const handleOnLoad = useCallback((event: WebViewEvent) => {
    if (event.nativeEvent.loading) return;
    // placeholder
  }, []);

  const handleOnLoadEnd = useCallback(() => {
    return;
  }, []);

  const handleOnError = useCallback(() => {
    return;
  }, []);

  const handleShouldStartLoadWithRequest = useCallback(() => {
    return true;
  }, []);

  const handleOnLoadProgress = useCallback(
    ({ nativeEvent: { progress } }: { nativeEvent: { progress: number } }) => {
      if (loadProgress) {
        if (loadProgress.value === 1) loadProgress.value = 0;
        loadProgress.value = withTiming(progress, TIMING_CONFIGS.slowestFadeConfig);
      }
    },
    [loadProgress]
  );

  const swipeToCloseTabGestureHandler = useAnimatedGestureHandler<PanGestureHandlerGestureEvent>({
    onStart: (_, ctx: { startX?: number }) => {
      if (!tabViewVisible?.value) return;
      if (ctx.startX) {
        ctx.startX = undefined;
      }
    },
    onActive: (e, ctx: { startX?: number }) => {
      if (!tabViewVisible?.value) return;

      if (ctx.startX === undefined) {
        gestureScale.value = withTiming(1.1, TIMING_CONFIGS.tabPressConfig);
        gestureY.value = withTiming(-0.05 * (animatedMultipleTabsOpen.value * TAB_VIEW_TAB_HEIGHT), TIMING_CONFIGS.tabPressConfig);
        ctx.startX = e.absoluteX;
      }

      const xDelta = e.absoluteX - ctx.startX;
      gestureX.value = xDelta;
      setNativeProps(scrollViewRef, { scrollEnabled: false });
    },
    onEnd: (e, ctx: { startX?: number }) => {
      const xDelta = e.absoluteX - (ctx.startX || 0);
      setNativeProps(scrollViewRef, { scrollEnabled: !!tabViewVisible?.value });

      const isBeyondDismissThreshold = xDelta < -(TAB_VIEW_COLUMN_WIDTH / 2 + 20) && e.velocityX <= 0;
      const isFastLeftwardSwipe = e.velocityX < -500;
      const isEmptyState = !multipleTabsOpen.value && isOnHomepage;

      const shouldDismiss = !!tabViewVisible?.value && !isEmptyState && (isBeyondDismissThreshold || isFastLeftwardSwipe);

      if (shouldDismiss) {
        const xDestination = -Math.min(Math.max(deviceWidth, deviceWidth + Math.abs(e.velocityX * 0.2)), 1200);
        // Store the tab's index before modifying currentlyOpenTabIds, so we can pass it along to closeTabWorklet()
        const storedTabIndex = currentlyOpenTabIds?.value.indexOf(tabId) ?? tabIndex;
        // Remove the tab from currentlyOpenTabIds as soon as the swipe-to-close gesture is confirmed
        currentlyOpenTabIds?.modify(value => {
          const index = value.indexOf(tabId);
          if (index !== -1) {
            value.splice(index, 1);
          }
          return value;
        });
        gestureX.value = withTiming(xDestination, TIMING_CONFIGS.tabPressConfig, () => {
          // Ensure the tab remains hidden after being swiped off screen, until the tab close operation completes
          gestureScale.value = 0;
          // Once this animation completes, we know the tab is off screen and can be safely destroyed
          closeTabWorklet(tabId, storedTabIndex);
        });

        // In the event the last or second-to-last tab is closed, we animate its Y position to align with the
        // vertical center of the single remaining tab as this tab exits and the remaining tab scales up.
        const isLastOrSecondToLastTabAndExiting =
          currentlyOpenTabIds?.value?.indexOf(tabId) === -1 && currentlyOpenTabIds.value.length === 1;
        if (isLastOrSecondToLastTabAndExiting) {
          const existingYTranslation = gestureY.value;
          const scaleDiff = 0.7 - TAB_VIEW_COLUMN_WIDTH / deviceWidth;
          gestureY.value = withTiming(existingYTranslation + scaleDiff * COLLAPSED_WEBVIEW_HEIGHT_UNSCALED, TIMING_CONFIGS.tabPressConfig);
        }
      } else {
        gestureScale.value = withTiming(1, TIMING_CONFIGS.tabPressConfig);
        gestureX.value = withTiming(0, TIMING_CONFIGS.tabPressConfig);
        gestureY.value = withTiming(0, TIMING_CONFIGS.tabPressConfig);
        ctx.startX = undefined;
      }
    },
  });

  const pressTabGestureHandler = useAnimatedGestureHandler<TapGestureHandlerGestureEvent>({
    onActive: () => {
      if (tabViewVisible?.value) {
        toggleTabViewWorklet(animatedTabIndex.value);
      }
    },
  });

  useAnimatedReaction(
    () => tabViewProgress?.value,
    (current, previous) => {
      // Monitor changes in tabViewProgress and trigger tab screenshot capture if necessary
      const changesDetected = previous && current !== previous;
      const isTabBeingClosed = currentlyOpenTabIds?.value?.indexOf(tabId) === -1;

      // Note: Using the JS-side isActiveTab because this should be in sync with the WebView freeze state,
      // which is driven by isActiveTab. This should allow screenshots slightly more time to capture.
      if (isActiveTab && changesDetected && !isOnHomepage && !isTabBeingClosed) {
        // ⚠️ TODO: Need to rewrite the enterTabViewAnimationIsComplete condition, because it assumes the
        // tab animation will overshoot and rebound. If the animation config is changed, it's possible the
        // screenshot condition won't be met.
        const enterTabViewAnimationIsComplete = tabViewVisible?.value === true && (previous || 0) > 100 && (current || 0) <= 100;
        const isPageLoaded = (loadProgress?.value || 0) > 0.2;

        if (!enterTabViewAnimationIsComplete || !isPageLoaded) return;

        const previousScreenshotExists = !!screenshotData.value?.uri;
        const tabIdChanged = screenshotData.value?.id !== tabId;
        const urlChanged = screenshotData.value?.url !== tabUrl;
        const oneMinuteAgo = Date.now() - 1000 * 60;
        const isScreenshotStale = screenshotData.value && screenshotData.value?.timestamp < oneMinuteAgo;

        const shouldCaptureScreenshot = !previousScreenshotExists || tabIdChanged || urlChanged || isScreenshotStale;

        if (shouldCaptureScreenshot) {
          runOnJS(captureAndSaveScreenshot)();
        }
      }
    }
  );

  useAnimatedReaction(
    () => ({ currentlyOpenTabIds: currentlyOpenTabIds?.value }),
    current => {
      const currentIndex = current.currentlyOpenTabIds?.indexOf(tabId) ?? -1;
      // This allows us to give the tab its previous animated index when it's being closed, so that the close
      // animation is allowed to complete with the X and Y coordinates it had based on its last real index.
      if (currentIndex >= 0) {
        animatedTabIndex.value = currentIndex;
      }
    }
  );

  return (
    <>
      {/* Need to fix some shadow performance issues - disabling shadows for now */}
      {/* <WebViewShadows gestureScale={gestureScale} isOnHomepage={isOnHomepage} tabIndex={tabIndex}> */}

      {/* @ts-expect-error Property 'children' does not exist on type */}
      <TapGestureHandler shouldCancelWhenOutside maxDeltaX={10} maxDeltaY={10} onGestureEvent={pressTabGestureHandler} ref={tapRef}>
        <Animated.View entering={FadeIn.duration(160)} style={zIndexAnimatedStyle}>
          {/* @ts-expect-error Property 'children' does not exist on type */}
          <PanGestureHandler
            activeOffsetX={[-10, 10]}
            failOffsetY={[-10, 10]}
            maxPointers={1}
            onGestureEvent={swipeToCloseTabGestureHandler}
            ref={panRef}
            simultaneousHandlers={scrollViewRef}
            waitFor={tapRef}
          >
            <Animated.View style={[styles.webViewContainer, animatedWebViewStyle, animatedWebViewBackgroundColorStyle]}>
              <ViewShot options={{ format: 'jpg' }} ref={viewShotRef}>
                <View collapsable={false} style={{ height: WEBVIEW_HEIGHT, width: '100%' }}>
                  {isOnHomepage ? (
                    <Homepage />
                  ) : (
                    <Freeze freeze={!isActiveTab}>
                      <DappBrowserWebview
                        webviewDebuggingEnabled={IS_DEV}
                        injectedJavaScriptBeforeContentLoaded={injectedJS}
                        allowsInlineMediaPlayback
                        fraudulentWebsiteWarningEnabled
                        allowsBackForwardNavigationGestures
                        applicationNameForUserAgent={'Rainbow'}
                        automaticallyAdjustContentInsets
                        automaticallyAdjustsScrollIndicatorInsets={false}
                        decelerationRate={'normal'}
                        injectedJavaScript={getWebsiteBackgroundColorAndTitle}
                        mediaPlaybackRequiresUserAction
                        onLoadStart={handleOnLoadStart}
                        onLoad={handleOnLoad}
                        // 👇 This prevents the WebView from hiding its content on load/reload
                        renderLoading={() => <></>}
                        onLoadEnd={handleOnLoadEnd}
                        onError={handleOnError}
                        onShouldStartLoadWithRequest={handleShouldStartLoadWithRequest}
                        onLoadProgress={handleOnLoadProgress}
                        onMessage={handleOnMessage}
                        onNavigationStateChange={handleNavigationStateChange}
                        ref={webViewRef}
                        source={{ uri: tabUrl || RAINBOW_HOME }}
                        style={styles.webViewStyle}
                      />
                    </Freeze>
                  )}
                </View>
              </ViewShot>
              <AnimatedFasterImage source={screenshotSource.value} style={[styles.screenshotContainerStyle, animatedScreenshotStyle]} />
<<<<<<< HEAD
              <WebViewBorder enabled={IS_IOS && isDarkMode && !isOnHomepage} tabIndex={tabIndex} />
              <CloseTabButton onPress={() => closeTab(tabId)} tabIndex={tabIndex} />
=======
              <WebViewBorder animatedTabIndex={animatedTabIndex} enabled={IS_IOS && isDarkMode && !isOnHomepage} />
              <CloseTabButton
                animatedMultipleTabsOpen={animatedMultipleTabsOpen}
                isOnHomepage={isOnHomepage}
                multipleTabsOpen={multipleTabsOpen}
                tabId={tabId}
                tabIndex={tabIndex}
              />
>>>>>>> ad8a08a0
            </Animated.View>
          </PanGestureHandler>
        </Animated.View>
      </TapGestureHandler>

      {/* Need to fix some shadow performance issues - disabling shadows for now */}
      {/* </WebViewShadows> */}
    </>
  );
});

const styles = StyleSheet.create({
  backupScreenshotStyleOverrides: {
    zIndex: -1,
  },
  centerAlign: {
    alignItems: 'center',
    justifyContent: 'center',
  },
  screenshotContainerStyle: {
    height: WEBVIEW_HEIGHT,
    left: 0,
    position: 'absolute',
    resizeMode: 'contain',
    top: 0,
    width: deviceUtils.dimensions.width,
    zIndex: 20000,
  },
  webViewContainer: {
    alignSelf: 'center',
    height: WEBVIEW_HEIGHT,
    overflow: 'hidden',
    position: 'absolute',
    top: TOP_INSET,
    width: deviceUtils.dimensions.width,
  },
  webViewStyle: {
    backgroundColor: 'transparent',
    borderCurve: 'continuous',
    height: WEBVIEW_HEIGHT,
    maxHeight: WEBVIEW_HEIGHT,
    minHeight: WEBVIEW_HEIGHT,
    width: deviceUtils.dimensions.width,
  },
  // Need to fix some shadow performance issues - disabling shadows for now
  // webViewContainerShadowLarge: IS_IOS
  //   ? {
  //       shadowColor: globalColors.grey100,
  //       shadowOffset: { width: 0, height: 8 },
  //       shadowOpacity: 0.1,
  //       shadowRadius: 12,
  //     }
  //   : {},
  // webViewContainerShadowLargeDark: IS_IOS
  //   ? {
  //       shadowColor: globalColors.grey100,
  //       shadowOffset: { width: 0, height: 8 },
  //       shadowOpacity: 0.3,
  //       shadowRadius: 12,
  //     }
  //   : {},
  // webViewContainerShadowSmall: IS_IOS
  //   ? {
  //       shadowColor: globalColors.grey100,
  //       shadowOffset: { width: 0, height: 2 },
  //       shadowOpacity: 0.04,
  //       shadowRadius: 3,
  //     }
  //   : {},
  // webViewContainerShadowSmallDark: IS_IOS
  //   ? {
  //       shadowColor: globalColors.grey100,
  //       shadowOffset: { width: 0, height: 2 },
  //       shadowOpacity: 0.2,
  //       shadowRadius: 3,
  //     }
  //   : {},
});<|MERGE_RESOLUTION|>--- conflicted
+++ resolved
@@ -27,7 +27,7 @@
 } from 'react-native-reanimated';
 import ViewShot from 'react-native-view-shot';
 import WebView, { WebViewMessageEvent, WebViewNavigation } from 'react-native-webview';
-import { deviceUtils, safeAreaInsetValues } from '@/utils';
+import { deviceUtils } from '@/utils';
 import { MMKV } from 'react-native-mmkv';
 import { RAINBOW_HOME, TabState, useBrowserContext } from './BrowserContext';
 import { Freeze } from 'react-freeze';
@@ -54,7 +54,6 @@
 import { FASTER_IMAGE_CONFIG } from './constants';
 import { RainbowError, logger } from '@/logger';
 import { isEmpty } from 'lodash';
-import { TAB_BAR_HEIGHT } from '@/navigation/SwipeNavigator';
 
 // ⚠️ TODO: Split this file apart into hooks, smaller components
 // useTabScreenshots, useAnimatedWebViewStyles, useWebViewGestures
@@ -813,10 +812,6 @@
                 </View>
               </ViewShot>
               <AnimatedFasterImage source={screenshotSource.value} style={[styles.screenshotContainerStyle, animatedScreenshotStyle]} />
-<<<<<<< HEAD
-              <WebViewBorder enabled={IS_IOS && isDarkMode && !isOnHomepage} tabIndex={tabIndex} />
-              <CloseTabButton onPress={() => closeTab(tabId)} tabIndex={tabIndex} />
-=======
               <WebViewBorder animatedTabIndex={animatedTabIndex} enabled={IS_IOS && isDarkMode && !isOnHomepage} />
               <CloseTabButton
                 animatedMultipleTabsOpen={animatedMultipleTabsOpen}
@@ -825,7 +820,6 @@
                 tabId={tabId}
                 tabIndex={tabIndex}
               />
->>>>>>> ad8a08a0
             </Animated.View>
           </PanGestureHandler>
         </Animated.View>
