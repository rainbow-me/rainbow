import Routes from '@/navigation/routesNames';
import { FasterImageView, ImageOptions } from '@candlefinance/faster-image';
import { globalColors, useColorMode } from '@/design-system';
import { useDimensions } from '@/hooks';
import React, { useCallback, useLayoutEffect, useRef } from 'react';
import { StyleSheet, View } from 'react-native';
import { GestureEvent, PanGestureHandler, PanGestureHandlerGestureEvent, State, TapGestureHandler } from 'react-native-gesture-handler';
import Animated, {
  FadeIn,
  convertToRGBA,
  dispatchCommand,
  interpolate,
  isColor,
  runOnJS,
  setNativeProps,
  useAnimatedGestureHandler,
  useAnimatedReaction,
  useAnimatedStyle,
  useDerivedValue,
  useSharedValue,
  withSpring,
  withTiming,
} from 'react-native-reanimated';
import ViewShot from 'react-native-view-shot';
import WebView, { WebViewMessageEvent, WebViewNavigation } from 'react-native-webview';
import { deviceUtils, safeAreaInsetValues } from '@/utils';
import isEqual from 'react-fast-compare';

import { Freeze } from 'react-freeze';
import {
  COLLAPSED_WEBVIEW_HEIGHT_UNSCALED,
  INVERTED_MULTI_TAB_SCALE,
  INVERTED_SINGLE_TAB_SCALE,
  TAB_VIEW_COLUMN_WIDTH,
  TAB_VIEW_ROW_HEIGHT,
  TAB_VIEW_TAB_HEIGHT,
  TOP_INSET,
  WEBVIEW_HEIGHT,
} from './Dimensions';
import { WebViewEvent } from 'react-native-webview/lib/WebViewTypes';
import { appMessenger } from '@/browserMessaging/AppMessenger';
import { IS_DEV, IS_IOS } from '@/env';
import { RainbowError, logger } from '@/logger';
import { CloseTabButton, X_BUTTON_PADDING, X_BUTTON_SIZE } from './CloseTabButton';
import DappBrowserWebview from './DappBrowserWebview';
import Homepage from './Homepage';
import { handleProviderRequestApp } from './handleProviderRequest';
import { WebViewBorder } from './WebViewBorder';
import { SPRING_CONFIGS, TIMING_CONFIGS } from '../animations/animationConfigs';
import { TAB_SCREENSHOT_FASTER_IMAGE_CONFIG, RAINBOW_HOME } from './constants';
import { getWebsiteMetadata } from './scripts';
import { useBrowserHistoryStore } from '@/state/browserHistory';
import { normalizeUrlForRecents } from './utils';
import { useBrowserContext } from './BrowserContext';
import { BrowserTabProps, ScreenshotType } from './types';
import { findTabScreenshot, saveScreenshot } from './screenshots';
<<<<<<< HEAD
import { Navigation } from '@/navigation';
=======
import { ErrorPage } from './ErrorPage';
>>>>>>> 22c658b5

// ⚠️ TODO: Split this file apart into hooks, smaller components
// useTabScreenshots, useAnimatedWebViewStyles, useWebViewGestures

const AnimatedFasterImage = Animated.createAnimatedComponent(FasterImageView);

export const BrowserTab = React.memo(
  function BrowserTab({
    tabId,
    tabState,
    injectedJS,
    isActiveTab,
    activeTabRef,
    animatedActiveTabIndex,
    closeTabWorklet,
    currentlyOpenTabIds,
    tabViewVisible,
    toggleTabViewWorklet,
    updateActiveTabState,
    tabViewProgress,
    tabsCount,
    nextTabId,
    goToUrl,
  }: BrowserTabProps) {
    const { scrollViewRef, scrollViewOffset, loadProgress } = useBrowserContext();
    const { isDarkMode } = useColorMode();
    const { width: deviceWidth } = useDimensions();
    const { addRecent } = useBrowserHistoryStore();

    const currentMessenger = useRef<any>(null);
    const title = useRef<string | null>(null);
    const logo = useRef<string | null>(null);
    const webViewRef = useRef<WebView>(null);
    const viewShotRef = useRef<ViewShot | null>(null);

    // ⚠️ TODO
    const gestureScale = useSharedValue(1);
    const gestureX = useSharedValue(0);
    const gestureY = useSharedValue(0);
    // 👆 Regarding these values 👆
    // Probably more efficient to swap these out for a combined SharedValue object,
    // which can then be manipulated in the gesture handlers with the .modify() method.
    //
    // const closeTabGesture = useSharedValue({
    //   gestureScale: 1,
    //   gestureX: 0,
    //   gestureY: 0,
    // });
    const { url } = tabState;
    const tabUrl = url;
    const isOnHomepage = tabUrl === RAINBOW_HOME;

    const animatedTabIndex = useSharedValue(
      (currentlyOpenTabIds?.value.indexOf(tabId) === -1
        ? currentlyOpenTabIds?.value.length - 1
        : currentlyOpenTabIds?.value.indexOf(tabId)) ?? 0
    );
    const screenshotData = useSharedValue<ScreenshotType | undefined>(findTabScreenshot(tabId, tabUrl) || undefined);

    const defaultBackgroundColor = isDarkMode ? '#191A1C' : globalColors.white100;
    const backgroundColor = useSharedValue<string>(defaultBackgroundColor);

    const animatedTabXPosition = useDerivedValue(() => {
      return withTiming(
        (animatedTabIndex.value % 2) * (TAB_VIEW_COLUMN_WIDTH + 20) - (TAB_VIEW_COLUMN_WIDTH + 20) / 2,
        TIMING_CONFIGS.tabPressConfig
      );
    });

    const animatedTabYPosition = useDerivedValue(() => {
      return withTiming(Math.floor(animatedTabIndex.value / 2) * TAB_VIEW_ROW_HEIGHT, TIMING_CONFIGS.tabPressConfig);
    });

    const multipleTabsOpen = useDerivedValue(() => {
      // The purpose of the following checks is to prevent jarring visual shifts when the tab view transitions
      // from having a single tab to multiple tabs. When a second tab is created, it takes a moment for
      // tabStates to catch up to currentlyOpenTabIds, and this check prevents the single tab from shifting
      // due to currentlyOpenTabIds updating before the new tab component is rendered via tabStates.
      if ((currentlyOpenTabIds?.value?.length ?? 0) > 2) return true;

      const isFirstTab = currentlyOpenTabIds?.value.indexOf(tabId) === 0;
      const shouldTwoTabsExist = currentlyOpenTabIds?.value.length === 2;

      const isTransitioningFromSingleToMultipleTabs =
        isFirstTab && shouldTwoTabsExist && (tabsCount === 1 || (tabsCount === 2 && currentlyOpenTabIds?.value[1] !== nextTabId));

      const multipleTabsExist = !!(currentlyOpenTabIds?.value && currentlyOpenTabIds?.value.length > 1);
      const isLastOrSecondToLastTabAndExiting = currentlyOpenTabIds?.value?.indexOf(tabId) === -1 && currentlyOpenTabIds.value.length === 1;
      const multipleTabsOpen = (multipleTabsExist && !isTransitioningFromSingleToMultipleTabs) || isLastOrSecondToLastTabAndExiting;

      return multipleTabsOpen;
    });

    const animatedMultipleTabsOpen = useDerivedValue(() => {
      return withTiming(multipleTabsOpen.value ? 1 : 0, TIMING_CONFIGS.tabPressConfig);
    });

    const animatedWebViewBackgroundColorStyle = useAnimatedStyle(() => {
      const homepageColor = isDarkMode ? globalColors.grey100 : '#FBFCFD';

      if (isOnHomepage) return { backgroundColor: homepageColor };
      if (!backgroundColor.value) return { backgroundColor: defaultBackgroundColor };
      if (isColor(backgroundColor.value)) {
        const rgbaColor = convertToRGBA(backgroundColor.value);

        if (rgbaColor[3] < 1 && rgbaColor[3] !== 0) {
          return { backgroundColor: `rgba(${rgbaColor[0] * 255}, ${rgbaColor[1] * 255}, ${rgbaColor[2] * 255}, 1)` };
        } else {
          return { backgroundColor: backgroundColor.value };
        }
      } else {
        return { backgroundColor: defaultBackgroundColor };
      }
    });

    const animatedWebViewHeight = useDerivedValue(() => {
      // For some reason driving the WebView height with a separate derived
      // value results in slightly less tearing when the height animates
      const animatedIsActiveTab = animatedActiveTabIndex?.value === animatedTabIndex.value;
      if (!animatedIsActiveTab) return COLLAPSED_WEBVIEW_HEIGHT_UNSCALED;

      const progress = tabViewProgress?.value || 0;

      return interpolate(
        progress,
        [0, 100],
        [animatedIsActiveTab ? WEBVIEW_HEIGHT : COLLAPSED_WEBVIEW_HEIGHT_UNSCALED, COLLAPSED_WEBVIEW_HEIGHT_UNSCALED],
        'clamp'
      );
    });

    const animatedWebViewStyle = useAnimatedStyle(() => {
      const progress = tabViewProgress?.value || 0;
      const animatedIsActiveTab = animatedActiveTabIndex?.value === animatedTabIndex.value;
      const isTabBeingClosed = currentlyOpenTabIds?.value?.indexOf(tabId) === -1;

      const scaleDiff = 0.7 - TAB_VIEW_COLUMN_WIDTH / deviceWidth;
      const scale = interpolate(
        progress,
        [0, 100],
        [
          animatedIsActiveTab && !isTabBeingClosed ? 1 : TAB_VIEW_COLUMN_WIDTH / deviceWidth,
          0.7 - scaleDiff * animatedMultipleTabsOpen.value,
        ]
      );

      const xPositionStart = animatedIsActiveTab ? 0 : animatedTabXPosition.value;
      const xPositionEnd = animatedMultipleTabsOpen.value * animatedTabXPosition.value;
      const xPositionForTab = interpolate(progress, [0, 100], [xPositionStart, xPositionEnd]);

      const extraYPadding = 20;

      const yPositionStart =
        (animatedIsActiveTab ? 0 : animatedTabYPosition.value + extraYPadding) +
        (animatedIsActiveTab ? (1 - progress / 100) * (scrollViewOffset?.value || 0) : 0);
      const yPositionEnd =
        (animatedTabYPosition.value + extraYPadding) * animatedMultipleTabsOpen.value +
        (animatedIsActiveTab ? (1 - progress / 100) * (scrollViewOffset?.value || 0) : 0);
      const yPositionForTab = interpolate(progress, [0, 100], [yPositionStart, yPositionEnd]);

      // Determine the border radius for the minimized tab that
      // achieves concentric corners around the close button
      const invertedScaleDiff = INVERTED_SINGLE_TAB_SCALE - INVERTED_MULTI_TAB_SCALE;
      const invertedScale = INVERTED_SINGLE_TAB_SCALE - invertedScaleDiff * animatedMultipleTabsOpen.value;
      const spaceToXButton = invertedScale * X_BUTTON_PADDING;
      const xButtonBorderRadius = (X_BUTTON_SIZE / 2) * invertedScale;
      const tabViewBorderRadius = xButtonBorderRadius + spaceToXButton;

      const borderRadius = interpolate(
        progress,
        [0, 100],
        // eslint-disable-next-line no-nested-ternary
        [animatedIsActiveTab ? 16 : tabViewBorderRadius, tabViewBorderRadius],
        'clamp'
      );

      const opacity = interpolate(progress, [0, 100], [animatedIsActiveTab ? 1 : 0, 1], 'clamp');

      return {
        borderRadius,
        height: animatedWebViewHeight.value,
        opacity,
        // eslint-disable-next-line no-nested-ternary
        pointerEvents: tabViewVisible?.value ? 'auto' : animatedIsActiveTab ? 'auto' : 'none',
        transform: [
          { translateY: animatedMultipleTabsOpen.value * (-animatedWebViewHeight.value / 2) },
          { translateX: xPositionForTab + gestureX.value },
          { translateY: yPositionForTab + gestureY.value },
          { scale: scale * gestureScale.value },
          { translateY: animatedMultipleTabsOpen.value * (animatedWebViewHeight.value / 2) },
        ],
      };
    });

    const zIndexAnimatedStyle = useAnimatedStyle(() => {
      const progress = tabViewProgress?.value || 0;
      const animatedIsActiveTab = animatedActiveTabIndex?.value === animatedTabIndex.value;
      const wasCloseButtonPressed = gestureScale.value === 1 && gestureX.value < 0;

      const scaleDiff = 0.7 - TAB_VIEW_COLUMN_WIDTH / deviceWidth;
      const scaleWeighting =
        gestureScale.value *
        interpolate(
          progress,
          [0, 100],
          [animatedIsActiveTab ? 1 : TAB_VIEW_COLUMN_WIDTH / deviceWidth, 0.7 - scaleDiff * animatedMultipleTabsOpen.value],
          'clamp'
        );
      const zIndex = scaleWeighting * (animatedIsActiveTab || gestureScale.value > 1 ? 9999 : 1) + (wasCloseButtonPressed ? 9999 : 0);

      return { zIndex };
    });

    const animatedGestureHandlerStyle = useAnimatedStyle(() => {
      const progress = tabViewProgress?.value || 0;

      const zIndex = interpolate(progress, [100, 0], [9999, -10], 'clamp');

      return { zIndex };
    });

    const handleNavigationStateChange = useCallback(
      (navState: WebViewNavigation) => {
        // Set the logo if it's not already set to the current website's logo
        if (tabState.logoUrl !== logo.current) {
          updateActiveTabState?.(
            {
              logoUrl: logo.current,
            },
            tabId
          );
        }

        // To prevent infinite redirect loops, we only update the URL if both of these are true:
        //
        // 1) the WebView's URL is different from the tabStates URL
        // 2) the navigationType !== 'other', which gets triggered repeatedly in certain cases programatically
        //
        // This has the consequence of the tabStates page URL not always being updated when navigating within
        // single-page apps, which we'll need to figure out a solution for, but it's an okay workaround for now.
        //
        // It has the benefit though of allowing navigation within single-page apps without triggering reloads
        // due to the WebView's URL being altered (which happens when its source prop is updated).
        //
        // Additionally, the canGoBack/canGoForward states can become out of sync with the actual WebView state
        // if they aren't set according to the logic below. There's likely a cleaner way to structure it, but
        // this avoids setting back/forward states under the wrong conditions or more than once per event.
        //
        // To observe what's actually going on, you can import the navigationStateLogger helper and add it here.

        if (navState.url !== url) {
          if (navState.navigationType !== 'other') {
            // If the URL DID ✅ change and navigationType !== 'other', we update the full tab state
            updateActiveTabState?.(
              {
                canGoBack: navState.canGoBack,
                canGoForward: navState.canGoForward,
                logoUrl: logo.current,
                url: navState.url,
              },
              tabId
            );
          } else {
            // If the URL DID ✅ change and navigationType === 'other', we update only canGoBack and canGoForward
            updateActiveTabState?.(
              {
                canGoBack: navState.canGoBack,
                canGoForward: navState.canGoForward,
                logoUrl: logo.current,
              },
              tabId
            );
          }
        } else {
          // If the URL DID NOT ❌ change, we update only canGoBack and canGoForward
          // This handles WebView reloads and cases where the WebView navigation state legitimately resets
          updateActiveTabState?.(
            {
              canGoBack: navState.canGoBack,
              canGoForward: navState.canGoForward,
              logoUrl: logo.current,
            },
            tabId
          );
        }
      },
      [tabState.logoUrl, url, tabId, updateActiveTabState]
    );

    // useLayoutEffect seems to more reliably assign the ref correctly
    useLayoutEffect(() => {
      if (webViewRef.current !== null && isActiveTab) {
        activeTabRef.current = webViewRef.current;
        if (title.current) {
          // @ts-expect-error Property 'title' does not exist on type 'WebView<{}>'
          activeTabRef.current.title = title.current;
        }
      }
      // eslint-disable-next-line react-hooks/exhaustive-deps
    }, [activeTabRef, isActiveTab, isOnHomepage, tabId]);

    const saveScreenshotToFileSystem = useCallback(
      async (tempUri: string, tabId: string, timestamp: number, url: string) => {
        const screenshotWithRNFSPath = await saveScreenshot(tempUri, tabId, timestamp, url);
        if (!screenshotWithRNFSPath) return;
        screenshotData.value = screenshotWithRNFSPath;
      },
      [screenshotData]
    );

    const captureAndSaveScreenshot = useCallback(() => {
      if (viewShotRef.current && webViewRef.current && url) {
        const captureRef = viewShotRef.current;

        if (captureRef && captureRef?.capture) {
          captureRef
            .capture()
            .then(uri => {
              const timestamp = Date.now();
              saveScreenshotToFileSystem(uri, tabId, timestamp, url);
            })
            .catch(error => {
              logger.error(new RainbowError('Failed to capture tab screenshot'), {
                error: error.message,
              });
            });
        }
      }
    }, [url, saveScreenshotToFileSystem, tabId]);

    const screenshotSource = useDerivedValue(() => {
      return {
        ...TAB_SCREENSHOT_FASTER_IMAGE_CONFIG,
        url: screenshotData.value?.uri ? `file://${screenshotData.value?.uri}` : '',
      } as ImageOptions;
    });

    const animatedScreenshotStyle = useAnimatedStyle(() => {
      // Note: We use isActiveTab throughout this animated style over animatedIsActiveTab
      // because the displaying of the screenshot should be synced to the WebView freeze
      // state, which is driven by the slower JS-side istabState. This prevents the
      // screenshot from disappearing before the WebView is unfrozen.

      const screenshotExists = !!screenshotData.value?.uri;
      const screenshotMatchesTabIdAndUrl = screenshotData.value?.id === tabId && screenshotData.value?.url === url;

      // This is to handle the case where a WebView that wasn't previously the active tab
      // is made active from the tab view. Because its freeze state is driven by JS state,
      // it doesn't unfreeze immediately, so this condition allows some time for the tab to
      // become unfrozen before the screenshot is hidden, in most cases hiding the flash of
      // the frozen empty WebView that occurs if the screenshot is hidden immediately.
      const isActiveTabButMaybeStillFrozen = isActiveTab && (tabViewProgress?.value || 0) > 75 && !tabViewVisible?.value;

      const oneMinuteAgo = Date.now() - 1000 * 60;
      const isScreenshotStale = !!(screenshotData.value && screenshotData.value?.timestamp < oneMinuteAgo);
      const shouldWaitForNewScreenshot = isScreenshotStale && !!tabViewVisible?.value && isActiveTab && !isActiveTabButMaybeStillFrozen;

      const shouldDisplay =
        screenshotExists &&
        screenshotMatchesTabIdAndUrl &&
        (!isActiveTab || !!tabViewVisible?.value || isActiveTabButMaybeStillFrozen) &&
        !shouldWaitForNewScreenshot;

      return {
        opacity: withSpring(shouldDisplay ? 1 : 0, SPRING_CONFIGS.snappierSpringConfig),
      };
    });

    const handleOnMessage = useCallback(
      (event: Partial<WebViewMessageEvent>) => {
        if (!isActiveTab) return;
        // eslint-disable-next-line @typescript-eslint/no-explicit-any
        const data = event.nativeEvent?.data as any;
        try {
          // validate message and parse data
          const parsedData = typeof data === 'string' ? JSON.parse(data) : data;
          if (!parsedData || (!parsedData.topic && !parsedData.payload)) return;

          if (parsedData.topic === 'websiteMetadata') {
            const { bgColor, logoUrl, pageTitle } = parsedData.payload;

            if (bgColor && typeof bgColor === 'string') {
              backgroundColor.value = bgColor;
            }
            if (logoUrl && typeof logoUrl === 'string') {
              logo.current = logoUrl;
            }
            if (pageTitle && typeof pageTitle === 'string') {
              title.current = pageTitle;
            }

            addRecent({
              url: normalizeUrlForRecents(url),
              name: pageTitle,
              image: logoUrl,
              timestamp: Date.now(),
            });
          } else {
            const m = currentMessenger.current;
            handleProviderRequestApp({
              messenger: m,
              data: parsedData,
              meta: {
                topic: 'providerRequest',
                sender: {
                  url: m.url,
                  tab: { id: tabId },
                  title: title.current || url,
                },
                id: parsedData.id,
              },
            });
          }
          // eslint-disable-next-line no-empty
        } catch (e) {
          console.error('Error parsing message', e);
        }
      },
      [addRecent, backgroundColor, isActiveTab, tabId, url]
    );

    const handleOnLoadStart = useCallback(
      (event: { nativeEvent: { url: string | URL; title: string } }) => {
        const { origin } = new URL(event.nativeEvent.url);

        if (!webViewRef.current) {
          return;
        }

        const messenger = appMessenger(webViewRef.current, tabId, origin);
        currentMessenger.current = messenger;
      },
      [tabId]
    );

    const handleOnLoad = useCallback((event: WebViewEvent) => {
      if (event.nativeEvent.loading) return;
      // placeholder
    }, []);

    const handleOnLoadEnd = useCallback(() => {
      return;
    }, []);

    const handleOnError = useCallback(() => {
      return;
    }, []);

    const handleShouldStartLoadWithRequest = useCallback(
      (request: { url: string }) => {
        if (request.url.startsWith('rainbow://wc') || request.url.startsWith('https://rnbwappdotcom.app.link/')) {
          Navigation.handleAction(Routes.NO_NEED_WC_SHEET, {
            cb: () => {
              activeTabRef.current?.reload();
            },
          });
          return false;
        }
        return true;
      },
      [activeTabRef]
    );

    const handleOnLoadProgress = useCallback(
      ({ nativeEvent: { progress } }: { nativeEvent: { progress: number } }) => {
        if (loadProgress) {
          if (loadProgress.value === 1) loadProgress.value = 0;
          loadProgress.value = withTiming(progress, TIMING_CONFIGS.slowestFadeConfig);
        }
      },
      [loadProgress]
    );

    const swipeToCloseTabGestureHandler = useAnimatedGestureHandler<PanGestureHandlerGestureEvent>({
      onStart: (_, ctx: { startX?: number }) => {
        if (!tabViewVisible?.value) return;
        if (ctx.startX) {
          ctx.startX = undefined;
        }
      },
      onActive: (e, ctx: { startX?: number }) => {
        if (!tabViewVisible?.value) return;

        if (ctx.startX === undefined) {
          gestureScale.value = withTiming(1.1, TIMING_CONFIGS.tabPressConfig);
          gestureY.value = withTiming(-0.05 * (animatedMultipleTabsOpen.value * TAB_VIEW_TAB_HEIGHT), TIMING_CONFIGS.tabPressConfig);
          ctx.startX = e.absoluteX;
        }

        const xDelta = e.absoluteX - ctx.startX;
        gestureX.value = xDelta;
        setNativeProps(scrollViewRef, { scrollEnabled: false });
      },
      onEnd: (e, ctx: { startX?: number }) => {
        const xDelta = e.absoluteX - (ctx.startX || 0);
        setNativeProps(scrollViewRef, { scrollEnabled: !!tabViewVisible?.value });

        const isBeyondDismissThreshold = xDelta < -(TAB_VIEW_COLUMN_WIDTH / 2 + 20) && e.velocityX <= 0;
        const isFastLeftwardSwipe = e.velocityX < -500;
        const isEmptyState = !multipleTabsOpen.value && isOnHomepage;

        const shouldDismiss = !!tabViewVisible?.value && !isEmptyState && (isBeyondDismissThreshold || isFastLeftwardSwipe);

        if (shouldDismiss) {
          const xDestination = -Math.min(Math.max(deviceWidth, deviceWidth + Math.abs(e.velocityX * 0.2)), 1200);
          // Store the tab's index before modifying currentlyOpenTabIds, so we can pass it along to closeTabWorklet()
          const storedTabIndex = animatedTabIndex.value;
          // Remove the tab from currentlyOpenTabIds as soon as the swipe-to-close gesture is confirmed
          currentlyOpenTabIds?.modify(value => {
            const index = value.indexOf(tabId);
            if (index !== -1) {
              value.splice(index, 1);
            }
            return value;
          });
          gestureX.value = withTiming(xDestination, TIMING_CONFIGS.tabPressConfig, () => {
            // Ensure the tab remains hidden after being swiped off screen (until the tab is destroyed)
            gestureScale.value = 0;
            // Because the animation is complete we know the tab is off screen and can be safely destroyed
            closeTabWorklet?.(tabId, storedTabIndex);
          });

          // In the event two tabs are open when this one is closed, we animate its Y position to align it
          // vertically with the remaining tab as this tab exits and the remaining tab scales up.
          const isLastOrSecondToLastTabAndExiting =
            currentlyOpenTabIds?.value?.indexOf(tabId) === -1 && currentlyOpenTabIds.value.length === 1;
          if (isLastOrSecondToLastTabAndExiting) {
            const existingYTranslation = gestureY.value;
            const scaleDiff = 0.7 - TAB_VIEW_COLUMN_WIDTH / deviceWidth;
            gestureY.value = withTiming(
              existingYTranslation + scaleDiff * COLLAPSED_WEBVIEW_HEIGHT_UNSCALED,
              TIMING_CONFIGS.tabPressConfig
            );
          }
        } else {
          gestureScale.value = withTiming(1, TIMING_CONFIGS.tabPressConfig);
          gestureX.value = withTiming(0, TIMING_CONFIGS.tabPressConfig);
          gestureY.value = withTiming(0, TIMING_CONFIGS.tabPressConfig);
          ctx.startX = undefined;
        }
      },
    });

    useAnimatedReaction(
      () => tabViewProgress?.value,
      (current, previous) => {
        // Monitor changes in tabViewProgress and trigger tab screenshot capture if necessary
        const changesDetected = previous && current !== previous;
        const isTabBeingClosed = currentlyOpenTabIds?.value?.indexOf(tabId) === -1;

        // Note: Using the JS-side isActiveTab because this should be in sync with the WebView freeze state,
        // which is driven by isActiveTab. This should allow screenshots slightly more time to capture.
        if (isActiveTab && changesDetected && !isTabBeingClosed) {
          // ⚠️ TODO: Need to rewrite the enterTabViewAnimationIsComplete condition, because it assumes the
          // tab animation will overshoot and rebound. If the animation config is changed, it's possible the
          // screenshot condition won't be met.
          const enterTabViewAnimationIsComplete = tabViewVisible?.value === true && (previous || 0) > 100 && (current || 0) <= 100;
          const isPageLoaded = (loadProgress?.value || 0) > 0.2;

          if (enterTabViewAnimationIsComplete && isPageLoaded && !isOnHomepage) {
            const previousScreenshotExists = !!screenshotData.value?.uri;
            const tabIdChanged = screenshotData.value?.id !== tabId;
            const urlChanged = screenshotData.value?.url !== tabUrl;
            const oneMinuteAgo = Date.now() - 1000 * 60;
            const isScreenshotStale = screenshotData.value && screenshotData.value?.timestamp < oneMinuteAgo;

            const shouldCaptureScreenshot = !previousScreenshotExists || tabIdChanged || urlChanged || isScreenshotStale;

            if (shouldCaptureScreenshot) {
              runOnJS(captureAndSaveScreenshot)();
            }
          }

          // If necessary, invisibly scroll to the currently active tab when the tab view is fully closed
          const isScrollViewScrollable = (currentlyOpenTabIds?.value.length || 0) > 4;
          const exitTabViewAnimationIsComplete =
            isScrollViewScrollable && tabViewVisible?.value === false && current === 0 && previous && previous !== 0;

          if (exitTabViewAnimationIsComplete && isScrollViewScrollable) {
            const currentTabRow = Math.floor(animatedTabIndex.value / 2);
            const scrollViewHeight =
              Math.ceil((currentlyOpenTabIds?.value.length || 0) / 2) * TAB_VIEW_ROW_HEIGHT +
              safeAreaInsetValues.bottom +
              165 +
              28 +
              (IS_IOS ? 0 : 35);

            const screenHeight = deviceUtils.dimensions.height;
            const halfScreenHeight = screenHeight / 2;
            const tabCenterPosition = currentTabRow * TAB_VIEW_ROW_HEIGHT + (currentTabRow - 1) * 28 + TAB_VIEW_ROW_HEIGHT / 2 + 37;

            let scrollPositionToCenterCurrentTab;

            if (scrollViewHeight <= screenHeight) {
              // No need to scroll if all tabs fit on the screen
              scrollPositionToCenterCurrentTab = 0;
            } else if (tabCenterPosition <= halfScreenHeight) {
              // Scroll to top if the tab is too near to the top of the scroll view to be centered
              scrollPositionToCenterCurrentTab = 0;
            } else if (tabCenterPosition + halfScreenHeight >= scrollViewHeight) {
              // Scroll to bottom if the tab is too near to the end of the scroll view to be centered
              scrollPositionToCenterCurrentTab = scrollViewHeight - screenHeight;
            } else {
              // Otherwise, vertically center the tab on the screen
              scrollPositionToCenterCurrentTab = tabCenterPosition - halfScreenHeight;
            }

            dispatchCommand(scrollViewRef, 'scrollTo', [0, scrollPositionToCenterCurrentTab, false]);
          }
        }
      }
    );

    useAnimatedReaction(
      () => ({ currentlyOpenTabIds: currentlyOpenTabIds?.value }),
      current => {
        const currentIndex = current.currentlyOpenTabIds?.indexOf(tabId) ?? -1;
        // This allows us to give the tab its previous animated index when it's being closed, so that the close
        // animation is allowed to complete with the X and Y coordinates it had based on its last real index.
        if (currentIndex >= 0) {
          animatedTabIndex.value = currentIndex;
        }
      }
    );

    const handleTap = ({ nativeEvent }: GestureEvent) => {
      if (tabViewVisible?.value && nativeEvent.state === State.ACTIVE) {
        toggleTabViewWorklet(animatedTabIndex.value);
      }
    };

    const tapGestureHandlerRef = React.createRef();

    return (
      <>
        {/* Need to fix some shadow performance issues - disabling shadows for now */}
        {/* <WebViewShadows gestureScale={gestureScale} isOnHomepage={isOnHomepage} tabIndex={tabIndex}> */}

        <Animated.View
          entering={FadeIn.duration(160)}
          style={[styles.webViewContainer, animatedWebViewStyle, animatedWebViewBackgroundColorStyle, zIndexAnimatedStyle]}
        >
          <ViewShot options={{ format: 'jpg' }} ref={viewShotRef}>
            <View collapsable={false} style={{ height: WEBVIEW_HEIGHT, width: '100%' }}>
              {isOnHomepage ? (
                <Homepage goToUrl={goToUrl} />
              ) : (
                <Freeze freeze={!isActiveTab}>
                  <DappBrowserWebview
                    webviewDebuggingEnabled={IS_DEV}
                    injectedJavaScriptBeforeContentLoaded={injectedJS.current || ''}
                    allowsInlineMediaPlayback
                    fraudulentWebsiteWarningEnabled
                    allowsBackForwardNavigationGestures
                    applicationNameForUserAgent={'Rainbow'}
                    automaticallyAdjustContentInsets
                    automaticallyAdjustsScrollIndicatorInsets={false}
                    decelerationRate={'normal'}
                    injectedJavaScript={getWebsiteMetadata}
                    mediaPlaybackRequiresUserAction
                    onLoadStart={handleOnLoadStart}
                    onLoad={handleOnLoad}
                    // 👇 This eliminates a white flash and prevents the WebView from hiding its content on load/reload
                    renderLoading={() => <></>}
                    renderError={() => <ErrorPage />}
                    onLoadEnd={handleOnLoadEnd}
                    onError={handleOnError}
                    onShouldStartLoadWithRequest={handleShouldStartLoadWithRequest}
                    onLoadProgress={handleOnLoadProgress}
                    onMessage={handleOnMessage}
                    onNavigationStateChange={handleNavigationStateChange}
                    originWhitelist={['*']}
                    ref={webViewRef}
                    source={{ uri: tabUrl || RAINBOW_HOME }}
                    style={styles.webViewStyle}
                  />
                </Freeze>
              )}
            </View>
          </ViewShot>
          <AnimatedFasterImage
            source={IS_IOS ? screenshotSource : screenshotSource.value}
            style={[styles.screenshotContainerStyle, animatedScreenshotStyle]}
          />
          <WebViewBorder
            animatedTabIndex={animatedTabIndex}
            enabled={IS_IOS && isDarkMode && !isOnHomepage}
            tabViewProgress={tabViewProgress}
            tabViewVisible={tabViewVisible}
            animatedActiveTabIndex={animatedActiveTabIndex}
          />
        </Animated.View>

        <Animated.View style={[styles.webViewContainer, animatedWebViewStyle, animatedGestureHandlerStyle]}>
          {/* @ts-expect-error Property 'children' does not exist on type */}
          <TapGestureHandler
            ref={tapGestureHandlerRef}
            maxDeltaX={10}
            maxDeltaY={10}
            onHandlerStateChange={handleTap}
            shouldCancelWhenOutside
          >
            <Animated.View style={{ width: '100%', height: '100%' }}>
              {/* @ts-expect-error Property 'children' does not exist on type */}
              <PanGestureHandler
                activeOffsetX={[-10, 10]}
                failOffsetY={[-10, 10]}
                maxPointers={1}
                onGestureEvent={swipeToCloseTabGestureHandler}
                simultaneousHandlers={scrollViewRef}
                waitFor={tapGestureHandlerRef}
              >
                <Animated.View style={{ width: '100%', height: '100%' }}>
                  <CloseTabButton
                    animatedMultipleTabsOpen={animatedMultipleTabsOpen}
                    animatedTabIndex={animatedTabIndex}
                    gestureScale={gestureScale}
                    gestureX={gestureX}
                    gestureY={gestureY}
                    isOnHomepage={isOnHomepage}
                    multipleTabsOpen={multipleTabsOpen}
                    tabId={tabId}
                    animatedActiveTabIndex={animatedActiveTabIndex}
                    closeTabWorklet={closeTabWorklet}
                    currentlyOpenTabIds={currentlyOpenTabIds}
                    tabViewProgress={tabViewProgress}
                    tabViewVisible={tabViewVisible}
                  />
                </Animated.View>
              </PanGestureHandler>
            </Animated.View>
          </TapGestureHandler>
        </Animated.View>

        {/* Need to fix some shadow performance issues - disabling shadows for now */}
        {/* </WebViewShadows> */}
      </>
    );
  },
  (prevProps: BrowserTabProps, nextProps: BrowserTabProps) => {
    // Need to re-render if the tab count or next tab id changes otherwise we're out of sync
    const tabCountChanged = prevProps.tabsCount !== nextProps.tabsCount && nextProps.tabsCount <= 2;
    const nextTabIdChanged = prevProps.nextTabId !== nextProps.nextTabId;
    if (tabCountChanged || nextTabIdChanged) return false;
    // we can skip re-renders if the tab state is the same or at leats the URL didn't change
    const urlDidntChange = prevProps.tabState.url === nextProps.tabState.url;
    if (isEqual(prevProps.tabState, nextProps.tabState) || urlDidntChange) {
      return true;
    }
    return false;
  }
);

const styles = StyleSheet.create({
  backupScreenshotStyleOverrides: {
    zIndex: -1,
  },
  centerAlign: {
    alignItems: 'center',
    justifyContent: 'center',
  },
  screenshotContainerStyle: {
    height: WEBVIEW_HEIGHT,
    left: 0,
    position: 'absolute',
    resizeMode: 'contain',
    top: 0,
    width: deviceUtils.dimensions.width,
    zIndex: 20000,
  },
  webViewContainer: {
    alignSelf: 'center',
    height: WEBVIEW_HEIGHT,
    overflow: 'hidden',
    position: 'absolute',
    top: TOP_INSET,
    width: deviceUtils.dimensions.width,
  },
  webViewStyle: {
    backgroundColor: 'transparent',
    borderCurve: 'continuous',
    height: WEBVIEW_HEIGHT,
    maxHeight: WEBVIEW_HEIGHT,
    minHeight: WEBVIEW_HEIGHT,
    width: deviceUtils.dimensions.width,
  },
  // Need to fix some shadow performance issues - disabling shadows for now
  // webViewContainerShadowLarge: IS_IOS
  //   ? {
  //       shadowColor: globalColors.grey100,
  //       shadowOffset: { width: 0, height: 8 },
  //       shadowOpacity: 0.1,
  //       shadowRadius: 12,
  //     }
  //   : {},
  // webViewContainerShadowLargeDark: IS_IOS
  //   ? {
  //       shadowColor: globalColors.grey100,
  //       shadowOffset: { width: 0, height: 8 },
  //       shadowOpacity: 0.3,
  //       shadowRadius: 12,
  //     }
  //   : {},
  // webViewContainerShadowSmall: IS_IOS
  //   ? {
  //       shadowColor: globalColors.grey100,
  //       shadowOffset: { width: 0, height: 2 },
  //       shadowOpacity: 0.04,
  //       shadowRadius: 3,
  //     }
  //   : {},
  // webViewContainerShadowSmallDark: IS_IOS
  //   ? {
  //       shadowColor: globalColors.grey100,
  //       shadowOffset: { width: 0, height: 2 },
  //       shadowOpacity: 0.2,
  //       shadowRadius: 3,
  //     }
  //   : {},
});<|MERGE_RESOLUTION|>--- conflicted
+++ resolved
@@ -54,11 +54,8 @@
 import { useBrowserContext } from './BrowserContext';
 import { BrowserTabProps, ScreenshotType } from './types';
 import { findTabScreenshot, saveScreenshot } from './screenshots';
-<<<<<<< HEAD
+import { ErrorPage } from './ErrorPage';
 import { Navigation } from '@/navigation';
-=======
-import { ErrorPage } from './ErrorPage';
->>>>>>> 22c658b5
 
 // ⚠️ TODO: Split this file apart into hooks, smaller components
 // useTabScreenshots, useAnimatedWebViewStyles, useWebViewGestures
