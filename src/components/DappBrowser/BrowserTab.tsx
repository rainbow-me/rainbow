--- conflicted
+++ resolved
@@ -228,10 +228,6 @@
       ? currentlyOpenTabIds?.value.length - 1
       : currentlyOpenTabIds?.value.indexOf(tabId)) ?? 0
   );
-<<<<<<< HEAD
-
-=======
->>>>>>> c879a8f8
   const screenshotData = useSharedValue<ScreenshotType | undefined>(findTabScreenshot(tabId, tabUrl) || undefined);
 
   const defaultBackgroundColor = isDarkMode ? '#191A1C' : globalColors.white100;
@@ -369,10 +365,7 @@
   const zIndexAnimatedStyle = useAnimatedStyle(() => {
     const progress = tabViewProgress?.value || 0;
     const animatedIsActiveTab = animatedActiveTabIndex?.value === animatedTabIndex.value;
-<<<<<<< HEAD
     const wasCloseButtonPressed = gestureScale.value === 1 && gestureX.value < 0;
-=======
->>>>>>> c879a8f8
 
     const scaleDiff = 0.7 - TAB_VIEW_COLUMN_WIDTH / deviceWidth;
     const scaleWeighting =
@@ -459,10 +452,7 @@
     if (webViewRef.current !== null && isActiveTab) {
       activeTabRef.current = webViewRef.current;
     }
-<<<<<<< HEAD
     // eslint-disable-next-line react-hooks/exhaustive-deps
-=======
->>>>>>> c879a8f8
   }, [activeTabRef, isActiveTab, isOnHomepage, tabId]);
 
   const saveScreenshotToFileSystem = useCallback(
@@ -682,15 +672,9 @@
           return value;
         });
         gestureX.value = withTiming(xDestination, TIMING_CONFIGS.tabPressConfig, () => {
-<<<<<<< HEAD
           // Ensure the tab remains hidden after being swiped off screen (until the tab is destroyed)
           gestureScale.value = 0;
           // Because the animation is complete we know the tab is off screen and can be safely destroyed
-=======
-          // Ensure the tab remains hidden after being swiped off screen, until the tab close operation completes
-          gestureScale.value = 0;
-          // Once this animation completes, we know the tab is off screen and can be safely destroyed
->>>>>>> c879a8f8
           closeTabWorklet(tabId, storedTabIndex);
         });
 
@@ -771,11 +755,7 @@
       {/* <WebViewShadows gestureScale={gestureScale} isOnHomepage={isOnHomepage} tabIndex={tabIndex}> */}
 
       {/* @ts-expect-error Property 'children' does not exist on type */}
-<<<<<<< HEAD
       <TapGestureHandler maxDeltaX={10} maxDeltaY={10} onGestureEvent={pressTabGestureHandler} shouldCancelWhenOutside>
-=======
-      <TapGestureHandler shouldCancelWhenOutside maxDeltaX={10} maxDeltaY={10} onGestureEvent={pressTabGestureHandler} ref={tapRef}>
->>>>>>> c879a8f8
         <Animated.View entering={FadeIn.duration(160)} style={zIndexAnimatedStyle}>
           {/* @ts-expect-error Property 'children' does not exist on type */}
           <PanGestureHandler
@@ -822,19 +802,12 @@
                   )}
                 </View>
               </ViewShot>
-<<<<<<< HEAD
               <AnimatedFasterImage source={screenshotSource.value} style={[styles.screenshotContainerStyle, animatedScreenshotStyle]} />
               <WebViewBorder animatedTabIndex={animatedTabIndex} enabled={IS_IOS && isDarkMode && !isOnHomepage} />
               <CloseTabButton
                 animatedMultipleTabsOpen={animatedMultipleTabsOpen}
                 gestureX={gestureX}
                 gestureY={gestureY}
-=======
-              <AnimatedFasterImage source={screenshotSource} style={[styles.screenshotContainerStyle, animatedScreenshotStyle]} />
-              <WebViewBorder animatedTabIndex={animatedTabIndex} enabled={IS_IOS && isDarkMode && !isOnHomepage} />
-              <CloseTabButton
-                animatedMultipleTabsOpen={animatedMultipleTabsOpen}
->>>>>>> c879a8f8
                 isOnHomepage={isOnHomepage}
                 multipleTabsOpen={multipleTabsOpen}
                 tabId={tabId}
