--- conflicted
+++ resolved
@@ -177,164 +177,6 @@
 
       const progress = tabViewProgress?.value || 0;
 
-<<<<<<< HEAD
-    return interpolate(
-      progress,
-      [0, 100],
-      [animatedIsActiveTab ? WEBVIEW_HEIGHT : COLLAPSED_WEBVIEW_HEIGHT_UNSCALED, COLLAPSED_WEBVIEW_HEIGHT_UNSCALED],
-      'clamp'
-    );
-  });
-
-  const animatedGestureHandlerHeight = useDerivedValue(() => {
-    // For some reason driving the WebView height with a separate derived
-    // value results in slightly less tearing when the height animates
-    const animatedIsActiveTab = animatedActiveTabIndex?.value === animatedTabIndex.value;
-    if (!animatedIsActiveTab) return COLLAPSED_WEBVIEW_HEIGHT_UNSCALED;
-
-    const progress = tabViewProgress?.value || 0;
-
-    return interpolate(
-      progress,
-      [0, 100],
-      [animatedIsActiveTab ? 0 : COLLAPSED_WEBVIEW_HEIGHT_UNSCALED, COLLAPSED_WEBVIEW_HEIGHT_UNSCALED],
-      'clamp'
-    );
-  });
-
-  const animatedWebViewStyle = useAnimatedStyle(() => {
-    const progress = tabViewProgress?.value || 0;
-    const animatedIsActiveTab = animatedActiveTabIndex?.value === animatedTabIndex.value;
-    const isTabBeingClosed = currentlyOpenTabIds?.value?.indexOf(tabId) === -1;
-
-    const scaleDiff = 0.7 - TAB_VIEW_COLUMN_WIDTH / deviceWidth;
-    const scale = interpolate(
-      progress,
-      [0, 100],
-      [animatedIsActiveTab && !isTabBeingClosed ? 1 : TAB_VIEW_COLUMN_WIDTH / deviceWidth, 0.7 - scaleDiff * animatedMultipleTabsOpen.value]
-    );
-
-    const xPositionStart = animatedIsActiveTab ? 0 : animatedTabXPosition.value;
-    const xPositionEnd = animatedMultipleTabsOpen.value * animatedTabXPosition.value;
-    const xPositionForTab = interpolate(progress, [0, 100], [xPositionStart, xPositionEnd]);
-
-    const extraYPadding = 20;
-
-    const yPositionStart =
-      (animatedIsActiveTab ? 0 : animatedTabYPosition.value + extraYPadding) +
-      (animatedIsActiveTab ? (1 - progress / 100) * (scrollViewOffset?.value || 0) : 0);
-    const yPositionEnd =
-      (animatedTabYPosition.value + extraYPadding) * animatedMultipleTabsOpen.value +
-      (animatedIsActiveTab ? (1 - progress / 100) * (scrollViewOffset?.value || 0) : 0);
-    const yPositionForTab = interpolate(progress, [0, 100], [yPositionStart, yPositionEnd]);
-
-    // Determine the border radius for the minimized tab that
-    // achieves concentric corners around the close button
-    const invertedScaleDiff = INVERTED_SINGLE_TAB_SCALE - INVERTED_MULTI_TAB_SCALE;
-    const invertedScale = INVERTED_SINGLE_TAB_SCALE - invertedScaleDiff * animatedMultipleTabsOpen.value;
-    const spaceToXButton = invertedScale * X_BUTTON_PADDING;
-    const xButtonBorderRadius = (X_BUTTON_SIZE / 2) * invertedScale;
-    const tabViewBorderRadius = xButtonBorderRadius + spaceToXButton;
-
-    const borderRadius = interpolate(
-      progress,
-      [0, 100],
-      // eslint-disable-next-line no-nested-ternary
-      [animatedIsActiveTab ? 16 : tabViewBorderRadius, tabViewBorderRadius],
-      'clamp'
-    );
-
-    const opacity = interpolate(progress, [0, 100], [animatedIsActiveTab ? 1 : 0, 1], 'clamp');
-
-    return {
-      borderRadius,
-      height: animatedWebViewHeight.value,
-      opacity,
-      // eslint-disable-next-line no-nested-ternary
-      pointerEvents: tabViewVisible?.value ? 'auto' : animatedIsActiveTab ? 'auto' : 'none',
-      transform: [
-        { translateY: animatedMultipleTabsOpen.value * (-animatedWebViewHeight.value / 2) },
-        { translateX: xPositionForTab + gestureX.value },
-        { translateY: yPositionForTab + gestureY.value },
-        { scale: scale * gestureScale.value },
-        { translateY: animatedMultipleTabsOpen.value * (animatedWebViewHeight.value / 2) },
-      ],
-    };
-  });
-
-  const animatedGestureHandlerStyle = useAnimatedStyle(() => {
-    const progress = tabViewProgress?.value || 0;
-    const animatedIsActiveTab = animatedActiveTabIndex?.value === animatedTabIndex.value;
-    const isTabBeingClosed = currentlyOpenTabIds?.value?.indexOf(tabId) === -1;
-
-    const scaleDiff = 0.7 - TAB_VIEW_COLUMN_WIDTH / deviceWidth;
-    const scale = interpolate(
-      progress,
-      [0, 100],
-      [animatedIsActiveTab && !isTabBeingClosed ? 1 : TAB_VIEW_COLUMN_WIDTH / deviceWidth, 0.7 - scaleDiff * animatedMultipleTabsOpen.value]
-    );
-
-    const xPositionStart = animatedIsActiveTab ? 0 : animatedTabXPosition.value;
-    const xPositionEnd = animatedMultipleTabsOpen.value * animatedTabXPosition.value;
-    const xPositionForTab = interpolate(progress, [0, 100], [xPositionStart, xPositionEnd]);
-
-    const extraYPadding = 20;
-
-    const yPositionStart =
-      (animatedIsActiveTab ? 0 : animatedTabYPosition.value + extraYPadding) +
-      (animatedIsActiveTab ? (1 - progress / 100) * (scrollViewOffset?.value || 0) : 0);
-    const yPositionEnd =
-      (animatedTabYPosition.value + extraYPadding) * animatedMultipleTabsOpen.value +
-      (animatedIsActiveTab ? (1 - progress / 100) * (scrollViewOffset?.value || 0) : 0);
-    const yPositionForTab = interpolate(progress, [0, 100], [yPositionStart, yPositionEnd]);
-
-    // Determine the border radius for the minimized tab that
-    // achieves concentric corners around the close button
-    const invertedScaleDiff = INVERTED_SINGLE_TAB_SCALE - INVERTED_MULTI_TAB_SCALE;
-    const invertedScale = INVERTED_SINGLE_TAB_SCALE - invertedScaleDiff * animatedMultipleTabsOpen.value;
-    const spaceToXButton = invertedScale * X_BUTTON_PADDING;
-    const xButtonBorderRadius = (X_BUTTON_SIZE / 2) * invertedScale;
-    const tabViewBorderRadius = xButtonBorderRadius + spaceToXButton;
-
-    const borderRadius = interpolate(
-      progress,
-      [0, 100],
-      // eslint-disable-next-line no-nested-ternary
-      [animatedIsActiveTab ? 16 : tabViewBorderRadius, tabViewBorderRadius],
-      'clamp'
-    );
-
-    const opacity = interpolate(progress, [0, 100], [animatedIsActiveTab ? 1 : 0, 1], 'clamp');
-
-    return {
-      borderRadius,
-      // we're giving some room so users can stil press the cancel button on android
-      height: animatedGestureHandlerHeight.value - (IS_IOS ? 0 : 40),
-      ...(IS_ANDROID && { top: 80 }),
-
-      opacity,
-      // eslint-disable-next-line no-nested-ternary
-      pointerEvents: tabViewVisible?.value ? 'auto' : animatedIsActiveTab ? 'auto' : 'none',
-      transform: [
-        { translateY: animatedMultipleTabsOpen.value * (-animatedGestureHandlerHeight.value / 2) },
-        { translateX: xPositionForTab + gestureX.value },
-        { translateY: yPositionForTab + gestureY.value },
-        { scale: scale * gestureScale.value },
-        { translateY: animatedMultipleTabsOpen.value * (animatedGestureHandlerHeight.value / 2) },
-      ],
-    };
-  });
-
-  const zIndexAnimatedStyle = useAnimatedStyle(() => {
-    const progress = tabViewProgress?.value || 0;
-    const animatedIsActiveTab = animatedActiveTabIndex?.value === animatedTabIndex.value;
-    const wasCloseButtonPressed = gestureScale.value === 1 && gestureX.value < 0;
-
-    const scaleDiff = 0.7 - TAB_VIEW_COLUMN_WIDTH / deviceWidth;
-    const scaleWeighting =
-      gestureScale.value *
-      interpolate(
-=======
       return interpolate(
         progress,
         [0, 100],
@@ -350,7 +192,6 @@
 
       const scaleDiff = 0.7 - TAB_VIEW_COLUMN_WIDTH / deviceWidth;
       const scale = interpolate(
->>>>>>> b8dd2026
         progress,
         [0, 100],
         [
@@ -385,33 +226,9 @@
         progress,
         [0, 100],
         // eslint-disable-next-line no-nested-ternary
-        [animatedIsActiveTab ? (IS_ANDROID ? 0 : 16) : tabViewBorderRadius, tabViewBorderRadius],
+        [animatedIsActiveTab ? 16 : tabViewBorderRadius, tabViewBorderRadius],
         'clamp'
       );
-<<<<<<< HEAD
-    const zIndex = scaleWeighting * (animatedIsActiveTab || gestureScale.value > 1 ? 9999 : 1) + (wasCloseButtonPressed ? 9999 : 0);
-
-    return { zIndex, elevation: zIndex };
-  });
-
-  const reverseZIndexAnimatedStyle = useAnimatedStyle(() => {
-    const progress = tabViewProgress?.value || 0;
-
-    const zIndex = interpolate(progress, [100, 0], [9999, -10], 'clamp');
-
-    return { zIndex, elevation: zIndex };
-  });
-
-  const handleNavigationStateChange = useCallback(
-    (navState: WebViewNavigation) => {
-      // Set the logo if it's not already set to the current website's logo
-      if (tabStates[tabIndex].logoUrl !== logo.current) {
-        updateActiveTabState(
-          {
-            logoUrl: logo.current,
-          },
-          tabId
-=======
 
       const opacity = interpolate(progress, [0, 100], [animatedIsActiveTab ? 1 : 0, 1], 'clamp');
 
@@ -431,6 +248,88 @@
       };
     });
 
+    const animatedGestureHandlerHeight = useDerivedValue(() => {
+      // For some reason driving the WebView height with a separate derived
+      // value results in slightly less tearing when the height animates
+      const animatedIsActiveTab = animatedActiveTabIndex?.value === animatedTabIndex.value;
+      if (!animatedIsActiveTab) return COLLAPSED_WEBVIEW_HEIGHT_UNSCALED;
+
+      const progress = tabViewProgress?.value || 0;
+
+      return interpolate(
+        progress,
+        [0, 100],
+        [animatedIsActiveTab ? 0 : COLLAPSED_WEBVIEW_HEIGHT_UNSCALED, COLLAPSED_WEBVIEW_HEIGHT_UNSCALED],
+        'clamp'
+      );
+    });
+
+    const animatedGestureHandlerStyle = useAnimatedStyle(() => {
+      const progress = tabViewProgress?.value || 0;
+      const animatedIsActiveTab = animatedActiveTabIndex?.value === animatedTabIndex.value;
+      const isTabBeingClosed = currentlyOpenTabIds?.value?.indexOf(tabId) === -1;
+
+      const scaleDiff = 0.7 - TAB_VIEW_COLUMN_WIDTH / deviceWidth;
+      const scale = interpolate(
+        progress,
+        [0, 100],
+        [
+          animatedIsActiveTab && !isTabBeingClosed ? 1 : TAB_VIEW_COLUMN_WIDTH / deviceWidth,
+          0.7 - scaleDiff * animatedMultipleTabsOpen.value,
+        ]
+      );
+
+      const xPositionStart = animatedIsActiveTab ? 0 : animatedTabXPosition.value;
+      const xPositionEnd = animatedMultipleTabsOpen.value * animatedTabXPosition.value;
+      const xPositionForTab = interpolate(progress, [0, 100], [xPositionStart, xPositionEnd]);
+
+      const extraYPadding = 20;
+
+      const yPositionStart =
+        (animatedIsActiveTab ? 0 : animatedTabYPosition.value + extraYPadding) +
+        (animatedIsActiveTab ? (1 - progress / 100) * (scrollViewOffset?.value || 0) : 0);
+      const yPositionEnd =
+        (animatedTabYPosition.value + extraYPadding) * animatedMultipleTabsOpen.value +
+        (animatedIsActiveTab ? (1 - progress / 100) * (scrollViewOffset?.value || 0) : 0);
+      const yPositionForTab = interpolate(progress, [0, 100], [yPositionStart, yPositionEnd]);
+
+      // Determine the border radius for the minimized tab that
+      // achieves concentric corners around the close button
+      const invertedScaleDiff = INVERTED_SINGLE_TAB_SCALE - INVERTED_MULTI_TAB_SCALE;
+      const invertedScale = INVERTED_SINGLE_TAB_SCALE - invertedScaleDiff * animatedMultipleTabsOpen.value;
+      const spaceToXButton = invertedScale * X_BUTTON_PADDING;
+      const xButtonBorderRadius = (X_BUTTON_SIZE / 2) * invertedScale;
+      const tabViewBorderRadius = xButtonBorderRadius + spaceToXButton;
+
+      const borderRadius = interpolate(
+        progress,
+        [0, 100],
+        // eslint-disable-next-line no-nested-ternary
+        [animatedIsActiveTab ? 16 : tabViewBorderRadius, tabViewBorderRadius],
+        'clamp'
+      );
+
+      const opacity = interpolate(progress, [0, 100], [animatedIsActiveTab ? 1 : 0, 1], 'clamp');
+
+      return {
+        borderRadius,
+        // we're giving some room so users can stil press the cancel button on android
+        height: animatedGestureHandlerHeight.value - (IS_IOS ? 0 : 40),
+        ...(IS_ANDROID && { top: 80 }),
+
+        opacity,
+        // eslint-disable-next-line no-nested-ternary
+        pointerEvents: tabViewVisible?.value ? 'auto' : animatedIsActiveTab ? 'auto' : 'none',
+        transform: [
+          { translateY: animatedMultipleTabsOpen.value * (-animatedGestureHandlerHeight.value / 2) },
+          { translateX: xPositionForTab + gestureX.value },
+          { translateY: yPositionForTab + gestureY.value },
+          { scale: scale * gestureScale.value },
+          { translateY: animatedMultipleTabsOpen.value * (animatedGestureHandlerHeight.value / 2) },
+        ],
+      };
+    });
+
     const zIndexAnimatedStyle = useAnimatedStyle(() => {
       const progress = tabViewProgress?.value || 0;
       const animatedIsActiveTab = animatedActiveTabIndex?.value === animatedTabIndex.value;
@@ -444,9 +343,16 @@
           [0, 100],
           [animatedIsActiveTab ? 1 : TAB_VIEW_COLUMN_WIDTH / deviceWidth, 0.7 - scaleDiff * animatedMultipleTabsOpen.value],
           'clamp'
->>>>>>> b8dd2026
         );
       const zIndex = scaleWeighting * (animatedIsActiveTab || gestureScale.value > 1 ? 9999 : 1) + (wasCloseButtonPressed ? 9999 : 0);
+
+      return { zIndex };
+    });
+
+    const reverseZIndexAnimatedStyle = useAnimatedStyle(() => {
+      const progress = tabViewProgress?.value || 0;
+
+      const zIndex = interpolate(progress, [100, 0], [9999, -10], 'clamp');
 
       return { zIndex };
     });
@@ -691,14 +597,6 @@
       [loadProgress]
     );
 
-<<<<<<< HEAD
-  useAnimatedReaction(
-    () => tabViewProgress?.value,
-    (current, previous) => {
-      // Monitor changes in tabViewProgress and trigger tab screenshot capture if necessary
-      const changesDetected = previous && current !== previous;
-      const isTabBeingClosed = currentlyOpenTabIds?.value?.indexOf(tabId) === -1;
-=======
     const swipeToCloseTabGestureHandler = useAnimatedGestureHandler<PanGestureHandlerGestureEvent>({
       onStart: (_, ctx: { startX?: number }) => {
         if (!tabViewVisible?.value) return;
@@ -747,7 +645,6 @@
             // Because the animation is complete we know the tab is off screen and can be safely destroyed
             closeTabWorklet?.(tabId, storedTabIndex);
           });
->>>>>>> b8dd2026
 
           // In the event two tabs are open when this one is closed, we animate its Y position to align it
           // vertically with the remaining tab as this tab exits and the remaining tab scales up.
@@ -770,14 +667,6 @@
       },
     });
 
-    const pressTabGestureHandler = useAnimatedGestureHandler<TapGestureHandlerGestureEvent>({
-      onActive: () => {
-        if (tabViewVisible?.value) {
-          toggleTabViewWorklet(animatedTabIndex.value);
-        }
-      },
-    });
-
     useAnimatedReaction(
       () => tabViewProgress?.value,
       (current, previous) => {
@@ -860,90 +749,106 @@
       }
     );
 
+    const handleTap = ({ nativeEvent }: GestureEvent) => {
+      if (tabViewVisible?.value && nativeEvent.state === State.ACTIVE) {
+        toggleTabViewWorklet(animatedTabIndex.value);
+      }
+    };
+
+    const tapGestureHandlerRef = React.createRef();
+
     return (
       <>
         {/* Need to fix some shadow performance issues - disabling shadows for now */}
         {/* <WebViewShadows gestureScale={gestureScale} isOnHomepage={isOnHomepage} tabIndex={tabIndex}> */}
 
-        {/* @ts-expect-error Property 'children' does not exist on type */}
-        <TapGestureHandler maxDeltaX={10} maxDeltaY={10} onGestureEvent={pressTabGestureHandler} shouldCancelWhenOutside>
-          <Animated.View entering={FadeIn.duration(160)} style={zIndexAnimatedStyle}>
-            {/* @ts-expect-error Property 'children' does not exist on type */}
-            <PanGestureHandler
-              activeOffsetX={[-10, 10]}
-              failOffsetY={[-10, 10]}
-              maxPointers={1}
-              onGestureEvent={swipeToCloseTabGestureHandler}
-              simultaneousHandlers={scrollViewRef}
-            >
-              <Animated.View style={[styles.webViewContainer, animatedWebViewStyle, animatedWebViewBackgroundColorStyle]}>
-                <ViewShot options={{ format: 'jpg' }} ref={viewShotRef}>
-                  <View collapsable={false} style={{ height: WEBVIEW_HEIGHT, width: '100%' }}>
-                    {isOnHomepage ? (
-                      <Homepage goToUrl={goToUrl} />
-                    ) : (
-                      <Freeze freeze={!isActiveTab}>
-                        <DappBrowserWebview
-                          webviewDebuggingEnabled={IS_DEV}
-                          injectedJavaScriptBeforeContentLoaded={injectedJS.current || ''}
-                          allowsInlineMediaPlayback
-                          fraudulentWebsiteWarningEnabled
-                          allowsBackForwardNavigationGestures
-                          applicationNameForUserAgent={'Rainbow'}
-                          automaticallyAdjustContentInsets
-                          automaticallyAdjustsScrollIndicatorInsets={false}
-                          decelerationRate={'normal'}
-                          injectedJavaScript={getWebsiteMetadata}
-                          mediaPlaybackRequiresUserAction
-                          onLoadStart={handleOnLoadStart}
-                          onLoad={handleOnLoad}
-                          // 👇 This eliminates a white flash and prevents the WebView from hiding its content on load/reload
-                          renderLoading={() => <></>}
-                          onLoadEnd={handleOnLoadEnd}
-                          onError={handleOnError}
-                          onShouldStartLoadWithRequest={handleShouldStartLoadWithRequest}
-                          onLoadProgress={handleOnLoadProgress}
-                          onMessage={handleOnMessage}
-                          onNavigationStateChange={handleNavigationStateChange}
-                          originWhitelist={['*']}
-                          ref={webViewRef}
-                          source={{ uri: tabUrl || RAINBOW_HOME }}
-                          style={styles.webViewStyle}
-                        />
-                      </Freeze>
-                    )}
-                  </View>
-                </ViewShot>
-                <AnimatedFasterImage
-                  source={IS_IOS ? screenshotSource : screenshotSource.value}
-                  style={[styles.screenshotContainerStyle, animatedScreenshotStyle]}
-                />
-                <WebViewBorder
-                  animatedTabIndex={animatedTabIndex}
-                  enabled={IS_IOS && isDarkMode && !isOnHomepage}
-                  tabViewProgress={tabViewProgress}
-                  tabViewVisible={tabViewVisible}
-                  animatedActiveTabIndex={animatedActiveTabIndex}
-                />
-                <CloseTabButton
-                  animatedMultipleTabsOpen={animatedMultipleTabsOpen}
-                  animatedTabIndex={animatedTabIndex}
-                  gestureScale={gestureScale}
-                  gestureX={gestureX}
-                  gestureY={gestureY}
-                  isOnHomepage={isOnHomepage}
-                  multipleTabsOpen={multipleTabsOpen}
-                  tabId={tabId}
-                  animatedActiveTabIndex={animatedActiveTabIndex}
-                  closeTabWorklet={closeTabWorklet}
-                  currentlyOpenTabIds={currentlyOpenTabIds}
-                  tabViewProgress={tabViewProgress}
-                  tabViewVisible={tabViewVisible}
-                />
-              </Animated.View>
-            </PanGestureHandler>
-          </Animated.View>
-        </TapGestureHandler>
+        <Animated.View
+          entering={FadeIn.duration(160)}
+          style={[styles.webViewContainer, animatedWebViewStyle, animatedWebViewBackgroundColorStyle, zIndexAnimatedStyle]}
+        >
+          <ViewShot options={{ format: 'jpg' }} ref={viewShotRef}>
+            <View collapsable={false} style={{ height: WEBVIEW_HEIGHT, width: '100%' }}>
+              {isOnHomepage ? (
+                <Homepage goToUrl={goToUrl} />
+              ) : (
+                <Freeze freeze={!isActiveTab}>
+                  <DappBrowserWebview
+                    webviewDebuggingEnabled={IS_DEV}
+                    injectedJavaScriptBeforeContentLoaded={injectedJS.current || ''}
+                    allowsInlineMediaPlayback
+                    fraudulentWebsiteWarningEnabled
+                    allowsBackForwardNavigationGestures
+                    applicationNameForUserAgent={'Rainbow'}
+                    automaticallyAdjustContentInsets
+                    automaticallyAdjustsScrollIndicatorInsets={false}
+                    decelerationRate={'normal'}
+                    injectedJavaScript={getWebsiteMetadata}
+                    mediaPlaybackRequiresUserAction
+                    onLoadStart={handleOnLoadStart}
+                    onLoad={handleOnLoad}
+                    // 👇 This eliminates a white flash and prevents the WebView from hiding its content on load/reload
+                    renderLoading={() => <></>}
+                    onLoadEnd={handleOnLoadEnd}
+                    onError={handleOnError}
+                    onShouldStartLoadWithRequest={handleShouldStartLoadWithRequest}
+                    onLoadProgress={handleOnLoadProgress}
+                    onMessage={handleOnMessage}
+                    onNavigationStateChange={handleNavigationStateChange}
+                    originWhitelist={['*']}
+                    ref={webViewRef}
+                    source={{ uri: tabUrl || RAINBOW_HOME }}
+                    style={styles.webViewStyle}
+                  />
+                </Freeze>
+              )}
+            </View>
+          </ViewShot>
+          <AnimatedFasterImage
+            source={IS_IOS ? screenshotSource : screenshotSource.value}
+            style={[styles.screenshotContainerStyle, animatedScreenshotStyle]}
+          />
+          <WebViewBorder
+            animatedTabIndex={animatedTabIndex}
+            enabled={IS_IOS && isDarkMode && !isOnHomepage}
+            tabViewProgress={tabViewProgress}
+            tabViewVisible={tabViewVisible}
+            animatedActiveTabIndex={animatedActiveTabIndex}
+          />
+          <CloseTabButton
+            animatedMultipleTabsOpen={animatedMultipleTabsOpen}
+            animatedTabIndex={animatedTabIndex}
+            gestureScale={gestureScale}
+            gestureX={gestureX}
+            gestureY={gestureY}
+            isOnHomepage={isOnHomepage}
+            multipleTabsOpen={multipleTabsOpen}
+            tabId={tabId}
+            animatedActiveTabIndex={animatedActiveTabIndex}
+            closeTabWorklet={closeTabWorklet}
+            currentlyOpenTabIds={currentlyOpenTabIds}
+            tabViewProgress={tabViewProgress}
+            tabViewVisible={tabViewVisible}
+          />
+        </Animated.View>
+
+        <Animated.View style={[styles.webViewContainer, animatedGestureHandlerStyle, reverseZIndexAnimatedStyle]}>
+          {/* @ts-expect-error Property 'children' does not exist on type */}
+          <TapGestureHandler ref={doubleTap} maxDeltaX={10} maxDeltaY={10} onHandlerStateChange={handleTap} shouldCancelWhenOutside>
+            <Animated.View style={{ width: '100%', height: '100%' }}>
+              {/* @ts-expect-error Property 'children' does not exist on type */}
+              <PanGestureHandler
+                activeOffsetX={[-10, 10]}
+                failOffsetY={[-10, 10]}
+                maxPointers={1}
+                onGestureEvent={swipeToCloseTabGestureHandler}
+                simultaneousHandlers={scrollViewRef}
+                waitFor={tapGestureHandlerRef}
+              >
+                <Animated.View style={{ width: '100%', height: '100%' }} />
+              </PanGestureHandler>
+            </Animated.View>
+          </TapGestureHandler>
+        </Animated.View>
 
         {/* Need to fix some shadow performance issues - disabling shadows for now */}
         {/* </WebViewShadows> */}
@@ -960,111 +865,9 @@
     if (isEqual(prevProps.tabState, nextProps.tabState) || urlDidntChange) {
       return true;
     }
-<<<<<<< HEAD
-  );
-
-  const handleTap = ({ nativeEvent }: GestureEvent) => {
-    if (tabViewVisible?.value && nativeEvent.state === State.ACTIVE) {
-      toggleTabViewWorklet(animatedTabIndex.value);
-    }
-  };
-
-  const doubleTap = React.createRef();
-
-  return (
-    <>
-      {/* Need to fix some shadow performance issues - disabling shadows for now */}
-      {/* <WebViewShadows gestureScale={gestureScale} isOnHomepage={isOnHomepage} tabIndex={tabIndex}> */}
-
-      <Animated.View
-        entering={FadeIn.duration(160)}
-        style={[styles.webViewContainer, animatedWebViewStyle, animatedWebViewBackgroundColorStyle, zIndexAnimatedStyle]}
-      >
-        <ViewShot options={{ format: 'jpg' }} ref={viewShotRef}>
-          <View collapsable={false} style={{ height: WEBVIEW_HEIGHT, width: '100%' }}>
-            {isOnHomepage ? (
-              <Homepage />
-            ) : (
-              <Freeze freeze={!isActiveTab}>
-                <DappBrowserWebview
-                  webviewDebuggingEnabled={IS_DEV}
-                  injectedJavaScriptBeforeContentLoaded={injectedJS}
-                  allowsInlineMediaPlayback
-                  fraudulentWebsiteWarningEnabled
-                  allowsBackForwardNavigationGestures
-                  applicationNameForUserAgent={'Rainbow'}
-                  automaticallyAdjustContentInsets
-                  automaticallyAdjustsScrollIndicatorInsets={false}
-                  decelerationRate={'normal'}
-                  injectedJavaScript={getWebsiteMetadata}
-                  mediaPlaybackRequiresUserAction
-                  onLoadStart={handleOnLoadStart}
-                  onLoad={handleOnLoad}
-                  // 👇 This eliminates a white flash and prevents the WebView from hiding its content on load/reload
-                  renderLoading={() => <></>}
-                  onLoadEnd={handleOnLoadEnd}
-                  onError={handleOnError}
-                  onShouldStartLoadWithRequest={handleShouldStartLoadWithRequest}
-                  onLoadProgress={handleOnLoadProgress}
-                  onMessage={handleOnMessage}
-                  onNavigationStateChange={handleNavigationStateChange}
-                  originWhitelist={['*']}
-                  ref={webViewRef}
-                  source={{ uri: tabUrl || RAINBOW_HOME }}
-                  style={styles.webViewStyle}
-                />
-              </Freeze>
-            )}
-          </View>
-        </ViewShot>
-
-        <AnimatedFasterImage
-          source={IS_IOS ? screenshotSource : screenshotSource.value}
-          style={[styles.screenshotContainerStyle, animatedScreenshotStyle]}
-        />
-
-        <WebViewBorder animatedTabIndex={animatedTabIndex} enabled={IS_IOS && isDarkMode && !isOnHomepage} />
-        <CloseTabButton
-          animatedMultipleTabsOpen={animatedMultipleTabsOpen}
-          animatedTabIndex={animatedTabIndex}
-          gestureScale={gestureScale}
-          gestureX={gestureX}
-          gestureY={gestureY}
-          isOnHomepage={isOnHomepage}
-          multipleTabsOpen={multipleTabsOpen}
-          tabId={tabId}
-        />
-      </Animated.View>
-
-      <Animated.View style={[styles.webViewContainer, animatedGestureHandlerStyle, reverseZIndexAnimatedStyle]}>
-        {/* @ts-expect-error Property 'children' does not exist on type */}
-        <TapGestureHandler ref={doubleTap} maxDeltaX={10} maxDeltaY={10} onHandlerStateChange={handleTap} shouldCancelWhenOutside>
-          <Animated.View style={{ width: '100%', height: '100%' }}>
-            {/* @ts-expect-error Property 'children' does not exist on type */}
-            <PanGestureHandler
-              activeOffsetX={[-10, 10]}
-              failOffsetY={[-10, 10]}
-              maxPointers={1}
-              onGestureEvent={swipeToCloseTabGestureHandler}
-              simultaneousHandlers={scrollViewRef}
-              waitFor={doubleTap}
-            >
-              <Animated.View style={{ width: '100%', height: '100%' }} />
-            </PanGestureHandler>
-          </Animated.View>
-        </TapGestureHandler>
-      </Animated.View>
-
-      {/* Need to fix some shadow performance issues - disabling shadows for now */}
-      {/* </WebViewShadows> */}
-    </>
-  );
-});
-=======
     return false;
   }
 );
->>>>>>> b8dd2026
 
 const styles = StyleSheet.create({
   backupScreenshotStyleOverrides: {
