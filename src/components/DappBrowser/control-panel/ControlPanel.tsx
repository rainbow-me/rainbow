--- conflicted
+++ resolved
@@ -32,12 +32,7 @@
 import { useSyncSharedValue } from '@/hooks/reanimated/useSyncSharedValue';
 import { useBrowserStore } from '@/state/browser/browserStore';
 import { colors } from '@/styles';
-<<<<<<< HEAD
-import { deviceUtils, safeAreaInsetValues, watchingAlert } from '@/utils';
-import ethereumUtils from '@/utils/ethereumUtils';
-=======
 import { deviceUtils, watchingAlert } from '@/utils';
->>>>>>> 7f266953
 import { addressHashedEmoji } from '@/utils/profileUtils';
 import { getHighContrastTextColorWorklet } from '@/worklets/colors';
 import { TOP_INSET } from '../Dimensions';
