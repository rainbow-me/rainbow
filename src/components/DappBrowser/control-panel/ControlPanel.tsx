import chroma from 'chroma-js';
import React, { memo, useCallback, useEffect, useMemo, useState } from 'react';
import { ScrollView, StyleSheet, TouchableWithoutFeedback, View } from 'react-native';
import Animated, { SharedValue, runOnJS, useAnimatedStyle, useDerivedValue, useSharedValue, withTiming } from 'react-native-reanimated';
import { GestureHandlerButton } from '@/__swaps__/screens/Swap/components/GestureHandlerButton';
import { THICK_BORDER_WIDTH } from '@/__swaps__/screens/Swap/constants';
import { opacity, opacityWorklet } from '@/__swaps__/utils/swaps';
import { SmoothPager, usePagerNavigation } from '@/components/SmoothPager/SmoothPager';
import { TIMING_CONFIGS } from '@/components/animations/animationConfigs';
import { ButtonPressAnimation } from '@/components/animations';
import { ChainImage } from '@/components/coin-icon/ChainImage';
import { ImgixImage } from '@/components/images';
import {
  AnimatedText,
  Bleed,
  Box,
  Column,
  Columns,
  HitSlop,
  Inline,
  Separator,
  Stack,
  Text,
  globalColors,
  useColorMode,
  useForegroundColor,
} from '@/design-system';
import { TextColor } from '@/design-system/color/palettes';
import { IS_ANDROID, IS_IOS } from '@/env';
import { removeFirstEmojiFromString, returnStringFirstEmoji } from '@/helpers/emojiHandler';
import { useAccountSettings, useInitializeWallet, useWallets, useWalletsWithBalancesAndNames } from '@/hooks';
import { useSyncSharedValue } from '@/hooks/reanimated/useSyncSharedValue';
import { useBrowserStore } from '@/state/browser/browserStore';
import { colors } from '@/styles';
import { deviceUtils, safeAreaInsetValues, watchingAlert } from '@/utils';
import { addressHashedEmoji } from '@/utils/profileUtils';
import { getHighContrastTextColorWorklet } from '@/worklets/colors';
import { TOP_INSET } from '../Dimensions';
import { formatUrl } from '../utils';
import { RouteProp, useRoute } from '@react-navigation/native';
import { toHex } from 'viem';
import * as i18n from '@/languages';
import { useDispatch } from 'react-redux';
import store from '@/redux/store';
import { getDappHost } from '@/utils/connectedApps';
import WebView from 'react-native-webview';
import { useNavigation } from '@/navigation';
import { address } from '@/utils/abbreviations';
import { fontWithWidthWorklet } from '@/styles/buildTextStyles';
import { useAppSessionsStore } from '@/state/appSessions';
import { RAINBOW_HOME } from '../constants';
import { FavoritedSite, useFavoriteDappsStore } from '@/state/browser/favoriteDappsStore';
import WalletTypes from '@/helpers/walletTypes';
import { usePersistentDominantColorFromImage } from '@/hooks/usePersistentDominantColorFromImage';
import { findWalletWithAccount } from '@/helpers/findWalletWithAccount';
import { addressSetSelected, walletsSetSelected } from '@/redux/wallets';
import { greaterThan } from '@/helpers/utilities';
import { ChainId } from '@/state/backendNetworks/types';
import { useBackendNetworksStore } from '@/state/backendNetworks/backendNetworks';
<<<<<<< HEAD
import { RootStackParamList } from '@/navigation/types';
=======
import { navigateToSwaps } from '@/__swaps__/screens/Swap/navigateToSwaps';
>>>>>>> 052a80bc

const PAGES = {
  HOME: 'home',
  SWITCH_WALLET: 'switch-wallet',
  SWITCH_NETWORK: 'switch-network',
};

const HOME_PANEL_FULL_HEIGHT = 334;
// 44px for the component and 24px for the stack padding
const HOME_PANEL_DAPP_SECTION = 44 + 24;

export const ControlPanel = () => {
  const { goBack, goToPage, ref } = usePagerNavigation();
  const { accountAddress } = useAccountSettings();
  const {
    params: { activeTabRef },
  } = useRoute<RouteProp<RootStackParamList, typeof Routes.DAPP_BROWSER_CONTROL_PANEL>>();
  const walletsWithBalancesAndNames = useWalletsWithBalancesAndNames();
  const activeTabUrl = useBrowserStore(state => state.getActiveTabUrl());
  const activeTabHost = getDappHost(activeTabUrl || '') || RAINBOW_HOME;
  const updateActiveSessionNetwork = useAppSessionsStore(state => state.updateActiveSessionNetwork);
  const updateActiveSession = useAppSessionsStore(state => state.updateActiveSession);
  const addSession = useAppSessionsStore(state => state.addSession);
  const removeAppSession = useAppSessionsStore(state => state.removeAppSession);
  const hostSessions = useAppSessionsStore(state => state.getActiveSession({ host: activeTabHost }));

  const currentSession = useMemo(
    () =>
      hostSessions && hostSessions.sessions?.[hostSessions.activeSessionAddress]
        ? {
            address: hostSessions.activeSessionAddress,
            chainId: hostSessions.sessions[hostSessions.activeSessionAddress],
          }
        : null,
    [hostSessions]
  );

  const [isConnected, setIsConnected] = useState(!!(activeTabHost && currentSession?.address));
  const [currentAddress, setCurrentAddress] = useState<string>(
    currentSession?.address || hostSessions?.activeSessionAddress || accountAddress
  );
  const [currentChainId, setCurrentChainId] = useState<ChainId>(currentSession?.chainId || ChainId.mainnet);

  // listens to the current active tab and sets the account
  useEffect(() => {
    if (activeTabHost) {
      if (!currentSession) {
        setIsConnected(false);
        return;
      }

      if (currentSession?.address) {
        setCurrentAddress(currentSession?.address);
      } else {
        setCurrentAddress(accountAddress);
      }

      if (currentSession?.chainId) {
        setCurrentChainId(currentSession?.chainId);
      }
    }
  }, [accountAddress, activeTabHost, currentSession]);

  const allWalletItems = useMemo(() => {
    const sortedWallets: ControlPanelMenuItemProps[] = [];
    const bluetoothWallets: ControlPanelMenuItemProps[] = [];
    const readOnlyWallets: ControlPanelMenuItemProps[] = [];

    const accountBalances: Record<string, string> = {};

    Object.values(walletsWithBalancesAndNames).forEach(wallet => {
      (wallet.addresses || [])
        .filter(account => account.visible)
        .forEach(account => {
          const balanceText = account.balancesMinusHiddenBalances
            ? account.balancesMinusHiddenBalances
            : i18n.t(i18n.l.wallet.change_wallet.loading_balance);

          const item: ControlPanelMenuItemProps = {
            IconComponent: account.image ? (
              <ListAvatar url={account.image} />
            ) : (
              <ListEmojiAvatar address={account.address} color={account.color} label={account.label} />
            ),
            label: removeFirstEmojiFromString(account.label) || address(account.address, 6, 4),
            secondaryLabel: wallet.type === WalletTypes.readOnly ? i18n.t(i18n.l.wallet.change_wallet.watching) : balanceText,
            uniqueId: account.address,
            color: colors.avatarBackgrounds[account.color],
            imageUrl: account.image || undefined,
            selected: account.address === currentAddress,
          };

          accountBalances[account.address] = account.balances?.totalBalanceAmount;

          if ([WalletTypes.mnemonic, WalletTypes.seed, WalletTypes.privateKey].includes(wallet.type)) {
            sortedWallets.push(item);
          } else if (wallet.type === WalletTypes.bluetooth) {
            bluetoothWallets.push(item);
          } else if (wallet.type === WalletTypes.readOnly) {
            readOnlyWallets.push(item);
          }
        });
    });

    sortedWallets.sort((a, b) => (greaterThan(accountBalances[b.uniqueId], accountBalances[a.uniqueId]) ? 1 : -1));
    bluetoothWallets.sort((a, b) => (greaterThan(accountBalances[b.uniqueId], accountBalances[a.uniqueId]) ? 1 : -1));

    const sortedItems = [...sortedWallets, ...bluetoothWallets, ...readOnlyWallets];

    return sortedItems;
  }, [walletsWithBalancesAndNames, currentAddress]);

  const { testnetsEnabled } = store.getState().settings;

  const allNetworkItems = useMemo(() => {
    return Object.values(useBackendNetworksStore.getState().getDefaultChains())
      .filter(({ testnet }) => testnetsEnabled || !testnet)
      .map(chain => {
        return {
          IconComponent: <ChainImage chainId={chain.id} position="relative" size={36} />,
          label: useBackendNetworksStore.getState().getChainsLabel()[chain.id],
          secondaryLabel: i18n.t(
            isConnected && chain.id === currentChainId
              ? i18n.l.dapp_browser.control_panel.connected
              : i18n.l.dapp_browser.control_panel.not_connected
          ),
          uniqueId: String(chain.id),
          selected: chain.id === currentChainId,
        };
      });
  }, [currentChainId, isConnected, testnetsEnabled]);

  const selectedWallet = allWalletItems.find(item => item.selected);

  const animatedAccentColor = useSharedValue<string | undefined>(selectedWallet?.color || globalColors.blue10);
  const selectedNetworkId = useSharedValue(currentChainId?.toString() || ChainId.mainnet.toString());
  const selectedWalletId = useSharedValue(selectedWallet?.uniqueId || accountAddress);

  const handleSwitchWallet = useCallback(
    (selectedItemId: string) => {
      const address = selectedItemId;
      updateActiveSession({ host: activeTabHost, address: address as `0x${string}` });
      if (isConnected) {
        updateActiveSessionNetwork({ host: activeTabHost, chainId: currentChainId });
        // need to emit these events to the dapp
        activeTabRef.current?.injectJavaScript(`window.ethereum.emit('accountsChanged', ['${address}']); true;`);
      }
      setCurrentAddress(address);
    },
    [activeTabHost, activeTabRef, currentChainId, isConnected, updateActiveSession, updateActiveSessionNetwork]
  );

  const handleNetworkSwitch = useCallback(
    (selectedItemId: string) => {
      const chainId = Number(selectedItemId) as ChainId;
      updateActiveSessionNetwork({ host: activeTabHost, chainId });
      activeTabRef.current?.injectJavaScript(`window.ethereum.emit('chainChanged', ${toHex(chainId)}); true;`);
      setCurrentChainId(Number(selectedItemId) as ChainId);
    },
    [activeTabHost, activeTabRef, updateActiveSessionNetwork]
  );

  const handleConnect = useCallback(async () => {
    const activeTabHost = getDappHost(activeTabUrl || '');
    const address = selectedWalletId.value;
    const chainId = Number(selectedNetworkId.value);

    addSession({
      host: activeTabHost || '',
      address: address as `0x${string}`,
      chainId,
      url: activeTabUrl || '',
    });

    activeTabRef.current?.injectJavaScript(
      `window.ethereum.emit('accountsChanged', ['${address}']); window.ethereum.emit('connect', { address: '${address}', chainId: '${toHex(chainId)}' }); true;`
    );
    setIsConnected(true);
    setCurrentAddress(address);
    setCurrentChainId(chainId);
  }, [activeTabUrl, selectedWalletId, selectedNetworkId, addSession, activeTabRef]);

  const handleDisconnect = useCallback(() => {
    const activeTabHost = getDappHost(activeTabUrl as string);
    if (activeTabHost) {
      removeAppSession({ host: activeTabHost });
      activeTabRef.current?.injectJavaScript(`window.ethereum.emit('accountsChanged', []); window.ethereum.emit('disconnect', []); true;`);
      setIsConnected(false);
    }
  }, [activeTabRef, activeTabUrl, removeAppSession]);

  return (
    <>
      <AccentColorSetter animatedAccentColor={animatedAccentColor} selectedWallet={selectedWallet} />
      <Box style={controlPanelStyles.panelContainer}>
        <SmoothPager initialPage={PAGES.HOME} ref={ref}>
          <SmoothPager.Page
            component={
              <HomePanel
                allNetworkItems={allNetworkItems}
                animatedAccentColor={animatedAccentColor}
                goToPage={goToPage}
                isConnected={isConnected}
                onConnect={handleConnect}
                onDisconnect={handleDisconnect}
                selectedChainId={currentChainId}
                selectedWallet={selectedWallet}
              />
            }
            id={PAGES.HOME}
          />
          <SmoothPager.Group>
            <SmoothPager.Page
              component={
                <SwitchWalletPanel
                  allWalletItems={allWalletItems}
                  animatedAccentColor={animatedAccentColor}
                  goBack={goBack}
                  onWalletSwitch={handleSwitchWallet}
                  selectedWalletId={selectedWalletId}
                />
              }
              id={PAGES.SWITCH_WALLET}
            />
            <SmoothPager.Page
              component={
                <SwitchNetworkPanel
                  allNetworkItems={allNetworkItems}
                  animatedAccentColor={animatedAccentColor}
                  goBack={goBack}
                  onNetworkSwitch={handleNetworkSwitch}
                  selectedNetworkId={selectedNetworkId}
                />
              }
              id={PAGES.SWITCH_NETWORK}
            />
          </SmoothPager.Group>
        </SmoothPager>
      </Box>
      <TapToDismiss />
    </>
  );
};

export const TapToDismiss = memo(function TapToDismiss() {
  const { goBack } = useNavigation();
  return (
    <TouchableWithoutFeedback onPress={goBack}>
      <View style={controlPanelStyles.cover} />
    </TouchableWithoutFeedback>
  );
});

const getHighContrastAccentColor = (accentColor: string, isDarkMode: boolean) => {
  const contrast = chroma.contrast(accentColor, isDarkMode ? '#191A1C' : globalColors.white100);
  if (contrast < 2.125) {
    if (isDarkMode) {
      const brightenedColor = chroma(accentColor).brighten(1).saturate(0.5).css();
      return brightenedColor;
    } else {
      const darkenedColor = chroma(accentColor).darken(1).saturate(0.5).css();
      return darkenedColor;
    }
  } else {
    return accentColor;
  }
};

const AccentColorSetter = ({
  animatedAccentColor,
  selectedWallet,
}: {
  animatedAccentColor: SharedValue<string | undefined>;
  selectedWallet: ControlPanelMenuItemProps | undefined;
}) => {
  const { isDarkMode } = useColorMode();

  const accountColor = usePersistentDominantColorFromImage(selectedWallet?.imageUrl) || selectedWallet?.color || globalColors.blue60;
  const highContrastAccentColor = useMemo(() => getHighContrastAccentColor(accountColor, isDarkMode), [accountColor, isDarkMode]);

  useSyncSharedValue({
    sharedValue: animatedAccentColor,
    state: highContrastAccentColor,
    syncDirection: 'stateToSharedValue',
  });

  return null;
};

const HomePanel = memo(function HomePanel({
  animatedAccentColor,
  goToPage,
  selectedChainId,
  selectedWallet,
  allNetworkItems,
  isConnected,
  onConnect,
  onDisconnect,
}: {
  animatedAccentColor: SharedValue<string | undefined>;
  goToPage: (pageId: string) => void;
  selectedChainId: ChainId;
  selectedWallet: ControlPanelMenuItemProps | undefined;
  allNetworkItems: ControlPanelMenuItemProps[];
  isConnected: boolean;
  onConnect: () => void;
  onDisconnect: () => void;
}) {
  const { accountAddress } = useAccountSettings();
  const { wallets } = useWallets();
  const initializeWallet = useInitializeWallet();
  const dispatch = useDispatch();

  const actionButtonList = useMemo(() => {
    const walletIcon = selectedWallet?.IconComponent || <></>;
    const walletLabel = selectedWallet?.label || '';
    const walletSecondaryLabel = selectedWallet?.secondaryLabel || '';

    const network = allNetworkItems.find(item => item.uniqueId === String(selectedChainId));
    const networkIcon = <ChainImage chainId={Number(network?.uniqueId) || ChainId.mainnet} size={36} />;
    const networkLabel = network?.label || '';
    const networkSecondaryLabel = network?.secondaryLabel || '';

    return (
      <Stack space="12px">
        <ControlPanelMenuItem
          IconComponent={walletIcon}
          animatedAccentColor={animatedAccentColor}
          label={walletLabel}
          onPress={() => goToPage(PAGES.SWITCH_WALLET)}
          secondaryLabel={walletSecondaryLabel}
          uniqueId="home-panel-wallet-item"
          variant="homePanel"
        />
        <ControlPanelMenuItem
          IconComponent={networkIcon}
          animatedAccentColor={animatedAccentColor}
          label={networkLabel}
          onPress={() => goToPage(PAGES.SWITCH_NETWORK)}
          secondaryLabel={networkSecondaryLabel}
          uniqueId="home-panel-network-item"
          variant="homePanel"
        />
      </Stack>
    );
  }, [allNetworkItems, animatedAccentColor, goToPage, selectedChainId, selectedWallet]);

  const runWalletChecksBeforeSwapOrBridge = useCallback(async () => {
    if (!selectedWallet || !wallets) return false;
    // check if read only
    const walletInPanel = findWalletWithAccount(wallets, selectedWallet.uniqueId);
    if (!walletInPanel) return false;
    if (walletInPanel?.type === WalletTypes.readOnly) {
      // show alert
      watchingAlert();
      return false;
    }

    // Check if it's different to the globally selected wallet
    if (selectedWallet.uniqueId !== accountAddress) {
      // switch to selected wallet
      const p1 = dispatch(walletsSetSelected(walletInPanel));
      const p2 = dispatch(addressSetSelected(selectedWallet.uniqueId));
      await Promise.all([p1, p2]);
      initializeWallet(null, null, null, false, false, null, true, null);
    }
    return true;
  }, [accountAddress, dispatch, initializeWallet, selectedWallet, wallets]);

  const handleOnPressSwap = useCallback(async () => {
    const valid = await runWalletChecksBeforeSwapOrBridge();
    if (!valid) return;

    navigateToSwaps();
  }, [runWalletChecksBeforeSwapOrBridge]);

  const handleOnPressBridge = useCallback(async () => {
    const valid = await runWalletChecksBeforeSwapOrBridge();
    if (!valid) return;

    navigateToSwaps();
  }, [runWalletChecksBeforeSwapOrBridge]);

  const isOnHomepage = useBrowserStore(state => (state.getActiveTabUrl() || RAINBOW_HOME) === RAINBOW_HOME);

  return (
    <Panel height={isOnHomepage ? HOME_PANEL_FULL_HEIGHT - HOME_PANEL_DAPP_SECTION : HOME_PANEL_FULL_HEIGHT}>
      <Box style={controlPanelStyles.homePanel}>
        <Stack space="24px">
          {!isOnHomepage && (
            <Box paddingHorizontal="8px">
              <Columns alignVertical="center" space={{ custom: 14 }}>
                <Column width="content">
                  <HomePanelLogo />
                </Column>
                <Column>
                  <HomePanelTitleSection />
                </Column>
              </Columns>
            </Box>
          )}
          <Box paddingHorizontal="8px" width="full">
            <Inline alignHorizontal="justify" alignVertical="center">
              <ControlPanelButton
                animatedAccentColor={animatedAccentColor}
                icon="􀖅"
                label={i18n.t(i18n.l.dapp_browser.control_panel.swap)}
                onPress={handleOnPressSwap}
              />
              <ControlPanelButton
                animatedAccentColor={animatedAccentColor}
                icon="􀄹"
                label={i18n.t(i18n.l.dapp_browser.control_panel.bridge)}
                onPress={handleOnPressBridge}
              />
              {isOnHomepage ? (
                <DisabledControlPanelButton icon="􀋦" label={i18n.t(i18n.l.dapp_browser.control_panel.connect)} />
              ) : (
                <ConnectButton isConnected={isConnected} onConnect={onConnect} onDisconnect={onDisconnect} />
              )}
              {isOnHomepage ? (
                <DisabledControlPanelButton icon="􀋂" label={i18n.t(i18n.l.dapp_browser.control_panel.favorite)} />
              ) : (
                <FavoriteButton animatedAccentColor={animatedAccentColor} />
              )}
            </Inline>
          </Box>
          {actionButtonList}
        </Stack>
      </Box>
    </Panel>
  );
});

const HomePanelLogo = memo(function HomePanelLogo() {
  const logoUrl = useBrowserStore(state => state.getActiveTabLogo());
  return (
    <Box
      as={ImgixImage}
      enableFasterImage
      fm="png"
      size={44}
      source={{ uri: logoUrl || '' }}
      width={{ custom: 44 }}
      height={{ custom: 44 }}
      background="fillTertiary"
      style={{ borderRadius: IS_ANDROID ? 30 : 12 }}
    />
  );
});

const HomePanelTitleSection = memo(function HomePanelTitleSection() {
  const activeTabUrl = useBrowserStore(state => state.getActiveTabUrl());
  const activeTabTitle = useBrowserStore(state => state.getActiveTabTitle());
  return (
    <Stack space="12px">
      <Text color="label" numberOfLines={1} size="20pt" weight="heavy">
        {activeTabTitle}
      </Text>
      <Text color="labelTertiary" size="15pt" weight="bold">
        {formatUrl(activeTabUrl || '', false)}
      </Text>
    </Stack>
  );
});

const SwitchWalletPanel = memo(function SwitchWalletPanel({
  allWalletItems,
  animatedAccentColor,
  goBack,
  onWalletSwitch,
  selectedWalletId,
}: {
  allWalletItems: ControlPanelMenuItemProps[];
  animatedAccentColor: SharedValue<string | undefined>;
  goBack: () => void;
  onWalletSwitch: (selectedItemId: string) => void;
  selectedWalletId: SharedValue<string>;
}) {
  const handleOnSelect = useCallback(
    (selectedItemId: string) => {
      onWalletSwitch(selectedItemId);
      goBack();
    },
    [goBack, onWalletSwitch]
  );
  return (
    <ListPanel
      animatedAccentColor={animatedAccentColor}
      goBack={goBack}
      items={allWalletItems}
      pageTitle={i18n.t(i18n.l.dapp_browser.control_panel.switch_wallet)}
      onSelect={handleOnSelect}
      selectedItemId={selectedWalletId}
    />
  );
});

const SwitchNetworkPanel = memo(function SwitchNetworkPanel({
  allNetworkItems,
  animatedAccentColor,
  goBack,
  onNetworkSwitch,
  selectedNetworkId,
}: {
  allNetworkItems: ControlPanelMenuItemProps[];
  animatedAccentColor: SharedValue<string | undefined>;
  goBack: () => void;
  onNetworkSwitch: (selectedItemId: string) => void;
  selectedNetworkId: SharedValue<string>;
}) {
  const handleOnSelect = useCallback(
    (selectedItemId: string) => {
      onNetworkSwitch(selectedItemId);
      goBack();
    },
    [goBack, onNetworkSwitch]
  );
  return (
    <ListPanel
      animatedAccentColor={animatedAccentColor}
      goBack={goBack}
      items={allNetworkItems}
      pageTitle={i18n.t(i18n.l.dapp_browser.control_panel.switch_network)}
      selectedItemId={selectedNetworkId}
      onSelect={handleOnSelect}
    />
  );
});

const LIST_SCROLL_INDICATOR_BOTTOM_INSET = { bottom: 42 };

const ListPanel = ({
  animatedAccentColor,
  goBack,
  items,
  pageTitle,
  onSelect,
  selectedItemId,
}: {
  animatedAccentColor: SharedValue<string | undefined>;
  goBack: () => void;
  items?: ControlPanelMenuItemProps[];
  pageTitle: string;
  onSelect: (selectedItemId: string) => void;
  selectedItemId: SharedValue<string>;
}) => {
  const memoizedItems = useMemo(() => items, [items]);

  return (
    <Panel>
      <Box style={controlPanelStyles.listPanel}>
        <ListHeader animatedAccentColor={animatedAccentColor} goBack={goBack} title={pageTitle} />
        <ScrollView
          contentContainerStyle={controlPanelStyles.listScrollViewContentContainer}
          scrollIndicatorInsets={LIST_SCROLL_INDICATOR_BOTTOM_INSET}
          style={[
            controlPanelStyles.listScrollView,
            {
              height: Math.min(
                (memoizedItems?.length ?? 0) * 56 +
                  controlPanelStyles.listScrollViewContentContainer.paddingBottom +
                  controlPanelStyles.listScrollViewContentContainer.paddingTop,
                controlPanelStyles.listScrollView.maxHeight
              ),
            },
          ]}
        >
          <Box width="full">
            {memoizedItems?.map(item => (
              <ControlPanelMenuItem
                // eslint-disable-next-line react/jsx-props-no-spreading
                {...item}
                animatedAccentColor={animatedAccentColor}
                key={item.uniqueId}
                onPress={() => onSelect(item.uniqueId)}
                selectedItemId={selectedItemId}
              />
            ))}
          </Box>
        </ScrollView>
      </Box>
    </Panel>
  );
};

const ListHeader = memo(function ListHeader({
  animatedAccentColor,
  goBack,
  rightComponent,
  title,
}: {
  animatedAccentColor: SharedValue<string | undefined>;
  goBack: () => void;
  rightComponent?: React.ReactNode;
  title: string;
}) {
  const backIconStyle = useAnimatedStyle(() => {
    return {
      color: animatedAccentColor?.value,
      ...fontWithWidthWorklet('700'),
    };
  });

  return (
    <Box style={controlPanelStyles.listHeader}>
      <Box style={controlPanelStyles.listHeaderContent}>
        <ButtonPressAnimation
          {...(IS_ANDROID && { wrapperStyle: controlPanelStyles.listHeaderButtonWrapper })}
          onPress={goBack}
          scaleTo={0.8}
          style={controlPanelStyles.listHeaderButtonWrapper}
        >
          <Box alignItems="center" height={{ custom: 20 }} justifyContent="center" width={{ custom: 20 }}>
            <AnimatedText align="center" size="icon 20px" style={backIconStyle} weight="bold">
              􀆉
            </AnimatedText>
          </Box>
        </ButtonPressAnimation>
        <Box alignItems="center" justifyContent="center" paddingHorizontal="44px" width="full">
          <Text align="center" color="label" size="20pt" weight="heavy">
            {title}
          </Text>
        </Box>
        <Box style={[controlPanelStyles.listHeaderButtonWrapper, controlPanelStyles.listHeaderRightComponent]}>{rightComponent}</Box>
      </Box>
      <Box width="full">
        <Separator color="separatorTertiary" thickness={1} />
      </Box>
    </Box>
  );
});

interface ControlPanelMenuItemProps {
  IconComponent: React.ReactNode;
  animatedAccentColor?: SharedValue<string | undefined>;
  label: string;
  labelColor?: TextColor;
  imageUrl?: string;
  color?: string;
  onPress?: () => void;
  secondaryLabel?: string;
  secondaryLabelColor?: TextColor;
  selected?: boolean;
  selectedItemId?: SharedValue<string>;
  uniqueId: string;
  variant?: 'homePanel';
}

const ControlPanelMenuItem = memo(function ControlPanelMenuItem({
  IconComponent,
  animatedAccentColor,
  label,
  onPress,
  secondaryLabel,
  secondaryLabelColor,
  selectedItemId,
  uniqueId,
  variant,
}: ControlPanelMenuItemProps) {
  const { isDarkMode } = useColorMode();
  const labelTextColor = useForegroundColor('label');
  const separatorSecondary = useForegroundColor('separatorSecondary');
  const borderColor = isDarkMode ? opacity(separatorSecondary, 0.02) : opacity(separatorSecondary, 0.015);

  const handlePress = useCallback(() => {
    if (selectedItemId) {
      selectedItemId.value = uniqueId;
    }

    onPress?.();
  }, [onPress, selectedItemId, uniqueId]);

  const selectedStyle = useAnimatedStyle(() => {
    const selected = selectedItemId?.value === uniqueId || variant === 'homePanel';
    return {
      // eslint-disable-next-line no-nested-ternary
      backgroundColor: selected ? (isDarkMode ? globalColors.white10 : '#F7F7F9') : 'transparent',
      borderColor: selected ? borderColor : 'transparent',
      borderWidth: !selected || IS_ANDROID ? 0 : THICK_BORDER_WIDTH,
      paddingLeft: !selected || IS_ANDROID ? 10 : 10 - THICK_BORDER_WIDTH,
      paddingRight: !selected || IS_ANDROID ? 14 : 14 - THICK_BORDER_WIDTH,
      paddingVertical: !selected || IS_ANDROID ? 10 : 10 - THICK_BORDER_WIDTH,
    };
  });

  const selectedTextStyle = useAnimatedStyle(() => {
    const selected = selectedItemId?.value === uniqueId || variant === 'homePanel';
    return {
      color: selected ? animatedAccentColor?.value : labelTextColor,
      ...fontWithWidthWorklet(selected || variant === 'homePanel' ? '700' : '600'),
    };
  });

  return (
    <ButtonPressAnimation onPress={handlePress} scaleTo={0.94}>
      <Animated.View style={[selectedStyle, variant === 'homePanel' ? controlPanelStyles.menuItemLarge : controlPanelStyles.menuItem]}>
        <Columns alignVertical="center" space="12px">
          <Column width="content">
            <Box style={controlPanelStyles.menuItemIconContainer}>{IconComponent}</Box>
          </Column>
          <Stack space="10px">
            <AnimatedText numberOfLines={1} size="17pt" style={selectedTextStyle}>
              {label}
            </AnimatedText>
            {secondaryLabel && (
              <Text
                color={secondaryLabelColor || (variant === 'homePanel' ? 'labelTertiary' : 'labelQuaternary')}
                numberOfLines={1}
                size="13pt"
                weight="bold"
              >
                {secondaryLabel}
              </Text>
            )}
          </Stack>
          {variant === 'homePanel' && (
            <Column width="content">
              <Box alignItems="center" height={{ custom: 24 }} justifyContent="center" width={{ custom: 24 }}>
                <AnimatedText align="center" size="icon 17px" style={selectedTextStyle} weight="heavy">
                  􀆊
                </AnimatedText>
              </Box>
            </Column>
          )}
        </Columns>
      </Animated.View>
    </ButtonPressAnimation>
  );
});

const ListAvatar = memo(function ListAvatar({ size = 36, url }: { size?: number; url: string }) {
  return (
    <ImgixImage enableFasterImage size={size ?? 36} source={{ uri: url }} style={{ borderRadius: size / 2, height: size, width: size }} />
  );
});

const ListEmojiAvatar = memo(function ListEmojiAvatar({
  address,
  color,
  label,
  size = 36,
}: {
  address: string;
  color: number | string;
  label: string;
  size?: number;
}) {
  const fillTertiary = useForegroundColor('fillTertiary');
  const emojiAvatar = returnStringFirstEmoji(label);
  const accountSymbol = returnStringFirstEmoji(emojiAvatar || addressHashedEmoji(address)) || '';

  const backgroundColor =
    typeof color === 'number'
      ? // sometimes the color is gonna be missing so we fallback to white
        // otherwise there will be only shadows without the the placeholder "circle"
        colors.avatarBackgrounds[color] ?? fillTertiary
      : color;

  return (
    <Box
      alignItems="center"
      borderRadius={size / 2}
      height={{ custom: size }}
      justifyContent="center"
      style={{ backgroundColor }}
      width={{ custom: size }}
    >
      <Text align="center" color="label" containsEmoji size="icon 18px" weight="heavy">
        {accountSymbol}
      </Text>
    </Box>
  );
});

const ControlPanelButton = memo(function ControlPanelButton({
  animatedAccentColor,
  icon,
  label,
  onPress,
}: {
  animatedAccentColor?: SharedValue<string | undefined>;
  icon: string;
  label: string;
  onPress: () => void;
}) {
  const backgroundColor = useAnimatedStyle(() => ({ backgroundColor: animatedAccentColor?.value }));
  const buttonTextColor = useAnimatedStyle(() => ({ color: getHighContrastTextColorWorklet(animatedAccentColor?.value) }));

  return (
    <ButtonPressAnimation onPress={onPress} style={controlPanelStyles.buttonContainer} scaleTo={0.82}>
      <HitSlop horizontal="16px" vertical="10px">
        <Stack alignHorizontal="center" space="10px">
          <Box as={Animated.View} background="accent" style={[controlPanelStyles.button, backgroundColor]}>
            <AnimatedText align="center" color="label" size="icon 20px" style={buttonTextColor} weight="heavy">
              {icon}
            </AnimatedText>
          </Box>
          <Bleed horizontal="20px">
            <Text align="center" color="labelQuaternary" numberOfLines={1} size="12pt" weight="bold">
              {label}
            </Text>
          </Bleed>
        </Stack>
      </HitSlop>
    </ButtonPressAnimation>
  );
});

const FavoriteButton = memo(function FavButton({ animatedAccentColor }: { animatedAccentColor: SharedValue<string | undefined> }) {
  const tabId = useBrowserStore(state => state.getActiveTabId());
  const tabData = useBrowserStore(state => state.getTabData(tabId));
  const isFavorite = useFavoriteDappsStore(state => state.isFavorite(tabData?.url || ''));
  const removeFavorite = useFavoriteDappsStore(state => state.removeFavorite);
  const addFavorite = useFavoriteDappsStore(state => state.addFavorite);

  const handlePress = useCallback(() => {
    if (isFavorite) {
      removeFavorite(tabData?.url || '');
    } else {
      const site: FavoritedSite = {
        name: tabData?.title || '',
        url: tabData?.url || '',
        image: tabData?.logoUrl || '',
      };
      tabData && addFavorite(site);
    }
  }, [addFavorite, isFavorite, removeFavorite, tabData]);

  return (
    <ControlPanelButton
      animatedAccentColor={animatedAccentColor}
      icon={isFavorite ? '􀋇' : '􀋂'}
      label={isFavorite ? i18n.t(i18n.l.dapp_browser.control_panel.undo_favorite) : i18n.t(i18n.l.dapp_browser.control_panel.favorite)}
      onPress={handlePress}
    />
  );
});

const DisabledControlPanelButton = memo(function ControlPanelButton({ icon, label }: { icon: string; label: string }) {
  const { isDarkMode } = useColorMode();

  const disabledColor = opacity(isDarkMode ? globalColors.white80 : globalColors.grey80, 1);

  return (
    <Box style={{ opacity: 0.5 }}>
      <Stack alignHorizontal="center" space="10px">
        <Box
          style={[
            controlPanelStyles.button,
            controlPanelStyles.connectButton,
            {
              backgroundColor: opacity(disabledColor, isDarkMode ? 0.16 : 0.08),
              borderColor: opacity(disabledColor, isDarkMode ? 0.08 : 0.03),
            },
          ]}
        >
          <Text align="center" color="labelQuaternary" size="icon 20px" weight="heavy">
            {icon}
          </Text>
        </Box>
        <Bleed horizontal="20px">
          <Text align="center" color="labelQuaternary" numberOfLines={1} size="12pt" weight="bold">
            {label}
          </Text>
        </Bleed>
      </Stack>
    </Box>
  );
});

const ConnectButton = memo(function ControlPanelButton({
  isConnected,
  onConnect,
  onDisconnect,
}: {
  isConnected: boolean;
  onConnect?: () => void;
  onDisconnect?: () => void;
}) {
  const { isDarkMode } = useColorMode();

  const green = useForegroundColor('green');
  const red = useForegroundColor('red');

  const buttonColor = useDerivedValue(() => {
    return withTiming(isConnected ? red : green, TIMING_CONFIGS.slowerFadeConfig);
  });

  const buttonIcon = useDerivedValue<string>(() => {
    return isConnected ? '􀋪' : '􀋦';
  });

  const disconnectLabel = i18n.t(i18n.l.dapp_browser.control_panel.disconnect);
  const connectLabel = i18n.t(i18n.l.dapp_browser.control_panel.connect);
  const buttonLabel = useDerivedValue(() => {
    return isConnected ? disconnectLabel : connectLabel;
  });

  const buttonBackground = useAnimatedStyle(() => {
    return {
      backgroundColor: opacityWorklet(buttonColor.value, isDarkMode ? 0.16 : 0.9),
      borderColor: IS_IOS ? opacityWorklet(buttonColor.value, isDarkMode ? 0.08 : 0.3) : undefined,
    };
  });
  const buttonIconStyle = useAnimatedStyle(() => {
    return {
      color: isDarkMode ? buttonColor.value : globalColors.white100,
      textShadowColor: isDarkMode ? opacityWorklet(buttonColor.value, 0.8) : buttonColor.value,
    };
  });

  const handlePress = useCallback(() => {
    'worklet';
    if (isConnected) {
      if (onDisconnect) {
        runOnJS(onDisconnect)();
      }
    } else {
      if (onConnect) {
        runOnJS(onConnect)();
      }
    }
  }, [isConnected, onConnect, onDisconnect]);

  return (
    <View style={controlPanelStyles.connectButtonContainer}>
      <GestureHandlerButton
        hapticTrigger="tap-end"
        onPressWorklet={handlePress}
        pointerEvents="auto"
        scaleTo={0.82}
        style={[controlPanelStyles.buttonContainer]}
      >
        <Box paddingHorizontal={IS_IOS ? '16px' : undefined} paddingVertical={IS_IOS ? '10px' : undefined}>
          <Stack alignHorizontal="center" space="10px">
            <Box as={Animated.View} style={[controlPanelStyles.button, controlPanelStyles.connectButton, buttonBackground]}>
              <Bleed space="16px">
                <AnimatedText
                  align="center"
                  size="icon 20px"
                  style={[buttonIconStyle, controlPanelStyles.connectButtonIcon]}
                  weight="heavy"
                >
                  {buttonIcon}
                </AnimatedText>
              </Bleed>
            </Box>
            <Bleed horizontal="20px">
              <AnimatedText align="center" color="labelQuaternary" numberOfLines={1} size="12pt" weight="bold">
                {buttonLabel}
              </AnimatedText>
            </Bleed>
          </Stack>
        </Box>
      </GestureHandlerButton>
    </View>
  );
});

function Panel({ children, height }: { children?: React.ReactNode; height?: number }) {
  const { isDarkMode } = useColorMode();
  const separatorSecondary = useForegroundColor('separatorSecondary');

  return (
    <Box
      style={[
        controlPanelStyles.panel,
        isDarkMode ? controlPanelStyles.panelBackgroundDark : controlPanelStyles.panelBackgroundLight,
        { height },
      ]}
    >
      {children}
      {IS_IOS && isDarkMode && (
        <Box style={controlPanelStyles.panelBorderContainer}>
          <Box style={[controlPanelStyles.panelBorder, { borderColor: separatorSecondary }]} />
        </Box>
      )}
    </Box>
  );
}

const controlPanelStyles = StyleSheet.create({
  button: {
    alignItems: 'center',
    borderRadius: 22,
    height: 44,
    justifyContent: 'center',
    width: 44,
  },
  buttonContainer: {
    alignItems: 'center',
    justifyContent: 'center',
  },
  connectButton: {
    borderWidth: IS_IOS ? THICK_BORDER_WIDTH : 0,
  },
  connectButtonContainer: {
    alignItems: 'center',
    justifyContent: 'center',
    marginHorizontal: -16,
    marginVertical: -10,
  },
  connectButtonIcon: {
    padding: 16,
    textShadowOffset: { height: 0, width: 0 },
    textShadowRadius: 16,
  },
  cover: {
    height: '100%',
    position: 'absolute',
    width: '100%',
  },
  homePanel: {
    height: '100%',
    paddingBottom: 20,
    paddingHorizontal: 20,
    paddingTop: 28,
    width: '100%',
  },
  listHeader: {
    alignItems: 'center',
    height: 65,
    justifyContent: 'center',
    width: '100%',
  },
  listHeaderButtonWrapper: {
    alignItems: 'center',
    height: 52,
    justifyContent: 'center',
    left: -6,
    position: 'absolute',
    width: 52,
    zIndex: 10,
  },
  listHeaderContent: {
    alignItems: 'center',
    height: 64,
    justifyContent: 'center',
    width: '100%',
  },
  listHeaderRightComponent: {
    left: undefined,
    right: -6,
  },
  listPanel: {
    paddingHorizontal: 14,
    paddingTop: 2,
    width: '100%',
  },
  listScrollView: {
    marginHorizontal: -14,
    paddingHorizontal: 14,
    maxHeight: deviceUtils.dimensions.height - TOP_INSET - 91 * 2 - 65 - 56,
  },
  listScrollViewContentContainer: {
    paddingBottom: 14,
    paddingTop: 8,
  },
  logo: {
    borderCurve: 'continuous',
    borderRadius: 12,
    height: 44,
    overflow: 'hidden',
    width: 44,
  },
  menuItem: {
    alignItems: 'center',
    borderCurve: 'continuous',
    borderRadius: 28,
    height: 56,
    justifyContent: 'center',
    overflow: 'hidden',
    paddingLeft: 10,
    paddingRight: 14,
    paddingVertical: 10,
    width: '100%',
  },
  menuItemIconContainer: {
    alignItems: 'center',
    height: 36,
    justifyContent: 'center',
    width: 36,
  },
  menuItemLarge: {
    alignItems: 'center',
    borderCurve: 'continuous',
    borderRadius: 30,
    borderWidth: IS_ANDROID ? 0 : THICK_BORDER_WIDTH,
    height: 60,
    justifyContent: 'center',
    overflow: 'hidden',
    paddingLeft: IS_ANDROID ? 12 : 12 - THICK_BORDER_WIDTH,
    paddingRight: IS_ANDROID ? 16 : 16 - THICK_BORDER_WIDTH,
    paddingVertical: IS_ANDROID ? 12 : 12 - THICK_BORDER_WIDTH,
    width: '100%',
  },
  menuItemSelected: {
    borderWidth: IS_ANDROID ? 0 : THICK_BORDER_WIDTH,
    paddingLeft: IS_ANDROID ? 10 : 10 - THICK_BORDER_WIDTH,
    paddingRight: IS_ANDROID ? 14 : 14 - THICK_BORDER_WIDTH,
    paddingVertical: IS_ANDROID ? 10 : 10 - THICK_BORDER_WIDTH,
  },
  menuItemSelectedDark: {
    backgroundColor: globalColors.white10,
  },
  menuItemSelectedLight: {
    backgroundColor: '#F7F7F9',
  },
  panelContainer: {
    bottom: Math.max(safeAreaInsetValues.bottom + 5, IS_IOS ? 8 : 30),
    pointerEvents: 'box-none',
    position: 'absolute',
    zIndex: 30000,
  },
  panelBorder: {
    backgroundColor: 'transparent',
    borderCurve: 'continuous',
    borderRadius: 42 - 2 / 3,
    borderWidth: THICK_BORDER_WIDTH,
    height: '100%',
    overflow: 'hidden',
    position: 'absolute',
    width: '100%',
  },
  panelBorderContainer: {
    backgroundColor: 'transparent',
    borderColor: opacity(globalColors.grey100, 0.4),
    borderCurve: 'continuous',
    borderWidth: 2 / 3,
    borderRadius: 42,
    height: '100%',
    overflow: 'hidden',
    pointerEvents: 'none',
    position: 'absolute',
    width: '100%',
  },
  panel: {
    borderCurve: 'continuous',
    borderRadius: 42,
    overflow: 'hidden',
    width: deviceUtils.dimensions.width - 16,
  },
  panelBackgroundDark: {
    backgroundColor: '#191A1C',
  },
  panelBackgroundLight: {
    backgroundColor: globalColors.white100,
  },
});<|MERGE_RESOLUTION|>--- conflicted
+++ resolved
@@ -43,7 +43,6 @@
 import { useDispatch } from 'react-redux';
 import store from '@/redux/store';
 import { getDappHost } from '@/utils/connectedApps';
-import WebView from 'react-native-webview';
 import { useNavigation } from '@/navigation';
 import { address } from '@/utils/abbreviations';
 import { fontWithWidthWorklet } from '@/styles/buildTextStyles';
@@ -57,11 +56,9 @@
 import { greaterThan } from '@/helpers/utilities';
 import { ChainId } from '@/state/backendNetworks/types';
 import { useBackendNetworksStore } from '@/state/backendNetworks/backendNetworks';
-<<<<<<< HEAD
 import { RootStackParamList } from '@/navigation/types';
-=======
 import { navigateToSwaps } from '@/__swaps__/screens/Swap/navigateToSwaps';
->>>>>>> 052a80bc
+import Routes from '@/navigation/routesNames';
 
 const PAGES = {
   HOME: 'home',
