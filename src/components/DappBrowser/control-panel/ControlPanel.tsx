--- conflicted
+++ resolved
@@ -426,18 +426,12 @@
     // Check if it's different to the globally selected wallet
     if (selectedWallet.uniqueId !== accountAddress) {
       // switch to selected wallet
-<<<<<<< HEAD
-      setSelectedWallet(walletInPanel);
-      setSelectedAddress(selectedWallet.uniqueId);
+      setSelectedWallet(walletInPanel, selectedWallet.uniqueId);
       initializeWallet({
         shouldRunMigrations: false,
         overwrite: false,
         switching: true,
       });
-=======
-      setSelectedWallet(walletInPanel, selectedWallet.uniqueId);
-      initializeWallet(null, null, null, false, false, null, true, null);
->>>>>>> c67dd9fd
     }
     return true;
   }, [accountAddress, initializeWallet, selectedWallet, wallets]);
