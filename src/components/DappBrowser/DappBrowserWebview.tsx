--- conflicted
+++ resolved
@@ -2,14 +2,9 @@
 import React from 'react';
 import WebView, { WebViewProps } from 'react-native-webview';
 
-<<<<<<< HEAD
-const DappBrowserWebview = (props: WebViewProps) => {
-  return <WebView {...props} sandbox={false} />;
-=======
 // eslint-disable-next-line @typescript-eslint/no-explicit-any
 const DappBrowserWebview = ({ ...props }: WebViewProps, ref: any) => {
   return <WebView {...props} ref={ref} />;
->>>>>>> bbd43283
 };
 
 // eslint-disable-next-line import/no-default-export
