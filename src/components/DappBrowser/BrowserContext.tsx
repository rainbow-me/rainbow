--- conflicted
+++ resolved
@@ -463,11 +463,7 @@
         activeTabRef,
         animatedActiveTabIndex,
         closeTabWorklet,
-<<<<<<< HEAD
-=======
-        currentlyOpenTabIds,
         getActiveTabState,
->>>>>>> 93889e7c
         goBack,
         goForward,
         loadProgress,
