import { BlurView } from '@react-native-community/blur';
import React, { memo, useCallback, useEffect, useLayoutEffect, useMemo, useRef, useState } from 'react';
import { ScrollView, StyleSheet, View } from 'react-native';
import LinearGradient from 'react-native-linear-gradient';
import { ButtonPressAnimation } from '@/components/animations';
import {
  Bleed,
  Box,
  ColorModeProvider,
  Cover,
  Inline,
  Inset,
  Stack,
  Text,
  TextIcon,
  globalColors,
  useBackgroundColor,
  useColorMode,
} from '@/design-system';
import { ImgixImage } from '@/components/images';
import ContextMenuButton from '@/components/native-context-menu/contextMenu';
import { IS_ANDROID, IS_IOS } from '@/env';
import { THICK_BORDER_WIDTH } from '@/__swaps__/screens/Swap/constants';
import { opacity } from '@/__swaps__/utils/swaps';
import { FavoritedSite, useFavoriteDappsStore } from '@/state/browser/favoriteDappsStore';
import { Site, useBrowserHistoryStore } from '@/state/browserHistory';
import { getDappHost } from './handleProviderRequest';
import { uniqBy } from 'lodash';
import { DEVICE_WIDTH } from '@/utils/deviceUtils';
import { WEBVIEW_HEIGHT } from './Dimensions';
import { useDapps } from '@/resources/metadata/dapps';
import { analyticsV2 } from '@/analytics';
import haptics from '@/utils/haptics';
import * as i18n from '@/languages';
import { useBrowserStore } from '@/state/browser/browserStore';
import { DndProvider, Draggable, DraggableGrid, DraggableGridProps, UniqueIdentifier } from '../drag-and-drop';
import { EasingGradient } from '../easing-gradient/EasingGradient';
import { useBrowserContext } from './BrowserContext';
import { getNameFromFormattedUrl } from './utils';
import { useTrendingDApps } from '@/resources/metadata/trendingDapps';
import { DApp } from '@/graphql/__generated__/metadata';

const HORIZONTAL_PAGE_INSET = 24;
const MAX_RECENTS_TO_DISPLAY = 6;
const SCROLL_INDICATOR_INSETS = { bottom: 20, top: 36 };

const LOGOS_PER_ROW = 4;
const LOGO_SIZE = 64;
const RAW_LOGO_PADDING = (DEVICE_WIDTH - LOGOS_PER_ROW * LOGO_SIZE - HORIZONTAL_PAGE_INSET * 2) / (LOGOS_PER_ROW - 1);
const LOGO_PADDING = IS_IOS ? RAW_LOGO_PADDING : Math.floor(RAW_LOGO_PADDING);
const LOGO_BORDER_RADIUS = IS_ANDROID ? 32 : 16;
const LOGO_LABEL_SPILLOVER = 12;

const NUM_CARDS = 2;
const CARD_PADDING = 12;
const CARD_HEIGHT = 137;
const RAW_CARD_WIDTH = (DEVICE_WIDTH - HORIZONTAL_PAGE_INSET * 2 - (NUM_CARDS - 1) * CARD_PADDING) / NUM_CARDS;
const CARD_WIDTH = IS_IOS ? RAW_CARD_WIDTH : Math.floor(RAW_CARD_WIDTH);

export const Homepage = ({ tabId }: { tabId: string }) => {
  const { goToUrl } = useBrowserContext();
  const { isDarkMode } = useColorMode();

  return (
    <View style={[isDarkMode ? styles.pageBackgroundDark : styles.pageBackgroundLight, styles.pageContainer]}>
      <ScrollView
        scrollIndicatorInsets={SCROLL_INDICATOR_INSETS}
        contentContainerStyle={[styles.scrollViewContainer, isDarkMode ? styles.pageBackgroundDark : styles.pageBackgroundLight]}
        showsVerticalScrollIndicator={false}
      >
        <Box gap={44}>
          <Trending goToUrl={goToUrl} />
          <Favorites goToUrl={goToUrl} tabId={tabId} />
          <Recents goToUrl={goToUrl} />
        </Box>
      </ScrollView>
    </View>
  );
};

const Trending = ({ goToUrl }: { goToUrl: (url: string) => void }) => {
  const { data } = useTrendingDApps();

<<<<<<< HEAD
  if (!dapps.length) {
=======
  if (!data?.dApps?.length) {
>>>>>>> b30eedfb
    return null;
  }

  return (
    <Stack space="20px">
      <Inline alignVertical="center" space="6px">
        <Text color="red" size="15pt" align="center" weight="heavy">
          􀙭
        </Text>
        <Text color="label" size="20pt" weight="heavy">
          {i18n.t(i18n.l.dapp_browser.homepage.trending)}
        </Text>
      </Inline>
      <Bleed space="24px">
        <ScrollView
          horizontal
          decelerationRate="fast"
          disableIntervalMomentum
          showsHorizontalScrollIndicator={false}
          snapToOffsets={data.dApps.map((_, index) => index * (CARD_WIDTH + CARD_PADDING))}
        >
          <Inset space="24px">
            <Box flexDirection="row" gap={CARD_PADDING}>
              {data.dApps
                .filter((dApp): dApp is DApp => dApp !== null)
                .map((dApp, index) => (
                  <Card goToUrl={goToUrl} index={index} key={dApp.url} site={{ ...dApp, image: dApp.iconURL }} />
                ))}
            </Box>
          </Inset>
        </ScrollView>
      </Bleed>
    </Stack>
  );
};

const Favorites = ({ goToUrl, tabId }: { goToUrl: (url: string) => void; tabId: string }) => {
  const isActiveTab = useBrowserStore(state => state.isTabActive(tabId));

  const isFirstRender = useRef(true);
  const [localGridSort, setLocalGridSort] = useState(
    isActiveTab ? useFavoriteDappsStore.getState().favoriteDapps.map(dapp => dapp.url) : undefined
  );

  const gridKey = useMemo(() => (localGridSort ? localGridSort.join('-') : undefined), [localGridSort]);
  const favoriteDapps = useFavoriteDappsStore(state => state.getFavorites(localGridSort));

  const reorderFavorites = useFavoriteDappsStore(state => state.reorderFavorites);

  const onGridOrderChange: DraggableGridProps['onOrderChange'] = useCallback(
    (value: UniqueIdentifier[]) => {
      reorderFavorites(value as string[]);
    },
    [reorderFavorites]
  );

  // Reinitialize grid sort when favorites are added or removed
  useLayoutEffect(() => {
    if (isFirstRender.current) {
      isFirstRender.current = false;
      return;
    }
    if (!favoriteDapps.length || !isActiveTab) {
      return;
    }
    setLocalGridSort(useFavoriteDappsStore.getState().favoriteDapps.map(dapp => dapp.url));
    // eslint-disable-next-line react-hooks/exhaustive-deps
  }, [favoriteDapps.length]);

  // Unmount drag-and-drop grid on inactive homepage tabs
  useEffect(() => {
    if (!favoriteDapps.length) return;

    if (isActiveTab) {
      setTimeout(() => {
        setLocalGridSort(useFavoriteDappsStore.getState().favoriteDapps.map(dapp => dapp.url));
      }, 300);
    } else {
      setTimeout(() => {
        setLocalGridSort(undefined);
      }, 300);
    }
    // eslint-disable-next-line react-hooks/exhaustive-deps
  }, [isActiveTab]);

  return (
    <Box gap={20} style={styles.favoritesContainer}>
      <Inline alignVertical="center" space="6px">
        <Text color="yellow" size="15pt" align="center" weight="heavy">
          􀋃
        </Text>
        <Text color="label" size="20pt" weight="heavy">
          {i18n.t(i18n.l.dapp_browser.homepage.favorites)}
        </Text>
      </Inline>
      {favoriteDapps.length > 0 && localGridSort ? (
        <DndProvider activationDelay={150}>
          <DraggableGrid
            direction="row"
            gap={LOGO_PADDING}
            key={gridKey}
            onOrderChange={onGridOrderChange}
            size={LOGOS_PER_ROW}
            style={styles.favoritesGrid}
          >
            {favoriteDapps.map(dapp =>
              dapp ? (
                <Draggable activationTolerance={DEVICE_WIDTH} activeScale={1.06} id={dapp.url} key={dapp.url}>
                  <Logo goToUrl={goToUrl} key={`${dapp.url}-${dapp.name}`} site={dapp} />
                </Draggable>
              ) : null
            )}
          </DraggableGrid>
        </DndProvider>
      ) : (
        <Box flexDirection="row" flexWrap="wrap" gap={LOGO_PADDING} style={styles.favoritesGrid}>
          {favoriteDapps.length > 0
            ? favoriteDapps.map(dapp => <Logo goToUrl={goToUrl} key={`${dapp.url}-${dapp.name}`} site={dapp} />)
            : Array(4)
                .fill(null)
                .map((_, index) => <PlaceholderLogo key={index} />)}
        </Box>
      )}
    </Box>
  );
};

const Recents = ({ goToUrl }: { goToUrl: (url: string) => void }) => {
  const recents = useBrowserHistoryStore(state => uniqBy(state.recents, 'url').slice(0, MAX_RECENTS_TO_DISPLAY));

  return (
    <Stack space="20px">
      <Inline alignVertical="center" space="6px">
        <Text color="blue" size="15pt" align="center" weight="heavy">
          􀐫
        </Text>
        <Text color="label" size="20pt" weight="heavy">
          {i18n.t(i18n.l.dapp_browser.homepage.recents)}
        </Text>
      </Inline>
      <Box width={{ custom: DEVICE_WIDTH }}>
        <Inline space={{ custom: CARD_PADDING }}>
          {recents.length > 0
            ? recents.map(site => <Card key={site.url} site={site} showMenuButton goToUrl={goToUrl} />)
            : Array(2)
                .fill(null)
                .map((_, index) => <PlaceholderCard key={index} />)}
        </Inline>
      </Box>
    </Stack>
  );
};

const Card = memo(function Card({
  goToUrl,
  site,
  showMenuButton,
  index,
}: {
  goToUrl: (url: string) => void;
  showMenuButton?: boolean;
  site: Omit<Site, 'timestamp'>;
  index?: number;
}) {
  const { isDarkMode } = useColorMode();

  const { dapps } = useDapps();
  const isFavorite = useFavoriteDappsStore(state => state.isFavorite(site.url || ''));
  const addFavorite = useFavoriteDappsStore(state => state.addFavorite);
  const removeFavorite = useFavoriteDappsStore(state => state.removeFavorite);
  const removeRecent = useBrowserHistoryStore(state => state.removeRecent);

  const handleFavoritePress = useCallback(() => {
    const url = site.url;
    if (url) {
      if (isFavorite) {
        removeFavorite(url);
      } else {
        addFavorite({ ...site, name: getNameFromFormattedUrl(site.url, true) });
      }
    }
  }, [addFavorite, isFavorite, removeFavorite, site]);

  const hasVisited = useBrowserHistoryStore(state => state.hasVisited);
  const dappClickedBefore = useMemo(() => hasVisited(site.url), [hasVisited, site.url]);

  const handlePress = useCallback(() => {
    {
      index &&
        analyticsV2.track(analyticsV2.event.browserTrendingDappClicked, {
          name: site.name,
          url: site.url,
          hasClickedBefore: dappClickedBefore,
          index: index,
        });
    }
    goToUrl(site.url);
  }, [dappClickedBefore, goToUrl, index, site.name, site.url]);

  const onPressMenuItem = useCallback(
    async ({ nativeEvent: { actionKey } }: { nativeEvent: { actionKey: 'favorite' | 'remove' } }) => {
      haptics.selection();
      if (actionKey === 'favorite') {
        handleFavoritePress();
      } else if (actionKey === 'remove') {
        removeRecent(site.url);
      }
    },
    [handleFavoritePress, removeRecent, site.url]
  );

  const menuConfig = useMemo(() => {
    const menuItems = [
      {
        actionKey: 'favorite',
        actionTitle: isFavorite ? i18n.t(i18n.l.dapp_browser.menus.undo_favorite) : i18n.t(i18n.l.dapp_browser.menus.favorite),
        icon: {
          iconType: 'SYSTEM',
          iconValue: isFavorite ? 'star.slash' : 'star',
        },
      },
      {
        actionKey: 'remove',
        actionTitle: i18n.t(i18n.l.dapp_browser.menus.remove),
        icon: {
          iconType: 'SYSTEM',
          iconValue: 'trash',
        },
      },
    ];
    return {
      menuTitle: '',
      menuItems,
    };
  }, [isFavorite]);

  const dappIconUrl = useMemo(() => {
    const dappUrl = site.url;
    const iconUrl = site.image;
    const host = new URL(dappUrl).hostname;
    // 👇 TODO: Remove this once the Uniswap logo in the dapps metadata is fixed
    const isUniswap = host === 'uniswap.org' || host.endsWith('.uniswap.org');
    const dappOverride = dapps.find(dapp => dapp.urlDisplay === host);
    if (dappOverride?.iconUrl && !isUniswap) {
      return dappOverride.iconUrl;
    }
    return iconUrl;
  }, [dapps, site.image, site.url]);

  return (
    <Box>
      <ButtonPressAnimation onPress={handlePress} scaleTo={0.94}>
        <Box
          background="surfacePrimary"
          borderRadius={24}
          style={{
            width: CARD_WIDTH,
          }}
        >
          <Box
            borderRadius={24}
            height={{ custom: CARD_HEIGHT }}
            justifyContent="space-between"
            padding="20px"
            style={[
              styles.cardContainer,
              !dappIconUrl && !site.screenshot && styles.cardContainerNoImage,
              isDarkMode && styles.cardContainerDark,
            ]}
            width={{ custom: CARD_WIDTH }}
          >
            <ColorModeProvider value="dark">
              <CardBackground imageUrl={dappIconUrl || site.screenshot} isDarkMode={isDarkMode} />
              <Box height={{ custom: 48 }} left={{ custom: -8 }} style={styles.cardLogoWrapper} top={{ custom: -8 }} width={{ custom: 48 }}>
                <ImgixImage
                  enableFasterImage
                  size={48}
                  source={{ uri: dappIconUrl }}
                  style={{
                    backgroundColor: isDarkMode ? globalColors.grey100 : globalColors.white100,
                    height: 48,
                    width: 48,
                  }}
                />
              </Box>
              <Stack space="10px">
                <Text size="17pt" weight="heavy" color="label" numberOfLines={2}>
                  {site.name}
                </Text>
                <Text size="13pt" weight="bold" color="labelTertiary" numberOfLines={1}>
                  {site.url.startsWith('http:') || site.url.startsWith('https:') ? getDappHost(site.url) : site.url}
                </Text>
              </Stack>
            </ColorModeProvider>
          </Box>
          {IS_IOS && (
            <Box
              borderRadius={24}
              height="full"
              position="absolute"
              style={{
                borderColor: isDarkMode ? opacity(globalColors.white100, 0.09) : opacity(globalColors.grey100, 0.08),
                borderWidth: THICK_BORDER_WIDTH,
                overflow: 'hidden',
                pointerEvents: 'none',
              }}
              width="full"
            />
          )}
        </Box>
      </ButtonPressAnimation>
      {showMenuButton && (
        <ContextMenuButton menuConfig={menuConfig} onPressMenuItem={onPressMenuItem} style={styles.cardContextMenuButton}>
          <ButtonPressAnimation scaleTo={0.8} style={{ padding: 12 }}>
            <Box borderRadius={32} height={{ custom: 24 }} style={{ overflow: 'hidden' }} width={{ custom: 24 }}>
              <Cover>
                {IS_IOS ? (
                  <BlurView
                    blurAmount={10}
                    blurType={isDarkMode ? 'chromeMaterialDark' : 'light'}
                    style={{
                      width: '100%',
                      height: '100%',
                      backgroundColor: isDarkMode ? undefined : 'rgba(244, 248, 255, 0.04)',
                    }}
                  />
                ) : (
                  <Box background="fillQuaternary" height="full" width="full" />
                )}
              </Cover>
              <View
                style={{
                  alignItems: 'center',
                  height: '100%',
                  justifyContent: 'center',
                  width: '100%',
                }}
              >
                <Text
                  align="center"
                  color="labelSecondary"
                  size="13pt"
                  style={{ opacity: isDarkMode || IS_ANDROID ? 1 : 0.9 }}
                  weight="heavy"
                >
                  􀍠
                </Text>
              </View>
            </Box>
          </ButtonPressAnimation>
        </ContextMenuButton>
      )}
    </Box>
  );
});

const CardBackground = memo(function CardBackgroundOverlay({
  imageUrl,
  isDarkMode,
}: {
  imageUrl: string | undefined;
  isDarkMode: boolean;
}) {
  return imageUrl ? (
    <Box shouldRasterizeIOS style={StyleSheet.absoluteFill}>
      <ImgixImage enableFasterImage size={CARD_WIDTH} source={{ uri: imageUrl }} style={{ height: CARD_HEIGHT, width: CARD_WIDTH }} />
      {IS_IOS ? (
        <>
          <BlurView
            blurAmount={isDarkMode ? 36 : 64}
            blurType={isDarkMode ? undefined : 'light'}
            style={{ height: '100%', position: 'absolute', width: '100%' }}
          />
          {!isDarkMode && (
            <EasingGradient
              endColor={globalColors.grey100}
              endOpacity={0.28}
              startColor={globalColors.grey100}
              startOpacity={0.2}
              style={{ height: '100%', position: 'absolute', width: '100%' }}
            />
          )}
        </>
      ) : (
        <EasingGradient
          endColor={globalColors.grey100}
          endOpacity={0.9}
          startColor={globalColors.grey100}
          startOpacity={0.5}
          style={{ borderRadius: 24, height: '100%', position: 'absolute', width: '100%' }}
        />
      )}
    </Box>
  ) : null;
});

export const PlaceholderCard = memo(function PlaceholderCard() {
  const { isDarkMode } = useColorMode();

  const fillTertiary = useBackgroundColor('fillTertiary');
  const cardOpacity = isDarkMode ? 0.6 : 0.5;

  return (
    <View style={{ width: CARD_WIDTH }}>
      <Box
        as={LinearGradient}
        colors={[opacity(fillTertiary, (isDarkMode ? 0.08 : 0.05) * cardOpacity), opacity(fillTertiary, 0)]}
        end={{ x: 0.5, y: 1 }}
        locations={[0, 1]}
        start={{ x: 0.5, y: 0 }}
        width={{ custom: CARD_WIDTH }}
        height={{ custom: CARD_HEIGHT }}
        style={{ borderRadius: 24 }}
      />
      {IS_IOS && (
        <Box
          borderRadius={24}
          height="full"
          position="absolute"
          style={{
            borderColor: isDarkMode ? opacity(globalColors.white100, 0.04) : opacity(globalColors.grey100, 0.02),
            borderWidth: THICK_BORDER_WIDTH,
            opacity: cardOpacity,
            overflow: 'hidden',
            pointerEvents: 'none',
          }}
          width="full"
        />
      )}
      <Box />
    </View>
  );
});

export const Logo = memo(function Logo({ goToUrl, site }: { goToUrl: (url: string) => void; site: FavoritedSite }) {
  const { isDarkMode } = useColorMode();

  const imageOrFallback = useMemo(() => {
    return (
      <>
        {site.image && (
          <Box
            as={ImgixImage}
            background="fillTertiary"
            borderRadius={LOGO_BORDER_RADIUS}
            enableFasterImage
            fm="png"
            height={{ custom: LOGO_SIZE }}
            size={LOGO_SIZE}
            source={{ uri: site.image }}
            style={{
              borderRadius: IS_IOS ? LOGO_BORDER_RADIUS : LOGO_BORDER_RADIUS / 2,
              overflow: 'hidden',
            }}
            width={{ custom: LOGO_SIZE }}
          />
        )}

        <Box
          background={site.image ? undefined : 'fillTertiary'}
          borderRadius={LOGO_BORDER_RADIUS}
          height={{ custom: LOGO_SIZE }}
          position={site.image ? 'absolute' : undefined}
          style={[
            IS_IOS
              ? {
                  borderColor: isDarkMode ? opacity(globalColors.white100, 0.04) : opacity(globalColors.grey100, 0.02),
                  borderWidth: THICK_BORDER_WIDTH,
                }
              : {},
            {
              overflow: 'hidden',
              pointerEvents: 'none',
            },
          ]}
          width={{ custom: LOGO_SIZE }}
        />

        {!site.image && (
          <Box alignItems="center" height="full" position="absolute" width="full">
            <TextIcon color="labelQuaternary" containerSize={LOGO_SIZE} opacity={isDarkMode ? 0.4 : 0.6} size="icon 28px" weight="black">
              􀎭
            </TextIcon>
          </Box>
        )}
      </>
    );
  }, [isDarkMode, site.image]);

  return (
    <View style={{ width: LOGO_SIZE }}>
      <ButtonPressAnimation onPress={() => goToUrl(site.url)}>
        <Stack alignHorizontal="center">
          <Box>{imageOrFallback}</Box>
          <Bleed bottom="10px" horizontal="8px">
            <Box width={{ custom: LOGO_SIZE + LOGO_LABEL_SPILLOVER * 2 }}>
              <Text align="center" color="labelSecondary" numberOfLines={1} size="13pt" style={{ paddingVertical: 10 }} weight="bold">
                {site.name}
              </Text>
            </Box>
          </Bleed>
        </Stack>
      </ButtonPressAnimation>
    </View>
  );
});

export const PlaceholderLogo = memo(function PlaceholderLogo() {
  const { isDarkMode } = useColorMode();
  const borderRadius = IS_ANDROID ? LOGO_BORDER_RADIUS / 2 : LOGO_BORDER_RADIUS;

  return (
    <View style={{ opacity: isDarkMode ? 0.6 : 0.5, width: LOGO_SIZE }}>
      <Box background="fillTertiary" height={{ custom: LOGO_SIZE }} style={{ borderRadius }} width={{ custom: LOGO_SIZE }} />
      {IS_IOS && (
        <Box
          borderRadius={borderRadius}
          height="full"
          position="absolute"
          style={{
            borderColor: isDarkMode ? opacity(globalColors.white100, 0.04) : opacity(globalColors.grey100, 0.02),
            borderWidth: THICK_BORDER_WIDTH,
            overflow: 'hidden',
            pointerEvents: 'none',
          }}
          width="full"
        />
      )}
    </View>
  );
});

const styles = StyleSheet.create({
  cardContainer: {
    backgroundColor: globalColors.white100,
    overflow: 'hidden',
  },
  cardContainerDark: {
    backgroundColor: globalColors.grey100,
  },
  cardContainerNoImage: {
    backgroundColor: '#191A1C',
  },
  cardContextMenuButton: {
    alignItems: 'center',
    top: 0,
    right: 0,
    height: 48,
    justifyContent: 'center',
    width: 48,
    position: 'absolute',
  },
  cardLogoWrapper: {
    borderRadius: 12,
    overflow: 'hidden',
  },
  favoritesContainer: {
    zIndex: 10,
  },
  favoritesGrid: {
    width: DEVICE_WIDTH - HORIZONTAL_PAGE_INSET * 2,
  },
  pageBackgroundDark: {
    backgroundColor: globalColors.grey100,
  },
  pageBackgroundLight: {
    backgroundColor: '#FBFCFD',
  },
  pageContainer: {
    height: WEBVIEW_HEIGHT,
    left: 0,
    position: 'absolute',
    top: 0,
    width: DEVICE_WIDTH,
    zIndex: 30000,
  },
  scrollViewContainer: {
    paddingBottom: 20,
    paddingTop: 40,
    paddingHorizontal: HORIZONTAL_PAGE_INSET,
  },
});<|MERGE_RESOLUTION|>--- conflicted
+++ resolved
@@ -81,11 +81,7 @@
 const Trending = ({ goToUrl }: { goToUrl: (url: string) => void }) => {
   const { data } = useTrendingDApps();
 
-<<<<<<< HEAD
-  if (!dapps.length) {
-=======
   if (!data?.dApps?.length) {
->>>>>>> b30eedfb
     return null;
   }
 
