--- conflicted
+++ resolved
@@ -41,12 +41,7 @@
 import { getNameFromFormattedUrl } from './utils';
 import { useTrendingDApps } from '@/resources/metadata/trendingDapps';
 import { DApp } from '@/graphql/__generated__/metadata';
-<<<<<<< HEAD
 import { HOMEPAGE_BACKGROUND_COLOR_DARK, HOMEPAGE_BACKGROUND_COLOR_LIGHT, HTTP, HTTPS } from './constants';
-import { FeaturedResult } from '@/graphql/__generated__/arc';
-=======
-import { RAINBOW_HOME } from './constants';
->>>>>>> 7f266953
 import { useRemoteConfig } from '@/model/remoteConfig';
 import { FEATURED_RESULTS, useExperimentalFlag } from '@/config';
 import { FeaturedResultStack, FeaturedResultStackProps } from '@/components/FeaturedResult/FeaturedResultStack';
@@ -198,30 +193,6 @@
     setLocalGridSort(useFavoriteDappsStore.getState().getOrderedIds());
   }, []);
 
-<<<<<<< HEAD
-=======
-  const needsToSyncWorklet = useCallback(
-    ({ currentGridSort, isActiveTab }: { currentGridSort: string[] | undefined; isActiveTab: boolean }) => {
-      'worklet';
-      const homepageTabsCount = currentlyOpenTabIds.value.filter(
-        tabId => !animatedTabUrls.value[tabId] || animatedTabUrls.value[tabId] === RAINBOW_HOME
-      ).length;
-      const inactiveAndMounted = !isActiveTab && currentGridSort !== undefined;
-
-      if (homepageTabsCount === 1) {
-        if (inactiveAndMounted) return true;
-        return false;
-      }
-
-      const activeAndUnmounted = isActiveTab && !currentGridSort;
-
-      return activeAndUnmounted || inactiveAndMounted;
-    },
-    [animatedTabUrls, currentlyOpenTabIds]
-  );
-
-  // Unmount drag and drop grid on inactive homepage tabs
->>>>>>> 7f266953
   useAnimatedReaction(
     () => lastActiveHomepageTab.value === tabId,
     (isActiveHomepage, prevIsActiveHomepage) => {
@@ -505,50 +476,6 @@
   );
 });
 
-<<<<<<< HEAD
-const getImageForDevicePixelRatio = ({ imageUrl, imageVariants }: FeaturedResult) => {
-  if (!imageVariants) return imageUrl;
-
-  const pixelRatio = PixelRatio.get();
-  const { x1, x2, x3 } = imageVariants;
-
-  if (pixelRatio < 1.5) return x1?.url || imageUrl;
-  if (pixelRatio < 3) return x2?.url || x1?.url || imageUrl;
-  return x3?.url || x2?.url || x1?.url || imageUrl;
-};
-
-export const DappBrowserFeaturedResultsCard = memo(function Card({
-  handlePress,
-  featuredResult,
-}: {
-  handlePress: () => void;
-  featuredResult: FeaturedResult;
-}) {
-  const { isDarkMode } = useColorMode();
-
-  const imageUrl = getImageForDevicePixelRatio(featuredResult);
-
-  return (
-    <ButtonPressAnimation onPress={handlePress} scaleTo={0.94}>
-      <Box background="surfacePrimary" borderRadius={CARD_BORDER_RADIUS} width={{ custom: CARD_WIDTH }}>
-        <Box
-          borderColor={{ custom: isDarkMode ? opacity(globalColors.white100, 0.09) : opacity(globalColors.grey100, 0.08) }}
-          borderRadius={CARD_BORDER_RADIUS}
-          borderWidth={THICK_BORDER_WIDTH}
-          height={{ custom: CARD_HEIGHT }}
-          justifyContent="space-between"
-          style={[styles.cardContainer, isDarkMode ? styles.cardContainerDark : {}]}
-          width={{ custom: CARD_WIDTH }}
-        >
-          <ImgixImage enableFasterImage size={CARD_WIDTH} source={{ uri: imageUrl }} style={{ height: CARD_HEIGHT, width: CARD_WIDTH }} />
-        </Box>
-      </Box>
-    </ButtonPressAnimation>
-  );
-});
-
-=======
->>>>>>> 7f266953
 const CardBackground = memo(function CardBackgroundOverlay({
   imageUrl,
   isDarkMode,
