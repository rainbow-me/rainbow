--- conflicted
+++ resolved
@@ -30,13 +30,10 @@
 import { DEVICE_WIDTH } from '@/utils/deviceUtils';
 import { WEBVIEW_HEIGHT } from './Dimensions';
 import { useDapps } from '@/resources/metadata/dapps';
-<<<<<<< HEAD
 import { analyticsV2 } from '@/analytics';
-=======
 import haptics from '@/utils/haptics';
 import * as i18n from '@/languages';
 import { getNameFromFormattedUrl } from './utils';
->>>>>>> 618b900a
 
 const HORIZONTAL_PAGE_INSET = 24;
 const MAX_RECENTS_TO_DISPLAY = 6;
@@ -102,13 +99,8 @@
         >
           <Inset space="24px">
             <Box flexDirection="row" gap={CARD_PADDING}>
-<<<<<<< HEAD
-              {trendingDapps.map((site, index) => (
+              {dapps.map(site, index) => (
                 <Card goToUrl={goToUrl} index={index} key={site.url} site={{ ...site, image: site.iconUrl }} />
-=======
-              {dapps.map(site => (
-                <Card goToUrl={goToUrl} key={site.url} site={{ ...site, image: site.iconUrl }} />
->>>>>>> 618b900a
               ))}
             </Box>
           </Inset>
@@ -198,7 +190,6 @@
     }
   }, [addFavorite, isFavorite, removeFavorite, site]);
 
-<<<<<<< HEAD
   const hasVisited = useBrowserHistoryStore(state => state.hasVisited);
   const dappClickedBefore = useMemo(() => hasVisited(site.url), [hasVisited, site.url]);
 
@@ -215,10 +206,6 @@
     goToUrl(site.url);
   }, [dappClickedBefore, goToUrl, index, site.name, site.url]);
 
-  const menuConfig = {
-    menuTitle: '',
-    menuItems: [
-=======
   const onPressMenuItem = useCallback(
     async ({ nativeEvent: { actionKey } }: { nativeEvent: { actionKey: 'favorite' | 'remove' } }) => {
       haptics.selection();
@@ -233,7 +220,6 @@
 
   const menuConfig = useMemo(() => {
     const menuItems = [
->>>>>>> 618b900a
       {
         actionKey: 'favorite',
         actionTitle: isFavorite ? i18n.t(i18n.l.dapp_browser.menus.undo_favorite) : i18n.t(i18n.l.dapp_browser.menus.favorite),
@@ -260,19 +246,12 @@
   const dappIconUrl = useMemo(() => {
     const dappUrl = site.url;
     const iconUrl = site.image;
-<<<<<<< HEAD
-    const host = getDappHost(dappUrl);
-    const overrideFound = dapps.find((dapp: { url: string }) => dapp.url === host);
-    if (overrideFound?.iconUrl) {
-      return overrideFound.iconUrl;
-=======
     const host = new URL(dappUrl).hostname;
     // 👇 TODO: Remove this once the Uniswap logo in the dapps metadata is fixed
     const isUniswap = host === 'uniswap.org' || host.endsWith('.uniswap.org');
     const dappOverride = dapps.find(dapp => dapp.urlDisplay === host);
     if (dappOverride?.iconUrl && !isUniswap) {
       return dappOverride.iconUrl;
->>>>>>> 618b900a
     }
     return iconUrl;
   }, [dapps, site.image, site.url]);
