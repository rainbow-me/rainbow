import { ButtonPressAnimation } from '@/components/animations';
import { Page } from '@/components/layout';
import { Bleed, Box, ColorModeProvider, Cover, Inline, Inset, Stack, Text, TextIcon, globalColors, useColorMode } from '@/design-system';
import { deviceUtils } from '@/utils';
import React from 'react';
import { ScrollView, View } from 'react-native';
import LinearGradient from 'react-native-linear-gradient';
import { BlurView } from '@react-native-community/blur';
import { ImgixImage } from '@/components/images';
import ContextMenuButton from '@/components/native-context-menu/contextMenu';
import { IS_IOS } from '@/env';
import { THICK_BORDER_WIDTH } from '@/__swaps__/screens/Swap/constants';
import { opacity } from '@/__swaps__/screens/Swap/utils/swaps';
import { Site } from '@/state/browserState';
import { useFavoriteDappsStore } from '@/state/favoriteDapps';
<<<<<<< HEAD
import { TrendingSite, trendingDapps } from '@/resources/trendingDapps/trendingDapps';
=======
import { FadeMask } from '@/__swaps__/screens/Swap/components/FadeMask';
import MaskedView from '@react-native-masked-view/masked-view';
import { useBrowserContext } from './BrowserContext';
import { WEBVIEW_HEIGHT } from './Dimensions';
>>>>>>> a8de9b5d

const HORIZONTAL_INSET = 24;

const NUM_LOGOS = 4;
const LOGO_SIZE = 64;
const LOGO_PADDING = (deviceUtils.dimensions.width - NUM_LOGOS * LOGO_SIZE - HORIZONTAL_INSET * 2) / (NUM_LOGOS - 1);
const LOGO_BORDER_RADIUS = 16;

const NUM_CARDS = 2;
const CARD_PADDING = 12;
const CARD_SIZE = (deviceUtils.dimensions.width - HORIZONTAL_INSET * 2 - (NUM_CARDS - 1) * CARD_PADDING) / NUM_CARDS;

<<<<<<< HEAD
const Card = ({ site }: { site: TrendingSite }) => {
  // not sure we need this but leaving for now
=======
const Card = ({ showMenuButton }: { showMenuButton?: boolean }) => {
  const { isDarkMode } = useColorMode();

  const bgImageUrl = 'https://nftcalendar.io/storage/uploads/2022/05/06/banner_discord1_05062022181527627565bf3c203.jpeg';
  const logoImageUrl = 'https://pbs.twimg.com/profile_images/1741494128779886592/RY4V0T2F_400x400.jpg';

>>>>>>> a8de9b5d
  const menuConfig = {
    menuTitle: '',
    menuItems: [
      {
        actionKey: 'test1',
        actionTitle: 'Option 1',
        icon: {
          iconType: 'SYSTEM',
          iconValue: 'chart.line.uptrend.xyaxis',
        },
      },
      {
        actionKey: 'test2',
        actionTitle: 'Option 2',
        icon: {
          iconType: 'SYSTEM',
          iconValue: 'plus.forwardslash.minus',
        },
      },
    ],
  };

  return (
    <ButtonPressAnimation overflowMargin={100} scaleTo={0.9}>
      <Box
        background="surfacePrimary"
        borderRadius={24}
        shadow="18px"
        style={{
          width: CARD_SIZE,
        }}
      >
        <Box
          as={LinearGradient}
          borderRadius={24}
          colors={['#0078FF', '#3AB8FF']}
          start={{ x: 0, y: 0 }}
          end={{ x: 1, y: 0 }}
          width={{ custom: CARD_SIZE }}
          height={{ custom: 137 }}
          justifyContent="space-between"
          padding="20px"
        >
<<<<<<< HEAD
          {site.screenshot && (
            <Cover>
              <ImgixImage source={{ uri: site.screenshot }} size={CARD_SIZE} style={{ width: '100%', height: '100%' }} />
=======
          <ColorModeProvider value="dark">
            {bgImageUrl && (
>>>>>>> a8de9b5d
              <Cover>
                <ImgixImage enableFasterImage source={{ uri: bgImageUrl }} size={CARD_SIZE} style={{ width: CARD_SIZE, height: 137 }} />
                <Cover>
                  <LinearGradient
                    colors={['rgba(0, 0, 0, 0.6)', 'rgba(0, 0, 0, 0.6)', '#000']}
                    start={{ x: 0, y: 0 }}
                    end={{ x: 0, y: 1 }}
                    locations={[0, 0.5, 1]}
                    style={{ width: '100%', height: '100%' }}
                  />
                </Cover>
              </Cover>
<<<<<<< HEAD
            </Cover>
          )}
          <Box
            as={ImgixImage}
            source={{ uri: site.image }}
            size={48}
            background="surfacePrimary"
            shadow="24px"
            width={{ custom: 48 }}
            height={{ custom: 48 }}
            top={{ custom: -8 }}
            left={{ custom: -8 }}
            borderRadius={12}
          />
          <Stack space="10px">
            <Text size="17pt" weight="heavy" color="label">
              {site.name}
            </Text>
            <Text size="13pt" weight="bold" color="labelTertiary">
              {site.url}
            </Text>
          </Stack>
          <Box
            position="absolute"
            top={{ custom: 12 }}
            right={{ custom: 12 }}
            height={{ custom: 24 }}
            width={{ custom: 24 }}
            borderRadius={32}
            style={{ flex: 1, overflow: 'hidden' }}
          >
            <Cover>
              <BlurView
                blurType="chromeMaterialDark"
                blurAmount={8.5}
=======
            )}
            <Box height={{ custom: 48 }} left={{ custom: -8 }} top={{ custom: -8 }} width={{ custom: 48 }}>
              <ImgixImage
                enableFasterImage
                size={48}
                source={{ uri: logoImageUrl }}
>>>>>>> a8de9b5d
                style={{
                  backgroundColor: isDarkMode ? globalColors.grey100 : globalColors.white100,
                  borderRadius: 12,
                  height: 48,
                  width: 48,
                }}
              />
            </Box>
            <Stack space="10px">
              <Text size="17pt" weight="heavy" color="label">
                Rainbow World
              </Text>
              <Text size="13pt" weight="bold" color="labelTertiary">
                rainbow.me
              </Text>
            </Stack>
            {showMenuButton && (
              <ContextMenuButton
                menuConfig={menuConfig}
                onPressMenuItem={() => {}}
                style={{ top: 12, right: 12, height: 24, width: 24, position: 'absolute' }}
              >
                <ButtonPressAnimation scaleTo={0.8}>
                  <Box height={{ custom: 24 }} width={{ custom: 24 }} borderRadius={32} style={{ overflow: 'hidden' }}>
                    <Cover>
                      {IS_IOS ? (
                        <BlurView
                          blurType="chromeMaterialDark"
                          blurAmount={10}
                          style={{
                            width: '100%',
                            height: '100%',
                            backgroundColor: 'rgba(244, 248, 255, 0.08)',
                          }}
                        />
                      ) : (
                        <Box background="fill" height="full" width="full" />
                      )}
                    </Cover>
                    <View
                      style={{
                        width: '100%',
                        height: '100%',
                        justifyContent: 'center',
                        alignItems: 'center',
                      }}
                    >
                      <Text align="center" weight="heavy" color="labelSecondary" size="13pt">
                        􀍠
                      </Text>
                    </View>
                  </Box>
                </ButtonPressAnimation>
              </ContextMenuButton>
            )}
          </ColorModeProvider>
        </Box>
        {IS_IOS && (
          <Box
            borderRadius={24}
            height="full"
            position="absolute"
            style={{
              borderColor: isDarkMode ? opacity(globalColors.white100, 0.1) : opacity(globalColors.grey100, 0.12),
              borderWidth: THICK_BORDER_WIDTH,
              overflow: 'hidden',
              pointerEvents: 'none',
            }}
            width="full"
          />
        )}
      </Box>
    </ButtonPressAnimation>
  );
};

const Logo = ({ site }: { site: Omit<Site, 'timestamp'> }) => {
  const { updateActiveTabState } = useBrowserContext();
  const { isDarkMode } = useColorMode();

  return (
    <View style={{ width: LOGO_SIZE }}>
      <ButtonPressAnimation
        // Temporarily using onPressStart due to WebView gesture handlers blocking onPress
        onPressStart={() => updateActiveTabState({ url: site.url })}
        overflowMargin={100}
        useLateHaptic
      >
        <Stack alignHorizontal="center">
          <Box>
            {IS_IOS && (
              <Box alignItems="center" height="full" position="absolute" width="full">
                <TextIcon
                  color="labelQuaternary"
                  containerSize={LOGO_SIZE}
                  opacity={isDarkMode ? 0.4 : 0.6}
                  size="icon 28px"
                  weight="black"
                >
                  􀎭
                </TextIcon>
              </Box>
            )}
            <Box
              as={ImgixImage}
              enableFasterImage
              size={LOGO_SIZE}
              source={{ uri: site.image }}
              width={{ custom: LOGO_SIZE }}
              height={{ custom: LOGO_SIZE }}
              background="fillTertiary"
              style={{ borderRadius: LOGO_BORDER_RADIUS }}
            />
            {IS_IOS && (
              <Box
                borderRadius={LOGO_BORDER_RADIUS}
                height="full"
                position="absolute"
                style={{
                  borderColor: isDarkMode ? opacity(globalColors.white100, 0.04) : opacity(globalColors.grey100, 0.02),
                  borderWidth: THICK_BORDER_WIDTH,
                  overflow: 'hidden',
                  pointerEvents: 'none',
                }}
                width="full"
              />
            )}
          </Box>
          <Bleed bottom="10px" horizontal="8px">
            <MaskedView maskElement={<FadeMask fadeEdgeInset={0} fadeWidth={10} side="right" />} style={{ width: LOGO_SIZE + 8 * 2 }}>
              <Text
                size="13pt"
                numberOfLines={1}
                ellipsizeMode="clip"
                weight="bold"
                color="labelSecondary"
                align="center"
                style={{ paddingVertical: 10 }}
              >
                {site.name}
              </Text>
            </MaskedView>
          </Bleed>
        </Stack>
      </ButtonPressAnimation>
    </View>
  );
};

export default function Homepage() {
  const { isDarkMode } = useColorMode();
  const { favoriteDapps } = useFavoriteDappsStore();

  return (
    <Box
      as={Page}
      flex={1}
      height="full"
      width="full"
      justifyContent="center"
      style={{ backgroundColor: isDarkMode ? globalColors.grey100 : '#FBFCFD' }}
    >
      <ScrollView
        scrollEnabled={false}
        scrollIndicatorInsets={{
          bottom: 20,
          top: 36,
        }}
        contentContainerStyle={{
          paddingBottom: 20,
          paddingTop: 40,
          paddingHorizontal: HORIZONTAL_INSET,
        }}
        showsVerticalScrollIndicator
      >
        <Stack space="44px">
          <Stack space="20px">
            <Inline alignVertical="center" space="6px">
              <Text color="red" size="15pt" align="center" weight="heavy">
                􀙭
              </Text>
              <Text color="label" size="20pt" weight="heavy">
                Trending
              </Text>
            </Inline>
            <Bleed space="24px">
              <ScrollView horizontal showsHorizontalScrollIndicator={false}>
                <Inset space="24px">
                  <Box flexDirection="row" gap={CARD_PADDING}>
                    {trendingDapps.map(site => (
                      <Card key={site.url} site={site} />
                    ))}
                  </Box>
                </Inset>
              </ScrollView>
            </Bleed>
          </Stack>
          {favoriteDapps?.length > 0 && (
            <Stack space="20px">
              <Inline alignVertical="center" space="6px">
                <Text color="yellow" size="15pt" align="center" weight="heavy">
                  􀋃
                </Text>
                <Text color="label" size="20pt" weight="heavy">
                  Favorites
                </Text>
              </Inline>
              <Box
                flexDirection="row"
                flexWrap="wrap"
                gap={LOGO_PADDING}
                width={{ custom: deviceUtils.dimensions.width - HORIZONTAL_INSET * 2 }}
              >
                {favoriteDapps.map(dapp => (
                  <Logo key={dapp.url} site={dapp} />
                ))}
              </Box>
            </Stack>
          )}
          <Stack space="20px">
            <Inline alignVertical="center" space="6px">
              <Text color="blue" size="15pt" align="center" weight="heavy">
                􀐫
              </Text>
              <Text color="label" size="20pt" weight="heavy">
                Recents
              </Text>
            </Inline>
            <Inline space={{ custom: CARD_PADDING }}>
<<<<<<< HEAD
              {trendingDapps.map(site => (
                <Card key={site.url} site={site} />
              ))}
=======
              <Card showMenuButton />
              <Card showMenuButton />
              <Card showMenuButton />
>>>>>>> a8de9b5d
            </Inline>
          </Stack>
        </Stack>
      </ScrollView>
    </Box>
  );
}<|MERGE_RESOLUTION|>--- conflicted
+++ resolved
@@ -13,14 +13,10 @@
 import { opacity } from '@/__swaps__/screens/Swap/utils/swaps';
 import { Site } from '@/state/browserState';
 import { useFavoriteDappsStore } from '@/state/favoriteDapps';
-<<<<<<< HEAD
 import { TrendingSite, trendingDapps } from '@/resources/trendingDapps/trendingDapps';
-=======
 import { FadeMask } from '@/__swaps__/screens/Swap/components/FadeMask';
 import MaskedView from '@react-native-masked-view/masked-view';
 import { useBrowserContext } from './BrowserContext';
-import { WEBVIEW_HEIGHT } from './Dimensions';
->>>>>>> a8de9b5d
 
 const HORIZONTAL_INSET = 24;
 
@@ -33,17 +29,9 @@
 const CARD_PADDING = 12;
 const CARD_SIZE = (deviceUtils.dimensions.width - HORIZONTAL_INSET * 2 - (NUM_CARDS - 1) * CARD_PADDING) / NUM_CARDS;
 
-<<<<<<< HEAD
-const Card = ({ site }: { site: TrendingSite }) => {
-  // not sure we need this but leaving for now
-=======
-const Card = ({ showMenuButton }: { showMenuButton?: boolean }) => {
+const Card = ({ site, showMenuButton }: { showMenuButton?: boolean; site: TrendingSite }) => {
   const { isDarkMode } = useColorMode();
 
-  const bgImageUrl = 'https://nftcalendar.io/storage/uploads/2022/05/06/banner_discord1_05062022181527627565bf3c203.jpeg';
-  const logoImageUrl = 'https://pbs.twimg.com/profile_images/1741494128779886592/RY4V0T2F_400x400.jpg';
-
->>>>>>> a8de9b5d
   const menuConfig = {
     menuTitle: '',
     menuItems: [
@@ -87,16 +75,15 @@
           justifyContent="space-between"
           padding="20px"
         >
-<<<<<<< HEAD
-          {site.screenshot && (
-            <Cover>
-              <ImgixImage source={{ uri: site.screenshot }} size={CARD_SIZE} style={{ width: '100%', height: '100%' }} />
-=======
           <ColorModeProvider value="dark">
-            {bgImageUrl && (
->>>>>>> a8de9b5d
+            {site.screenshot && (
               <Cover>
-                <ImgixImage enableFasterImage source={{ uri: bgImageUrl }} size={CARD_SIZE} style={{ width: CARD_SIZE, height: 137 }} />
+                <ImgixImage
+                  enableFasterImage
+                  source={{ uri: site.screenshot }}
+                  size={CARD_SIZE}
+                  style={{ width: CARD_SIZE, height: 137 }}
+                />
                 <Cover>
                   <LinearGradient
                     colors={['rgba(0, 0, 0, 0.6)', 'rgba(0, 0, 0, 0.6)', '#000']}
@@ -107,50 +94,12 @@
                   />
                 </Cover>
               </Cover>
-<<<<<<< HEAD
-            </Cover>
-          )}
-          <Box
-            as={ImgixImage}
-            source={{ uri: site.image }}
-            size={48}
-            background="surfacePrimary"
-            shadow="24px"
-            width={{ custom: 48 }}
-            height={{ custom: 48 }}
-            top={{ custom: -8 }}
-            left={{ custom: -8 }}
-            borderRadius={12}
-          />
-          <Stack space="10px">
-            <Text size="17pt" weight="heavy" color="label">
-              {site.name}
-            </Text>
-            <Text size="13pt" weight="bold" color="labelTertiary">
-              {site.url}
-            </Text>
-          </Stack>
-          <Box
-            position="absolute"
-            top={{ custom: 12 }}
-            right={{ custom: 12 }}
-            height={{ custom: 24 }}
-            width={{ custom: 24 }}
-            borderRadius={32}
-            style={{ flex: 1, overflow: 'hidden' }}
-          >
-            <Cover>
-              <BlurView
-                blurType="chromeMaterialDark"
-                blurAmount={8.5}
-=======
             )}
             <Box height={{ custom: 48 }} left={{ custom: -8 }} top={{ custom: -8 }} width={{ custom: 48 }}>
               <ImgixImage
                 enableFasterImage
                 size={48}
-                source={{ uri: logoImageUrl }}
->>>>>>> a8de9b5d
+                source={{ uri: site.image }}
                 style={{
                   backgroundColor: isDarkMode ? globalColors.grey100 : globalColors.white100,
                   borderRadius: 12,
@@ -161,10 +110,10 @@
             </Box>
             <Stack space="10px">
               <Text size="17pt" weight="heavy" color="label">
-                Rainbow World
+                {site.name}
               </Text>
               <Text size="13pt" weight="bold" color="labelTertiary">
-                rainbow.me
+                {site.url}
               </Text>
             </Stack>
             {showMenuButton && (
@@ -380,15 +329,9 @@
               </Text>
             </Inline>
             <Inline space={{ custom: CARD_PADDING }}>
-<<<<<<< HEAD
               {trendingDapps.map(site => (
-                <Card key={site.url} site={site} />
+                <Card key={site.url} site={site} showMenuButton />
               ))}
-=======
-              <Card showMenuButton />
-              <Card showMenuButton />
-              <Card showMenuButton />
->>>>>>> a8de9b5d
             </Inline>
           </Stack>
         </Stack>
