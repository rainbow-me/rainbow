<<<<<<< HEAD
import React from 'react';
import { SearchResults } from './results/SearchResults';
import { SearchBar } from './bar/SearchBar';
import { SearchContextProvider } from './SearchContext';
import { DappsContextProvider } from '@/resources/metadata/dapps';

export const Search = () => (
  <SearchContextProvider>
    <DappsContextProvider>
      <SearchResults />
    </DappsContextProvider>
    <SearchBar />
  </SearchContextProvider>
);
=======
import React, { useCallback, useEffect, useMemo, useState } from 'react';
import { NativeSyntheticEvent, TextInput, TextInputChangeEventData, TextInputSubmitEditingEventData } from 'react-native';
import Animated, {
  SharedValue,
  dispatchCommand,
  interpolate,
  runOnJS,
  useAnimatedRef,
  useAnimatedStyle,
  useSharedValue,
  withSpring,
} from 'react-native-reanimated';
import { SPRING_CONFIGS } from '@/components/animations/animationConfigs';
import { Box, Inline, Inset, Stack, Text, TextIcon, globalColors, useColorMode } from '@/design-system';
import { IS_IOS } from '@/env';
import { useKeyboardHeight, useDimensions } from '@/hooks';
import * as i18n from '@/languages';
import { TAB_BAR_HEIGHT } from '@/navigation/SwipeNavigator';
import { useBrowserContext } from '../BrowserContext';
import { GOOGLE_SEARCH_URL, HTTP, HTTPS, RAINBOW_HOME } from '../constants';
import { AccountIcon } from '../search-input/AccountIcon';
import { SearchInput } from '../search-input/SearchInput';
import { TabButton } from '../search-input/TabButton';
import { formatUrl, isValidURL, normalizeUrl } from '../utils';
import { ButtonPressAnimation } from '@/components/animations';
import { GoogleSearchResult, SearchResult } from './SearchResult';
import { useDapps } from '@/resources/metadata/dapps';
import { GetdAppsQuery } from '@/graphql/__generated__/metadata';
import { filterList } from '@/utils';
import { rankings } from 'match-sorter';
import { TabState } from '../types';

export const Search = ({
  activeTabIndex,
  tabStates,
  tabViewProgress,
  tabViewVisible,
  updateActiveTabState,
  getActiveTabState,
  animatedActiveTabIndex,
  toggleTabViewWorklet,
}: {
  activeTabIndex: number;
  tabViewProgress: SharedValue<number> | undefined;
  tabStates: TabState[];
  tabViewVisible: SharedValue<boolean> | undefined;
  updateActiveTabState: (newState: Partial<TabState>, tabId?: string | undefined) => void;
  getActiveTabState: () => TabState | undefined;
  animatedActiveTabIndex: SharedValue<number> | undefined;
  toggleTabViewWorklet(tabIndex?: number): void;
}) => {
  const { onRefresh } = useBrowserContext();
  const { width: deviceWidth } = useDimensions();
  const { isDarkMode } = useColorMode();
  const { searchViewProgress } = useBrowserContext();
  const { data: dappsData } = useDapps();

  const isFocusedValue = useSharedValue(false);
  const [isFocused, setIsFocused] = useState<boolean>(false);
  const [basicSearchResults, setBasicSearchResults] = useState<GetdAppsQuery['dApps']>([]);
  const [suggestedSearchResults, setSuggestedSearchResults] = useState<GetdAppsQuery['dApps']>([]);
  const [searchQuery, setSearchQuery] = useState<string>('');

  const keyboardHeight = useKeyboardHeight({ shouldListen: isFocused });
  const inputRef = useAnimatedRef<TextInput>();

  const tabId = tabStates?.[activeTabIndex]?.uniqueId;
  const url = tabStates?.[activeTabIndex]?.url;
  const logoUrl = tabStates?.[activeTabIndex]?.logoUrl;
  const isHome = url === RAINBOW_HOME;
  const isGoogleSearch = url?.startsWith(GOOGLE_SEARCH_URL);
  const canGoBack = tabStates?.[activeTabIndex]?.canGoBack;
  const canGoForward = tabStates?.[activeTabIndex]?.canGoForward;

  const formattedInputValue = useMemo(() => {
    if (isHome) {
      return { url: i18n.t(i18n.l.dapp_browser.address_bar.input_placeholder), tabIndex: activeTabIndex };
    }
    return { url: formatUrl(url), tabIndex: activeTabIndex };
  }, [activeTabIndex, isHome, url]);

  const urlWithoutTrailingSlash = url?.endsWith('/') ? url.slice(0, -1) : url;
  // eslint-disable-next-line no-nested-ternary
  const inputValue = isHome ? undefined : isGoogleSearch ? formattedInputValue.url : urlWithoutTrailingSlash;

  const barStyle = useAnimatedStyle(() => {
    const progress = tabViewProgress?.value ?? 0;

    return {
      opacity: 1 - progress / 75,
      paddingLeft: withSpring(isFocusedValue.value ? 16 : 72, SPRING_CONFIGS.keyboardConfig),
      pointerEvents: tabViewVisible?.value ? 'none' : 'auto',
      transform: [
        {
          scale: interpolate(progress, [0, 100], [1, 0.95]),
        },
      ],
    };
  });

  const accountIconStyle = useAnimatedStyle(() => ({
    opacity: withSpring(isFocusedValue.value ? 0 : 1, SPRING_CONFIGS.keyboardConfig),
    pointerEvents: isFocusedValue.value ? 'none' : 'auto',
  }));

  const bottomBarStyle = useAnimatedStyle(() => {
    const translateY = isFocusedValue.value ? -(keyboardHeight - (IS_IOS ? 82 : 46)) : 0;

    return {
      transform: [
        {
          translateY: withSpring(translateY, SPRING_CONFIGS.keyboardConfig),
        },
      ],
    };
  });

  const backgroundStyle = useAnimatedStyle(() => ({
    opacity: searchViewProgress?.value || 0,
    pointerEvents: searchViewProgress?.value ? 'auto' : 'none',
  }));

  const handleUrlSubmit = useCallback(
    (event: NativeSyntheticEvent<TextInputSubmitEditingEventData>) => {
      inputRef.current?.blur();

      let newUrl = event.nativeEvent.text;

      if (!isValidURL(newUrl)) {
        newUrl = GOOGLE_SEARCH_URL + newUrl;
      } else if (!newUrl.startsWith(HTTP) && !newUrl.startsWith(HTTPS)) {
        newUrl = HTTPS + newUrl;
      }

      if (newUrl !== url) {
        updateActiveTabState({ url: newUrl }, tabId);
      } else {
        onRefresh();
      }
    },
    [inputRef, onRefresh, tabId, updateActiveTabState, url]
  );

  const onAddressInputPressWorklet = () => {
    'worklet';
    isFocusedValue.value = true;
    if (searchViewProgress !== undefined) {
      searchViewProgress.value = withSpring(1, SPRING_CONFIGS.snappierSpringConfig);
    }
    runOnJS(setIsFocused)(true);
    dispatchCommand(inputRef, 'focus');
  };

  const onBlur = useCallback(() => {
    setBasicSearchResults([]);
    setSearchQuery(inputValue ?? '');
    if (isFocused) {
      setIsFocused(false);
    }
    if (searchViewProgress !== undefined) {
      searchViewProgress.value = withSpring(0, SPRING_CONFIGS.snappierSpringConfig);
    }
    isFocusedValue.value = false;
  }, [inputValue, isFocused, isFocusedValue, searchViewProgress]);

  const search = useCallback(
    (query: string) => {
      if (!query || query === inputValue) return setBasicSearchResults([]);
      const filteredDapps = filterList(dappsData?.dApps ?? [], query, ['name', 'url'], {
        threshold: rankings.CONTAINS,
      }).sort((a, b) => +(b?.status === 'VERIFIED') - +(a?.status === 'VERIFIED'));
      setBasicSearchResults(filteredDapps.slice(1, 3));
      setSuggestedSearchResults(filteredDapps.slice(0, 1));
    },
    [dappsData?.dApps, inputValue]
  );

  const onPressSearchResult = useCallback(
    (url: string) => {
      updateActiveTabState({ url: normalizeUrl(url) });
      inputRef.current?.blur();
    },
    [inputRef, updateActiveTabState]
  );

  const onChange = useCallback((event: NativeSyntheticEvent<TextInputChangeEventData>) => {
    setSearchQuery(event.nativeEvent.text);
  }, []);

  useEffect(() => {
    if (isFocused) {
      search(searchQuery);
    }
  }, [isFocused, search, searchQuery]);

  return (
    <>
      <Box
        as={Animated.View}
        height="full"
        width="full"
        position="absolute"
        style={[backgroundStyle, { backgroundColor: isDarkMode ? globalColors.grey100 : '#FBFCFD' }]}
      >
        <Inset horizontal="16px" top={{ custom: 80 }}>
          <Box
            as={ButtonPressAnimation}
            background="fill"
            height={{ custom: 32 }}
            width={{ custom: 32 }}
            borderRadius={32}
            alignItems="center"
            right={{ custom: 0 }}
            top={{ custom: 0 }}
            style={{ zIndex: 1000 }}
            justifyContent="center"
            position="absolute"
            onPress={() => inputRef?.current?.blur()}
          >
            <Text weight="heavy" color="labelSecondary" size="icon 15px" align="center">
              􀆄
            </Text>
          </Box>
          <Inset top={{ custom: 9 }}>
            <Stack space="32px">
              {searchQuery.length && suggestedSearchResults?.length && (
                <Stack space="12px">
                  <Inset horizontal="8px" bottom={{ custom: 9 }}>
                    <Inline alignHorizontal="justify" alignVertical="center">
                      <Inline space="6px" alignVertical="center">
                        <TextIcon color="blue" size="icon 15px" weight="heavy" width={20}>
                          􀐫
                        </TextIcon>
                        <Text weight="heavy" color="label" size="20pt">
                          Suggested
                        </Text>
                      </Inline>
                    </Inline>
                  </Inset>
                  <Stack space="4px">
                    {suggestedSearchResults.map(dapp => (
                      <SearchResult
                        suggested
                        iconUrl={dapp!.iconURL}
                        key={dapp!.url}
                        name={dapp!.name}
                        onPress={onPressSearchResult}
                        url={dapp!.url}
                      />
                    ))}
                  </Stack>
                </Stack>
              )}
              {searchQuery.length && basicSearchResults?.length && (
                <Stack space="12px">
                  <Inset horizontal="8px">
                    <Inline space="6px" alignVertical="center">
                      <TextIcon color="labelSecondary" size="icon 15px" weight="heavy" width={20}>
                        􀊫
                      </TextIcon>
                      <Text weight="heavy" color="label" size="20pt">
                        More Results
                      </Text>
                    </Inline>
                  </Inset>
                  <Stack space="4px">
                    <GoogleSearchResult query={searchQuery} onPress={onPressSearchResult} />
                    {basicSearchResults.map(dapp => (
                      <SearchResult
                        iconUrl={dapp!.iconURL}
                        key={dapp!.url}
                        name={dapp!.name}
                        onPress={onPressSearchResult}
                        url={dapp!.url}
                      />
                    ))}
                  </Stack>
                </Stack>
              )}
            </Stack>
          </Inset>
        </Inset>
      </Box>
      <Box
        as={Animated.View}
        bottom={{ custom: 0 }}
        paddingTop="20px"
        pointerEvents="box-none"
        position="absolute"
        style={[bottomBarStyle, { height: TAB_BAR_HEIGHT + 88, zIndex: 10000 }]}
        width={{ custom: deviceWidth }}
      >
        <Box
          as={Animated.View}
          paddingRight="16px"
          style={[{ alignItems: 'center', flexDirection: 'row', justifyContent: 'center' }, barStyle]}
          width="full"
        >
          <Box as={Animated.View} position="absolute" style={[accountIconStyle, { left: 24 }]}>
            <AccountIcon getActiveTabState={getActiveTabState} activeTabIndex={activeTabIndex} />
          </Box>

          <Box paddingRight="12px" style={{ flex: 1 }}>
            <SearchInput
              canGoBack={canGoBack}
              canGoForward={canGoForward}
              onPressWorklet={onAddressInputPressWorklet}
              isFocused={isFocused}
              isFocusedValue={isFocusedValue}
              isGoogleSearch={isGoogleSearch}
              inputRef={inputRef}
              isHome={isHome}
              formattedInputValue={formattedInputValue}
              inputValue={inputValue}
              onBlur={onBlur}
              onSubmitEditing={handleUrlSubmit}
              logoUrl={logoUrl}
              searchValue={searchQuery}
              onChange={onChange}
              animatedActiveTabIndex={animatedActiveTabIndex}
              tabViewProgress={tabViewProgress}
            />
          </Box>
          <TabButton
            inputRef={inputRef}
            isFocused={isFocused}
            isFocusedValue={isFocusedValue}
            setIsFocused={setIsFocused}
            toggleTabViewWorklet={toggleTabViewWorklet}
          />
        </Box>
      </Box>
    </>
  );
};
>>>>>>> ed8e69cc
<|MERGE_RESOLUTION|>--- conflicted
+++ resolved
@@ -1,49 +1,9 @@
-<<<<<<< HEAD
 import React from 'react';
 import { SearchResults } from './results/SearchResults';
 import { SearchBar } from './bar/SearchBar';
 import { SearchContextProvider } from './SearchContext';
 import { DappsContextProvider } from '@/resources/metadata/dapps';
-
-export const Search = () => (
-  <SearchContextProvider>
-    <DappsContextProvider>
-      <SearchResults />
-    </DappsContextProvider>
-    <SearchBar />
-  </SearchContextProvider>
-);
-=======
-import React, { useCallback, useEffect, useMemo, useState } from 'react';
-import { NativeSyntheticEvent, TextInput, TextInputChangeEventData, TextInputSubmitEditingEventData } from 'react-native';
-import Animated, {
-  SharedValue,
-  dispatchCommand,
-  interpolate,
-  runOnJS,
-  useAnimatedRef,
-  useAnimatedStyle,
-  useSharedValue,
-  withSpring,
-} from 'react-native-reanimated';
-import { SPRING_CONFIGS } from '@/components/animations/animationConfigs';
-import { Box, Inline, Inset, Stack, Text, TextIcon, globalColors, useColorMode } from '@/design-system';
-import { IS_IOS } from '@/env';
-import { useKeyboardHeight, useDimensions } from '@/hooks';
-import * as i18n from '@/languages';
-import { TAB_BAR_HEIGHT } from '@/navigation/SwipeNavigator';
-import { useBrowserContext } from '../BrowserContext';
-import { GOOGLE_SEARCH_URL, HTTP, HTTPS, RAINBOW_HOME } from '../constants';
-import { AccountIcon } from '../search-input/AccountIcon';
-import { SearchInput } from '../search-input/SearchInput';
-import { TabButton } from '../search-input/TabButton';
-import { formatUrl, isValidURL, normalizeUrl } from '../utils';
-import { ButtonPressAnimation } from '@/components/animations';
-import { GoogleSearchResult, SearchResult } from './SearchResult';
-import { useDapps } from '@/resources/metadata/dapps';
-import { GetdAppsQuery } from '@/graphql/__generated__/metadata';
-import { filterList } from '@/utils';
-import { rankings } from 'match-sorter';
+import { SharedValue } from 'react-native-reanimated';
 import { TabState } from '../types';
 
 export const Search = ({
@@ -64,289 +24,20 @@
   getActiveTabState: () => TabState | undefined;
   animatedActiveTabIndex: SharedValue<number> | undefined;
   toggleTabViewWorklet(tabIndex?: number): void;
-}) => {
-  const { onRefresh } = useBrowserContext();
-  const { width: deviceWidth } = useDimensions();
-  const { isDarkMode } = useColorMode();
-  const { searchViewProgress } = useBrowserContext();
-  const { data: dappsData } = useDapps();
-
-  const isFocusedValue = useSharedValue(false);
-  const [isFocused, setIsFocused] = useState<boolean>(false);
-  const [basicSearchResults, setBasicSearchResults] = useState<GetdAppsQuery['dApps']>([]);
-  const [suggestedSearchResults, setSuggestedSearchResults] = useState<GetdAppsQuery['dApps']>([]);
-  const [searchQuery, setSearchQuery] = useState<string>('');
-
-  const keyboardHeight = useKeyboardHeight({ shouldListen: isFocused });
-  const inputRef = useAnimatedRef<TextInput>();
-
-  const tabId = tabStates?.[activeTabIndex]?.uniqueId;
-  const url = tabStates?.[activeTabIndex]?.url;
-  const logoUrl = tabStates?.[activeTabIndex]?.logoUrl;
-  const isHome = url === RAINBOW_HOME;
-  const isGoogleSearch = url?.startsWith(GOOGLE_SEARCH_URL);
-  const canGoBack = tabStates?.[activeTabIndex]?.canGoBack;
-  const canGoForward = tabStates?.[activeTabIndex]?.canGoForward;
-
-  const formattedInputValue = useMemo(() => {
-    if (isHome) {
-      return { url: i18n.t(i18n.l.dapp_browser.address_bar.input_placeholder), tabIndex: activeTabIndex };
-    }
-    return { url: formatUrl(url), tabIndex: activeTabIndex };
-  }, [activeTabIndex, isHome, url]);
-
-  const urlWithoutTrailingSlash = url?.endsWith('/') ? url.slice(0, -1) : url;
-  // eslint-disable-next-line no-nested-ternary
-  const inputValue = isHome ? undefined : isGoogleSearch ? formattedInputValue.url : urlWithoutTrailingSlash;
-
-  const barStyle = useAnimatedStyle(() => {
-    const progress = tabViewProgress?.value ?? 0;
-
-    return {
-      opacity: 1 - progress / 75,
-      paddingLeft: withSpring(isFocusedValue.value ? 16 : 72, SPRING_CONFIGS.keyboardConfig),
-      pointerEvents: tabViewVisible?.value ? 'none' : 'auto',
-      transform: [
-        {
-          scale: interpolate(progress, [0, 100], [1, 0.95]),
-        },
-      ],
-    };
-  });
-
-  const accountIconStyle = useAnimatedStyle(() => ({
-    opacity: withSpring(isFocusedValue.value ? 0 : 1, SPRING_CONFIGS.keyboardConfig),
-    pointerEvents: isFocusedValue.value ? 'none' : 'auto',
-  }));
-
-  const bottomBarStyle = useAnimatedStyle(() => {
-    const translateY = isFocusedValue.value ? -(keyboardHeight - (IS_IOS ? 82 : 46)) : 0;
-
-    return {
-      transform: [
-        {
-          translateY: withSpring(translateY, SPRING_CONFIGS.keyboardConfig),
-        },
-      ],
-    };
-  });
-
-  const backgroundStyle = useAnimatedStyle(() => ({
-    opacity: searchViewProgress?.value || 0,
-    pointerEvents: searchViewProgress?.value ? 'auto' : 'none',
-  }));
-
-  const handleUrlSubmit = useCallback(
-    (event: NativeSyntheticEvent<TextInputSubmitEditingEventData>) => {
-      inputRef.current?.blur();
-
-      let newUrl = event.nativeEvent.text;
-
-      if (!isValidURL(newUrl)) {
-        newUrl = GOOGLE_SEARCH_URL + newUrl;
-      } else if (!newUrl.startsWith(HTTP) && !newUrl.startsWith(HTTPS)) {
-        newUrl = HTTPS + newUrl;
-      }
-
-      if (newUrl !== url) {
-        updateActiveTabState({ url: newUrl }, tabId);
-      } else {
-        onRefresh();
-      }
-    },
-    [inputRef, onRefresh, tabId, updateActiveTabState, url]
-  );
-
-  const onAddressInputPressWorklet = () => {
-    'worklet';
-    isFocusedValue.value = true;
-    if (searchViewProgress !== undefined) {
-      searchViewProgress.value = withSpring(1, SPRING_CONFIGS.snappierSpringConfig);
-    }
-    runOnJS(setIsFocused)(true);
-    dispatchCommand(inputRef, 'focus');
-  };
-
-  const onBlur = useCallback(() => {
-    setBasicSearchResults([]);
-    setSearchQuery(inputValue ?? '');
-    if (isFocused) {
-      setIsFocused(false);
-    }
-    if (searchViewProgress !== undefined) {
-      searchViewProgress.value = withSpring(0, SPRING_CONFIGS.snappierSpringConfig);
-    }
-    isFocusedValue.value = false;
-  }, [inputValue, isFocused, isFocusedValue, searchViewProgress]);
-
-  const search = useCallback(
-    (query: string) => {
-      if (!query || query === inputValue) return setBasicSearchResults([]);
-      const filteredDapps = filterList(dappsData?.dApps ?? [], query, ['name', 'url'], {
-        threshold: rankings.CONTAINS,
-      }).sort((a, b) => +(b?.status === 'VERIFIED') - +(a?.status === 'VERIFIED'));
-      setBasicSearchResults(filteredDapps.slice(1, 3));
-      setSuggestedSearchResults(filteredDapps.slice(0, 1));
-    },
-    [dappsData?.dApps, inputValue]
-  );
-
-  const onPressSearchResult = useCallback(
-    (url: string) => {
-      updateActiveTabState({ url: normalizeUrl(url) });
-      inputRef.current?.blur();
-    },
-    [inputRef, updateActiveTabState]
-  );
-
-  const onChange = useCallback((event: NativeSyntheticEvent<TextInputChangeEventData>) => {
-    setSearchQuery(event.nativeEvent.text);
-  }, []);
-
-  useEffect(() => {
-    if (isFocused) {
-      search(searchQuery);
-    }
-  }, [isFocused, search, searchQuery]);
-
-  return (
-    <>
-      <Box
-        as={Animated.View}
-        height="full"
-        width="full"
-        position="absolute"
-        style={[backgroundStyle, { backgroundColor: isDarkMode ? globalColors.grey100 : '#FBFCFD' }]}
-      >
-        <Inset horizontal="16px" top={{ custom: 80 }}>
-          <Box
-            as={ButtonPressAnimation}
-            background="fill"
-            height={{ custom: 32 }}
-            width={{ custom: 32 }}
-            borderRadius={32}
-            alignItems="center"
-            right={{ custom: 0 }}
-            top={{ custom: 0 }}
-            style={{ zIndex: 1000 }}
-            justifyContent="center"
-            position="absolute"
-            onPress={() => inputRef?.current?.blur()}
-          >
-            <Text weight="heavy" color="labelSecondary" size="icon 15px" align="center">
-              􀆄
-            </Text>
-          </Box>
-          <Inset top={{ custom: 9 }}>
-            <Stack space="32px">
-              {searchQuery.length && suggestedSearchResults?.length && (
-                <Stack space="12px">
-                  <Inset horizontal="8px" bottom={{ custom: 9 }}>
-                    <Inline alignHorizontal="justify" alignVertical="center">
-                      <Inline space="6px" alignVertical="center">
-                        <TextIcon color="blue" size="icon 15px" weight="heavy" width={20}>
-                          􀐫
-                        </TextIcon>
-                        <Text weight="heavy" color="label" size="20pt">
-                          Suggested
-                        </Text>
-                      </Inline>
-                    </Inline>
-                  </Inset>
-                  <Stack space="4px">
-                    {suggestedSearchResults.map(dapp => (
-                      <SearchResult
-                        suggested
-                        iconUrl={dapp!.iconURL}
-                        key={dapp!.url}
-                        name={dapp!.name}
-                        onPress={onPressSearchResult}
-                        url={dapp!.url}
-                      />
-                    ))}
-                  </Stack>
-                </Stack>
-              )}
-              {searchQuery.length && basicSearchResults?.length && (
-                <Stack space="12px">
-                  <Inset horizontal="8px">
-                    <Inline space="6px" alignVertical="center">
-                      <TextIcon color="labelSecondary" size="icon 15px" weight="heavy" width={20}>
-                        􀊫
-                      </TextIcon>
-                      <Text weight="heavy" color="label" size="20pt">
-                        More Results
-                      </Text>
-                    </Inline>
-                  </Inset>
-                  <Stack space="4px">
-                    <GoogleSearchResult query={searchQuery} onPress={onPressSearchResult} />
-                    {basicSearchResults.map(dapp => (
-                      <SearchResult
-                        iconUrl={dapp!.iconURL}
-                        key={dapp!.url}
-                        name={dapp!.name}
-                        onPress={onPressSearchResult}
-                        url={dapp!.url}
-                      />
-                    ))}
-                  </Stack>
-                </Stack>
-              )}
-            </Stack>
-          </Inset>
-        </Inset>
-      </Box>
-      <Box
-        as={Animated.View}
-        bottom={{ custom: 0 }}
-        paddingTop="20px"
-        pointerEvents="box-none"
-        position="absolute"
-        style={[bottomBarStyle, { height: TAB_BAR_HEIGHT + 88, zIndex: 10000 }]}
-        width={{ custom: deviceWidth }}
-      >
-        <Box
-          as={Animated.View}
-          paddingRight="16px"
-          style={[{ alignItems: 'center', flexDirection: 'row', justifyContent: 'center' }, barStyle]}
-          width="full"
-        >
-          <Box as={Animated.View} position="absolute" style={[accountIconStyle, { left: 24 }]}>
-            <AccountIcon getActiveTabState={getActiveTabState} activeTabIndex={activeTabIndex} />
-          </Box>
-
-          <Box paddingRight="12px" style={{ flex: 1 }}>
-            <SearchInput
-              canGoBack={canGoBack}
-              canGoForward={canGoForward}
-              onPressWorklet={onAddressInputPressWorklet}
-              isFocused={isFocused}
-              isFocusedValue={isFocusedValue}
-              isGoogleSearch={isGoogleSearch}
-              inputRef={inputRef}
-              isHome={isHome}
-              formattedInputValue={formattedInputValue}
-              inputValue={inputValue}
-              onBlur={onBlur}
-              onSubmitEditing={handleUrlSubmit}
-              logoUrl={logoUrl}
-              searchValue={searchQuery}
-              onChange={onChange}
-              animatedActiveTabIndex={animatedActiveTabIndex}
-              tabViewProgress={tabViewProgress}
-            />
-          </Box>
-          <TabButton
-            inputRef={inputRef}
-            isFocused={isFocused}
-            isFocusedValue={isFocusedValue}
-            setIsFocused={setIsFocused}
-            toggleTabViewWorklet={toggleTabViewWorklet}
-          />
-        </Box>
-      </Box>
-    </>
-  );
-};
->>>>>>> ed8e69cc
+}) => (
+  <SearchContextProvider>
+    <DappsContextProvider>
+      <SearchResults updateActiveTabState={updateActiveTabState} />
+    </DappsContextProvider>
+    <SearchBar
+      activeTabIndex={activeTabIndex}
+      getActiveTabState={getActiveTabState}
+      animatedActiveTabIndex={animatedActiveTabIndex}
+      toggleTabViewWorklet={toggleTabViewWorklet}
+      tabViewVisible={tabViewVisible}
+      tabViewProgress={tabViewProgress}
+      tabStates={tabStates}
+      updateActiveTabState={updateActiveTabState}
+    />
+  </SearchContextProvider>
+);