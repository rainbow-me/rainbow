--- conflicted
+++ resolved
@@ -21,11 +21,8 @@
 import { Address, toHex } from 'viem';
 import { handleDappBrowserConnectionPrompt } from '@/utils/requestNavigationHandlers';
 import { getNetworkFromChainId } from '@/utils/ethereumUtils';
-<<<<<<< HEAD
 import { getDappMetadata } from '@/resources/metadata/dapp';
-=======
 import { TabState } from '../types';
->>>>>>> 70d0ac9b
 
 interface MenuItemIcon {
   iconType: 'ASSET' | 'SYSTEM';
