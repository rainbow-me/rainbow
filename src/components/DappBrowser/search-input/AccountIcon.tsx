import React, { useCallback, useEffect, useMemo, useState } from 'react';
import { useAccountSettings, useWallets } from '@/hooks';
import { useNavigation } from '@/navigation';
import ImageAvatar from '@/components/contacts/ImageAvatar';
import { findWalletWithAccount } from '@/helpers/findWalletWithAccount';
import { getAccountProfileInfo } from '@/helpers/accountInfo';
import Routes from '@/navigation/routesNames';
import { ContactAvatar } from '@/components/contacts';
import { Bleed } from '@/design-system';
import { ContextMenuButton } from '../../context-menu';
import { Network } from '@/networks/types';

import { RainbowNetworks, getNetworkObj } from '@/networks';

import store from '@/redux/store';
import { showActionSheetWithOptions } from '@/utils';
import * as i18n from '@/languages';
import { appSessionsStore } from '@/state/appSessions';
import { useBrowserContext } from '../BrowserContext';
import { getDappHost } from '../handleProviderRequest';

const androidNetworkActions = () => {
  const { testnetsEnabled } = store.getState().settings;
  return RainbowNetworks.filter(
    ({ features, networkType }) => features.walletconnect && (testnetsEnabled || networkType !== 'testnet')
  ).map(network => network.name);
};

export const NETWORK_MENU_ACTION_KEY_FILTER = 'switch-to-network-';

export const networksMenuItems = () => {
  const { testnetsEnabled } = store.getState().settings;
  return RainbowNetworks.filter(
    ({ features, networkType }) => features.walletconnect && (testnetsEnabled || networkType !== 'testnet')
  ).map(network => ({
    actionKey: `${NETWORK_MENU_ACTION_KEY_FILTER}${network.value}`,
    actionTitle: network.name,
    icon: {
      iconType: 'ASSET',
      iconValue: `${network.networkType === 'layer2' ? `${network.value}BadgeNoShadow` : 'ethereumBadge'}`,
    },
  }));
};

const networksAvailable = networksMenuItems();

export const changeConnectionMenuItems = ({ isConnected }: { isConnected: boolean }) => {
  const baseOptions = [
    {
      actionKey: 'connect',
      actionTitle: !isConnected ? 'Connect' : i18n.t(i18n.l.walletconnect.menu_options.disconnect),
      icon: {
        iconType: 'SYSTEM',
        iconValue: 'xmark.square',
      },
      ...(isConnected && { menuAttributes: ['destructive'] }),
    },
    {
      actionKey: 'switch-account',
      actionTitle: i18n.t(i18n.l.walletconnect.menu_options.switch_wallet),
      icon: {
        iconType: 'SYSTEM',
        iconValue: isConnected ? 'rectangle.stack.person.crop' : 'bolt',
      },
    },
  ];

  if (networksAvailable.length > 1) {
    return [
      ...baseOptions,
      {
        icon: {
          iconType: 'SYSTEM',
          iconValue: 'network',
        },
        menuItems: networksMenuItems(),
        menuTitle: i18n.t(i18n.l.walletconnect.menu_options.switch_network),
      },
    ];
  }
  return baseOptions;
};

export const androidShowNetworksActionSheet = (callback: any) => {
  showActionSheetWithOptions(
    {
      options: androidNetworkActions(),
      showSeparators: true,
      title: i18n.t(i18n.l.walletconnect.menu_options.available_networks),
    },
    (idx: any) => {
      if (idx !== undefined) {
        const networkActions = androidNetworkActions();
        const networkObj = RainbowNetworks.find(network => network.name === networkActions[idx]) || getNetworkObj(Network.mainnet);
        callback({ chainId: networkObj.id, network: networkObj.value });
      }
    }
  );
};

export const AccountIcon = () => {
  const { navigate } = useNavigation();
  const { accountAddress } = useAccountSettings();
  const { wallets, walletNames } = useWallets();
  const [isConnected, setIsConnected] = useState(false);
  const { getActiveTabState, activeTabIndex } = useBrowserContext();
  const [currentAddress, setCurrentAddress] = useState<string>(accountAddress);

  // listens to the current active tab and sets the account
  useEffect(() => {
    const activeTabHost = getDappHost(getActiveTabState()?.url);
    if (activeTabHost) {
      const session = appSessionsStore.getState().getActiveSession({ host: activeTabHost });
      if (session?.address) {
        setCurrentAddress(session?.address);
      } else {
        setCurrentAddress(accountAddress);
      }
    }
  }, [accountAddress, activeTabIndex, getActiveTabState]);

  const handlePressChangeWallet = useCallback(() => {
    navigate(Routes.CHANGE_WALLET_SHEET, {
      currentAccountAddress: currentAddress,
      watchOnly: true,
      onChangeWallet(address: string) {
        const activeTabHost = getDappHost(getActiveTabState()?.url);
        if (activeTabHost) {
          appSessionsStore.getState().updateActiveSession({ host: activeTabHost, address: address as `0x${string}` });
          setCurrentAddress(address);
          // need to emit these events to the dapp
        }
      },
    });
  }, [currentAddress, getActiveTabState, navigate]);

  // TODO: use dapp specifc address
  const accountInfo = useMemo(() => {
    const selectedWallet = findWalletWithAccount(wallets || {}, currentAddress);
    const profileInfo = getAccountProfileInfo(selectedWallet, walletNames, currentAddress);
    return {
      ...profileInfo,
    };
  }, [wallets, currentAddress, walletNames]);

  const menuItems = useMemo(() => {
    return changeConnectionMenuItems({ isConnected });
  }, [isConnected]);

  const handleOnPressMenuItem = useCallback(
    ({ nativeEvent: { actionKey } }: { nativeEvent: { actionKey: string } }) => {
      if (actionKey === 'connect') {
        // not sure how to check this atm
        setIsConnected(!isConnected);
      } else if (actionKey === 'switch-account') {
        handlePressChangeWallet();
      } else if (actionKey.indexOf(NETWORK_MENU_ACTION_KEY_FILTER) !== -1) {
        const networkValue = actionKey.replace(NETWORK_MENU_ACTION_KEY_FILTER, '');
        const network = networkValue as Network;
        const activeTabHost = getDappHost(getActiveTabState()?.url);
        if (activeTabHost) appSessionsStore.getState().updateActiveSessionNetwork({ host: activeTabHost, network });
      }
    },
    [getActiveTabState, handlePressChangeWallet, isConnected]
  );

  // const onPressAndroid = useCallback(() => {
  //   const networkActions = androidNetworkMenuItems();
  //   showActionSheetWithOptions(
  //     {
  //       options: networkActions,
  //       showSeparators: true,
  //     },
  //     idx => {
  //       if (idx !== undefined) {
  //         setCurrentChainId(ethereumUtils.getChainIdFromNetwork(networkActions[idx]));
  //       }
  //     }
  //   );
  // }, [setCurrentChainId]);

  return (
    <Bleed space="8px">
<<<<<<< HEAD
      <ButtonPressAnimation onPress={handlePressChangeWallet} style={{ padding: 8 }} overflowMargin={50}>
=======
      <ContextMenuButton menuItems={menuItems} menuTitle="" onPressAndroid={() => {}} testID={''} onPressMenuItem={handleOnPressMenuItem}>
>>>>>>> 93889e7c
        {accountInfo?.accountImage ? (
          <ImageAvatar image={accountInfo.accountImage} size="signing" />
        ) : (
          <ContactAvatar color={accountInfo.accountColor} size="signing" value={accountInfo.accountSymbol} />
        )}
      </ContextMenuButton>
    </Bleed>
  );
};<|MERGE_RESOLUTION|>--- conflicted
+++ resolved
@@ -181,11 +181,7 @@
 
   return (
     <Bleed space="8px">
-<<<<<<< HEAD
-      <ButtonPressAnimation onPress={handlePressChangeWallet} style={{ padding: 8 }} overflowMargin={50}>
-=======
       <ContextMenuButton menuItems={menuItems} menuTitle="" onPressAndroid={() => {}} testID={''} onPressMenuItem={handleOnPressMenuItem}>
->>>>>>> 93889e7c
         {accountInfo?.accountImage ? (
           <ImageAvatar image={accountInfo.accountImage} size="signing" />
         ) : (
