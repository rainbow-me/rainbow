--- conflicted
+++ resolved
@@ -1,21 +1,15 @@
-import React, { RefObject } from 'react';
+import React, { RefObject, useCallback, useMemo } from 'react';
 import MaskedView from '@react-native-masked-view/masked-view';
 import { AnimatedText, Box, Cover, globalColors, useColorMode, useForegroundColor } from '@/design-system';
 import Animated, { SharedValue, useAnimatedStyle, useDerivedValue, withSpring, withTiming } from 'react-native-reanimated';
 import Input from '@/components/inputs/Input';
 import * as i18n from '@/languages';
-<<<<<<< HEAD
 import { NativeSyntheticEvent, StyleSheet, TextInput, TextInputFocusEventData, TextInputSubmitEditingEventData } from 'react-native';
 import { ToolbarIcon } from '../ToolbarIcon';
-=======
-import { NativeSyntheticEvent, Share, TextInputSubmitEditingEventData } from 'react-native';
-import { ToolbarIcon } from '../BrowserToolbar';
->>>>>>> fe4d9c15
 import { IS_IOS } from '@/env';
 import { FadeMask } from '@/__swaps__/screens/Swap/components/FadeMask';
 import { THICK_BORDER_WIDTH } from '@/__swaps__/screens/Swap/constants';
 import { opacity } from '@/__swaps__/screens/Swap/utils/swaps';
-<<<<<<< HEAD
 import { BrowserButtonShadows } from '../DappBrowserShadows';
 import { GestureHandlerV1Button } from '@/__swaps__/screens/Swap/components/GestureHandlerV1Button';
 import font from '@/styles/fonts';
@@ -23,6 +17,11 @@
 import { useBrowserContext } from '../BrowserContext';
 import { SPRING_CONFIGS, TIMING_CONFIGS } from '@/components/animations/animationConfigs';
 import { AnimatedBlurView } from '@/__swaps__/screens/Swap/components/AnimatedBlurView';
+import haptics from '@/utils/haptics';
+import { useFavoriteDappsStore } from '@/state/favoriteDapps';
+import { Site } from '@/state/browserState';
+import ContextMenuButton from '@/components/native-context-menu/contextMenu';
+import { handleShareUrl } from '../utils';
 
 const AnimatedInput = Animated.createAnimatedComponent(Input);
 
@@ -36,7 +35,6 @@
   onSubmitEditing,
   isFocused,
   isFocusedValue,
-  onRefresh,
 }: {
   inputRef: RefObject<TextInput>;
   formattedInputValue: { value: string; tabIndex: number };
@@ -47,36 +45,9 @@
   onSubmitEditing: (event: NativeSyntheticEvent<TextInputSubmitEditingEventData>) => void;
   isFocused: boolean;
   isFocusedValue: SharedValue<boolean>;
-  onRefresh: () => void;
 }) => {
-  const { animatedActiveTabIndex, tabViewProgress } = useBrowserContext();
-=======
-import { useFavoriteDappsStore } from '@/state/favoriteDapps';
-import { Site } from '@/state/browserState';
-import ContextMenuButton from '@/components/native-context-menu/contextMenu';
-import ConditionalWrap from 'conditional-wrap';
-import haptics from '@/utils/haptics';
-
-const GOOGLE_SEARCH_URL = 'https://www.google.com/search?q=';
-const HTTP = 'http://';
-const HTTPS = 'https://';
-
-const AnimatedInput = Animated.createAnimatedComponent(Input);
-
-export const SearchInput = () => {
-  const {
-    isSearchInputFocused,
-    searchInputRef,
-    tabStates,
-    activeTabIndex,
-    tabViewVisible,
-    searchViewProgress,
-    setIsSearchInputFocused,
-    updateActiveTabState,
-    onRefresh,
-  } = useBrowserContext();
+  const { animatedActiveTabIndex, tabViewProgress, onRefresh } = useBrowserContext();
   const { isFavorite, addFavorite, removeFavorite } = useFavoriteDappsStore();
->>>>>>> fe4d9c15
   const { isDarkMode } = useColorMode();
 
   const fillSecondary = useForegroundColor('fillSecondary');
@@ -88,6 +59,7 @@
   const buttonColorAndroid = isDarkMode ? globalColors.blueGrey100 : globalColors.white100;
   const buttonColor = IS_IOS ? buttonColorIOS : buttonColorAndroid;
 
+  const formattedUrl = formattedInputValue?.value;
   const formattedUrlValue = useDerivedValue(() => {
     return formattedInputValue?.tabIndex !== animatedActiveTabIndex?.value ? '' : formattedInputValue?.value;
   });
@@ -132,6 +104,7 @@
       };
       addFavorite(site);
     }
+    // eslint-disable-next-line react-hooks/exhaustive-deps
   }, [formattedUrl]);
 
   const menuConfig = useMemo(
@@ -156,6 +129,7 @@
         },
       ],
     }),
+    // eslint-disable-next-line react-hooks/exhaustive-deps
     [isFavorite(formattedUrl)]
   );
 
@@ -163,8 +137,8 @@
     haptics.selection();
     if (actionKey === 'favorite') {
       handleFavoritePress();
-    } else {
-      await Share.share({ message: url });
+    } else if (inputValue) {
+      handleShareUrl(inputValue);
     }
   };
 
@@ -267,44 +241,23 @@
             ]}
             width="full"
           />
-<<<<<<< HEAD
         </GestureHandlerV1Button>
         <Box as={Animated.View} position="absolute" style={[toolbarIconStyle, { left: 12 }]}>
-          <ToolbarIcon
-            color="label"
-            icon="􀍡"
-            onPress={() => {
-              return;
-            }}
-            size="icon 17px"
-            weight="heavy"
-          />
+          <ContextMenuButton menuConfig={menuConfig} onPressMenuItem={onPressMenuItem}>
+            <ToolbarIcon
+              color="label"
+              icon="􀍡"
+              onPress={() => {
+                return;
+              }}
+              size="icon 17px"
+              weight="heavy"
+            />
+          </ContextMenuButton>
         </Box>
         <Box as={Animated.View} position="absolute" style={[toolbarIconStyle, { right: 12 }]}>
           <ToolbarIcon color="label" icon="􀅈" onPress={onRefresh} size="icon 17px" weight="heavy" />
         </Box>
-=======
-        </ButtonPressAnimation>
-        {(isSearchInputFocused || !isOnHomepage) && (
-          <Box position="absolute" style={{ left: 14 }}>
-            <ConditionalWrap
-              condition={!isSearchInputFocused}
-              wrap={(children: React.ReactNode) => (
-                <ContextMenuButton menuConfig={menuConfig} onPressMenuItem={onPressMenuItem}>
-                  {children}
-                </ContextMenuButton>
-              )}
-            >
-              <ToolbarIcon color="labelTertiary" disabled={isSearchInputFocused} icon={isSearchInputFocused ? '􀊫' : '􀍡'} size="icon 17px" />
-            </ConditionalWrap>
-          </Box>
-        )}
-        {!isSearchInputFocused && !isOnHomepage && (
-          <Box position="absolute" style={{ right: 14 }}>
-            <ToolbarIcon color="labelTertiary" icon="􀅈" onPress={onRefresh} size="icon 17px" />
-          </Box>
-        )}
->>>>>>> fe4d9c15
       </Box>
     </BrowserButtonShadows>
   );
