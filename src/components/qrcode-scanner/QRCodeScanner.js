import { withSafeTimeout } from '@hocs/safe-timers';
<<<<<<< HEAD
import PropTypes from 'prop-types';
import React, { PureComponent } from 'react';
import { Dimensions, StyleSheet } from 'react-native';
=======
import { isFunction } from 'lodash';
import PropTypes from 'prop-types';
import React, { PureComponent } from 'react';
import { Dimensions, InteractionManager, StyleSheet } from 'react-native';
>>>>>>> 08fbe99b
import Permissions from 'react-native-permissions';
import ReactNativeQRCodeScanner from 'react-native-qrcode-scanner';
import styled from 'styled-components/primitives';
import CrosshairAsset from '../../assets/qrcode-scanner-crosshair.png';
import { colors, position } from '../../styles';
import { Centered } from '../layout';
import { ErrorText } from '../text';
import QRCodeScannerNeedsAuthorization from './QRCodeScannerNeedsAuthorization';

const CAMERA_PERMISSION = 'camera';
const PERMISSION_AUTHORIZED = 'authorized';

const styles = StyleSheet.create({
  disableSection: {
    flex: 0,
    height: 0,
  },
  fullscreen: {
    ...position.coverAsObject,
    height: Dimensions.get('window').height,
    width: Dimensions.get('window').width,
  },
});

const Container = styled(Centered).attrs({ direction: 'column' })`
  ${position.cover}
  background-color: ${colors.black};
`;

const Crosshair = styled.Image`
  ${position.size(Dimensions.get('window').width * (293 / 375))}
  margin-bottom: 1;
  resize-mode: contain;
`;

const CrosshairContainer = styled(Centered)`
  ${position.cover}
`;

class QRCodeScanner extends PureComponent {
  static propTypes = {
    enableScanning: PropTypes.bool,
    onCameraReady: PropTypes.func,
    onSuccess: PropTypes.func,
    scannerRef: PropTypes.func,
    setSafeTimeout: PropTypes.func,
  }

  state = {
    error: null,
    isAuthorized: false,
    isInitialized: false,
  }

  componentDidMount = () => {
    this.handleIsAuthorized();
    this.props.setSafeTimeout(this.handleInitializationError, 5000);
<<<<<<< HEAD
  }

=======
  }

  componentDidUpdate = () => {
    const { enableScanning } = this.props;

    if (!this.scannerRef) return;

    InteractionManager.runAfterInteractions(() => {
      const isScannerEnabled = !this.scannerRef.state.disablingByUser;

      if (enableScanning && !isScannerEnabled) {
        this.handleEnableScanner();
      } else if (!enableScanning && isScannerEnabled) {
        this.handleDisableScanner();
      }
    });
  }

  handleDisableScanner = () => {
    if (isFunction(this.scannerRef.disable)) {
      console.log('📠🚫 Disabling QR Code Scanner');
      this.scannerRef.disable();
    }
  }

  handleEnableScanner = () => {
    if (isFunction(this.scannerRef.enable)) {
      console.log('📠✅ Enabling QR Code Scanner');
      this.scannerRef.enable();
    }
  }
>>>>>>> 08fbe99b

  handleCameraReady = () => {
    console.log('📷 ✅ CAMERA READY');
    this.handleDidInitialize();
    if (this.props.onCameraReady) this.props.onCameraReady();
  }

  handleDidInitialize = () => this.setState({ isInitialized: true })

  handleError = error => this.setState({ error })

  handleIsAuthorized = () =>
    Permissions.request(CAMERA_PERMISSION)
      .then(response => this.setState({ isAuthorized: response === PERMISSION_AUTHORIZED }))

  handleInitializationError = () => {
    if (!this.state.isInitialized) {
      this.handleError('initializing');
    }
  }

<<<<<<< HEAD
  handleInitializationError = () => {
    if (!this.state.isInitialized) {
      this.handleError('initializing');
    }
  }
=======
  handleScannerRef = (ref) => { this.scannerRef = ref; }
>>>>>>> 08fbe99b

  handleMountError = () => {
    console.log('📷 🚨 CAMERA MOUNT ERROR');
    this.handleError('mounting');
  }

  render = () => {
    const { onSuccess } = this.props;
    const { error, isAuthorized, isInitialized } = this.state;

    const showCrosshair = !error && isAuthorized && isInitialized;
    const showErrorMessage = error && isAuthorized && !isInitialized;

    return (
      <Container>
        <ReactNativeQRCodeScanner
          bottomViewStyle={styles.disableSection}
          cameraProps={{
            onCameraReady: this.handleCameraReady,
            onMountError: this.handleMountError,
          }}
          cameraStyle={styles.fullscreen}
          containerStyle={styles.fullscreen}
          notAuthorizedView={<QRCodeScannerNeedsAuthorization />}
          onRead={onSuccess}
          pendingAuthorizationView={<QRCodeScannerNeedsAuthorization />}
          reactivate={true}
          reactivateTimeout={1000}
          ref={this.handleScannerRef}
          topViewStyle={styles.disableSection}
        />
        {showErrorMessage && (
          <ErrorText
            color={colors.red}
            error={`Error ${error} camera`}
          />
        )}
        {showCrosshair && (
          <CrosshairContainer>
            <Crosshair source={CrosshairAsset} />
          </CrosshairContainer>
        )}
      </Container>
    );
  }
}

export default withSafeTimeout(QRCodeScanner);<|MERGE_RESOLUTION|>--- conflicted
+++ resolved
@@ -1,14 +1,8 @@
 import { withSafeTimeout } from '@hocs/safe-timers';
-<<<<<<< HEAD
-import PropTypes from 'prop-types';
-import React, { PureComponent } from 'react';
-import { Dimensions, StyleSheet } from 'react-native';
-=======
 import { isFunction } from 'lodash';
 import PropTypes from 'prop-types';
 import React, { PureComponent } from 'react';
 import { Dimensions, InteractionManager, StyleSheet } from 'react-native';
->>>>>>> 08fbe99b
 import Permissions from 'react-native-permissions';
 import ReactNativeQRCodeScanner from 'react-native-qrcode-scanner';
 import styled from 'styled-components/primitives';
@@ -66,10 +60,6 @@
   componentDidMount = () => {
     this.handleIsAuthorized();
     this.props.setSafeTimeout(this.handleInitializationError, 5000);
-<<<<<<< HEAD
-  }
-
-=======
   }
 
   componentDidUpdate = () => {
@@ -101,7 +91,6 @@
       this.scannerRef.enable();
     }
   }
->>>>>>> 08fbe99b
 
   handleCameraReady = () => {
     console.log('📷 ✅ CAMERA READY');
@@ -123,15 +112,7 @@
     }
   }
 
-<<<<<<< HEAD
-  handleInitializationError = () => {
-    if (!this.state.isInitialized) {
-      this.handleError('initializing');
-    }
-  }
-=======
   handleScannerRef = (ref) => { this.scannerRef = ref; }
->>>>>>> 08fbe99b
 
   handleMountError = () => {
     console.log('📷 🚨 CAMERA MOUNT ERROR');
