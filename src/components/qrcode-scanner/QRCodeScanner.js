import React, { useCallback, useEffect, useRef, useState } from 'react';
import { RNCamera } from 'react-native-camera';
import { useIsEmulator } from 'react-native-device-info';
<<<<<<< HEAD
=======
import {
  check as checkForPermissions,
  PERMISSIONS,
  request as requestPermission,
  RESULTS,
} from 'react-native-permissions';
import styled from 'styled-components';
>>>>>>> 31318e9d
import { Centered } from '../layout';
import { ErrorText } from '../text';
import ConnectedDapps from './ConnectedDapps';
import QRCodeScannerCrosshair from './QRCodeScannerCrosshair';
import QRCodeScannerNeedsAuthorization from './QRCodeScannerNeedsAuthorization';
import SimulatorFakeCameraImageSource from '@rainbow-me/assets/simulator-fake-camera-image.jpg';
import { useAsyncEffect, useHardwareBack, useScanner } from '@rainbow-me/hooks';
import { ImgixImage } from '@rainbow-me/images';
import { position } from '@rainbow-me/styles';
<<<<<<< HEAD
import styled from '@rainbow-me/styled-components';

const Camera = styled(RNCamera)({
  ...position.sizeAsObject('100%'),
  ...position.coverAsObject,
});

const CameraWrapper = styled(Centered)({
  ...position.sizeAsObject('100%'),
  backgroundColor: ({ theme: { colors } }) => colors.trueBlack || colors.black,
});

const Container = styled(Centered).attrs({
  direction: 'column',
})({
  ...position.coverAsObject,
  backgroundColor: ({ theme: { colors } }) => colors.black,
});

const ContentOverlay = styled(Centered)({
  ...position.coverAsObject,
  bottom: 230,
  flexDirection: 'column',
  top: ({ contentPositionTop }) => contentPositionTop || 0,
});
=======
import { deviceUtils } from '@rainbow-me/utils';

const Camera = styled(RNCamera)({
  ...position.coverAsObject,
  // just to move it to the top a bit
  // so the part of the video feed isn't covered by the bottom sheet
  height: deviceUtils.dimensions.height - 200,
  width: '100%',
});

const CameraWrapper = styled(Centered)(({ theme }) => ({
  backgroundColor: theme.colors.trueBlack || theme.colors.black,
  width: '100%',
}));

const Container = styled.View(({ theme }) => ({
  ...position.coverAsObject,
  backgroundColor: theme.colors.stackBackground,
}));

const ContentOverlay = styled(Centered)(({ contentPositionTop }) => ({
  ...position.coverAsObject,
  bottom: 200,
  flexDirection: 'column',
  top: contentPositionTop || 0,
}));
>>>>>>> 31318e9d

const EmulatorCameraFallback = styled(ImgixImage).attrs({
  source: SimulatorFakeCameraImageSource,
})({
  ...position.coverAsObject,
<<<<<<< HEAD
  ...position.sizeAsObject('100%'),
});
=======
  height: '100%',
  width: '100%',
});

const CameraState = {
  // unexpected mount error
  Error: 'error',
  // properly working camera, ready to scan
  Scanning: 'scanning',
  // we should ask user for permission
  Unauthorized: 'unauthorized',
  // ready to go
  Waiting: 'waiting',
};
>>>>>>> 31318e9d

export default function QRCodeScanner({
  contentPositionTop,
  dsRef,
  enableCamera: isEnabledByFocus,
}) {
  const cameraRef = useRef();
  const { result: isEmulator } = useIsEmulator();
  const [cameraEnabledByBottomSheetPosition, setCameraEnabled] = useState(
    false
  );
  const [cameraState, setCameraState] = useState(CameraState.Waiting);
  const shouldInitializeCamera =
    isEnabledByFocus && cameraEnabledByBottomSheetPosition;

  const cameraEnabled =
    cameraState === CameraState.Scanning && shouldInitializeCamera;

  const hideCamera = useCallback(() => {
    dsRef.current?.jumpToLong();
  }, [dsRef]);

  const { onScan } = useScanner(cameraEnabled, hideCamera);

  // handle back button press on android
  useHardwareBack(hideCamera, !shouldInitializeCamera);

  const onCrossMagicBorder = useCallback(
    below => {
      setCameraEnabled(below);
    },
    [setCameraEnabled]
  );
  useEffect(() => {
    dsRef.current?.addOnCrossMagicBorderListener(onCrossMagicBorder);
  }, [dsRef, onCrossMagicBorder]);

  const askForPermissions = useCallback(async () => {
    if (!shouldInitializeCamera) {
      setCameraState(CameraState.Waiting);

      return;
    }

    const permission = ios
      ? PERMISSIONS.IOS.CAMERA
      : PERMISSIONS.ANDROID.CAMERA;

    const res = await checkForPermissions(permission);

    // we should ask permission natively with the native alert thing
    if (res === RESULTS.DENIED || res === RESULTS.BLOCKED) {
      const askResult = await requestPermission(permission);

      if (askResult !== RESULTS.GRANTED) {
        setCameraState(CameraState.Unauthorized);
      } else {
        setCameraState(CameraState.Scanning);
      }
    }
    // we should ask for permission through the UI
    else if (res === RESULTS.BLOCKED || res === RESULTS.UNAVAILABLE) {
      setCameraState(CameraState.Unauthorized);
    }
    // initialize the camera and celebrate
    else if (res === RESULTS.GRANTED) {
      setCameraState(CameraState.Scanning);
    }
  }, [shouldInitializeCamera]);

  useAsyncEffect(askForPermissions, [shouldInitializeCamera]);

  if (!shouldInitializeCamera) {
    return null;
  }

  if (__DEV__ && isEmulator) {
    return (
      <Container>
        <CameraWrapper>
          <EmulatorCameraFallback />
        </CameraWrapper>
      </Container>
    );
  }

  return (
    <Container>
      {cameraState === CameraState.Scanning && (
        <>
          <Camera
            captureAudio={false}
            onBarCodeRead={onScan}
            onMountError={() => setCameraState(CameraState.Error)}
            pendingAuthorizationView={null}
            ref={cameraRef}
          />

          <ContentOverlay contentPositionTop={contentPositionTop}>
            <QRCodeScannerCrosshair />

            <ConnectedDapps />
          </ContentOverlay>
        </>
      )}

      {cameraState === CameraState.Waiting && (
        <ContentOverlay contentPositionTop={contentPositionTop}>
          <QRCodeScannerCrosshair />
        </ContentOverlay>
      )}

      {cameraState === CameraState.Error && (
        <ContentOverlay contentPositionTop={contentPositionTop}>
          <ErrorText error="Error mounting camera" />

          <ConnectedDapps />
        </ContentOverlay>
      )}

      {cameraState === CameraState.Unauthorized && (
        <>
          <QRCodeScannerNeedsAuthorization onGetBack={askForPermissions} />
          <ContentOverlay
            contentPositionTop={contentPositionTop + 350}
            pointerEvents="box-none"
          >
            <ConnectedDapps />
          </ContentOverlay>
        </>
      )}
    </Container>
  );
}<|MERGE_RESOLUTION|>--- conflicted
+++ resolved
@@ -1,16 +1,13 @@
+import styled from '@rainbow-me/styled-components';
 import React, { useCallback, useEffect, useRef, useState } from 'react';
 import { RNCamera } from 'react-native-camera';
 import { useIsEmulator } from 'react-native-device-info';
-<<<<<<< HEAD
-=======
 import {
   check as checkForPermissions,
   PERMISSIONS,
   request as requestPermission,
   RESULTS,
 } from 'react-native-permissions';
-import styled from 'styled-components';
->>>>>>> 31318e9d
 import { Centered } from '../layout';
 import { ErrorText } from '../text';
 import ConnectedDapps from './ConnectedDapps';
@@ -20,33 +17,6 @@
 import { useAsyncEffect, useHardwareBack, useScanner } from '@rainbow-me/hooks';
 import { ImgixImage } from '@rainbow-me/images';
 import { position } from '@rainbow-me/styles';
-<<<<<<< HEAD
-import styled from '@rainbow-me/styled-components';
-
-const Camera = styled(RNCamera)({
-  ...position.sizeAsObject('100%'),
-  ...position.coverAsObject,
-});
-
-const CameraWrapper = styled(Centered)({
-  ...position.sizeAsObject('100%'),
-  backgroundColor: ({ theme: { colors } }) => colors.trueBlack || colors.black,
-});
-
-const Container = styled(Centered).attrs({
-  direction: 'column',
-})({
-  ...position.coverAsObject,
-  backgroundColor: ({ theme: { colors } }) => colors.black,
-});
-
-const ContentOverlay = styled(Centered)({
-  ...position.coverAsObject,
-  bottom: 230,
-  flexDirection: 'column',
-  top: ({ contentPositionTop }) => contentPositionTop || 0,
-});
-=======
 import { deviceUtils } from '@rainbow-me/utils';
 
 const Camera = styled(RNCamera)({
@@ -73,16 +43,11 @@
   flexDirection: 'column',
   top: contentPositionTop || 0,
 }));
->>>>>>> 31318e9d
 
 const EmulatorCameraFallback = styled(ImgixImage).attrs({
   source: SimulatorFakeCameraImageSource,
 })({
   ...position.coverAsObject,
-<<<<<<< HEAD
-  ...position.sizeAsObject('100%'),
-});
-=======
   height: '100%',
   width: '100%',
 });
@@ -97,7 +62,6 @@
   // ready to go
   Waiting: 'waiting',
 };
->>>>>>> 31318e9d
 
 export default function QRCodeScanner({
   contentPositionTop,
