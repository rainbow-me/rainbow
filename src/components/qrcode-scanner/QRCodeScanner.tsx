--- conflicted
+++ resolved
@@ -111,10 +111,6 @@
   }, []);
 
   useFocusEffect(() => {
-<<<<<<< HEAD
-    console.log('triggered');
-=======
->>>>>>> fef6175d
     setTimeout(() => askForPermissions(), 200);
   });
 
