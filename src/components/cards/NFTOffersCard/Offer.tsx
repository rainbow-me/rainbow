--- conflicted
+++ resolved
@@ -22,11 +22,8 @@
 import { RainbowError, logger } from '@/logger';
 import { ButtonPressAnimation } from '@/components/animations';
 import Routes from '@/navigation/routesNames';
-<<<<<<< HEAD
 import { analyticsV2 } from '@/analytics';
-=======
 import { useTheme } from '@/theme';
->>>>>>> e8e4d0c0
 
 const TWO_HOURS_MS = 2 * 60 * 60 * 1000;
 const NFT_IMAGE_SIZE = 78;
