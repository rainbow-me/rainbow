--- conflicted
+++ resolved
@@ -21,14 +21,11 @@
 import { analytics } from '@/analytics';
 import QRCodeIcon from '@/assets/qrCodeIcon.png';
 import { ImgixImage } from '../images';
-<<<<<<< HEAD
 import { Source } from 'react-native-fast-image';
 import IconOrb from './IconOrb';
-=======
 import { useAccountAccentColor } from '@/hooks/useAccountAccentColor';
 
 export const ReceiveCardHeight = 174;
->>>>>>> 1b13c4bf
 
 const ReceiveAssetsCard = () => {
   const { colors, isDarkMode } = useTheme();
@@ -59,13 +56,8 @@
   const { accentColor, loaded: accentColorLoaded } = useAccountAccentColor();
 
   return (
-<<<<<<< HEAD
     <GenericCard type="stretch">
       <Stack space="36px">
-=======
-    <GenericCard type="stretch" height={ReceiveCardHeight}>
-      <Box height="full" justifyContent="space-between">
->>>>>>> 1b13c4bf
         <Inline alignHorizontal="justify">
           <Stack space="16px">
             <Text size="22pt" weight="heavy" color="label">
@@ -80,46 +72,16 @@
               {'You can also long press your\naddress above to copy it.'}
             </Text>
           </Stack>
-          <AccentColorProvider color={accentColor}>
-            <ButtonPressAnimation onPress={onPressQRCode} scaleTo={0.8}>
-<<<<<<< HEAD
-              <IconOrb color={blueHex} shadowColor="tint">
-=======
+          <ButtonPressAnimation onPress={onPressQRCode} scaleTo={0.8}>
+            <IconOrb color={accentColor} shadowColor="accent">
               <Box
-                width={{ custom: 36 }}
-                height={{ custom: 36 }}
-                borderRadius={18}
-                background="accent"
-                alignItems="center"
-                justifyContent="center"
-                shadow={{
-                  custom: {
-                    android: {
-                      color: isDarkMode ? 'shadow' : 'accent',
-                      elevation: 24,
-                      opacity: 0.5,
-                    },
-                    ios: [
-                      {
-                        blur: 24,
-                        color: isDarkMode ? 'shadow' : 'accent',
-                        offset: { x: 0, y: 8 },
-                        opacity: 0.35,
-                      },
-                    ],
-                  },
-                }}
-              >
->>>>>>> 1b13c4bf
-                <Box
-                  as={ImgixImage}
-                  source={QRCodeIcon}
-                  height={{ custom: 16 }}
-                  width={{ custom: 16 }}
-                />
-              </IconOrb>
-            </ButtonPressAnimation>
-          </AccentColorProvider>
+                as={ImgixImage}
+                source={QRCodeIcon}
+                height={{ custom: 16 }}
+                width={{ custom: 16 }}
+              />
+            </IconOrb>
+          </ButtonPressAnimation>
         </Inline>
         <AccentColorProvider color={colors.alpha(accentColor, 0.6)}>
           <CopyFloatingEmojis onPress={onPressCopy} textToCopy={accountAddress}>
