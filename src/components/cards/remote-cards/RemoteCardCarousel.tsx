import { IS_TEST } from '@/env';
import { useRoute } from '@react-navigation/native';
import React, { useRef } from 'react';
import { CarouselCard } from '../CarouselCard';

import { RemoteCard } from '@/components/cards/remote-cards';
import { REMOTE_CARDS, getExperimetalFlag } from '@/config';
import { useDimensions } from '@/hooks';
import { useRemoteConfig } from '@/model/remoteConfig';
import Routes from '@/navigation/routesNames';
<<<<<<< HEAD
import { remoteCardsStore } from '@/state/remoteCards/remoteCards';
import { FlashList } from '@shopify/flash-list';
import { useWalletsStore } from '@/state/wallets/walletsStore';
=======
import { Separator, useColorMode } from '@/design-system';
import { LIGHT_SEPARATOR_COLOR, SEPARATOR_COLOR } from '@/__swaps__/screens/Swap/constants';
>>>>>>> 08dbabd7

type RenderItemProps = {
  item: string;
  index: number;
};

export const getGutterSizeForCardAmount = (amount: number) => {
  if (amount === 1) {
    return 40;
  }

  return 55;
};

export const RemoteCardCarousel = () => {
  const { isDarkMode } = useColorMode();
  const carouselRef = useRef<FlashList<string>>(null);
  const { name } = useRoute();
  const config = useRemoteConfig();
  const isReadOnlyWallet = useWalletsStore(state => state.getIsReadOnlyWallet());
  const { width } = useDimensions();

  const remoteCardsEnabled = getExperimetalFlag(REMOTE_CARDS) || config.remote_cards_enabled;
  const cardIds = remoteCardsStore(state => state.getCardIdsForScreen(name as keyof typeof Routes));

  const gutterSize = getGutterSizeForCardAmount(cardIds.length);

  const _renderItem = ({ item }: RenderItemProps) => {
    return <RemoteCard id={item} gutterSize={gutterSize} carouselRef={carouselRef} />;
  };

  if (isReadOnlyWallet || IS_TEST || !remoteCardsEnabled || !cardIds.length) {
    return null;
  }

  return (
    <>
      <Separator color={isDarkMode ? 'separatorSecondary' : 'separatorTertiary'} thickness={1} />
      <CarouselCard
        key={name as string}
        data={cardIds}
        carouselItem={{
          carouselRef,
          renderItem: _renderItem,
          keyExtractor: item => item,
          placeholder: null,
          width: width - gutterSize,
          height: 80,
          padding: 16,
          verticalOverflow: 12,
        }}
      />
    </>
  );
};<|MERGE_RESOLUTION|>--- conflicted
+++ resolved
@@ -5,17 +5,13 @@
 
 import { RemoteCard } from '@/components/cards/remote-cards';
 import { REMOTE_CARDS, getExperimetalFlag } from '@/config';
+import { Separator, useColorMode } from '@/design-system';
 import { useDimensions } from '@/hooks';
 import { useRemoteConfig } from '@/model/remoteConfig';
 import Routes from '@/navigation/routesNames';
-<<<<<<< HEAD
 import { remoteCardsStore } from '@/state/remoteCards/remoteCards';
+import { useWalletsStore } from '@/state/wallets/walletsStore';
 import { FlashList } from '@shopify/flash-list';
-import { useWalletsStore } from '@/state/wallets/walletsStore';
-=======
-import { Separator, useColorMode } from '@/design-system';
-import { LIGHT_SEPARATOR_COLOR, SEPARATOR_COLOR } from '@/__swaps__/screens/Swap/constants';
->>>>>>> 08dbabd7
 
 type RenderItemProps = {
   item: string;
