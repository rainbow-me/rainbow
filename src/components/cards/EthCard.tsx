import { analytics } from '@/analytics';
import { ButtonPressAnimationTouchEvent } from '@/components/animations/ButtonPressAnimation/types';
import { ChainImage } from '@/components/coin-icon/ChainImage';
import { AccentColorProvider, Bleed, Box, Inline, Stack, Text } from '@/design-system';
import assetTypes from '@/entities/assetTypes';
import { IS_IOS } from '@/env';
import showWalletErrorAlert from '@/helpers/support';
import { useAccountSettings, useChartThrottledPoints, useColorForAsset } from '@/hooks';
import { useAccountAccentColor } from '@/hooks/useAccountAccentColor';
import * as i18n from '@/languages';
import { useRemoteConfig } from '@/model/remoteConfig';
import { useNavigation } from '@/navigation';
import Routes from '@/navigation/routesNames';
import { ChartDot, ChartPath, ChartPathProvider } from '@/react-native-animated-charts/src';
import { ETH_ADDRESS } from '@/references';
import { FormattedExternalAsset, useExternalToken } from '@/resources/assets/externalAssetsQuery';
<<<<<<< HEAD
import { Network, ChainId } from '@/state/backendNetworks/types';
=======
import { ChainId, Network } from '@/state/backendNetworks/types';
import { useIsDamagedWallet } from '@/state/wallets/walletsStore';
import { useTheme } from '@/theme';
import { deviceUtils } from '@/utils';
>>>>>>> 917fdb15
import { getUniqueId } from '@/utils/ethereumUtils';
import { useRoute } from '@react-navigation/native';
import React, { useCallback, useEffect, useMemo, useState } from 'react';
import Spinner from '../Spinner';
import { ButtonPressAnimation } from '../animations';
import Skeleton, { FakeText } from '../skeleton/Skeleton';
import Labels from '../value-chart/ExtremeLabels';
import { GenericCard } from './GenericCard';

export const ETH_CARD_HEIGHT = 284.3;

export const EthCard = () => {
  const { nativeCurrency } = useAccountSettings();
  const { colors, isDarkMode } = useTheme();
  const { navigate } = useNavigation();
  const isDamaged = useIsDamagedWallet();
  const { data: externalEthAsset } = useExternalToken({
    address: ETH_ADDRESS,
    chainId: ChainId.mainnet,
    currency: nativeCurrency,
  });

  const ethAsset = useMemo(() => {
    return {
      ...(externalEthAsset || {}),
      address: ETH_ADDRESS,
      network: Network.mainnet,
      chainId: ChainId.mainnet,
      uniqueId: getUniqueId(ETH_ADDRESS, ChainId.mainnet),
    };
  }, [externalEthAsset]);

  const { loaded: accentColorLoaded } = useAccountAccentColor();
  const { name: routeName } = useRoute();
  const cardType = 'stretch';

  const handlePressBuy = useCallback(
    (e: ButtonPressAnimationTouchEvent) => {
      if (e && 'stopPropagation' in e) {
        e.stopPropagation();
      }

      if (isDamaged) {
        showWalletErrorAlert();
        return;
      }

      navigate(Routes.ADD_CASH_SHEET);

      analytics.track(analytics.event.buyButtonPressed, {
        componentName: 'EthCard',
        routeName,
      });
    },
    [isDamaged, navigate, routeName]
  );

  const handleAssetPress = useCallback(() => {
    if (ethAsset.native == null) return;
    navigate(Routes.EXPANDED_ASSET_SHEET_V2, {
      asset: ethAsset as FormattedExternalAsset,
      address: ETH_ADDRESS,
      chainId: ChainId.mainnet,
    });
    analytics.track(analytics.event.cardPressed, {
      cardName: 'EthCard',
      routeName,
      cardType,
    });
  }, [ethAsset, navigate, routeName]);

  let colorForAsset = useColorForAsset(
    {
      address: ETH_ADDRESS,
      mainnet_address: ETH_ADDRESS,
      type: 'token',
    },
    colors.appleBlue
  );

  if (isDarkMode) {
    colorForAsset = colors.whiteLabel;
  }

  const { throttledData } = useChartThrottledPoints({
    asset: ethAsset,
  });

  const CHART_WIDTH = deviceUtils.dimensions.width - 80;
  const CHART_HEIGHT = 80;

  let isNegativePriceChange = false;
  if (ethAsset.native?.change[0] === '-') {
    isNegativePriceChange = true;
  }
  const priceChangeDisplay = isNegativePriceChange ? ethAsset.native?.change.substring(1) : ethAsset.native?.change;

  const priceChangeColor = isNegativePriceChange ? colors.red : colors.green;

  const loadedPrice = accentColorLoaded && ethAsset.native?.change;
  const loadedChart = throttledData?.points.length && loadedPrice;

  const [noChartData, setNoChartData] = useState(false);

  // If we cant load chart data we should tell the user
  useEffect(() => {
    setTimeout(() => {
      if (!loadedChart) {
        setNoChartData(true);
      } else {
        setNoChartData(false);
      }
    }, 20000);
  }, [loadedChart]);

  const { f2c_enabled: addCashEnabled } = useRemoteConfig();

  return (
    <GenericCard onPress={IS_IOS ? handleAssetPress : handlePressBuy} type={cardType} testID="eth-card">
      <Stack space={{ custom: 41 }}>
        <Stack space="12px">
          <Bleed top="4px">
            <Inline alignVertical="center" alignHorizontal="justify">
              <Inline alignVertical="center" space="6px">
                {!loadedPrice ? (
                  <>
                    <Box height={{ custom: 20 }} width={{ custom: 20 }}>
                      <Skeleton>
                        <FakeText height={20} width={20} />
                      </Skeleton>
                    </Box>
                    <Box height={{ custom: 12 }} width={{ custom: 100 }}>
                      <Skeleton>
                        <FakeText height={12} width={100} />
                      </Skeleton>
                    </Box>
                  </>
                ) : (
                  <>
                    <ChainImage chainId={ChainId.mainnet} position="relative" size={20} />
                    <Text size="17pt" color={{ custom: colorForAsset }} weight="heavy">
                      {ethAsset.name}
                    </Text>
                  </>
                )}
              </Inline>
              {!loadedPrice ? (
                <Box height={{ custom: 12 }} width={{ custom: 110 }}>
                  <Skeleton>
                    <FakeText height={12} width={110} />
                  </Skeleton>
                </Box>
              ) : (
                <Inline alignVertical="bottom">
                  <Inline alignVertical="center">
                    <Text size="13pt" color={{ custom: priceChangeColor }} weight="heavy">
                      {isNegativePriceChange ? '􀄩' : '􀄨'}
                    </Text>
                    <Text size="17pt" color={{ custom: priceChangeColor }} weight="bold">
                      {`${priceChangeDisplay} `}
                    </Text>
                  </Inline>
                  <Text size="13pt" color={{ custom: priceChangeColor }} weight="bold">
                    {i18n.t(i18n.l.cards.eth.today)}
                  </Text>
                </Inline>
              )}
            </Inline>
          </Bleed>
          {!loadedPrice ? (
            <Box height={{ custom: 18 }} width={{ custom: 130 }}>
              <Skeleton>
                <FakeText height={18} width={130} />
              </Skeleton>
            </Box>
          ) : (
            <Text size="26pt" color={{ custom: colorForAsset }} weight="heavy">
              {ethAsset.native?.price.display}
            </Text>
          )}
        </Stack>
        <Box height={{ custom: CHART_HEIGHT }} width={{ custom: CHART_WIDTH }}>
          {!loadedChart ? (
            <Box height="full" width="full" alignItems="center" justifyContent="center">
              {noChartData ? (
                <Text color="label" size="20pt" weight="semibold">
                  {!loadedPrice ? 'No Price Data' : 'No Chart Data'}
                </Text>
              ) : (
                <Spinner color={colorForAsset} size={30} />
              )}
            </Box>
          ) : (
            <ChartPathProvider
              data={throttledData}
              width={CHART_WIDTH}
              height={CHART_HEIGHT}
              color={colorForAsset}
              selectedColor={colorForAsset}
              endPadding={32}
            >
              <ChartPath
                fill="none"
                gestureEnabled={false}
                height={CHART_HEIGHT}
                hitSlop={0}
                longPressGestureHandlerProps={undefined}
                selectedStrokeWidth={3}
                stroke={colorForAsset}
                strokeLinecap="round"
                strokeLinejoin="round"
                strokeWidth={4}
                width={CHART_WIDTH}
                isCard
              />
              <ChartDot
                size={10}
                color={colorForAsset}
                isCard
                dotStyle={{
                  shadowColor: isDarkMode ? colors.shadow : colorForAsset,
                  shadowOffset: { height: 3, width: 0 },
                  shadowOpacity: 0.6,
                  shadowRadius: 4.5,
                }}
              />
              <Labels color={colorForAsset} width={CHART_WIDTH} isCard />
            </ChartPathProvider>
          )}
        </Box>
        {!loadedPrice ? (
          <Box height={{ custom: 36 }}>
            <Skeleton>
              <FakeText width={CHART_WIDTH} height={36} />
            </Skeleton>
          </Box>
        ) : addCashEnabled ? (
          <ButtonPressAnimation onPress={handlePressBuy} testID="buy-eth-button" scaleTo={0.92}>
            <AccentColorProvider color={colors.alpha(colorForAsset, 0.1)}>
              <Box width="full" height={{ custom: 36 }} borderRadius={99} alignItems="center" justifyContent="center" background="accent">
                <Text color={{ custom: colorForAsset }} containsEmoji size="15pt" weight="bold">
                  {`􀍯 ${i18n.t(i18n.l.button.buy_eth)}`}
                </Text>
              </Box>
            </AccentColorProvider>
          </ButtonPressAnimation>
        ) : null}
      </Stack>
    </GenericCard>
  );
};<|MERGE_RESOLUTION|>--- conflicted
+++ resolved
@@ -2,7 +2,6 @@
 import { ButtonPressAnimationTouchEvent } from '@/components/animations/ButtonPressAnimation/types';
 import { ChainImage } from '@/components/coin-icon/ChainImage';
 import { AccentColorProvider, Bleed, Box, Inline, Stack, Text } from '@/design-system';
-import assetTypes from '@/entities/assetTypes';
 import { IS_IOS } from '@/env';
 import showWalletErrorAlert from '@/helpers/support';
 import { useAccountSettings, useChartThrottledPoints, useColorForAsset } from '@/hooks';
@@ -14,14 +13,10 @@
 import { ChartDot, ChartPath, ChartPathProvider } from '@/react-native-animated-charts/src';
 import { ETH_ADDRESS } from '@/references';
 import { FormattedExternalAsset, useExternalToken } from '@/resources/assets/externalAssetsQuery';
-<<<<<<< HEAD
-import { Network, ChainId } from '@/state/backendNetworks/types';
-=======
 import { ChainId, Network } from '@/state/backendNetworks/types';
 import { useIsDamagedWallet } from '@/state/wallets/walletsStore';
 import { useTheme } from '@/theme';
 import { deviceUtils } from '@/utils';
->>>>>>> 917fdb15
 import { getUniqueId } from '@/utils/ethereumUtils';
 import { useRoute } from '@react-navigation/native';
 import React, { useCallback, useEffect, useMemo, useState } from 'react';
