import { analytics } from '@/analytics';
import { ButtonPressAnimationTouchEvent } from '@/components/animations/ButtonPressAnimation/types';
import { ChainImage } from '@/components/coin-icon/ChainImage';
import { AccentColorProvider, Bleed, Box, Inline, Stack, Text } from '@/design-system';
import assetTypes from '@/entities/assetTypes';
import { IS_IOS } from '@/env';
import showWalletErrorAlert from '@/helpers/support';
import { useAccountSettings, useChartThrottledPoints, useColorForAsset } from '@/hooks';
import { useAccountAccentColor } from '@/hooks/useAccountAccentColor';
import * as i18n from '@/languages';
<<<<<<< HEAD
import { useRemoteConfig } from '@/model/remoteConfig';
import { useNavigation } from '@/navigation';
import Routes from '@/navigation/routesNames';
import { ChartDot, ChartPath, ChartPathProvider } from '@/react-native-animated-charts/src';
import { ETH_ADDRESS } from '@/references';
import { useExternalToken } from '@/resources/assets/externalAssetsQuery';
import { ChainId, Network } from '@/state/backendNetworks/types';
import { useTheme } from '@/theme';
import { deviceUtils } from '@/utils';
=======
import { ButtonPressAnimationTouchEvent } from '@/components/animations/ButtonPressAnimation/types';
import { ChainImage } from '@/components/coin-icon/ChainImage';
import { FormattedExternalAsset, useExternalToken } from '@/resources/assets/externalAssetsQuery';
import assetTypes from '@/entities/assetTypes';
import { Network, ChainId } from '@/state/backendNetworks/types';
>>>>>>> 08dbabd7
import { getUniqueId } from '@/utils/ethereumUtils';
import { useRoute } from '@react-navigation/native';
import React, { useCallback, useEffect, useMemo, useState } from 'react';
import { useWalletsStore } from '@/state/wallets/walletsStore';
import Spinner from '../Spinner';
import { ButtonPressAnimation } from '../animations';
import Skeleton, { FakeText } from '../skeleton/Skeleton';
import Labels from '../value-chart/ExtremeLabels';
import { GenericCard } from './GenericCard';

export const ETH_CARD_HEIGHT = 284.3;

export const EthCard = () => {
  const { nativeCurrency } = useAccountSettings();
  const { colors, isDarkMode } = useTheme();
  const { navigate } = useNavigation();
  const isDamaged = useWalletsStore(state => state.getIsDamaged());
  const { data: externalEthAsset } = useExternalToken({
    address: ETH_ADDRESS,
    chainId: ChainId.mainnet,
    currency: nativeCurrency,
  });

  const ethAsset = useMemo(() => {
    return {
      ...(externalEthAsset || {}),
      address: ETH_ADDRESS,
      network: Network.mainnet,
      chainId: ChainId.mainnet,
      uniqueId: getUniqueId(ETH_ADDRESS, ChainId.mainnet),
    };
  }, [externalEthAsset]);

  const { loaded: accentColorLoaded } = useAccountAccentColor();
  const { name: routeName } = useRoute();
  const cardType = 'stretch';

  const handlePressBuy = useCallback(
    (e: ButtonPressAnimationTouchEvent) => {
      if (e && 'stopPropagation' in e) {
        e.stopPropagation();
      }

      if (isDamaged) {
        showWalletErrorAlert();
        return;
      }

      navigate(Routes.ADD_CASH_SHEET);

      analytics.track(analytics.event.buyButtonPressed, {
        componentName: 'EthCard',
        routeName,
      });
    },
    [isDamaged, navigate, routeName]
  );

  const handleAssetPress = useCallback(() => {
    if (ethAsset.native == null) return;
    navigate(Routes.EXPANDED_ASSET_SHEET_V2, {
      asset: ethAsset as FormattedExternalAsset,
      address: ETH_ADDRESS,
      chainId: ChainId.mainnet,
    });
    analytics.track(analytics.event.cardPressed, {
      cardName: 'EthCard',
      routeName,
      cardType,
    });
  }, [ethAsset, navigate, routeName]);

  let colorForAsset = useColorForAsset(
    {
      address: ETH_ADDRESS,
      mainnet_address: ETH_ADDRESS,
      type: assetTypes.token,
    },
    colors.appleBlue
  );

  if (isDarkMode) {
    colorForAsset = colors.whiteLabel;
  }

  const { throttledData } = useChartThrottledPoints({
    asset: ethAsset,
  });

  const CHART_WIDTH = deviceUtils.dimensions.width - 80;
  const CHART_HEIGHT = 80;

  let isNegativePriceChange = false;
  if (ethAsset.native?.change[0] === '-') {
    isNegativePriceChange = true;
  }
  const priceChangeDisplay = isNegativePriceChange ? ethAsset.native?.change.substring(1) : ethAsset.native?.change;

  const priceChangeColor = isNegativePriceChange ? colors.red : colors.green;

  const loadedPrice = accentColorLoaded && ethAsset.native?.change;
  const loadedChart = throttledData?.points.length && loadedPrice;

  const [noChartData, setNoChartData] = useState(false);

  // If we cant load chart data we should tell the user
  useEffect(() => {
    setTimeout(() => {
      if (!loadedChart) {
        setNoChartData(true);
      } else {
        setNoChartData(false);
      }
    }, 20000);
  }, [loadedChart]);

  const { f2c_enabled: addCashEnabled } = useRemoteConfig();

  return (
    <GenericCard onPress={IS_IOS ? handleAssetPress : handlePressBuy} type={cardType} testID="eth-card">
      <Stack space={{ custom: 41 }}>
        <Stack space="12px">
          <Bleed top="4px">
            <Inline alignVertical="center" alignHorizontal="justify">
              <Inline alignVertical="center" space="6px">
                {!loadedPrice ? (
                  <>
                    <Box height={{ custom: 20 }} width={{ custom: 20 }}>
                      <Skeleton>
                        <FakeText height={20} width={20} />
                      </Skeleton>
                    </Box>
                    <Box height={{ custom: 12 }} width={{ custom: 100 }}>
                      <Skeleton>
                        <FakeText height={12} width={100} />
                      </Skeleton>
                    </Box>
                  </>
                ) : (
                  <>
                    <ChainImage chainId={ChainId.mainnet} position="relative" size={20} />
                    <Text size="17pt" color={{ custom: colorForAsset }} weight="heavy">
                      {ethAsset.name}
                    </Text>
                  </>
                )}
              </Inline>
              {!loadedPrice ? (
                <Box height={{ custom: 12 }} width={{ custom: 110 }}>
                  <Skeleton>
                    <FakeText height={12} width={110} />
                  </Skeleton>
                </Box>
              ) : (
                <Inline alignVertical="bottom">
                  <Inline alignVertical="center">
                    <Text size="13pt" color={{ custom: priceChangeColor }} weight="heavy">
                      {isNegativePriceChange ? '􀄩' : '􀄨'}
                    </Text>
                    <Text size="17pt" color={{ custom: priceChangeColor }} weight="bold">
                      {`${priceChangeDisplay} `}
                    </Text>
                  </Inline>
                  <Text size="13pt" color={{ custom: priceChangeColor }} weight="bold">
                    {i18n.t(i18n.l.cards.eth.today)}
                  </Text>
                </Inline>
              )}
            </Inline>
          </Bleed>
          {!loadedPrice ? (
            <Box height={{ custom: 18 }} width={{ custom: 130 }}>
              <Skeleton>
                <FakeText height={18} width={130} />
              </Skeleton>
            </Box>
          ) : (
            <Text size="26pt" color={{ custom: colorForAsset }} weight="heavy">
              {ethAsset.native?.price.display}
            </Text>
          )}
        </Stack>
        <Box height={{ custom: CHART_HEIGHT }} width={{ custom: CHART_WIDTH }}>
          {!loadedChart ? (
            <Box height="full" width="full" alignItems="center" justifyContent="center">
              {noChartData ? (
                <Text color="label" size="20pt" weight="semibold">
                  {!loadedPrice ? 'No Price Data' : 'No Chart Data'}
                </Text>
              ) : (
                <Spinner color={colorForAsset} size={30} />
              )}
            </Box>
          ) : (
            <ChartPathProvider
              data={throttledData}
              width={CHART_WIDTH}
              height={CHART_HEIGHT}
              color={colorForAsset}
              selectedColor={colorForAsset}
              endPadding={32}
            >
              <ChartPath
                fill="none"
                gestureEnabled={false}
                height={CHART_HEIGHT}
                hitSlop={0}
                longPressGestureHandlerProps={undefined}
                selectedStrokeWidth={3}
                stroke={colorForAsset}
                strokeLinecap="round"
                strokeLinejoin="round"
                strokeWidth={4}
                width={CHART_WIDTH}
                isCard
              />
              <ChartDot
                size={10}
                color={colorForAsset}
                isCard
                dotStyle={{
                  shadowColor: isDarkMode ? colors.shadow : colorForAsset,
                  shadowOffset: { height: 3, width: 0 },
                  shadowOpacity: 0.6,
                  shadowRadius: 4.5,
                }}
              />
              <Labels color={colorForAsset} width={CHART_WIDTH} isCard />
            </ChartPathProvider>
          )}
        </Box>
        {!loadedPrice ? (
          <Box height={{ custom: 36 }}>
            <Skeleton>
              <FakeText width={CHART_WIDTH} height={36} />
            </Skeleton>
          </Box>
        ) : addCashEnabled ? (
          <ButtonPressAnimation onPress={handlePressBuy} testID="buy-eth-button" scaleTo={0.92}>
            <AccentColorProvider color={colors.alpha(colorForAsset, 0.1)}>
              <Box width="full" height={{ custom: 36 }} borderRadius={99} alignItems="center" justifyContent="center" background="accent">
                <Text color={{ custom: colorForAsset }} containsEmoji size="15pt" weight="bold">
                  {`􀍯 ${i18n.t(i18n.l.button.buy_eth)}`}
                </Text>
              </Box>
            </AccentColorProvider>
          </ButtonPressAnimation>
        ) : null}
      </Stack>
    </GenericCard>
  );
};<|MERGE_RESOLUTION|>--- conflicted
+++ resolved
@@ -8,27 +8,19 @@
 import { useAccountSettings, useChartThrottledPoints, useColorForAsset } from '@/hooks';
 import { useAccountAccentColor } from '@/hooks/useAccountAccentColor';
 import * as i18n from '@/languages';
-<<<<<<< HEAD
 import { useRemoteConfig } from '@/model/remoteConfig';
 import { useNavigation } from '@/navigation';
 import Routes from '@/navigation/routesNames';
 import { ChartDot, ChartPath, ChartPathProvider } from '@/react-native-animated-charts/src';
 import { ETH_ADDRESS } from '@/references';
-import { useExternalToken } from '@/resources/assets/externalAssetsQuery';
+import { FormattedExternalAsset, useExternalToken } from '@/resources/assets/externalAssetsQuery';
 import { ChainId, Network } from '@/state/backendNetworks/types';
+import { useWalletsStore } from '@/state/wallets/walletsStore';
 import { useTheme } from '@/theme';
 import { deviceUtils } from '@/utils';
-=======
-import { ButtonPressAnimationTouchEvent } from '@/components/animations/ButtonPressAnimation/types';
-import { ChainImage } from '@/components/coin-icon/ChainImage';
-import { FormattedExternalAsset, useExternalToken } from '@/resources/assets/externalAssetsQuery';
-import assetTypes from '@/entities/assetTypes';
-import { Network, ChainId } from '@/state/backendNetworks/types';
->>>>>>> 08dbabd7
 import { getUniqueId } from '@/utils/ethereumUtils';
 import { useRoute } from '@react-navigation/native';
 import React, { useCallback, useEffect, useMemo, useState } from 'react';
-import { useWalletsStore } from '@/state/wallets/walletsStore';
 import Spinner from '../Spinner';
 import { ButtonPressAnimation } from '../animations';
 import Skeleton, { FakeText } from '../skeleton/Skeleton';
