import { analytics } from '@/analytics';
<<<<<<< HEAD
import { ETH_ADDRESS } from '@/references';
import { ChartDot, ChartPath, ChartPathProvider } from '@/react-native-animated-charts/src';
import { ExtremeLabels } from '../value-chart/ExtremeLabels';
import showWalletErrorAlert from '@/helpers/support';
=======
import { ButtonPressAnimationTouchEvent } from '@/components/animations/ButtonPressAnimation/types';
import { ChainImage } from '@/components/coin-icon/ChainImage';
import { AccentColorProvider, Bleed, Box, Inline, Stack, Text } from '@/design-system';
import assetTypes from '@/entities/assetTypes';
>>>>>>> d23abfb1
import { IS_IOS } from '@/env';
import showWalletErrorAlert from '@/helpers/support';
import { useAccountSettings, useChartThrottledPoints, useColorForAsset } from '@/hooks';
import { useAccountAccentColor } from '@/hooks/useAccountAccentColor';
import * as i18n from '@/languages';
import { useRemoteConfig } from '@/model/remoteConfig';
import { useNavigation } from '@/navigation';
import Routes from '@/navigation/routesNames';
import { ChartDot, ChartPath, ChartPathProvider } from '@/react-native-animated-charts/src';
import { ETH_ADDRESS } from '@/references';
import { FormattedExternalAsset, useExternalToken } from '@/resources/assets/externalAssetsQuery';
import { ChainId, Network } from '@/state/backendNetworks/types';
import { useIsDamagedWallet } from '@/state/wallets/walletsStore';
import { useTheme } from '@/theme';
import { deviceUtils } from '@/utils';
import { getUniqueId } from '@/utils/ethereumUtils';
import { useRoute } from '@react-navigation/native';
import React, { useCallback, useEffect, useMemo, useState } from 'react';
import Spinner from '../Spinner';
import { ButtonPressAnimation } from '../animations';
import Skeleton, { FakeText } from '../skeleton/Skeleton';
import Labels from '../value-chart/ExtremeLabels';
import { GenericCard } from './GenericCard';

export const ETH_CARD_HEIGHT = 284.3;

export const EthCard = () => {
  const { nativeCurrency } = useAccountSettings();
  const { colors, isDarkMode } = useTheme();
  const { navigate } = useNavigation();
  const isDamaged = useIsDamagedWallet();
  const { data: externalEthAsset } = useExternalToken({
    address: ETH_ADDRESS,
    chainId: ChainId.mainnet,
    currency: nativeCurrency,
  });

  const ethAsset = useMemo(() => {
    return {
      ...(externalEthAsset || {}),
      address: ETH_ADDRESS,
      network: Network.mainnet,
      chainId: ChainId.mainnet,
      uniqueId: getUniqueId(ETH_ADDRESS, ChainId.mainnet),
    };
  }, [externalEthAsset]);

  const { loaded: accentColorLoaded } = useAccountAccentColor();
  const { name: routeName } = useRoute();
  const cardType = 'stretch';

  const handlePressBuy = useCallback(
    (e: ButtonPressAnimationTouchEvent) => {
      if (e && 'stopPropagation' in e) {
        e.stopPropagation();
      }

      if (isDamaged) {
        showWalletErrorAlert();
        return;
      }

      navigate(Routes.ADD_CASH_SHEET);

      analytics.track(analytics.event.buyButtonPressed, {
        componentName: 'EthCard',
        routeName,
      });
    },
    [isDamaged, navigate, routeName]
  );

  const handleAssetPress = useCallback(() => {
    if (ethAsset.native == null) return;
    navigate(Routes.EXPANDED_ASSET_SHEET_V2, {
      asset: ethAsset as FormattedExternalAsset,
      address: ETH_ADDRESS,
      chainId: ChainId.mainnet,
    });
    analytics.track(analytics.event.cardPressed, {
      cardName: 'EthCard',
      routeName,
      cardType,
    });
  }, [ethAsset, navigate, routeName]);

  let colorForAsset = useColorForAsset(
    {
      address: ETH_ADDRESS,
      mainnet_address: ETH_ADDRESS,
      type: assetTypes.token,
    },
    colors.appleBlue
  );

  if (isDarkMode) {
    colorForAsset = colors.whiteLabel;
  }

  const { throttledData } = useChartThrottledPoints({
    asset: ethAsset,
    timespan: 'day',
  });

  const CHART_WIDTH = deviceUtils.dimensions.width - 80;
  const CHART_HEIGHT = 80;

  let isNegativePriceChange = false;
  if (ethAsset.native?.change[0] === '-') {
    isNegativePriceChange = true;
  }
  const priceChangeDisplay = isNegativePriceChange ? ethAsset.native?.change.substring(1) : ethAsset.native?.change;

  const priceChangeColor = isNegativePriceChange ? colors.red : colors.green;

  const loadedPrice = accentColorLoaded && ethAsset.native?.change;
  const loadedChart = throttledData?.points.length && loadedPrice;

  const [noChartData, setNoChartData] = useState(false);

  // If we cant load chart data we should tell the user
  useEffect(() => {
    setTimeout(() => {
      if (!loadedChart) {
        setNoChartData(true);
      } else {
        setNoChartData(false);
      }
    }, 20000);
  }, [loadedChart]);

  const { f2c_enabled: addCashEnabled } = useRemoteConfig();

  return (
    <GenericCard onPress={IS_IOS ? handleAssetPress : handlePressBuy} type={cardType} testID="eth-card">
      <Stack space={{ custom: 41 }}>
        <Stack space="12px">
          <Bleed top="4px">
            <Inline alignVertical="center" alignHorizontal="justify">
              <Inline alignVertical="center" space="6px">
                {!loadedPrice ? (
                  <>
                    <Box height={{ custom: 20 }} width={{ custom: 20 }}>
                      <Skeleton>
                        <FakeText height={20} width={20} />
                      </Skeleton>
                    </Box>
                    <Box height={{ custom: 12 }} width={{ custom: 100 }}>
                      <Skeleton>
                        <FakeText height={12} width={100} />
                      </Skeleton>
                    </Box>
                  </>
                ) : (
                  <>
                    <ChainImage chainId={ChainId.mainnet} position="relative" size={20} />
                    <Text size="17pt" color={{ custom: colorForAsset }} weight="heavy">
                      {ethAsset.name}
                    </Text>
                  </>
                )}
              </Inline>
              {!loadedPrice ? (
                <Box height={{ custom: 12 }} width={{ custom: 110 }}>
                  <Skeleton>
                    <FakeText height={12} width={110} />
                  </Skeleton>
                </Box>
              ) : (
                <Inline alignVertical="bottom">
                  <Inline alignVertical="center">
                    <Text size="13pt" color={{ custom: priceChangeColor }} weight="heavy">
                      {isNegativePriceChange ? '􀄩' : '􀄨'}
                    </Text>
                    <Text size="17pt" color={{ custom: priceChangeColor }} weight="bold">
                      {`${priceChangeDisplay} `}
                    </Text>
                  </Inline>
                  <Text size="13pt" color={{ custom: priceChangeColor }} weight="bold">
                    {i18n.t(i18n.l.cards.eth.today)}
                  </Text>
                </Inline>
              )}
            </Inline>
          </Bleed>
          {!loadedPrice ? (
            <Box height={{ custom: 18 }} width={{ custom: 130 }}>
              <Skeleton>
                <FakeText height={18} width={130} />
              </Skeleton>
            </Box>
          ) : (
            <Text size="26pt" color={{ custom: colorForAsset }} weight="heavy">
              {ethAsset.native?.price.display}
            </Text>
          )}
        </Stack>
        <Box height={{ custom: CHART_HEIGHT }} width={{ custom: CHART_WIDTH }}>
          {!loadedChart ? (
            <Box height="full" width="full" alignItems="center" justifyContent="center">
              {noChartData ? (
                <Text color="label" size="20pt" weight="semibold">
                  {!loadedPrice ? 'No Price Data' : 'No Chart Data'}
                </Text>
              ) : (
                <Spinner color={colorForAsset} size={30} />
              )}
            </Box>
          ) : (
            <ChartPathProvider
              data={throttledData}
              width={CHART_WIDTH}
              height={CHART_HEIGHT}
              color={colorForAsset}
              selectedColor={colorForAsset}
              endPadding={32}
            >
              <ChartPath
                fill="none"
                gestureEnabled={false}
                height={CHART_HEIGHT}
                hitSlop={0}
                longPressGestureHandlerProps={undefined}
                selectedStrokeWidth={3}
                stroke={colorForAsset}
                strokeLinecap="round"
                strokeLinejoin="round"
                strokeWidth={4}
                width={CHART_WIDTH}
                isCard
              />
              <ChartDot
                size={10}
                color={colorForAsset}
                isCard
                dotStyle={{
                  shadowColor: isDarkMode ? colors.shadow : colorForAsset,
                  shadowOffset: { height: 3, width: 0 },
                  shadowOpacity: 0.6,
                  shadowRadius: 4.5,
                }}
              />
              <ExtremeLabels color={colorForAsset} isCard />
            </ChartPathProvider>
          )}
        </Box>
        {!loadedPrice ? (
          <Box height={{ custom: 36 }}>
            <Skeleton>
              <FakeText width={CHART_WIDTH} height={36} />
            </Skeleton>
          </Box>
        ) : addCashEnabled ? (
          <ButtonPressAnimation onPress={handlePressBuy} testID="buy-eth-button" scaleTo={0.92}>
            <AccentColorProvider color={colors.alpha(colorForAsset, 0.1)}>
              <Box width="full" height={{ custom: 36 }} borderRadius={99} alignItems="center" justifyContent="center" background="accent">
                <Text color={{ custom: colorForAsset }} containsEmoji size="15pt" weight="bold">
                  {`􀍯 ${i18n.t(i18n.l.button.buy_eth)}`}
                </Text>
              </Box>
            </AccentColorProvider>
          </ButtonPressAnimation>
        ) : null}
      </Stack>
    </GenericCard>
  );
};<|MERGE_RESOLUTION|>--- conflicted
+++ resolved
@@ -1,15 +1,8 @@
 import { analytics } from '@/analytics';
-<<<<<<< HEAD
-import { ETH_ADDRESS } from '@/references';
-import { ChartDot, ChartPath, ChartPathProvider } from '@/react-native-animated-charts/src';
-import { ExtremeLabels } from '../value-chart/ExtremeLabels';
-import showWalletErrorAlert from '@/helpers/support';
-=======
 import { ButtonPressAnimationTouchEvent } from '@/components/animations/ButtonPressAnimation/types';
 import { ChainImage } from '@/components/coin-icon/ChainImage';
 import { AccentColorProvider, Bleed, Box, Inline, Stack, Text } from '@/design-system';
 import assetTypes from '@/entities/assetTypes';
->>>>>>> d23abfb1
 import { IS_IOS } from '@/env';
 import showWalletErrorAlert from '@/helpers/support';
 import { useAccountSettings, useChartThrottledPoints, useColorForAsset } from '@/hooks';
@@ -31,7 +24,7 @@
 import Spinner from '../Spinner';
 import { ButtonPressAnimation } from '../animations';
 import Skeleton, { FakeText } from '../skeleton/Skeleton';
-import Labels from '../value-chart/ExtremeLabels';
+import { ExtremeLabels } from '@/components/value-chart/ExtremeLabels';
 import { GenericCard } from './GenericCard';
 
 export const ETH_CARD_HEIGHT = 284.3;
