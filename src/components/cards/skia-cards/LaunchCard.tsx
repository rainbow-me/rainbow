--- conflicted
+++ resolved
@@ -118,20 +118,6 @@
             <ImageSVG height={21} svg={svgs.stars.three} width={21} x={122} y={64} />
           </Group>
 
-<<<<<<< HEAD
-          <Group>
-            <Circle cx={DEFAULT_CARD_SIZE / 2} cy={CARD_CONFIG.dimensions.plusButton.y} r={PLUS_BUTTON_SIZE / 2}>
-              <Shadow blur={15} color={CARD_CONFIG.colors.plusButtonDropShadow} dx={0} dy={10} />
-              <Shadow blur={2} color={CARD_CONFIG.colors.plusButtonInnerShadowDark} dx={0} dy={-1.5} inner />
-              <Shadow blur={1.25} color={CARD_CONFIG.colors.plusButtonInnerShadowLight} dx={0} dy={1.5} inner />
-              <LinearGradient
-                colors={CARD_CONFIG.gradients.plusButton.colors}
-                end={CARD_CONFIG.gradients.plusButton.end}
-                start={CARD_CONFIG.gradients.plusButton.start}
-              />
-            </Circle>
-          </Group>
-=======
           <Circle cx={DEFAULT_CARD_SIZE / 2} cy={CARD_CONFIG.dimensions.plusButton.y} r={PLUS_BUTTON_SIZE / 2}>
             <Shadow blur={15} color={CARD_CONFIG.colors.plusButtonDropShadow} dx={0} dy={10} />
             <Shadow blur={2} color={CARD_CONFIG.colors.plusButtonInnerShadowDark} dx={0} dy={-1.5} inner />
@@ -142,7 +128,6 @@
               start={CARD_CONFIG.gradients.plusButton.start}
             />
           </Circle>
->>>>>>> 605def42
 
           <Circle
             blendMode="plus"
