--- conflicted
+++ resolved
@@ -69,13 +69,6 @@
 export const LaunchCard = memo(function LaunchCard() {
   const { navigate } = useNavigation();
 
-  const navigateToTokenLauncher = useCallback(() => {
-    if (!enableActionsOnReadOnlyWallet && isCurrentWalletReadOnly()) {
-      return watchingAlert();
-    }
-    navigate(Routes.TOKEN_LAUNCHER_SCREEN);
-  }, [navigate]);
-
   const [svgs] = useState(() => ({
     plusButton: plusButtonSvg(),
     stars: {
@@ -84,6 +77,13 @@
       three: stars.three(),
     },
   }));
+
+  const navigateToTokenLauncher = useCallback(() => {
+    if (!enableActionsOnReadOnlyWallet && isCurrentWalletReadOnly()) {
+      return watchingAlert();
+    }
+    navigate(Routes.TOKEN_LAUNCHER_SCREEN);
+  }, [navigate]);
 
   useCleanup(() => {
     svgs.plusButton?.dispose?.();
@@ -94,11 +94,8 @@
 
   return (
     <SkiaCard
-<<<<<<< HEAD
+      height={CARD_HEIGHT}
       onPress={navigateToTokenLauncher}
-=======
-      height={CARD_HEIGHT}
->>>>>>> dab99cba
       shadowColor={CARD_PROPS.shadowColor}
       skiaBackground={
         <Paint antiAlias dither>
