--- conflicted
+++ resolved
@@ -1,29 +1,15 @@
-<<<<<<< HEAD
 import { opacity } from '@/__swaps__/utils/swaps';
-=======
 import { BlendColor, Circle, Group, ImageSVG, LinearGradient, Mask, Paint, Rect, Shadow, vec } from '@shopify/react-native-skia';
 import React, { memo, useState } from 'react';
->>>>>>> 6b41e304
 import { enableActionsOnReadOnlyWallet } from '@/config';
 import { SkiaText, SkiaTextChild } from '@/design-system';
 import { globalColors } from '@/design-system/color/palettes';
-import walletTypes from '@/helpers/walletTypes';
 import { useCleanup } from '@/hooks/useCleanup';
 import * as i18n from '@/languages';
-<<<<<<< HEAD
-import { useNavigation } from '@/navigation';
 import Routes from '@/navigation/routesNames';
 import { watchingAlert } from '@/utils';
-import { BlendColor, Circle, Group, ImageSVG, LinearGradient, Mask, Paint, Rect, Shadow, vec } from '@shopify/react-native-skia';
-import React, { memo, useCallback, useState } from 'react';
 import { getIsReadOnlyWallet } from '@/state/wallets/walletsStore';
-=======
 import Navigation from '@/navigation/Navigation';
-import Routes from '@/navigation/routesNames';
-import store from '@/redux/store';
-import { opacity } from '@/__swaps__/utils/swaps';
-import { watchingAlert } from '@/utils';
->>>>>>> 6b41e304
 import { DEFAULT_CARD_SIZE, SkiaCard, SkiaCardProps } from './SkiaCard';
 import { plusButtonSvg, stars } from './cardSvgs';
 
@@ -75,21 +61,12 @@
   },
 };
 
-<<<<<<< HEAD
-export const LaunchCard = memo(function LaunchCard() {
-  const { navigate } = useNavigation();
-=======
-function isCurrentWalletReadOnly(): boolean {
-  return store.getState().wallets.selected?.type === walletTypes.readOnly;
-}
-
 function navigateToTokenLauncher(): void {
-  if (!enableActionsOnReadOnlyWallet && isCurrentWalletReadOnly()) {
+  if (!enableActionsOnReadOnlyWallet && getIsReadOnlyWallet()) {
     return watchingAlert();
   }
   Navigation.handleAction(Routes.TOKEN_LAUNCHER_SCREEN);
 }
->>>>>>> 6b41e304
 
 export const LaunchCard = memo(function LaunchCard() {
   const [svgs] = useState(() => ({
@@ -101,16 +78,6 @@
     },
   }));
 
-<<<<<<< HEAD
-  const navigateToTokenLauncher = useCallback(() => {
-    if (!enableActionsOnReadOnlyWallet && getIsReadOnlyWallet()) {
-      return watchingAlert();
-    }
-    navigate(Routes.TOKEN_LAUNCHER_SCREEN);
-  }, [navigate]);
-
-=======
->>>>>>> 6b41e304
   useCleanup(() => {
     svgs.plusButton?.dispose?.();
     svgs.stars.one?.dispose?.();
