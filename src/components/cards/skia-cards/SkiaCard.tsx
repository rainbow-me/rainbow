<<<<<<< HEAD
import { Canvas, DrawingNodeProps, Group, LinearGradient, Paint, Path, Rect, Shadow, SkiaProps, vec } from '@shopify/react-native-skia';
import { getSvgPath } from 'figma-squircle';
import React, { ReactElement, ReactNode, cloneElement, memo, useMemo } from 'react';
=======
import { Canvas, DrawingNodeProps, Fill, Group, LinearGradient, Path, Rect, Shadow, SkiaProps, vec } from '@shopify/react-native-skia';
import { getSvgPath } from 'figma-squircle';
import React, { ReactElement, ReactNode, memo, useMemo } from 'react';
>>>>>>> 605def42
import { StyleSheet, View, ViewStyle } from 'react-native';
import { convertToRGBA } from 'react-native-reanimated';
import { useDeepCompareMemo } from 'use-deep-compare';
import { ButtonPressAnimation } from '@/components/animations';
import { useBackgroundColor, useColorMode } from '@/design-system';
import { BackgroundColor, globalColors } from '@/design-system/color/palettes';
import { IS_IOS } from '@/env';
import { opacity } from '@/__swaps__/utils/swaps';
import { DEVICE_WIDTH } from '@/utils/deviceUtils';

type ValueByTheme<T extends string | number | boolean | null | undefined> = { dark: T; light: T } | T;

export type SkiaCardProps = {
  borderRadius?: number;
  color?: BackgroundColor | string;
  foregroundComponent?: ReactNode;
  height?: number;
  innerShadowOpacity?: ValueByTheme<number>;
  onLongPress?: () => void;
  onPress?: () => void;
  scaleTo?: number;
  shadowColor?: ValueByTheme<string>;
  skiaBackground?: ReactElement<SkiaProps<DrawingNodeProps>>;
  skiaForeground?: ReactNode;
  strokeOpacity?: { start: number; end: number };
  width?: number;
} & ({ color: BackgroundColor | string; skiaBackground?: never } | { color?: never; skiaBackground: ReactNode });

const CARDS_PER_ROW = 2;
const GAP = 12;
const HORIZONTAL_INSET = 20;

export const DEFAULT_CARD_SIZE = (DEVICE_WIDTH - HORIZONTAL_INSET * 2 - GAP * (CARDS_PER_ROW - 1)) / CARDS_PER_ROW;

const STROKE_WIDTH = 4;
const STROKE_TRANSFORM = [{ translateX: STROKE_WIDTH }, { translateY: STROKE_WIDTH }];

export const SkiaCard = memo(function SkiaCard({
  borderRadius = 32,
  color = '',
  foregroundComponent,
  height = DEFAULT_CARD_SIZE,
  innerShadowOpacity = { dark: 1, light: 0.4 },
  onLongPress,
  onPress,
  scaleTo = 0.86,
  shadowColor = { dark: 'transparent', light: color || 'transparent' },
  skiaBackground,
  skiaForeground,
  strokeOpacity = { start: 0.12, end: 0.048 },
  width = DEFAULT_CARD_SIZE,
}: SkiaCardProps) {
  const { isDarkMode } = useColorMode();
  const backgroundColor = useBackgroundColor(color);

  const { backgroundRect, squirclePath, strokePath } = useMemo(
    () => ({
      backgroundRect: { height, width, x: 0, y: 0 },
      squirclePath: getSquirclePath({ borderRadius, height, width }),
      strokePath: getSquirclePath({
        borderRadius: borderRadius - STROKE_WIDTH,
        height: height - STROKE_WIDTH * 2,
        width: width - STROKE_WIDTH * 2,
      }),
    }),
    [borderRadius, height, width]
  );

  const { strokeGradientConfig, styles } = useDeepCompareMemo(
    () => ({
      strokeGradientConfig: getStrokeGradientConfig(strokeOpacity),
      styles: getStyles({ borderRadius, height, innerShadowOpacity, isDarkMode, shadowColor, width }),
    }),
    [borderRadius, height, innerShadowOpacity, isDarkMode, shadowColor, strokeOpacity, width]
  );

  return (
    <ButtonPressAnimation onLongPress={onLongPress} onPress={onPress} scaleTo={scaleTo} style={styles.container}>
      <View style={styles.shadowLayer} />
      <View style={styles.innerContainer}>
        <Canvas style={styles.canvas}>
<<<<<<< HEAD
          <Group
            clip={backgroundRect}
            // layer={
            //   skiaBackground ? (
            //     cloneElement(skiaBackground, { clip: backgroundRect })
            //   ) : (
            //     <Paint clip={backgroundRect} color={backgroundColor} />
            //   )
            // }
          >
            {skiaBackground}
=======
          <Group clip={backgroundRect}>
            {skiaBackground ?? <Fill color={backgroundColor} />}
>>>>>>> 605def42
            <CardHighlights
              height={height}
              innerShadowColor={styles.innerShadowColor}
              isDarkMode={isDarkMode}
              squirclePath={squirclePath}
              strokeGradientConfig={strokeGradientConfig}
              strokePath={strokePath}
              width={width}
            />
            {skiaForeground}
          </Group>
        </Canvas>
      </View>
      {foregroundComponent ? <View style={staticStyles.foregroundContainer}>{foregroundComponent}</View> : null}
    </ButtonPressAnimation>
  );
});

const CardHighlights = memo(function CardHighlights({
  height,
  innerShadowColor,
  isDarkMode,
  squirclePath,
  strokeGradientConfig,
  strokePath,
  width,
}: {
  height: number;
  innerShadowColor: string;
  isDarkMode: boolean;
  squirclePath: string;
  strokeGradientConfig: { colors: { dark: string[]; light: string[] }; end: { x: number; y: number }; start: { x: number; y: number } };
  strokePath: string;
  width: number;
}) {
  return (
    <>
      <Path path={squirclePath}>
        <Shadow blur={5 / 2} color={isDarkMode ? innerShadowColor : 'transparent'} dx={0} dy={1} inner shadowOnly />
      </Path>

      <Rect
        blendMode={isDarkMode ? 'plus' : 'overlay'}
        color={globalColors.white100}
        clip={strokePath}
        height={height}
        invertClip={true}
        transform={STROKE_TRANSFORM}
        width={width}
        x={-STROKE_WIDTH}
        y={-STROKE_WIDTH}
      >
        <LinearGradient
          colors={strokeGradientConfig.colors[isDarkMode ? 'dark' : 'light']}
          end={strokeGradientConfig.end}
          start={strokeGradientConfig.start}
        />
      </Rect>
    </>
  );
});

export function getSquirclePath({
  borderRadius,
  cornerSmoothing = IS_IOS ? 0.6 : 0,
  height,
  width,
}: {
  borderRadius: number;
  cornerSmoothing?: number;
  height: number;
  width: number;
}): string {
  return getSvgPath({
    cornerRadius: borderRadius,
    cornerSmoothing,
    height,
    width,
  });
}

function getStrokeGradientConfig(strokeOpacity: { start: number; end: number }) {
  return {
    colors: {
      dark: [opacity(globalColors.white100, strokeOpacity.start), opacity(globalColors.white100, strokeOpacity.end)],
      light: [opacity(globalColors.white100, 0), opacity(globalColors.white100, 0)],
    },
    end: vec(DEFAULT_CARD_SIZE / 2, DEFAULT_CARD_SIZE),
    start: vec(DEFAULT_CARD_SIZE / 2, 0),
  };
}

function getStyles({
  borderRadius,
  height,
  innerShadowOpacity,
  isDarkMode,
  shadowColor,
  width,
}: Required<Pick<SkiaCardProps, 'borderRadius' | 'height' | 'innerShadowOpacity' | 'shadowColor' | 'width'>> & {
  isDarkMode: boolean;
}) {
  const [r, g, b, shadowOpacity] = convertToRGBA(getThemeValue(shadowColor, isDarkMode));
  const solidShadowColor = `rgb(${r * 255}, ${g * 255}, ${b * 255})`;

  return {
    canvas: {
      borderRadius,
      height,
      width,
    },
    container: {
      alignItems: 'center',
      height,
      justifyContent: 'center',
      position: 'relative',
      width,
    },
    innerContainer: {
      borderRadius,
      height,
      overflow: 'hidden',
      position: 'absolute',
      width,
    } satisfies ViewStyle,

    innerShadowColor: opacity(globalColors[isDarkMode ? 'white100' : 'grey100'], getThemeValue(innerShadowOpacity, isDarkMode)),

    shadowLayer: IS_IOS
      ? ({
          backgroundColor: solidShadowColor,
          borderRadius,
          height,
          opacity: shadowOpacity,
          pointerEvents: 'none',
          position: 'absolute',
          shadowColor: solidShadowColor,
          shadowOffset: { height: 6, width: 0 },
          shadowOpacity,
          shadowRadius: 9,
          width,
        } satisfies ViewStyle)
      : undefined,
  };
}

function getThemeValue<T extends string | number | boolean | null | undefined>(value: T | ValueByTheme<T>, isDarkMode: boolean): T {
  return typeof value === 'object' && value !== null ? value[isDarkMode ? 'dark' : 'light'] : value;
}

const staticStyles = StyleSheet.create({
  foregroundContainer: {
    height: '100%',
    position: 'absolute',
    width: '100%',
  },
});<|MERGE_RESOLUTION|>--- conflicted
+++ resolved
@@ -1,12 +1,6 @@
-<<<<<<< HEAD
-import { Canvas, DrawingNodeProps, Group, LinearGradient, Paint, Path, Rect, Shadow, SkiaProps, vec } from '@shopify/react-native-skia';
-import { getSvgPath } from 'figma-squircle';
-import React, { ReactElement, ReactNode, cloneElement, memo, useMemo } from 'react';
-=======
 import { Canvas, DrawingNodeProps, Fill, Group, LinearGradient, Path, Rect, Shadow, SkiaProps, vec } from '@shopify/react-native-skia';
 import { getSvgPath } from 'figma-squircle';
 import React, { ReactElement, ReactNode, memo, useMemo } from 'react';
->>>>>>> 605def42
 import { StyleSheet, View, ViewStyle } from 'react-native';
 import { convertToRGBA } from 'react-native-reanimated';
 import { useDeepCompareMemo } from 'use-deep-compare';
@@ -88,22 +82,8 @@
       <View style={styles.shadowLayer} />
       <View style={styles.innerContainer}>
         <Canvas style={styles.canvas}>
-<<<<<<< HEAD
-          <Group
-            clip={backgroundRect}
-            // layer={
-            //   skiaBackground ? (
-            //     cloneElement(skiaBackground, { clip: backgroundRect })
-            //   ) : (
-            //     <Paint clip={backgroundRect} color={backgroundColor} />
-            //   )
-            // }
-          >
-            {skiaBackground}
-=======
           <Group clip={backgroundRect}>
             {skiaBackground ?? <Fill color={backgroundColor} />}
->>>>>>> 605def42
             <CardHighlights
               height={height}
               innerShadowColor={styles.innerShadowColor}
