--- conflicted
+++ resolved
@@ -46,33 +46,6 @@
 const ClearInputDecorator = ({ inputHeight, isVisible, onPress, testID }) => {
   const [isVisibleInternal, setIsVisibleInternal] = useState(isVisible);
   const animation = useSharedValue(isVisible ? 1 : 0);
-<<<<<<< HEAD
-
-  useLayoutEffect(() => {
-    if (isVisible) {
-      setIsVisibleInternal(true);
-    } else if (!isVisible) {
-      animation.value = withTiming(
-        0,
-        { duration, easing: easingOut },
-        finished => {
-          if (finished) {
-            runOnJS(setIsVisibleInternal)(false);
-          }
-        }
-      );
-    }
-  }, [isVisible, animation]);
-
-  useLayoutEffect(() => {
-    if (isVisibleInternal && isVisible) {
-      animation.value = withTiming(1, { duration, easing: easingIn });
-    }
-  }, [isVisible, isVisibleInternal, animation]);
-
-  const animatedStyle = useAnimatedStyle(() => {
-    const scale = interpolate(animation.value, [0, 1], [0.0001, 1], 'extend');
-=======
 
   useLayoutEffect(() => {
     if (isVisible) {
@@ -103,7 +76,6 @@
       [START_SCALE, FINISH_SCALE],
       'extend'
     );
->>>>>>> 2190cec6
     return {
       opacity: animation.value,
       transform: [{ scale }],
