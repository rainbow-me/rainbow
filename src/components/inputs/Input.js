import React, { useImperativeHandle, useRef } from 'react';
import { TextInput as TextInputPrimitive } from 'react-native';
import styled from 'styled-components/primitives';
import { buildTextStyles, colors } from '../../styles';

<<<<<<< HEAD
export default class Input extends PureComponent {
  static propTypes = {
    allowFontScaling: PropTypes.bool,
    autoCapitalize: PropTypes.string,
    autoCorrect: PropTypes.bool,
    keyboardType: PropTypes.string,
    placeholderTextColor: PropTypes.string,
    spellCheck: PropTypes.bool,
  };

  static defaultProps = {
    allowFontScaling: false,
    autoCapitalize: 'none',
    autoCorrect: false,
    placeholderTextColor: colors.placeholder,
    spellCheck: true,
  };

  clear = () => this.ref.current.clear();

  focus = event => this.ref.current.focus(event);

  isFocused = () => this.ref.current.isFocused();

  ref = React.createRef();

  render = () => {
    const {
      allowFontScaling,
      autoCapitalize,
      autoCorrect,
      keyboardType,
      placeholderTextColor,
      spellCheck,
      ...props
    } = this.props;

    return (
      <TextInput
        {...props}
        allowFontScaling={allowFontScaling}
        autoCapitalize={autoCapitalize}
        autoCorrect={autoCorrect}
        css={buildTextStyles}
        keyboardType={keyboardType}
        placeholderTextColor={placeholderTextColor}
        ref={this.ref}
        selectionColor={colors.appleBlue}
        spellCheck={spellCheck}
      />
    );
  };
}
=======
const TextInput = styled(TextInputPrimitive)`
  ${buildTextStyles};
`;

const Input = (
  {
    allowFontScaling = false,
    autoCapitalize = 'none',
    autoCorrect = false,
    keyboardType,
    placeholderTextColor = colors.placeholder,
    spellCheck = true,
    ...props
  },
  ref
) => {
  const inputRef = useRef();

  useImperativeHandle(ref, () => ({
    blur: event => inputRef?.current?.blur(event),
    clear: () => inputRef?.current?.clear(),
    focus: event => inputRef?.current?.focus(event),
    isFocused: () => inputRef?.current?.isFocused(),
    setNativeProps: nativeProps =>
      inputRef?.current?.setNativeProps(nativeProps),
  }));

  return (
    <TextInput
      {...props}
      allowFontScaling={allowFontScaling}
      autoCapitalize={autoCapitalize}
      autoCorrect={autoCorrect}
      keyboardType={keyboardType}
      placeholderTextColor={placeholderTextColor}
      ref={inputRef}
      spellCheck={spellCheck}
    />
  );
};

export default React.forwardRef(Input);
>>>>>>> ac88bfdc
<|MERGE_RESOLUTION|>--- conflicted
+++ resolved
@@ -3,61 +3,6 @@
 import styled from 'styled-components/primitives';
 import { buildTextStyles, colors } from '../../styles';
 
-<<<<<<< HEAD
-export default class Input extends PureComponent {
-  static propTypes = {
-    allowFontScaling: PropTypes.bool,
-    autoCapitalize: PropTypes.string,
-    autoCorrect: PropTypes.bool,
-    keyboardType: PropTypes.string,
-    placeholderTextColor: PropTypes.string,
-    spellCheck: PropTypes.bool,
-  };
-
-  static defaultProps = {
-    allowFontScaling: false,
-    autoCapitalize: 'none',
-    autoCorrect: false,
-    placeholderTextColor: colors.placeholder,
-    spellCheck: true,
-  };
-
-  clear = () => this.ref.current.clear();
-
-  focus = event => this.ref.current.focus(event);
-
-  isFocused = () => this.ref.current.isFocused();
-
-  ref = React.createRef();
-
-  render = () => {
-    const {
-      allowFontScaling,
-      autoCapitalize,
-      autoCorrect,
-      keyboardType,
-      placeholderTextColor,
-      spellCheck,
-      ...props
-    } = this.props;
-
-    return (
-      <TextInput
-        {...props}
-        allowFontScaling={allowFontScaling}
-        autoCapitalize={autoCapitalize}
-        autoCorrect={autoCorrect}
-        css={buildTextStyles}
-        keyboardType={keyboardType}
-        placeholderTextColor={placeholderTextColor}
-        ref={this.ref}
-        selectionColor={colors.appleBlue}
-        spellCheck={spellCheck}
-      />
-    );
-  };
-}
-=======
 const TextInput = styled(TextInputPrimitive)`
   ${buildTextStyles};
 `;
@@ -94,10 +39,10 @@
       keyboardType={keyboardType}
       placeholderTextColor={placeholderTextColor}
       ref={inputRef}
+      selectionColor={colors.appleBlue}
       spellCheck={spellCheck}
     />
   );
 };
 
-export default React.forwardRef(Input);
->>>>>>> ac88bfdc
+export default React.forwardRef(Input);