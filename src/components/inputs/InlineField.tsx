import React, { useCallback, useMemo, useState } from 'react';
import { Alert, TextInputProps } from 'react-native';
import { useTheme } from '../../context/ThemeContext';
import ButtonPressAnimation from '../animations/ButtonPressAnimation';
import Input from './Input';
import {
  Bleed,
  Column,
  Columns,
  Inline,
  Inset,
  Text,
  useTextStyle,
} from '@rainbow-me/design-system';

const textSize = 16;

export type InlineFieldProps = {
  autoFocus?: TextInputProps['autoFocus'];
  defaultValue?: string;
  errorMessage?: string;
  label: string;
  placeholder?: string;
  inputProps?: Partial<TextInputProps>;
  onChangeText: (text: string) => void;
  onEndEditing?: TextInputProps['onEndEditing'];
  startsWith?: string;
  validations?: {
    onChange?: {
      match?: RegExp;
    };
  };
  value?: string;
};

export default function InlineField({
  autoFocus,
  defaultValue,
  errorMessage,
  label,
  onChangeText,
  placeholder,
  inputProps,
  validations,
  onEndEditing,
  startsWith,
  value,
}: InlineFieldProps) {
  const { colors } = useTheme();

  const paddingVertical = 17;
  const textStyle = useTextStyle({ size: `${textSize}px`, weight: 'bold' });

  const [inputHeight, setInputHeight] = useState(textSize);
  const handleContentSizeChange = useCallback(({ nativeEvent }) => {
    const contentHeight =
      nativeEvent.contentSize.height - textSize - paddingVertical;
    if (contentHeight > 30) {
      setInputHeight(contentHeight);
    } else {
      setInputHeight(textSize);
    }
  }, []);

  const handleChangeText = useCallback(
    text => {
      const { onChange: { match = null } = {} } = validations || {};
      if (!match) {
        onChangeText(text);
        return;
      }
      if (text === '') {
        onChangeText(text);
        return;
      }
      if (match?.test(text)) {
        onChangeText(text);
        return;
      }
    },
    [onChangeText, validations]
  );

  const style = useMemo(
    () => ({
      ...textStyle,
      lineHeight: android ? textStyle.lineHeight : undefined,
      marginBottom: 0,
      marginTop: 0,
      minHeight: inputHeight + paddingVertical * 2 + (android ? 2 : 0),
      paddingBottom: inputProps?.multiline ? (ios ? 15 : 7) : 0,
      paddingTop: inputProps?.multiline
        ? android
          ? 11
          : 15
        : android
        ? 11
        : 0,
      textAlignVertical: 'top',
    }),
    [textStyle, inputHeight, inputProps?.multiline]
  );

  return (
    <Columns>
      <Column width="1/3">
        <Inset top="19px">
          <Inline space="4px">
            <Text
              {...(errorMessage && {
                color: { custom: colors.red },
              })}
              size={`${textSize}px`}
              weight="heavy"
            >
              {label}
            </Text>
            {errorMessage && (
              <Bleed space="10px">
                <ButtonPressAnimation onPress={() => Alert.alert(errorMessage)}>
                  <Inset space="10px">
                    <Text
                      color={{ custom: colors.red }}
                      size={`${textSize}px`}
                      weight="heavy"
                    >
                      􀇿
                    </Text>
                  </Inset>
                </ButtonPressAnimation>
              </Bleed>
            )}
          </Inline>
        </Inset>
      </Column>
<<<<<<< HEAD
      <Input
        autoFocus={autoFocus}
        defaultValue={defaultValue}
        maxLength={validations?.maxLength?.value}
        onChangeText={handleChangeText}
        onContentSizeChange={
          android && inputProps?.multiline ? handleContentSizeChange : undefined
        }
        onEndEditing={onEndEditing}
        placeholder={placeholder}
        style={style}
        value={value}
        {...inputProps}
        keyboardType={android ? 'visible-password' : inputProps?.keyboardType}
      />
=======
      <Column>
        <Inline alignVertical="center" space="2px">
          {startsWith && (
            <Inset top="2px">
              <Text color="secondary30" weight="heavy">
                {startsWith}
              </Text>
            </Inset>
          )}
          <Input
            autoFocus={autoFocus}
            defaultValue={defaultValue}
            onChangeText={handleChangeText}
            onContentSizeChange={
              android && inputProps?.multiline
                ? handleContentSizeChange
                : undefined
            }
            onEndEditing={onEndEditing}
            placeholder={placeholder}
            style={style}
            value={value}
            {...inputProps}
            keyboardType={
              android ? 'visible-password' : inputProps?.keyboardType
            }
          />
        </Inline>
      </Column>
>>>>>>> 1bd245cd
    </Columns>
  );
}<|MERGE_RESOLUTION|>--- conflicted
+++ resolved
@@ -133,23 +133,6 @@
           </Inline>
         </Inset>
       </Column>
-<<<<<<< HEAD
-      <Input
-        autoFocus={autoFocus}
-        defaultValue={defaultValue}
-        maxLength={validations?.maxLength?.value}
-        onChangeText={handleChangeText}
-        onContentSizeChange={
-          android && inputProps?.multiline ? handleContentSizeChange : undefined
-        }
-        onEndEditing={onEndEditing}
-        placeholder={placeholder}
-        style={style}
-        value={value}
-        {...inputProps}
-        keyboardType={android ? 'visible-password' : inputProps?.keyboardType}
-      />
-=======
       <Column>
         <Inline alignVertical="center" space="2px">
           {startsWith && (
@@ -179,7 +162,6 @@
           />
         </Inline>
       </Column>
->>>>>>> 1bd245cd
     </Columns>
   );
 }