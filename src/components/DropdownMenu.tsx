import React, { useCallback } from 'react';
import * as DropdownMenuPrimitive from 'zeego/dropdown-menu';
import styled from 'styled-components';
import { IconConfig, MenuActionConfig, MenuConfig as _MenuConfig } from 'react-native-ios-context-menu';
import { ImageSystemSymbolConfiguration } from 'react-native-ios-context-menu/lib/typescript/types/ImageItemConfig';
import { ImageSourcePropType, ImageURISource } from 'react-native';
import type { SFSymbols5_0 } from 'sf-symbols-typescript';
import type { DropdownMenuContentProps } from '@radix-ui/react-dropdown-menu';
import { ButtonPressAnimation } from './animations';
import ConditionalWrap from 'conditional-wrap';

export const DropdownMenuRoot = DropdownMenuPrimitive.Root;
export const DropdownMenuTrigger = DropdownMenuPrimitive.Trigger;
export const DropdownMenuContent = DropdownMenuPrimitive.Content;
export const DropdownMenuItem = DropdownMenuPrimitive.create(
  styled(DropdownMenuPrimitive.Item)({
    height: 34,
  }),
  'Item'
);
export const DropdownMenuCheckboxItem = DropdownMenuPrimitive.create(
  styled(DropdownMenuPrimitive.CheckboxItem)({
    height: 34,
  }),
  'CheckboxItem'
);
export const DropdownMenuItemTitle = DropdownMenuPrimitive.ItemTitle;
export const DropdownMenuItemSubtitle = DropdownMenuPrimitive.ItemSubtitle;
export const DropdownMenuItemIcon = DropdownMenuPrimitive.ItemIcon;
export const DropdownMenuItemImage = DropdownMenuPrimitive.ItemImage;

export type MenuItemSystemImage = {
  iconType: 'SYSTEM';
  iconValue: SFSymbols5_0;
} & ImageSystemSymbolConfiguration;

export type MenuItemAssetImage = {
  iconType: 'ASSET';
  iconValue: ImageSourcePropType;
};

export type MenuItemRemoteAssetImage = {
  iconType: 'REMOTE';
  iconValue: ImageURISource;
};

export type MenuItemIcon = Omit<IconConfig, 'iconValue' | 'iconType'> &
  (MenuItemSystemImage | MenuItemAssetImage | MenuItemRemoteAssetImage);

export type MenuItem<T> = Omit<MenuActionConfig, 'icon'> & {
  actionKey: T;
  actionTitle: string;
  actionSubtitle?: string;
  destructive?: boolean;
<<<<<<< HEAD
  icon?: MenuItemIcon;
=======
  icon?: MenuItemIcon | { iconType: string; iconValue: string | ImageSourcePropType };
>>>>>>> bc8126ed
};

export type MenuConfig<T extends string> = Omit<_MenuConfig, 'menuItems' | 'menuTitle'> & {
  menuTitle?: string;
  menuItems: Array<MenuItem<T>>;
};

type DropdownMenuProps<T extends string> = {
  children: React.ReactElement;
  menuConfig: MenuConfig<T>;
  onPressMenuItem: (actionKey: T) => void;
  triggerAction?: 'press' | 'longPress';
  menuItemType?: 'checkbox';
  testID?: string;
} & DropdownMenuContentProps;

const buildIconConfig = (icon?: MenuItemIcon) => {
  if (!icon) return null;

  if (icon.iconType === 'SYSTEM') {
    const ios = { name: icon.iconValue };

    return <DropdownMenuItemIcon ios={ios} />;
  }

  if (icon.iconType === 'ASSET') {
    return <DropdownMenuItemImage source={icon.iconValue} />;
  }

  if (icon.iconType === 'REMOTE') {
    return <DropdownMenuItemImage source={icon.iconValue} />;
  }

  return null;
};

export function DropdownMenu<T extends string>({
  children,
  menuConfig,
  onPressMenuItem,
  loop = true,
  align = 'end',
  sideOffset = 8,
  side = 'right',
  alignOffset = 5,
  avoidCollisions = true,
  triggerAction = 'press',
  menuItemType,
  testID,
}: DropdownMenuProps<T>) {
  const handleSelectItem = useCallback(
    (actionKey: T) => {
      onPressMenuItem(actionKey);
    },
    [onPressMenuItem]
  );

  const MenuItemComponent = menuItemType === 'checkbox' ? DropdownMenuCheckboxItem : DropdownMenuItem;

  return (
    <DropdownMenuRoot>
      <DropdownMenuTrigger action={triggerAction}>
        <ConditionalWrap
          condition={triggerAction === 'press'}
          wrap={children => <ButtonPressAnimation testID={testID}>{children}</ButtonPressAnimation>}
        >
          {children}
        </ConditionalWrap>
      </DropdownMenuTrigger>
      <DropdownMenuContent
        loop={loop}
        side={side}
        align={align}
        alignOffset={alignOffset}
        avoidCollisions={avoidCollisions}
        sideOffset={sideOffset}
        collisionPadding={12}
      >
        {menuConfig.menuItems?.map(item => {
          const Icon = buildIconConfig(item.icon as MenuItemIcon);

          return (
            <MenuItemComponent
              value={item.menuState ?? 'off'}
              destructive={item.destructive}
              key={item.actionKey}
              onSelect={() => handleSelectItem(item.actionKey)}
            >
              <DropdownMenuItemTitle>{item.actionTitle}</DropdownMenuItemTitle>
              {item.actionSubtitle && <DropdownMenuItemSubtitle>{item.actionSubtitle}</DropdownMenuItemSubtitle>}
              {Icon}
            </MenuItemComponent>
          );
        })}

        {!!menuConfig.menuTitle?.trim() && (
          <DropdownMenuPrimitive.Group>
            <MenuItemComponent disabled>
              <DropdownMenuItemTitle>{menuConfig.menuTitle}</DropdownMenuItemTitle>
            </MenuItemComponent>
          </DropdownMenuPrimitive.Group>
        )}
      </DropdownMenuContent>
    </DropdownMenuRoot>
  );
}<|MERGE_RESOLUTION|>--- conflicted
+++ resolved
@@ -52,11 +52,7 @@
   actionTitle: string;
   actionSubtitle?: string;
   destructive?: boolean;
-<<<<<<< HEAD
   icon?: MenuItemIcon;
-=======
-  icon?: MenuItemIcon | { iconType: string; iconValue: string | ImageSourcePropType };
->>>>>>> bc8126ed
 };
 
 export type MenuConfig<T extends string> = Omit<_MenuConfig, 'menuItems' | 'menuTitle'> & {
