import { get } from 'lodash';
import React, { Fragment, useCallback } from 'react';
import { Linking } from 'react-native';
import styled from 'styled-components/primitives';
import networkInfo from '../helpers/networkInfo';
import networkTypes from '../helpers/networkTypes';
import { useNavigation } from '../navigation/Navigation';
import Routes from '../navigation/routesNames';
import { colors, margin, padding } from '../styles';
import { magicMemo } from '../utils';
import Divider from './Divider';
import { Button } from './buttons';
import { Centered } from './layout';
import { Text } from './text';

const ButtonContainerHeight = 193;
const ButtonContainerWidth = 250;

const InterstitialMargin = 19;

const ButtonContainer = styled(Centered).attrs({ direction: 'column' })`
  width: ${ButtonContainerWidth};
`;

const InterstitialButton = styled(Button)`
  ${padding(12, 16, 16)};
  shadow-color: ${colors.dark};
  shadow-offset: 0px 4px;
  shadow-opacity: 0.25;
  shadow-radius: 6;
`;

const DividerContainer = styled(Centered)`
  ${margin(InterstitialMargin, 0)}
  width: 93;
`;

const Container = styled(Centered)`
  left: 50%;
  position: absolute;
  top: 50%;
`;

const Paragraph = styled(Text).attrs({
  align: 'center',
  color: colors.alpha(colors.blueGreyDark, 0.3),
  lineHeight: 'paragraphSmall',
  size: 'lmedium',
})`
  margin-top: ${InterstitialMargin};
`;

const buildInterstitialTransform = offsetY => ({
  transform: [
    { translateX: (ButtonContainerWidth / 2) * -1 },
    { translateY: (ButtonContainerHeight / 2) * -1 + 25 + offsetY },
  ],
});

const onAddFromFaucet = network => {
  const faucetUrl = get(networkInfo[network], 'faucet_url');
  Linking.openURL(faucetUrl);
};

const AddFundsInterstitial = ({ network, offsetY = 0 }) => {
  const { navigate } = useNavigation();

  const handlePressAddFunds = useCallback(
    () => navigate(Routes.RECEIVE_MODAL),
    [navigate]
  );

  const handlePressImportWallet = useCallback(
<<<<<<< HEAD
    () => navigate(Routes.RESTORE_SHEET),
=======
    () => navigate(Routes.IMPORT_SEED_PHRASE_SHEET_NAVIGATOR),
>>>>>>> a24ac78d
    [navigate]
  );

  return (
    <Container style={buildInterstitialTransform(offsetY)}>
      <ButtonContainer>
        <InterstitialButton
          backgroundColor={colors.appleBlue}
          onPress={handlePressAddFunds}
        >
          Add Funds
        </InterstitialButton>
        <DividerContainer>
          <Divider inset={false} />
        </DividerContainer>
        {network === networkTypes.mainnet ? (
          <Fragment>
            <InterstitialButton
              backgroundColor={colors.paleBlue}
              onPress={handlePressImportWallet}
            >
              Import My Wallet
            </InterstitialButton>
            <Paragraph>
              If you already have an Ethereum wallet, you can securely import it
              with a seed phrase or private key.
            </Paragraph>
          </Fragment>
        ) : (
          <Fragment>
            <InterstitialButton
              backgroundColor={colors.paleBlue}
              onPress={() => onAddFromFaucet(network)}
            >
              Add from Faucet
            </InterstitialButton>
            <Paragraph>
              You can request test ETH through the{' '}
              {get(networkInfo[network], 'name')} faucet.
            </Paragraph>
          </Fragment>
        )}
      </ButtonContainer>
    </Container>
  );
};

export default magicMemo(AddFundsInterstitial, ['network', 'offsetY']);<|MERGE_RESOLUTION|>--- conflicted
+++ resolved
@@ -71,11 +71,7 @@
   );
 
   const handlePressImportWallet = useCallback(
-<<<<<<< HEAD
     () => navigate(Routes.RESTORE_SHEET),
-=======
-    () => navigate(Routes.IMPORT_SEED_PHRASE_SHEET_NAVIGATOR),
->>>>>>> a24ac78d
     [navigate]
   );
 
