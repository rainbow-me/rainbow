--- conflicted
+++ resolved
@@ -27,14 +27,6 @@
 
 const ContainerWidth = 261;
 
-<<<<<<< HEAD
-const Container = styled(Centered).attrs({ direction: 'column' })`
-  position: absolute;
-  top: 60;
-  bottom: ${({ isSmallPhone }) => (isSmallPhone ? 80 : 0)};
-  width: ${ContainerWidth};
-`;
-=======
 const Container = styled(Centered).attrs({ direction: 'column' })(
   ({ isSmallPhone }) => ({
     ...(isSmallPhone && { bottom: 80 }),
@@ -43,7 +35,6 @@
     width: ContainerWidth,
   })
 );
->>>>>>> 9b1b4b69
 
 const InterstitialButton = styled(ButtonPressAnimation).attrs(
   ({ theme: { colors } }) => ({
