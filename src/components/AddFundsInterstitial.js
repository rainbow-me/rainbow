--- conflicted
+++ resolved
@@ -71,16 +71,12 @@
   );
 
   const handlePressImportWallet = useCallback(
-<<<<<<< HEAD
-    () => navigate(Routes.RESTORE_SHEET),
-=======
     () =>
       navigate(
         Platform.OS === 'ios'
           ? Routes.IMPORT_SEED_PHRASE_SHEET_NAVIGATOR
           : Routes.IMPORT_SEED_PHRASE_SHEET
       ),
->>>>>>> 10880854
     [navigate]
   );
 
