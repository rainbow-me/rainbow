--- conflicted
+++ resolved
@@ -1,3 +1,4 @@
+import styled from '@rainbow-me/styled-components';
 import analytics from '@segment/analytics-react-native';
 import { captureMessage } from '@sentry/react-native';
 import lang from 'i18n-js';
@@ -21,26 +22,17 @@
   useWallets,
 } from '@rainbow-me/hooks';
 import Routes from '@rainbow-me/routes';
-import styled from '@rainbow-me/styled-components';
 import { padding, position } from '@rainbow-me/styles';
 import ShadowStack from 'react-native-shadow-stack';
 
 const ContainerWidth = 261;
 
-<<<<<<< HEAD
 const Container = styled(Centered).attrs({ direction: 'column' })({
+  bottom: ({ isSmallPhone }) => isSmallPhone && 80,
   position: 'absolute',
   top: 60,
   width: ContainerWidth,
 });
-=======
-const Container = styled(Centered).attrs({ direction: 'column' })`
-  position: absolute;
-  top: 60;
-  bottom: ${({ isSmallPhone }) => isSmallPhone && 80};
-  width: ${ContainerWidth};
-`;
->>>>>>> 4380dbca
 
 const InterstitialButton = styled(ButtonPressAnimation).attrs(
   ({ theme: { colors } }) => ({
