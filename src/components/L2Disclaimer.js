--- conflicted
+++ resolved
@@ -41,13 +41,8 @@
       >
         <Row
           borderRadius={16}
-<<<<<<< HEAD
-          css={padding(android ? 6 : 10, 10, android ? 6 : 10, 10)}
           marginHorizontal={marginHorizontal}
-=======
-          marginHorizontal={19}
           style={padding.object(android ? 6 : 10, 10, android ? 6 : 10, 10)}
->>>>>>> 9b1b4b69
         >
           <RadialGradient
             {...radialGradientProps}
