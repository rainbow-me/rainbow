--- conflicted
+++ resolved
@@ -1,7 +1,4 @@
-<<<<<<< HEAD
-=======
 import capitalize from 'lodash/capitalize';
->>>>>>> adc5ed1d
 import React from 'react';
 import RadialGradient from 'react-native-radial-gradient';
 import Divider from './Divider';
@@ -11,7 +8,6 @@
 import { Column, Row } from './layout';
 import { Text } from './text';
 import { isL2Asset } from '@rainbow-me/handlers/assets';
-import { capitalize } from '@rainbow-me/helpers/utilities';
 import { ETH_ADDRESS, ETH_SYMBOL } from '@rainbow-me/references';
 import { padding, position } from '@rainbow-me/styles';
 import { darkModeThemeColors } from '@rainbow-me/styles/colors';
