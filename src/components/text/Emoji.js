--- conflicted
+++ resolved
@@ -1,11 +1,7 @@
 import React from 'react';
 import Text from './Text';
-<<<<<<< HEAD
-import { isString } from '@rainbow-me/helpers/utilities';
-import { emojis } from '@rainbow-me/references';
-=======
 import { emojis } from '@/references';
->>>>>>> c0ef4cbd
+import { isString } from '@/helpers/utilities';
 
 const emojiData = Object.entries(emojis).map(([emoji, { name }]) => [
   name,
