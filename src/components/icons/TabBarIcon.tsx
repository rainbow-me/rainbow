--- conflicted
+++ resolved
@@ -4,11 +4,6 @@
   interpolate,
   interpolateColor,
   useAnimatedStyle,
-<<<<<<< HEAD
-  useDerivedValue,
-  useSharedValue,
-=======
->>>>>>> 5f853ee4
   SharedValue,
 } from 'react-native-reanimated';
 import { Box, Cover } from '@/design-system';
@@ -20,10 +15,6 @@
   accentColor: string;
   icon: string;
   index: number;
-<<<<<<< HEAD
-  rawScrollPosition: SharedValue<number>;
-=======
->>>>>>> 5f853ee4
   reanimatedPosition: SharedValue<number>;
 };
 
@@ -31,10 +22,6 @@
   accentColor,
   icon,
   index,
-<<<<<<< HEAD
-  rawScrollPosition,
-=======
->>>>>>> 5f853ee4
   reanimatedPosition,
 }: TabBarIconProps) {
   const { colors, isDarkMode } = useTheme();
