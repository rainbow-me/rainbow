--- conflicted
+++ resolved
@@ -38,10 +38,7 @@
 Icon.IconTypes = {
   arrow: ArrowIcon,
   arrowCircled: ArrowCircledIcon,
-<<<<<<< HEAD
   assetListItemSkeleton: AssetListItemSkeletonIcon,
-=======
->>>>>>> d8e65a80
   avatar: AvatarIcon,
   balanceLogo: BalanceLogoIcon,
   camera: CameraIcon,
