import PropTypes from 'prop-types';
import { createElement } from 'react';
import Flex from '../layout/Flex';

import ArrowCircledIcon from './svg/ArrowCircledIcon';
import ArrowIcon from './svg/ArrowIcon';
import ArrowCircledIcon from './svg/ArrowCircledIcon';
import AssetListItemSkeletonIcon from './svg/AssetListItemSkeletonIcon';
import AvatarIcon from './svg/AvatarIcon';
import BalanceLogoIcon from './svg/BalanceLogoIcon';
import CameraIcon from './svg/CameraIcon';
import CaretIcon from './svg/CaretIcon';
import CaretThinIcon from './svg/CaretThinIcon';
import CheckmarkCircledIcon from './svg/CheckmarkCircledIcon';
import CheckmarkIcon from './svg/CheckmarkIcon';
import ClockIcon from './svg/ClockIcon';
import CloseIcon from './svg/CloseIcon';
import CompassIcon from './svg/CompassIcon';
import CopyIcon from './svg/CopyIcon';
import DotIcon from './svg/DotIcon';
import FaceIdIcon from './svg/FaceIdIcon';
import GearIcon from './svg/GearIcon';
import HandleIcon from './svg/HandleIcon';
import InboxIcon from './svg/InboxIcon';
import OfflineIcon from './svg/OfflineIcon';
import ProgressIcon from './svg/ProgressIcon';
import SendIcon from './svg/SendIcon';
import ShareIcon from './svg/ShareIcon';
import SpinnerIcon from './svg/SpinnerIcon';
import ThreeDotsIcon from './svg/ThreeDotsIcon';
import TouchIdIcon from './svg/TouchIdIcon';
import WalletConnectIcon from './svg/WalletConnectIcon';
import WarningIcon from './svg/WarningIcon';

const Icon = ({ name, ...props }) =>
  createElement(Icon.IconTypes[name] || Flex, props);

Icon.IconTypes = {
  arrow: ArrowIcon,
  arrowCircled: ArrowCircledIcon,
<<<<<<< HEAD
  assetListItemSkeleton: AssetListItemSkeletonIcon,
=======
>>>>>>> fd87e8fa
  avatar: AvatarIcon,
  balanceLogo: BalanceLogoIcon,
  camera: CameraIcon,
  caret: CaretIcon,
  caretThin: CaretThinIcon,
  checkmark: CheckmarkIcon,
  checkmarkCircled: CheckmarkCircledIcon,
  clock: ClockIcon,
  close: CloseIcon,
  compass: CompassIcon,
  copy: CopyIcon,
  dot: DotIcon,
  faceid: FaceIdIcon,
  gear: GearIcon,
  handle: HandleIcon,
  inbox: InboxIcon,
  offline: OfflineIcon,
  progress: ProgressIcon,
  send: SendIcon,
  share: ShareIcon,
  spinner: SpinnerIcon,
  threeDots: ThreeDotsIcon,
  touchid: TouchIdIcon,
  walletConnect: WalletConnectIcon,
  warning: WarningIcon,
};

Icon.propTypes = {
  name: PropTypes.oneOf(Object.keys(Icon.IconTypes)),
};

export default Icon;<|MERGE_RESOLUTION|>--- conflicted
+++ resolved
@@ -38,10 +38,7 @@
 Icon.IconTypes = {
   arrow: ArrowIcon,
   arrowCircled: ArrowCircledIcon,
-<<<<<<< HEAD
   assetListItemSkeleton: AssetListItemSkeletonIcon,
-=======
->>>>>>> fd87e8fa
   avatar: AvatarIcon,
   balanceLogo: BalanceLogoIcon,
   camera: CameraIcon,
