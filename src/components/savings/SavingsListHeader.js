import PropTypes from 'prop-types';
import React from 'react';
import FastImage from 'react-native-fast-image';
import Animated, { Easing } from 'react-native-reanimated';
import { toRad, useTimingTransition } from 'react-native-redash';
import { compose } from 'recompact';
import CaretImageSource from '../../assets/family-dropdown-arrow.png';
import { ButtonPressAnimation, interpolate } from '../animations';
import Highlight from '../Highlight';
import { Row, RowWithMargins } from '../layout';
import { Emoji, Text, TruncatedText } from '../text';
import withOpenSavings from '../../hoc/withOpenSavings';

const AnimatedFastImage = Animated.createAnimatedComponent(FastImage);

const TokenFamilyHeaderAnimationDuration = 200;
const TokenFamilyHeaderHeight = 44;

const SavingsListHeader = ({
  emoji,
  highlight,
  openSavings,
  savingsSumValue,
<<<<<<< HEAD
  setOpenSavings,
=======
  showSumValue,
>>>>>>> d2bac65a
}) => {
  const animation = useTimingTransition(openSavings, {
    duration: TokenFamilyHeaderAnimationDuration,
    easing: Easing.bezier(0.25, 0.1, 0.25, 1),
  });

  return (
    <ButtonPressAnimation
      key={`${emoji}_${openSavings}`}
      onPress={() => setOpenSavings(!openSavings)}
      scaleTo={1.05}
    >
      <Row
        align="center"
        height={TokenFamilyHeaderHeight}
        justify="space-between"
        paddingHorizontal={19}
        width="100%"
      >
        <Highlight visible={highlight} />
        <RowWithMargins align="center" margin={emoji ? 3.5 : 9}>
          <Emoji name={emoji} size="medium" style={{ marginBottom: 3.5 }} />
          <TruncatedText
            letterSpacing="roundedMedium"
            lineHeight="normal"
            size="large"
            weight="semibold"
          >
            Savings
          </TruncatedText>
        </RowWithMargins>
        <RowWithMargins align="center" margin={13}>
<<<<<<< HEAD
          <Animated.View
            style={{
              opacity: interpolate(animation, {
                inputRange: [0, 1],
                outputRange: [1, 0],
              }),
            }}
          >
            <Text
              align="right"
              color="dark"
              size="large"
              style={{ marginBottom: 1 }}
=======
          {showSumValue && (
            <Animated.View
              style={{
                opacity: interpolate(animation, {
                  inputRange: [0, 1],
                  outputRange: [1, 0],
                }),
              }}
>>>>>>> d2bac65a
            >
              ${Number(savingsSumValue).toFixed(2)}
            </Text>
          </Animated.View>
          <AnimatedFastImage
            resizeMode={FastImage.resizeMode.contain}
            source={CaretImageSource}
            style={{
              height: 17,
              marginBottom: 1,
              right: 4,
              transform: [
                {
                  rotate: toRad(
                    interpolate(animation, {
                      inputRange: [0, 1],
                      outputRange: [0, 90],
                    })
                  ),
                },
              ],
              width: 9,
            }}
          />
        </RowWithMargins>
      </Row>
    </ButtonPressAnimation>
  );
};

SavingsListHeader.animationDuration = TokenFamilyHeaderAnimationDuration;

SavingsListHeader.height = TokenFamilyHeaderHeight;

SavingsListHeader.propTypes = {
  emoji: PropTypes.string,
  highlight: PropTypes.bool,
  openSavings: PropTypes.bool,
  savingsSumValue: PropTypes.number,
<<<<<<< HEAD
  setOpenSavings: PropTypes.func,
=======
  showSumValue: PropTypes.bool,
>>>>>>> d2bac65a
};

SavingsListHeader.defaultProps = {
  emoji: 'sunflower',
  savingsSumValue: 0,
  showSumValue: false,
};

export default compose(withOpenSavings)(SavingsListHeader);<|MERGE_RESOLUTION|>--- conflicted
+++ resolved
@@ -21,11 +21,7 @@
   highlight,
   openSavings,
   savingsSumValue,
-<<<<<<< HEAD
   setOpenSavings,
-=======
-  showSumValue,
->>>>>>> d2bac65a
 }) => {
   const animation = useTimingTransition(openSavings, {
     duration: TokenFamilyHeaderAnimationDuration,
@@ -58,7 +54,6 @@
           </TruncatedText>
         </RowWithMargins>
         <RowWithMargins align="center" margin={13}>
-<<<<<<< HEAD
           <Animated.View
             style={{
               opacity: interpolate(animation, {
@@ -72,16 +67,6 @@
               color="dark"
               size="large"
               style={{ marginBottom: 1 }}
-=======
-          {showSumValue && (
-            <Animated.View
-              style={{
-                opacity: interpolate(animation, {
-                  inputRange: [0, 1],
-                  outputRange: [1, 0],
-                }),
-              }}
->>>>>>> d2bac65a
             >
               ${Number(savingsSumValue).toFixed(2)}
             </Text>
@@ -121,11 +106,7 @@
   highlight: PropTypes.bool,
   openSavings: PropTypes.bool,
   savingsSumValue: PropTypes.number,
-<<<<<<< HEAD
   setOpenSavings: PropTypes.func,
-=======
-  showSumValue: PropTypes.bool,
->>>>>>> d2bac65a
 };
 
 SavingsListHeader.defaultProps = {
