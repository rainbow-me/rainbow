import analytics from '@segment/analytics-react-native';
import BigNumber from 'bignumber.js';
import PropTypes from 'prop-types';
import React, { useCallback, useEffect, useMemo, useState } from 'react';
import { InteractionManager } from 'react-native';
import LinearGradient from 'react-native-linear-gradient';
import ShadowStack from 'react-native-shadow-stack';
import { useNavigation } from 'react-navigation-hooks';
import {
  calculateAPY,
  calculateCompoundInterestInDays,
  formatSavingsAmount,
} from '../../helpers/savings';
import { colors, padding, position } from '../../styles';
import { useDimensions } from '../../hooks';
import { ButtonPressAnimation } from '../animations';
import { CoinIcon } from '../coin-icon';
import { Centered, Row } from '../layout';
import APYPill from './APYPill';
import SavingsListRowAnimatedNumber from './SavingsListRowAnimatedNumber';
import SavingsListRowEmptyState from './SavingsListRowEmptyState';

const MS_IN_1_DAY = 1000 * 60 * 60 * 24;
const ANIMATE_NUMBER_INTERVAL = 30;

<<<<<<< HEAD
const sx = StyleSheet.create({
  animatedNumberAndroid: {
    height: 40,
    paddingLeft: 35,
    position: 'absolute',
  },
  text: {
    color: colors.dark,
    fontSize: 16,
    fontWeight: fonts.weight.bold,
    marginBottom: 0.5,
    textAlign: 'left',
  },
});

const animatedNumberFormatter = (val, symbol) => {
  const isStablecoin = isSymbolStablecoin(symbol);
  if (isStablecoin) {
    return `$${formatSavingsAmount(val)}`;
  }
  return `${formatSavingsAmount(val)} ${symbol}`;
};

const renderAnimatedNumber = (value, steps, symbol) => {
  return (
    <AnimatedNumber
      letterSpacing={parseFloat(fonts.letterSpacing.roundedTightest)}
      style={[
        sx.text,
        Platform.OS === 'android' ? sx.animatedNumberAndroid : null,
      ]}
      formatter={val => animatedNumberFormatter(val, symbol)}
      steps={steps}
      time={ANIMATE_NUMBER_INTERVAL}
      value={Number(value)}
    />
  );
};

=======
>>>>>>> d2bac65a
const SavingsListRow = ({
  cTokenBalance,
  lifetimeSupplyInterestAccrued,
  lifetimeSupplyInterestAccruedNative,
  underlyingBalanceNativeValue,
  supplyBalanceUnderlying,
  supplyRate,
  underlying,
  underlyingPrice,
}) => {
  const { width: deviceWidth } = useDimensions();
  const { navigate } = useNavigation();

  const initialValue = supplyBalanceUnderlying;
  const [value, setValue] = useState(initialValue);
  const [steps, setSteps] = useState(0);
  const apy = useMemo(() => calculateAPY(supplyRate), [supplyRate]);
  const apyTruncated = supplyBalanceUnderlying
    ? parseFloat(apy).toFixed(2)
    : Math.floor(apy * 10) / 10;

  const onButtonPress = useCallback(() => {
    navigate('SavingsSheet', {
      cTokenBalance,
      isEmpty: !supplyBalanceUnderlying,
      lifetimeSupplyInterestAccrued,
      lifetimeSupplyInterestAccruedNative,
      supplyBalanceUnderlying,
      supplyRate,
      underlying,
      underlyingBalanceNativeValue,
      underlyingPrice,
    });

    analytics.track('Opened Savings Sheet', {
      category: 'savings',
      empty: !supplyBalanceUnderlying,
      label: underlying.symbol,
    });
  }, [
    cTokenBalance,
    lifetimeSupplyInterestAccrued,
    lifetimeSupplyInterestAccruedNative,
    underlyingBalanceNativeValue,
    navigate,
    supplyBalanceUnderlying,
    supplyRate,
    underlying,
    underlyingPrice,
  ]);

  useEffect(() => {
    if (!supplyBalanceUnderlying) return;

    const futureValue = calculateCompoundInterestInDays(
      initialValue,
      supplyRate,
      1
    );

    if (!BigNumber(futureValue).eq(value)) {
      setValue(futureValue);
      setSteps(MS_IN_1_DAY / ANIMATE_NUMBER_INTERVAL);
    }
  }, [
    apy,
    initialValue,
    supplyBalanceUnderlying,
    supplyRate,
    underlying,
    value,
  ]);

  useEffect(() => {
    if (underlying && underlying.symbol && supplyBalanceUnderlying)
      InteractionManager.runAfterInteractions(() => {
        analytics.track('User has savings', {
          category: 'savings',
          label: underlying.symbol,
        });
      });
    // eslint-disable-next-line react-hooks/exhaustive-deps
  }, []);

  const displayValue = formatSavingsAmount(value);

  return !underlying || !underlying.address ? null : (
    <ButtonPressAnimation onPress={onButtonPress} scaleTo={0.96}>
      <Centered direction="column" marginBottom={15}>
        <ShadowStack
          height={49}
          width={deviceWidth - 38}
          borderRadius={49}
          shadows={[
            [0, 10, 30, colors.dark, 0.1],
            [0, 5, 15, colors.dark, 0.04],
          ]}
          style={{ elevation: 15 }}
        >
          <LinearGradient
            borderRadius={49}
            colors={['#FFFFFF', '#F7F9FA']}
            end={{ x: 0.5, y: 1 }}
            opacity={0.1}
            pointerEvents="none"
            start={{ x: 0.5, y: 0 }}
            style={position.coverAsObject}
          />
          <Row
            align="center"
            css={padding(9, 10, 10, 11)}
            justify="space-between"
          >
            <Row align="center" justify="space-between">
              {underlying.symbol && supplyBalanceUnderlying ? (
<<<<<<< HEAD
                <CoinIcon symbol={underlying.symbol} size={26} />
=======
                <Centered marginRight={6}>
                  <CoinIcon size={26} symbol={underlying.symbol} />
                </Centered>
>>>>>>> d2bac65a
              ) : null}
              {supplyBalanceUnderlying && !isNaN(displayValue) ? (
                <SavingsListRowAnimatedNumber
                  initialValue={initialValue}
                  interval={ANIMATE_NUMBER_INTERVAL}
                  steps={steps}
                  symbol={underlying.symbol}
                  value={displayValue}
                />
              ) : (
                <SavingsListRowEmptyState onPress={onButtonPress} />
              )}
            </Row>
            <APYPill value={apyTruncated} />
          </Row>
        </ShadowStack>
      </Centered>
    </ButtonPressAnimation>
  );
};

SavingsListRow.propTypes = {
  cTokenBalance: PropTypes.string,
  lifetimeSupplyInterestAccrued: PropTypes.string,
  supplyBalanceUnderlying: PropTypes.string,
  supplyRate: PropTypes.string,
  underlying: PropTypes.object,
  underlyingBalanceNativeValue: PropTypes.string,
  underlyingPrice: PropTypes.string,
};

export default React.memo(SavingsListRow);<|MERGE_RESOLUTION|>--- conflicted
+++ resolved
@@ -23,48 +23,6 @@
 const MS_IN_1_DAY = 1000 * 60 * 60 * 24;
 const ANIMATE_NUMBER_INTERVAL = 30;
 
-<<<<<<< HEAD
-const sx = StyleSheet.create({
-  animatedNumberAndroid: {
-    height: 40,
-    paddingLeft: 35,
-    position: 'absolute',
-  },
-  text: {
-    color: colors.dark,
-    fontSize: 16,
-    fontWeight: fonts.weight.bold,
-    marginBottom: 0.5,
-    textAlign: 'left',
-  },
-});
-
-const animatedNumberFormatter = (val, symbol) => {
-  const isStablecoin = isSymbolStablecoin(symbol);
-  if (isStablecoin) {
-    return `$${formatSavingsAmount(val)}`;
-  }
-  return `${formatSavingsAmount(val)} ${symbol}`;
-};
-
-const renderAnimatedNumber = (value, steps, symbol) => {
-  return (
-    <AnimatedNumber
-      letterSpacing={parseFloat(fonts.letterSpacing.roundedTightest)}
-      style={[
-        sx.text,
-        Platform.OS === 'android' ? sx.animatedNumberAndroid : null,
-      ]}
-      formatter={val => animatedNumberFormatter(val, symbol)}
-      steps={steps}
-      time={ANIMATE_NUMBER_INTERVAL}
-      value={Number(value)}
-    />
-  );
-};
-
-=======
->>>>>>> d2bac65a
 const SavingsListRow = ({
   cTokenBalance,
   lifetimeSupplyInterestAccrued,
@@ -180,13 +138,9 @@
           >
             <Row align="center" justify="space-between">
               {underlying.symbol && supplyBalanceUnderlying ? (
-<<<<<<< HEAD
-                <CoinIcon symbol={underlying.symbol} size={26} />
-=======
                 <Centered marginRight={6}>
                   <CoinIcon size={26} symbol={underlying.symbol} />
                 </Centered>
->>>>>>> d2bac65a
               ) : null}
               {supplyBalanceUnderlying && !isNaN(displayValue) ? (
                 <SavingsListRowAnimatedNumber
