--- conflicted
+++ resolved
@@ -2,11 +2,7 @@
 import BigNumber from 'bignumber.js';
 import PropTypes from 'prop-types';
 import React, { useState, useMemo, useEffect, useCallback } from 'react';
-<<<<<<< HEAD
-import { StyleSheet, InteractionManager } from 'react-native';
-=======
-import { Platform, StyleSheet } from 'react-native';
->>>>>>> 1be13fa1
+import { InteractionManager, Platform, StyleSheet } from 'react-native';
 import LinearGradient from 'react-native-linear-gradient';
 import {
   calculateAPY,
