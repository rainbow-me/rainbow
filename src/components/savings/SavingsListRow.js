--- conflicted
+++ resolved
@@ -49,23 +49,12 @@
   return (
     <AnimatedNumber
       letterSpacing={parseFloat(fonts.letterSpacing.roundedTightest)}
-<<<<<<< HEAD
-      formatter={
-        isStablecoin
-          ? animatedNumberFormatterWithDolllars
-          : animatedNumberFormatter
-      }
-      marginLeft={6}
-      marginRight={4}
-=======
       style={[
         sx.text,
         Platform.OS === 'android' ? sx.animatedNumberAndroid : null,
       ]}
       formatter={val => animatedNumberFormatter(val, symbol)}
->>>>>>> ba0771f8
       steps={steps}
-      style={sx.text}
       time={ANIMATE_NUMBER_INTERVAL}
       value={Number(value)}
     />
