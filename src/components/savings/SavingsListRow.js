import BigNumber from 'bignumber.js';
import PropTypes from 'prop-types';
import React, { useState, useMemo, useEffect, useCallback } from 'react';
import { StyleSheet } from 'react-native';
import LinearGradient from 'react-native-linear-gradient';
import {
  calculateAPY,
  calculateCompoundInterestInDays,
  formatSavingsAmount,
} from '../../helpers/savings';
<<<<<<< HEAD
import { add, multiply } from '../../helpers/utilities';
import { colors, position, fonts } from '../../styles';
=======
import { colors, padding, position, fonts } from '../../styles';
>>>>>>> 4d4c4bd3
import { deviceUtils } from '../../utils';
import { ButtonPressAnimation, AnimatedNumber } from '../animations';
import { CoinIcon } from '../coin-icon';
import { Centered, Row, InnerBorder } from '../layout';
import { ShadowStack } from '../shadow-stack';
import { GradientText, Text } from '../text';
import { useNavigation } from 'react-navigation-hooks';

const MS_IN_1_DAY = 1000 * 60 * 60 * 24;
const ANIMATE_NUMBER_INTERVAL = 30;
const STABLECOINS = ['DAI', 'SAI', 'USDC', 'USDT'];

const sx = StyleSheet.create({
  text: {
    color: colors.dark,
    fontSize: 16,
    fontWeight: fonts.weight.bold,
    marginBottom: 0.5,
    marginRight: 4,
    textAlign: 'left',
  },
});

const animatedNumberFormatterWithDolllars = val =>
  `$${formatSavingsAmount(val)}`;
const animatedNumberFormatter = val => `${formatSavingsAmount(val)}`;

const renderAnimatedNumber = (value, steps, symbol) => {
  const isStablecoin = STABLECOINS.indexOf(symbol) !== -1;
  const numberComponent = (
    <AnimatedNumber
      letterSpacing={parseFloat(fonts.letterSpacing.roundedTightest)}
      style={sx.text}
      formatter={
        isStablecoin
          ? animatedNumberFormatterWithDolllars
          : animatedNumberFormatter
      }
      steps={steps}
      time={ANIMATE_NUMBER_INTERVAL}
      value={Number(value)}
    />
  );

  if (isStablecoin) {
    return numberComponent;
  }

  return (
    <React.Fragment>
      {numberComponent}
      <Text style={sx.text}>{symbol}</Text>
    </React.Fragment>
  );
};

const SavingsListRow = ({
  cTokenBalance,
  lifetimeSupplyInterestAccrued,
  lifetimeSupplyInterestAccruedNative,
  nativeValue,
  supplyBalanceUnderlying,
  supplyRate,
  underlying,
  underlyingPrice,
}) => {
  const initialValue = supplyBalanceUnderlying;
  const [value, setValue] = useState(initialValue);
  const [steps, setSteps] = useState(0);
  const apy = useMemo(() => calculateAPY(supplyRate), [supplyRate]);
  const apyTruncated = supplyBalanceUnderlying
    ? parseFloat(apy).toFixed(2)
    : Math.floor(apy * 10) / 10;
  const { navigate } = useNavigation();

  const onButtonPress = useCallback(() => {
    navigate('SavingsSheet', {
      cTokenBalance,
      isEmpty: !supplyBalanceUnderlying,
      lifetimeSupplyInterestAccrued,
      lifetimeSupplyInterestAccruedNative,
      nativeValue,
      supplyBalanceUnderlying,
      supplyRate,
      underlying,
      underlyingPrice,
    });
  }, [
    cTokenBalance,
    lifetimeSupplyInterestAccrued,
    lifetimeSupplyInterestAccruedNative,
    nativeValue,
    navigate,
    supplyBalanceUnderlying,
    supplyRate,
    underlying,
    underlyingPrice,
  ]);

  useEffect(() => {
    const getFutureValue = () => {
      if (!supplyBalanceUnderlying) return;
      const futureValue = calculateCompoundInterestInDays(
        initialValue,
        supplyRate,
        1
      );

      if (!BigNumber(futureValue).eq(value)) {
        const steps = MS_IN_1_DAY / ANIMATE_NUMBER_INTERVAL;
        setValue(futureValue);
        setSteps(steps);
      }
    };
    getFutureValue();
  }, [
    apy,
    initialValue,
    supplyBalanceUnderlying,
    supplyRate,
    underlying,
    value,
  ]);

  const displayValue = formatSavingsAmount(value);
  if (!underlying || !underlying.address) return null;

  return (
    <ButtonPressAnimation onPress={onButtonPress} scaleTo={0.96}>
      <Centered direction="column" marginBottom={15}>
        <ShadowStack
          height={49}
          width={deviceUtils.dimensions.width - 38}
          borderRadius={49}
          shadows={[
            [0, 10, 30, colors.dark, 0.1],
            [0, 5, 15, colors.dark, 0.04],
          ]}
        >
          <LinearGradient
            borderRadius={49}
            colors={['#FFFFFF', '#F7F9FA']}
            end={{ x: 0.5, y: 1 }}
            pointerEvents="none"
            start={{ x: 0.5, y: 0 }}
            opacity={0.1}
            style={position.coverAsObject}
          />
          <Row
            style={{
              alignItems: 'center',
              justifyContent: 'space-between',
              marginLeft: 0,
              paddingBottom: 10,
              paddingLeft: 11,
              paddingRight: 10,
              paddingTop: 9,
            }}
          >
            <Row
              style={{
                alignItems: 'center',
                justifyContent: 'space-between',
              }}
            >
              {underlying.symbol && supplyBalanceUnderlying ? (
                <CoinIcon
                  symbol={underlying.symbol}
                  size={26}
                  style={{ marginRight: 6 }}
                />
              ) : null}
              {supplyBalanceUnderlying && !isNaN(displayValue) ? (
                renderAnimatedNumber(displayValue, steps, underlying.symbol)
              ) : (
                <>
                  <Text
                    style={{
                      color: colors.alpha(colors.blueGreyDark, 0.5),
                      fontSize: 16,
                      fontWeight: fonts.weight.bold,
                      letterSpacing: fonts.letterSpacing.roundedTightest,
                      marginLeft: 4,
                      marginRight: 8,
                    }}
                  >
                    $0.00
                  </Text>
                  <ButtonPressAnimation
                    alignItems="center"
                    justifyContent="center"
                    backgroundColor={colors.swapPurple}
                    borderRadius={15}
                    flexDirection="row"
                    justify="space-around"
                    height={30}
                    onPress={onButtonPress}
                    paddingRight={2}
                    scaleTo={0.92}
                    shadowColor={colors.swapPurple}
                    shadowOffset={{ height: 4, width: 0 }}
                    shadowOpacity={0.4}
                    shadowRadius={6}
                    width={97}
                  >
                    {/*
                      <Icon
                        name="plusCircled"
                        color={colors.white}
                        height={16}
                        marginBottom={1}
                        marginRight={3.5}
                      />
                    */}
                    <Text
                      style={{
                        color: colors.white,
                        fontSize: parseFloat(fonts.size.lmedium),
                        fontWeight: fonts.weight.semibold,
                        letterSpacing: fonts.letterSpacing.roundedTight,
                        marginBottom: 1,
                      }}
                    >
                      􀁍 Deposit
                    </Text>
                    <InnerBorder radius={15} />
                  </ButtonPressAnimation>
                </>
              )}
            </Row>
            <Centered
              style={{
                height: 30,
              }}
            >
              <LinearGradient
                borderRadius={17}
                overflow="hidden"
                colors={['#2CCC00', '#FEBE44']}
                end={{ x: 1, y: 1 }}
                pointerEvents="none"
                start={{ x: 0, y: 0 }}
                opacity={0.1}
                style={position.coverAsObject}
              />
              <GradientText
                align="center"
                angle={false}
                end={{ x: 1, y: 1 }}
                letterSpacing="roundedTight"
                start={{ x: 0, y: 0 }}
                steps={[0, 1]}
                style={{
                  fontSize: parseFloat(fonts.size.lmedium),
                  fontWeight: fonts.weight.semibold,
                  paddingBottom: 1,
                  paddingHorizontal: 10,
                }}
              >
                {apyTruncated}% APY
              </GradientText>
            </Centered>
          </Row>
        </ShadowStack>
      </Centered>
    </ButtonPressAnimation>
  );
};

SavingsListRow.propTypes = {
  cTokenBalance: PropTypes.string,
  lifetimeSupplyInterestAccrued: PropTypes.string,
  nativeValue: PropTypes.number,
  supplyBalanceUnderlying: PropTypes.string,
  supplyRate: PropTypes.string,
  underlying: PropTypes.object,
  underlyingPrice: PropTypes.string,
};

export default SavingsListRow;<|MERGE_RESOLUTION|>--- conflicted
+++ resolved
@@ -8,12 +8,7 @@
   calculateCompoundInterestInDays,
   formatSavingsAmount,
 } from '../../helpers/savings';
-<<<<<<< HEAD
-import { add, multiply } from '../../helpers/utilities';
 import { colors, position, fonts } from '../../styles';
-=======
-import { colors, padding, position, fonts } from '../../styles';
->>>>>>> 4d4c4bd3
 import { deviceUtils } from '../../utils';
 import { ButtonPressAnimation, AnimatedNumber } from '../animations';
 import { CoinIcon } from '../coin-icon';
