import lang from 'i18n-js';
import React, { useCallback } from 'react';
import styled from 'styled-components';
import { ButtonPressAnimation } from '../animations';
import { Row, RowWithMargins } from '../layout';
import { AnimatedNumber, Emoji, Text } from '../text';
import {
  calculateEarningsInDays,
  isSymbolStablecoin,
} from '@rainbow-me/helpers/savings';
import {
  convertAmountToNativeDisplay,
  handleSignificantDecimals,
} from '@rainbow-me/helpers/utilities';
import { useAccountSettings, useStepper } from '@rainbow-me/hooks';
import { padding } from '@rainbow-me/styles';
import { magicMemo } from '@rainbow-me/utils';

const CrystalBallEmoji = styled(Emoji).attrs({
  name: 'crystal_ball',
  size: 'medium',
})`
  margin-bottom: 0.5;
`;

const PredictionNumber = styled(AnimatedNumber).attrs(
  ({ theme: { colors } }) => ({
    color: colors.swapPurple,
    letterSpacing: 'roundedTight',
    size: 'lmedium',
    weight: 'semibold',
  })
)`
  flex-grow: 1;
`;

/* eslint-disable sort-keys-fix/sort-keys-fix */
const steps = {
  'Monthly': {
    label: lang.t('savings.earnings.monthly'),
    days: 30,
  },
  'Yearly': {
    label: lang.t('savings.earnings.yearly'),
    days: 365,
  },
  '5-Year': {
    label: lang.t('savings.earnings.5_year'),
    days: 365 * 5,
  },
  '10-Year': {
    label: lang.t('savings.earnings.10_year'),
    days: 365 * 10,
  },
  '20-Year': {
    label: lang.t('savings.earnings.20_year'),
    days: 365 * 20,
  },
  '50-Year': {
    label: lang.t('savings.earnings.50_year'),
    days: 365 * 50,
  },
  '100-Year': {
    label: lang.t('savings.earnings.100_year'),
    days: 365 * 100,
  },
};
/* eslint-enable sort-keys-fix/sort-keys-fix */

const SavingsPredictionStepper = ({ asset, balance, interestRate }) => {
  const { nativeCurrency } = useAccountSettings();
  const [step, nextStep] = useStepper(Object.keys(steps).length, 1);
  const { decimals, symbol } = asset;

  const estimatedEarnings = calculateEarningsInDays(
    balance,
    interestRate,
    Object.values(steps)[step].days
  );

  const formatter = useCallback(
    value => {
      return isSymbolStablecoin(symbol)
        ? convertAmountToNativeDisplay(value, nativeCurrency)
        : `${handleSignificantDecimals(value, decimals, 1)} ${symbol}`;
    },
    [decimals, symbol, nativeCurrency]
  );
  const { colors } = useTheme();

  return (
    <ButtonPressAnimation
      duration={120}
      onPress={nextStep}
      scaleTo={1.04}
      width="100%"
    >
      <Row align="center" css={padding(15, 19, 19)}>
        <RowWithMargins align="center" margin={5}>
          <CrystalBallEmoji />
<<<<<<< HEAD
          <Text color={colors.dark} size="lmedium">
            {`${lang.t('savings.earnings.est')} ${
              Object.values(steps)[step].label
            } ${lang.t('savings.earnings.label')}`}
=======
          <Text color={colors.dark} size="lmedium" weight="medium">
            {`Est. ${Object.keys(steps)[step]} Earnings`}
>>>>>>> 713745ea
          </Text>
        </RowWithMargins>
        <Row flex={1} justify="end">
          <PredictionNumber
            disableTabularNums
            formatter={formatter}
            steps={9}
            time={8}
            value={estimatedEarnings}
          />
        </Row>
      </Row>
    </ButtonPressAnimation>
  );
};

export default magicMemo(SavingsPredictionStepper, ['balance', 'interestRate']);<|MERGE_RESOLUTION|>--- conflicted
+++ resolved
@@ -36,11 +36,11 @@
 
 /* eslint-disable sort-keys-fix/sort-keys-fix */
 const steps = {
-  'Monthly': {
+  Monthly: {
     label: lang.t('savings.earnings.monthly'),
     days: 30,
   },
-  'Yearly': {
+  Yearly: {
     label: lang.t('savings.earnings.yearly'),
     days: 365,
   },
@@ -98,15 +98,10 @@
       <Row align="center" css={padding(15, 19, 19)}>
         <RowWithMargins align="center" margin={5}>
           <CrystalBallEmoji />
-<<<<<<< HEAD
-          <Text color={colors.dark} size="lmedium">
+          <Text color={colors.dark} size="lmedium" weight="medium">
             {`${lang.t('savings.earnings.est')} ${
-              Object.values(steps)[step].label
+              Object.keys(steps)[step]
             } ${lang.t('savings.earnings.label')}`}
-=======
-          <Text color={colors.dark} size="lmedium" weight="medium">
-            {`Est. ${Object.keys(steps)[step]} Earnings`}
->>>>>>> 713745ea
           </Text>
         </RowWithMargins>
         <Row flex={1} justify="end">
