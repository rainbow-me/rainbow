--- conflicted
+++ resolved
@@ -9,16 +9,13 @@
   useRef,
   useState,
 } from 'react';
-<<<<<<< HEAD
 import {
   InteractionManager,
   Pressable,
   PressableProps,
   StyleSheet,
+  View,
 } from 'react-native';
-=======
-import { InteractionManager, StyleSheet, View } from 'react-native';
->>>>>>> 701dc8c6
 import Animated, {
   SharedValue,
   useAnimatedStyle,
@@ -66,15 +63,13 @@
   default: 16,
   key: 'imagePreviewOverlay.borderRadius',
 });
-<<<<<<< HEAD
 const disableAnimationsAtom = atomFamily({
   default: false,
   key: 'imagePreviewOverlay.disableAnimations',
-=======
+});
 const disableEnteringWithPinchAtom = atomFamily({
   default: false,
   key: 'imagePreviewOverlay.disableEnteringWithPinch',
->>>>>>> 701dc8c6
 });
 const hasShadowAtom = atomFamily({
   default: false,
@@ -214,13 +209,10 @@
   const aspectRatio = useRecoilValue(aspectRatioAtom(id));
   const backgroundMask = useRecoilValue(backgroundMaskAtom(id));
   const borderRadius = useRecoilValue(borderRadiusAtom(id));
-<<<<<<< HEAD
   const disableAnimations = useRecoilValue(disableAnimationsAtom(id));
-=======
   const disableEnteringWithPinch = useRecoilValue(
     disableEnteringWithPinchAtom(id)
   );
->>>>>>> 701dc8c6
   const hasShadow = useRecoilValue(hasShadowAtom(id));
   const height = useRecoilValue(heightAtom(id));
   const hideStatusBar = useRecoilValue(hideStatusBarAtom(id));
@@ -375,12 +367,8 @@
         <ZoomableWrapper
           aspectRatio={aspectRatio}
           borderRadius={borderRadius}
-<<<<<<< HEAD
           disableAnimations={disableAnimations}
-=======
-          disableAnimations={false}
           disableEnteringWithPinch={disableEnteringWithPinch}
->>>>>>> 701dc8c6
           hasShadow={hasShadow}
           height={height}
           hideStatusBar={hideStatusBar}
@@ -411,31 +399,22 @@
   aspectRatioType,
   backgroundMask,
   borderRadius = 16,
-<<<<<<< HEAD
   children: children_,
+  disableEnteringWithPinch = false,
   enableZoomOnPress = true,
-  hasShadow = false,
-  height: initialHeight,
-  onPress,
-=======
-  children,
-  disableEnteringWithPinch = false,
   hasShadow = false,
   height: initialHeight,
   hideStatusBar = true,
   imageUrl = '',
->>>>>>> 701dc8c6
+  onPress,
   topOffset = 85,
   uri,
 }: {
   backgroundMask?: 'avatar';
   borderRadius?: number;
   children: React.ReactElement;
-<<<<<<< HEAD
   enableZoomOnPress?: boolean;
-=======
   disableEnteringWithPinch?: boolean;
->>>>>>> 701dc8c6
   hasShadow?: boolean;
   onPress?: PressableProps['onPress'];
   height?: BoxProps['height'];
@@ -465,13 +444,10 @@
   const setAspectRatio = useSetRecoilState(aspectRatioAtom(id));
   const setBackgroundMask = useSetRecoilState(backgroundMaskAtom(id));
   const setBorderRadius = useSetRecoilState(borderRadiusAtom(id));
-<<<<<<< HEAD
   const setDisableAnimations = useSetRecoilState(disableAnimationsAtom(id));
-=======
   const setDisableEnteringWithPinch = useSetRecoilState(
     disableEnteringWithPinchAtom(id)
   );
->>>>>>> 701dc8c6
   const setHasShadow = useSetRecoilState(hasShadowAtom(id));
   const setHideStatusBar = useSetRecoilState(hideStatusBarAtom(id));
   const setImageUrl = useSetRecoilState(imageUrlAtom(id));
@@ -483,11 +459,8 @@
       setBackgroundMask(backgroundMask);
     }
     setBorderRadius(borderRadius);
-<<<<<<< HEAD
     setDisableAnimations(!enableZoomOnPress);
-=======
     setDisableEnteringWithPinch(disableEnteringWithPinch);
->>>>>>> 701dc8c6
     setHasShadow(hasShadow);
     setHideStatusBar(hideStatusBar);
     setImageUrl(imageUrl);
@@ -495,22 +468,16 @@
   }, [
     backgroundMask,
     borderRadius,
-<<<<<<< HEAD
     enableZoomOnPress,
-=======
     disableEnteringWithPinch,
->>>>>>> 701dc8c6
     hasShadow,
     hideStatusBar,
     id,
     imageUrl,
     setBackgroundMask,
     setBorderRadius,
-<<<<<<< HEAD
     setDisableAnimations,
-=======
     setDisableEnteringWithPinch,
->>>>>>> 701dc8c6
     setHasShadow,
     setHideStatusBar,
     setIds,
