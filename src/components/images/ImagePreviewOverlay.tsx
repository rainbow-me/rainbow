--- conflicted
+++ resolved
@@ -188,12 +188,12 @@
     return yPosition.value - yOffset;
   });
 
-  const handleBlur = useCallback(() => {
+  const handleZoomOut = useCallback(() => {
     'worklet';
     progress.value = withSpring(0, exitConfig);
   }, [progress]);
 
-  const handleFocus = useCallback(() => {
+  const handleZoomIn = useCallback(() => {
     'worklet';
     progress.value = withSpring(1, enterConfig);
   }, [progress]);
@@ -217,35 +217,8 @@
 
   if (!ready) return null;
   return (
-<<<<<<< HEAD
     <>
       {backgroundMask === 'avatar' && (
-=======
-    <Box
-      as={Animated.View}
-      style={{
-        left: xOffset,
-        position: 'absolute',
-        top: yOffset + 68,
-        zIndex: 1,
-      }}
-    >
-      <ZoomableWrapper
-        animationProgress={animationProgress}
-        aspectRatio={aspectRatio.result}
-        borderRadius={16}
-        disableAnimations={false}
-        height={height}
-        horizontalPadding={0}
-        onZoomIn={undefined}
-        onZoomOut={undefined}
-        opacity={opacity}
-        width={width}
-        xOffset={xOffset}
-        yDisplacement={yDisplacement}
-        yOffset={yOffset}
-      >
->>>>>>> a67bc3b9
         <Box
           as={Animated.View}
           style={[
@@ -307,7 +280,6 @@
             left: xOffset,
             position: 'absolute',
             top: yOffset + 68,
-            // zIndex: 2,
           },
           containerStyle,
         ]}
@@ -319,8 +291,8 @@
           hasShadow={hasShadow}
           height={height}
           horizontalPadding={0}
-          onBlurWorklet={handleBlur}
-          onFocusWorklet={handleFocus}
+          onZoomInWorklet={handleZoomIn}
+          onZoomOutWorklet={handleZoomOut}
           opacity={opacity}
           width={width}
           xOffset={xOffset}
