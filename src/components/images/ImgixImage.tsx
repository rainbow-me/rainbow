--- conflicted
+++ resolved
@@ -63,18 +63,6 @@
   )
 );
 
-<<<<<<< HEAD
-// We want to render using ImgixImage, assign all properties of
-// FastImage to ImgixImage, override all properties of FastImage which
-// we do not wish to override by FastImage, and finally override the
-// preload mechanic.
-export default Object.assign(
-  ImgixImageWithForwardRef,
-  FastImage,
-  ImgixImageWithForwardRef,
-  { preload }
-);
-=======
 const { cacheControl, contextTypes, priority, resizeMode } = FastImage;
 
 export default Object.assign(ImgixImageWithForwardRef, {
@@ -83,5 +71,4 @@
   preload,
   priority,
   resizeMode,
-});
->>>>>>> 304438f7
+});