import * as React from 'react';
import FastImage, { FastImageProps, Source } from 'react-native-fast-image';

import { IMGIX_IMAGES } from '../../config/experimental';
import { maybeSignSource } from '../../handlers/imgix';

export type ImgixImageProps = FastImageProps & {
  readonly Component?: React.ElementType;
};

// Here we're emulating the pattern used in react-native-fast-image:
// https://github.com/DylanVann/react-native-fast-image/blob/0439f7190f141e51a391c84890cdd8a7067c6ad3/src/index.tsx#L146
type HiddenImgixImageProps = { forwardedRef: React.Ref<any> };
type MergedImgixImageProps = ImgixImageProps & HiddenImgixImageProps;

// ImgixImage must be a class Component to support Animated.createAnimatedComponent.
class ImgixImage extends React.PureComponent<MergedImgixImageProps, ImgixImageProps> {
  constructor(props: MergedImgixImageProps) {
    super(props);
    const { source } = props;
    this.state = {
      source:
        !!source && typeof source === 'object'
          ? maybeSignSource(source)
          : source,
    };
  }
  componentDidUpdate(prevProps: ImgixImageProps) {
    const { source: prevSource } = prevProps;
    const { source } = this.props;
    if (prevSource !== source) {
      // If the source has changed and looks signable, attempt to sign it.
      if (!!source && typeof source === 'object') {
        Object.assign(this.state, { source: maybeSignSource(source) });
      } else {
        // Else propagate the source as normal.
        Object.assign(this.state, { source });
      }
    }
  }
  render() {
    const { Component: maybeComponent, ...props } = this.props;
    // Use the local state as the signing source, as opposed to the prop directly.
    // (The source prop may point to an untrusted URL.)
    const { source } = this.state;
    const Component = maybeComponent || FastImage;
    return <Component {...props} source={source} />;
  }
}

const preload = (sources: Source[]): void => {
  if (sources.length) {
    return FastImage.preload(sources.map(source => maybeSignSource(source)));
  }
  return;
};

const ImgixImageWithForwardRef = React.forwardRef(
  (props: ImgixImageProps, ref: React.Ref<any>) => (
    <ImgixImage forwardedRef={ref} {...props} />
  ),
);

// We want to render using ImgixImage, assign all properties of
// FastImage to ImgixImage, override all properties of FastImage which
// we do not wish to override by FastImage, and finally override the
// preload mechanic.
export default Object.assign(
<<<<<<< HEAD
  IMGIX_IMAGES ? ImgixImage : FastImage,
  FastImage,
  IMGIX_IMAGES ? ImgixImage : FastImage,
  {
    preload,
  }
=======
  ImgixImageWithForwardRef,
  FastImage,
  ImgixImageWithForwardRef,
  { preload },
>>>>>>> 14bf4adc
);<|MERGE_RESOLUTION|>--- conflicted
+++ resolved
@@ -1,7 +1,6 @@
 import * as React from 'react';
 import FastImage, { FastImageProps, Source } from 'react-native-fast-image';
 
-import { IMGIX_IMAGES } from '../../config/experimental';
 import { maybeSignSource } from '../../handlers/imgix';
 
 export type ImgixImageProps = FastImageProps & {
@@ -58,7 +57,7 @@
 const ImgixImageWithForwardRef = React.forwardRef(
   (props: ImgixImageProps, ref: React.Ref<any>) => (
     <ImgixImage forwardedRef={ref} {...props} />
-  ),
+  )
 );
 
 // We want to render using ImgixImage, assign all properties of
@@ -66,17 +65,8 @@
 // we do not wish to override by FastImage, and finally override the
 // preload mechanic.
 export default Object.assign(
-<<<<<<< HEAD
-  IMGIX_IMAGES ? ImgixImage : FastImage,
-  FastImage,
-  IMGIX_IMAGES ? ImgixImage : FastImage,
-  {
-    preload,
-  }
-=======
   ImgixImageWithForwardRef,
   FastImage,
   ImgixImageWithForwardRef,
-  { preload },
->>>>>>> 14bf4adc
+  { preload }
 );