import React, { useCallback, useMemo } from 'react';
import { ButtonPressAnimation } from '../animations';
import { InnerBorder } from '../layout';
import { CardSize } from './CardSize';
import UniqueTokenImage from './UniqueTokenImage';
import { usePersistentAspectRatio } from '@/hooks';
import styled from '@/styled-thing';
import { shadow as shadowUtil } from '@/styles';
<<<<<<< HEAD
=======
import isSVGImage from '@/utils/isSVG';
import { usePersistentDominantColorFromImage } from '@/hooks/usePersistentDominantColorFromImage';
>>>>>>> f935f7e5

const UniqueTokenCardBorderRadius = 20;
const UniqueTokenCardShadowFactory = colors => [0, 2, 6, colors.shadow, 0.08];

const Container = styled.View(({ shadow }) =>
  shadowUtil.buildAsObject(...shadow)
);

const Content = styled.View({
  borderRadius: UniqueTokenCardBorderRadius,
  height: ({ height }) => height || CardSize,
  overflow: 'hidden',
  width: ({ width }) => width || CardSize,
});

const UniqueTokenCard = ({
  borderEnabled = true,
  disabled = false,
  enableHapticFeedback = true,
  item,
  onPress,
  resizeMode = undefined,
  scaleTo = 0.96,
  shadow = undefined,
  size = CardSize,
  smallENSName = true,
  style = undefined,
  ...props
}) => {
  usePersistentAspectRatio(item.images.lowResPngUrl);
  usePersistentDominantColorFromImage(item.images.lowResPngUrl);

  const handlePress = useCallback(() => {
    if (onPress) {
      onPress(item);
    }
  }, [item, onPress]);

  const { colors } = useTheme();

  const defaultShadow = useMemo(() => UniqueTokenCardShadowFactory(colors), [
    colors,
  ]);

  return (
    <Container
      as={ButtonPressAnimation}
      disabled={disabled}
      enableHapticFeedback={enableHapticFeedback}
      onPress={handlePress}
      scaleTo={scaleTo}
      shadow={shadow || defaultShadow}
    >
      <Content {...props} height={size} style={style} width={size}>
        <UniqueTokenImage
          backgroundColor={item.backgroundColor || colors.lightestGrey}
          imageUrl={item.images.lowResPngUrl}
          isCard
          item={item}
          resizeMode={resizeMode}
          size={size}
          small={smallENSName}
        />
        {borderEnabled && (
          <InnerBorder
            opacity={0.04}
            radius={UniqueTokenCardBorderRadius}
            width={0.5}
          />
        )}
      </Content>
    </Container>
  );
};

export default UniqueTokenCard;<|MERGE_RESOLUTION|>--- conflicted
+++ resolved
@@ -6,11 +6,7 @@
 import { usePersistentAspectRatio } from '@/hooks';
 import styled from '@/styled-thing';
 import { shadow as shadowUtil } from '@/styles';
-<<<<<<< HEAD
-=======
-import isSVGImage from '@/utils/isSVG';
 import { usePersistentDominantColorFromImage } from '@/hooks/usePersistentDominantColorFromImage';
->>>>>>> f935f7e5
 
 const UniqueTokenCardBorderRadius = 20;
 const UniqueTokenCardShadowFactory = colors => [0, 2, 6, colors.shadow, 0.08];
