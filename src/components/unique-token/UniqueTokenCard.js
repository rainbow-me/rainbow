--- conflicted
+++ resolved
@@ -79,13 +79,8 @@
     >
       <Content {...props} height={height} style={style} width={width}>
         <UniqueTokenImage
-<<<<<<< HEAD
-          backgroundColor={item.background || colors.lightestGrey}
+          backgroundColor={item.background}
           imageUrl={lowResUrl}
-=======
-          backgroundColor={item.background}
-          imageUrl={imageUrl}
->>>>>>> dd1b5f09
           item={item}
           resizeMode={resizeMode}
           shouldRasterizeIOS
