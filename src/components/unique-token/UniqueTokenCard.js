<<<<<<< HEAD
import React, { useCallback } from 'react';
import styled from 'styled-components/primitives';
import use3d from '../../hooks/use3d';
=======
import React, { useCallback, useMemo } from 'react';
import styled from 'styled-components';
>>>>>>> 805bb65d
import { magicMemo } from '../../utils';
import { AxisIcon } from '../3d';
import { ButtonPressAnimation } from '../animations';
import { InnerBorder } from '../layout';
import UniqueTokenImage from './UniqueTokenImage';
<<<<<<< HEAD
import { colors, position, shadow as shadowUtil } from '@rainbow-me/styles';
=======
import { shadow as shadowUtil } from '@rainbow-me/styles';
>>>>>>> 805bb65d

const UniqueTokenCardBorderRadius = 20;
const UniqueTokenCardShadowFactory = colors => [0, 2, 6, colors.shadow, 0.08];

const Container = styled.View`
  ${({ shadow }) => shadowUtil.build(...shadow)};
`;

const Content = styled.View`
  border-radius: ${UniqueTokenCardBorderRadius};
  height: ${({ height }) => height};
  overflow: hidden;
  width: ${({ width }) => width};
`;

const Emblems = styled.View`
  position: absolute;
  ${position.size('100%')};
  display: flex;
  padding-horizontal: 10;
  padding-vertical: 10;
  align-items: flex-end;
  justify-content: flex-end;
`;

const UniqueTokenCard = ({
  borderEnabled = true,
  disabled,
  enableHapticFeedback = true,
  height,
  item: { background, image_preview_url, animation_url, ...item },
  onPress,
  resizeMode,
  scaleTo = 0.96,
  shadow,
  style,
  width,
  ...props
}) => {
  const handlePress = useCallback(() => {
    if (onPress) {
      onPress(item);
    }
  }, [item, onPress]);

<<<<<<< HEAD
  const { is3dUri } = use3d();
  const is3dAsset = is3dUri(animation_url);
=======
  const { colors } = useTheme();

  const defaultShadow = useMemo(() => UniqueTokenCardShadowFactory(colors), [
    colors,
  ]);
>>>>>>> 805bb65d

  return (
    <Container
      as={ButtonPressAnimation}
      disabled={disabled}
      enableHapticFeedback={enableHapticFeedback}
      onPress={handlePress}
      scaleTo={scaleTo}
      shadow={shadow || defaultShadow}
    >
      <Content {...props} height={height} style={style} width={width}>
        <UniqueTokenImage
          backgroundColor={background || colors.lightestGrey}
          imageUrl={image_preview_url}
          item={item}
          resizeMode={resizeMode}
        />
        {is3dAsset && (
          <Emblems>
            <AxisIcon size={height * 0.12} />
          </Emblems>
        )}
        {borderEnabled && (
          <InnerBorder
            opacity={0.04}
            radius={UniqueTokenCardBorderRadius}
            width={0.5}
          />
        )}
      </Content>
    </Container>
  );
};

export default magicMemo(UniqueTokenCard, [
  'height',
  'item.uniqueId',
  'style',
  'width',
]);<|MERGE_RESOLUTION|>--- conflicted
+++ resolved
@@ -1,21 +1,12 @@
-<<<<<<< HEAD
-import React, { useCallback } from 'react';
+import React, { useCallback, useMemo } from 'react';
 import styled from 'styled-components/primitives';
 import use3d from '../../hooks/use3d';
-=======
-import React, { useCallback, useMemo } from 'react';
-import styled from 'styled-components';
->>>>>>> 805bb65d
 import { magicMemo } from '../../utils';
 import { AxisIcon } from '../3d';
 import { ButtonPressAnimation } from '../animations';
 import { InnerBorder } from '../layout';
 import UniqueTokenImage from './UniqueTokenImage';
-<<<<<<< HEAD
-import { colors, position, shadow as shadowUtil } from '@rainbow-me/styles';
-=======
-import { shadow as shadowUtil } from '@rainbow-me/styles';
->>>>>>> 805bb65d
+import { position, shadow as shadowUtil } from '@rainbow-me/styles';
 
 const UniqueTokenCardBorderRadius = 20;
 const UniqueTokenCardShadowFactory = colors => [0, 2, 6, colors.shadow, 0.08];
@@ -61,16 +52,13 @@
     }
   }, [item, onPress]);
 
-<<<<<<< HEAD
   const { is3dUri } = use3d();
   const is3dAsset = is3dUri(animation_url);
-=======
   const { colors } = useTheme();
 
   const defaultShadow = useMemo(() => UniqueTokenCardShadowFactory(colors), [
     colors,
   ]);
->>>>>>> 805bb65d
 
   return (
     <Container
