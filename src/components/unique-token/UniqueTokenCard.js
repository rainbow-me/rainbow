--- conflicted
+++ resolved
@@ -1,14 +1,13 @@
 import PropTypes from 'prop-types';
 import React from 'react';
 import stylePropType from 'react-style-proptype';
-<<<<<<< HEAD
 import {
-  compose, withHandlers, withProps, onlyUpdateForKeys,
+  compose,
+  onlyUpdateForKeys,
+  withHandlers,
+  withProps,
 } from 'recompact';
 import styled from 'styled-components/primitives';
-=======
-import { compose, onlyUpdateForKeys, withHandlers } from 'recompact';
->>>>>>> 27b42132
 import { colors, position } from '../../styles';
 import { ButtonPressAnimation } from '../animations';
 import InnerBorder from '../InnerBorder';
