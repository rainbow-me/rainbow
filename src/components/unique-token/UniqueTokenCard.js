import PropTypes from 'prop-types';
import React from 'react';
import { View } from 'react-native';
import stylePropType from 'react-style-proptype';
import { compose, onlyUpdateForKeys, withHandlers, withProps } from 'recompact';
import { withFabSendAction } from '../../hoc';
import { colors } from '../../styles';
import { ButtonPressAnimation } from '../animations';
import Highlight from '../Highlight';
import InnerBorder from '../InnerBorder';
import UniqueTokenImage from './UniqueTokenImage';

const UniqueTokenCardBorderRadius = 18;

const UniqueTokenCard = ({
  borderEnabled,
  disabled,
  height,
  item: { background, image_preview_url, ...item },
  onPress,
  onPressSend,
  highlight,
  resizeMode,
  shadowStyle,
  style,
  width,
  ...props
}) => {
  const backgroundColor = background || colors.lightestGrey;
  return (
    <ButtonPressAnimation
      disabled={disabled}
      onPress={onPress}
      onPressSend={onPressSend}
<<<<<<< HEAD
      scaleTo={0.96}
=======
      scaleTo={0.94}
      style={{
        shadowColor: colors.dark,
        shadowOffset: { height: 2, width: 0 },
        shadowOpacity: 0.08,
        shadowRadius: 3,
        ...shadowStyle,
      }}
>>>>>>> 9e50a6cc
    >
      <View
        {...props}
        borderRadius={UniqueTokenCardBorderRadius}
        height={height}
        overflow="hidden"
        style={style}
        width={width}
      >
        <UniqueTokenImage
          backgroundColor={backgroundColor}
          resizeMode={resizeMode}
          imageUrl={image_preview_url}
          item={item}
        />
        {borderEnabled && (
          <InnerBorder
            opacity={0.04}
            radius={UniqueTokenCardBorderRadius}
            width={0.5}
          />
        )}
        <Highlight
          backgroundColor={colors.alpha(colors.white, 0.33)}
          visible={highlight}
        />
      </View>
    </ButtonPressAnimation>
  );
};

UniqueTokenCard.propTypes = {
  borderEnabled: PropTypes.bool,
  disabled: PropTypes.bool,
  height: PropTypes.number,
  highlight: PropTypes.bool,
  item: PropTypes.shape({
    background: PropTypes.string,
    image_preview_url: PropTypes.string,
  }),
  onPress: PropTypes.func,
  onPressSend: PropTypes.func,
  resizeMode: UniqueTokenImage.propTypes.resizeMode,
  shadowStyle: stylePropType,
  size: PropTypes.number,
  style: stylePropType,
  width: PropTypes.number,
};

UniqueTokenCard.defaultProps = {
  borderEnabled: true,
};

export default compose(
  withHandlers({
    onPress: ({ item, onPress }) => () => {
      if (onPress) {
        onPress(item);
      }
    },
    onPressSend: ({ item, onPressSend }) => () => {
      if (onPressSend) {
        onPressSend(item);
      }
    },
  }),
  withProps(({ item: { uniqueId } }) => ({ uniqueId })),
  withFabSendAction,
  onlyUpdateForKeys(['height', 'style', 'uniqueId', 'width', 'highlight'])
)(UniqueTokenCard);<|MERGE_RESOLUTION|>--- conflicted
+++ resolved
@@ -32,10 +32,7 @@
       disabled={disabled}
       onPress={onPress}
       onPressSend={onPressSend}
-<<<<<<< HEAD
       scaleTo={0.96}
-=======
-      scaleTo={0.94}
       style={{
         shadowColor: colors.dark,
         shadowOffset: { height: 2, width: 0 },
@@ -43,7 +40,6 @@
         shadowRadius: 3,
         ...shadowStyle,
       }}
->>>>>>> 9e50a6cc
     >
       <View
         {...props}
