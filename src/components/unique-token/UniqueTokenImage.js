import { BlurView } from '@react-native-community/blur';
import React, { Fragment, useCallback, useState } from 'react';
import { View } from 'react-native';
import { buildUniqueTokenName } from '../../helpers/assets';
import { useTheme } from '../../theme/ThemeContext';
import { Centered } from '../layout';
import RemoteSvg from '../svg/RemoteSvg';
import { Text as LegacyText } from '../text';
import { Text } from '@/design-system';
import { useHiddenTokens } from '@/hooks';
import { ImgixImage } from '@/components/images';
import styled from '@/styled-thing';
import { position } from '@/styles';
<<<<<<< HEAD

const SVG_MIME_TYPE = 'image/svg+xml';
=======
import isSVGImage from '@/utils/isSVG';
import { CardSize } from './CardSize';
>>>>>>> f935f7e5

const FallbackTextColorVariants = (darkMode, colors) => ({
  dark: darkMode
    ? colors.alpha(colors.white, 0.25)
    : colors.alpha(colors.blueGreyDark, 0.5),
  light: darkMode ? colors.alpha(colors.blueGreyDark, 0.25) : colors.white,
});

const getFallbackTextColor = (bg, darkMode, colors) =>
  colors.getTextColorForBackground(
    bg,
    FallbackTextColorVariants(darkMode, colors)
  );

const ImageTile = styled(ImgixImage)({
  alignItems: 'center',
  justifyContent: 'center',
});

const OverlayBlur = styled(BlurView).attrs(({ isDarkMode }) => ({
  blurAmount: 40,
  blurType: isDarkMode ? 'dark' : 'light',
}))({
  ...position.coverAsObject,
  zIndex: 1,
});

const UniqueTokenImage = ({
  backgroundColor: givenBackgroundColor,
  imageUrl,
  item,
  isCard = false,
  resizeMode = ImgixImage.resizeMode.cover,
  size,
  transformSvgs = true,
}) => {
  const isSVG = item.images.mimeType === SVG_MIME_TYPE;
  const [error, setError] = useState(null);
  const handleError = useCallback(error => setError(error), [setError]);
  const { isDarkMode, colors } = useTheme();
  const [loadedImg, setLoadedImg] = useState(false);
  const onLoad = useCallback(() => setLoadedImg(true), [setLoadedImg]);
  const backgroundColor = givenBackgroundColor;
  const { hiddenTokens } = useHiddenTokens();
  const isHiddenToken = React.useMemo(() => {
    return hiddenTokens.find(token => token === item.uniqueId);
  }, [hiddenTokens, item]);

  return (
    <Centered backgroundColor={backgroundColor} style={position.coverAsObject}>
      {isSVG && !transformSvgs && !error ? (
        <RemoteSvg
          fallbackIfNonAnimated={!item.isEns || isCard}
          fallbackUri={item.images.fullResPngUrl}
          lowResFallbackUri={item.images.lowResPngUrl}
          onError={handleError}
          resizeMode={resizeMode}
          style={position.coverAsObject}
          uri={item.images.fullResUrl}
        />
      ) : imageUrl && !error ? (
        <Fragment>
          <ImageTile
            {...(isCard && { fm: 'png' })}
            onError={handleError}
            onLoad={onLoad}
            resizeMode={ImgixImage.resizeMode[resizeMode]}
            retryOnError
            size={size}
            source={{ uri: imageUrl }}
            style={position.coverAsObject}
          />
          {!loadedImg && (
            <ImageTile
              fm="png"
              playing={false}
              resizeMode={ImgixImage.resizeMode[resizeMode]}
              source={{ uri: item.images.lowResPngUrl }}
              style={position.coverAsObject}
              size={CardSize}
            />
          )}
        </Fragment>
      ) : (
        <LegacyText
          align="center"
          color={getFallbackTextColor(backgroundColor, isDarkMode, colors)}
          lineHeight="looser"
          size="smedium"
        >
          {buildUniqueTokenName(item)}
        </LegacyText>
      )}

      {isHiddenToken && isCard && (
        <>
          <OverlayBlur isDarkMode={isDarkMode} />
          <View style={{ paddingHorizontal: 10 }} zIndex={2}>
            <Text
              align="center"
              color="secondary60 (Deprecated)"
              lineHeight="looser"
              size="14px / 19px (Deprecated)"
              weight="semibold"
            >
              {`${item.collection.name} #${item.tokenId}`}
            </Text>
          </View>
        </>
      )}
    </Centered>
  );
};

export default UniqueTokenImage;<|MERGE_RESOLUTION|>--- conflicted
+++ resolved
@@ -11,13 +11,9 @@
 import { ImgixImage } from '@/components/images';
 import styled from '@/styled-thing';
 import { position } from '@/styles';
-<<<<<<< HEAD
+import { CardSize } from './CardSize';
 
 const SVG_MIME_TYPE = 'image/svg+xml';
-=======
-import isSVGImage from '@/utils/isSVG';
-import { CardSize } from './CardSize';
->>>>>>> f935f7e5
 
 const FallbackTextColorVariants = (darkMode, colors) => ({
   dark: darkMode
