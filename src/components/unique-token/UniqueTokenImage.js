--- conflicted
+++ resolved
@@ -91,7 +91,6 @@
           uri={item.image_url}
         />
       ) : imageUrl && !error ? (
-<<<<<<< HEAD
         isOldENS ? (
           <ENSText isTinyPhone={isTinyPhone} small={small}>
             {item.name}
@@ -99,35 +98,16 @@
         ) : (
           <Fragment>
             <ImageTile
+              {...(isCard && { fm: 'png' })}
               onError={handleError}
               onLoad={onLoad}
-=======
-        <Fragment>
-          <ImageTile
-            {...(isCard && { fm: 'png' })}
-            onError={handleError}
-            onLoad={onLoad}
-            resizeMode={ImgixImage.resizeMode[resizeMode]}
-            source={{ uri: image }}
-            style={position.coverAsObject}
-          >
-            {isENS && !isSVG && (
-              <ENSText isTinyPhone={isTinyPhone} small={small}>
-                {item.name}
-              </ENSText>
-            )}
-          </ImageTile>
-          {!loadedImg && lowResUrl && (
-            <ImageTile
-              {...(isCard && { fm: 'png' })}
-              playing={false}
->>>>>>> 17e34f86
               resizeMode={ImgixImage.resizeMode[resizeMode]}
               source={{ uri: image }}
               style={position.coverAsObject}
             />
             {!loadedImg && lowResUrl && (
               <ImageTile
+                {...(isCard && { fm: 'png' })}
                 playing={false}
                 resizeMode={ImgixImage.resizeMode[resizeMode]}
                 source={{ uri: lowResUrl }}
