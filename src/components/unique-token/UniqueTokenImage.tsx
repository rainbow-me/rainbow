--- conflicted
+++ resolved
@@ -9,12 +9,9 @@
 import svgToPngIfNeeded from '@/handlers/svgs';
 import { useHiddenTokens } from '@/hooks';
 import { Colors } from '@/styles';
-<<<<<<< HEAD
 import { AssetType } from '@/entities';
 import { isLowerCaseMatch } from '@/utils';
-=======
 import { RainbowImage } from '../RainbowImage';
->>>>>>> e7ed2469
 
 function getFallbackTextColor(bg: string, isDarkMode: boolean, colors: Colors) {
   const variants = {
