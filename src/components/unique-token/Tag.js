--- conflicted
+++ resolved
@@ -1,9 +1,6 @@
 import lang from 'i18n-js';
 import { upperCase } from 'lodash';
-<<<<<<< HEAD
-=======
 import upperFirst from 'lodash/upperFirst';
->>>>>>> adc5ed1d
 import PropTypes from 'prop-types';
 import React from 'react';
 import { Linking } from 'react-native';
@@ -12,7 +9,6 @@
 import { Text as TextElement } from '../text';
 import ContextMenuButton from '@/components/native-context-menu/contextMenu';
 import { Inline } from '@rainbow-me/design-system';
-import { upperFirst } from '@rainbow-me/helpers/utilities';
 import styled from '@rainbow-me/styled-components';
 import { padding } from '@rainbow-me/styles';
 import { magicMemo, showActionSheetWithOptions } from '@rainbow-me/utils';
