--- conflicted
+++ resolved
@@ -3,15 +3,9 @@
 import { useNavigation } from 'react-navigation-hooks';
 import styled from 'styled-components/primitives';
 import { useWallets } from '../../hooks';
-<<<<<<< HEAD
 import Routes from '../../navigation/routesNames';
-import { position } from '../../styles';
-import { deviceUtils, isNewValueForPath } from '../../utils';
-=======
-import Routes from '../../screens/Routes/routesNames';
 import { padding, position } from '../../styles';
 import { deviceUtils, magicMemo } from '../../utils';
->>>>>>> 77604777
 import { Row } from '../layout';
 import UniqueTokenCard from './UniqueTokenCard';
 
