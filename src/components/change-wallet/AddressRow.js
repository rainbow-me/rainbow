--- conflicted
+++ resolved
@@ -189,24 +189,20 @@
         <ImageAvatar image={accountImage} marginRight={10} size="medium" />
       ) : (
         <ContactAvatar
-          color={accountColor}
+          address={address}
+          color={color}
+          emoji={emoji}
           marginRight={10}
           size="medium"
-          value={
-            returnStringFirstEmoji(label) ||
-            profileUtils.addressHashedEmoji(address) ||
-            label ||
-            ens
-          }
         />
       )}
       <ColumnWithMargins margin={android ? -6 : 3}>
-        {cleanedUpLabel || ens ? (
+        {label || ens ? (
           <StyledTruncatedText
             color={colors.dark}
-            testID={`change-wallet-address-row-label-${cleanedUpLabel || ens}`}
+            testID={`change-wallet-address-row-label-${label || ens}`}
           >
-            {cleanedUpLabel || ens}
+            {label || ens}
           </StyledTruncatedText>
         ) : (
           <TruncatedAddress
@@ -239,43 +235,8 @@
             {leftSide}
           </ContextMenuButton>
         ) : (
-<<<<<<< HEAD
-          <ContactAvatar
-            address={address}
-            color={color}
-            emoji={emoji}
-            marginRight={10}
-            size="medium"
-          />
-        )}
-        <ColumnWithMargins margin={android ? -6 : 3}>
-          {label || ens ? (
-            <StyledTruncatedText
-              color={colors.dark}
-              testID={`change-wallet-address-row-label-${label || ens}`}
-            >
-              {label || ens}
-            </StyledTruncatedText>
-          ) : (
-            <TruncatedAddress
-              address={address}
-              color={colors.dark}
-              firstSectionLength={6}
-              size="smaller"
-              style={sx.accountLabel}
-              testID={`change-wallet-address-row-address-${address}`}
-              truncationLength={4}
-              weight="medium"
-            />
-          )}
-          <StyledBottomRowText color={colors.alpha(colors.blueGreyDark, 0.5)}>
-            {cleanedUpBalance || 0} ETH
-          </StyledBottomRowText>
-        </ColumnWithMargins>
-=======
           leftSide
         )}
->>>>>>> 78a4a1e0
       </Row>
       <Column style={sx.rightContent}>
         {isReadOnly && (
