import PropTypes from 'prop-types';
import React from 'react';
import { View } from 'react-native';
<<<<<<< HEAD
import { useTheme } from '../../context/ThemeContext';
=======
import { EasingNode } from 'react-native-reanimated';
import { useTheme } from '../../theme/ThemeContext';
>>>>>>> d54f9643
import { ButtonPressAnimation } from '../animations';

const ColorCircle = ({ backgroundColor, isSelected, onPressColor }) => {
  const { colors } = useTheme();

  return (
    <View align="center" height={42} justify="center" width={40}>
      <ButtonPressAnimation
        alignSelf="center"
        duration={100}
        enableHapticFeedback
        justifyContent="center"
        onPress={onPressColor}
        scaleTo={0.7}
        width={40}
      >
        <View
          alignSelf="center"
          backgroundColor={backgroundColor}
          borderRadius={15}
          height={24}
          isSelected={isSelected}
          shadowColor={colors.shadowBlack}
          shadowOffset={{ height: 4, width: 0 }}
          shadowOpacity={0.2}
          shadowRadius={5}
          width={24}
        />
      </ButtonPressAnimation>
    </View>
  );
};

ColorCircle.propTypes = {
  backgroundColor: PropTypes.string,
  isSelected: PropTypes.bool,
  onPressColor: PropTypes.func,
};

ColorCircle.defaultProps = {
  backgroundColor: 'blue',
  isSelected: false,
};

export default ColorCircle;<|MERGE_RESOLUTION|>--- conflicted
+++ resolved
@@ -1,12 +1,7 @@
 import PropTypes from 'prop-types';
 import React from 'react';
 import { View } from 'react-native';
-<<<<<<< HEAD
-import { useTheme } from '../../context/ThemeContext';
-=======
-import { EasingNode } from 'react-native-reanimated';
 import { useTheme } from '../../theme/ThemeContext';
->>>>>>> d54f9643
 import { ButtonPressAnimation } from '../animations';
 
 const ColorCircle = ({ backgroundColor, isSelected, onPressColor }) => {
