--- conflicted
+++ resolved
@@ -7,11 +7,11 @@
 
 const ColorCircle = ({ backgroundColor, isSelected, onPressColor }) => {
   const { colors } = useTheme();
+
   return (
     <View align="center" height={42} justify="center" width={39}>
       <ButtonPressAnimation
         alignSelf="center"
-<<<<<<< HEAD
         duration={100}
         easing={Easing.bezier(0.19, 1, 0.22, 1)}
         enableHapticFeedback
@@ -26,7 +26,7 @@
           borderRadius={15}
           height={24}
           isSelected={isSelected}
-          shadowColor={colors.black}
+          shadowColor={colors.shadowBlack}
           shadowOffset={{ height: 4, width: 0 }}
           shadowOpacity={0.2}
           shadowRadius={5}
@@ -36,21 +36,6 @@
     </View>
   );
 };
-=======
-        backgroundColor={backgroundColor}
-        borderRadius={15}
-        height={24}
-        isSelected={isSelected}
-        shadowColor={colors.shadowBlack}
-        shadowOffset={{ height: 4, width: 0 }}
-        shadowOpacity={0.2}
-        shadowRadius={5}
-        width={24}
-      />
-    </ButtonPressAnimation>
-  </View>
-);
->>>>>>> 98b4a660
 
 ColorCircle.propTypes = {
   backgroundColor: PropTypes.string,
