import React, { PropsWithChildren, useCallback, useEffect, useMemo, useRef, useState } from 'react';
import { Dimensions, StyleSheet, View, ViewStyle } from 'react-native';
import {
  State as GestureHandlerState,
  ScrollView,
  TapGestureHandler,
  TapGestureHandlerStateChangeEvent,
} from 'react-native-gesture-handler';
import { useSharedValue } from 'react-native-reanimated';
import { DataProvider, LayoutProvider, ProgressiveListView } from 'recyclerlistview';
import StickyContainer from 'recyclerlistview/dist/reactnative/core/StickyContainer';
import 'string.fromcodepoint';
import { ScrollEvent } from 'recyclerlistview/dist/reactnative/core/scrollcomponent/BaseScrollView';
import { deviceUtils } from '../../utils';
import { Categories } from './Categories';
import EmojiContent from './EmojiContent';
import EmojisListHeader from './EmojisListHeader';
import EmojisLoader from './EmojisLoader';
import EmojisStickyListItem from './EmojisStickyListItem';
import InitialEmojis from './InitialEmojis';
import TabsWithShadows from './TabsWithShadows';
import { charFromEmojiObject } from './helpers/charFromEmojiObject';
import getEmojiCellsProperties from './helpers/getEmojiCellProperties';
import getFormattedAllEmojiList, { AllEmojiContentEntry, AllEmojiEntry, AllEmojiHeaderEntry } from './helpers/getFormattedAllEmojiList';
import { EmojiCategory, EmojiEntry } from './types';
import { useTheme } from '@/theme';

const { width } = Dimensions.get('screen');

const categoryKeys = Object.keys(Categories);

const EMOJI_CONTAINER = 1;
const HEADER_ROW = 2;
const OVERLAY = 3;

type Props = {
  /** Function called when a user selects an Emoji */
  onEmojiSelected: (emojiCode: string) => void;
  /** Toggle the tabs on or off */
  showTabs?: boolean;
  /** Toggle section title on or off */
  showSectionTitles?: boolean;
  /** Number of columns across */
  columns: number;
};

export const EmojiSelector = ({ columns = 7, showSectionTitles = true, showTabs = ios, onEmojiSelected, ...other }: Props) => {
  const { colors } = useTheme();
  const [allEmojiList, setAllEmojiList] = useState<AllEmojiEntry[]>([]);
  const [isReady, setIsReady] = useState(false);
  const [category, setCategory] = useState(Categories.people);
  const scrollPosition = useSharedValue(0);
  const nextCategoryOffset = useSharedValue(1);

  const recyclerListView = useRef<ScrollView>(null);
  const currentIndex = useRef(0);
  const blockCategories = useRef(true);

  const { cellSize, fontSize } = getEmojiCellsProperties(columns);

  const layoutProvider = useMemo(
    () =>
      new LayoutProvider(
        i => {
          if (i === 0 || i === allEmojiList.length - 1) {
            return OVERLAY;
          }
          if (i % 2 === 0) {
            return EMOJI_CONTAINER;
          }
          return HEADER_ROW;
        },
        (type, dim, i) => {
          if (type === EMOJI_CONTAINER) {
            const entry = allEmojiList[i] as AllEmojiContentEntry;
            dim.height = Math.floor(entry.data.length / columns + 1) * cellSize;
            dim.width = deviceUtils.dimensions.width;
          } else if (type === HEADER_ROW) {
            dim.height = 34.7;
            dim.width = deviceUtils.dimensions.width;
          } else if (type === OVERLAY) {
            dim.height = i === 0 ? 0.1 : 100;
            dim.width = deviceUtils.dimensions.width;
          } else {
            dim.height = 0;
            dim.width = 0;
          }
        }
      ),
    [allEmojiList, cellSize, columns]
  );

  useEffect(() => {
    nextCategoryOffset.value = 1;

    loadEmojis();
    setTimeout(() => {
      setIsReady(true);
    }, 300);
    // eslint-disable-next-line react-hooks/exhaustive-deps
  }, []);

  const loadEmojis = () => {
    const allEmojiList = getFormattedAllEmojiList(categoryKeys, columns);

    setAllEmojiList(allEmojiList);
  };

  const onTapChange = ({ nativeEvent: { state } }: TapGestureHandlerStateChangeEvent) => {
    if (state === GestureHandlerState.BEGAN) {
      blockCategories.current = false;
    }
  };

  const handleTabSelect = (category: EmojiCategory) => {
    blockCategories.current = true;

    const nextSection = allEmojiList[(currentIndex.current + 1) * 2] as AllEmojiContentEntry;

    const offsetY = category.index * 2 - 1 > 0 ? (allEmojiList[category.index * 2] as AllEmojiContentEntry).offset ?? 0 : 0;

    scrollToOffset(offsetY, true);
    currentIndex.current = category.index;
    setCategory(category);

    nextCategoryOffset.value = -offsetY + (nextSection.offset ?? 0) < 550 || offsetY < 1 ? 1 : 0;
  };

  const scrollToOffset = (position: number, animated?: boolean) => {
    recyclerListView.current?.scrollTo(position, 0, animated);
  };

  const handleEmojiSelect = useCallback(
    (emoji: EmojiEntry) => {
      onEmojiSelected(charFromEmojiObject(emoji));
    },
    [onEmojiSelected]
  );

  const hasRowChanged = () => {
    return false;
  };

  const handleScroll = (event: ScrollEvent, offsetX: number, offsetY: number) => {
    if (ios && !blockCategories.current) {
      const nextSection = allEmojiList[(currentIndex.current + 1) * 2] as AllEmojiContentEntry;

      const currentSection = allEmojiList[currentIndex.current * 2] as AllEmojiContentEntry;

      if (offsetY - 0.5 > (nextSection.offset ?? 0) && currentIndex.current < allEmojiList.length / 2 - 2) {
        currentIndex.current += 1;
        setCategory(Categories[categoryKeys[currentIndex.current]]);
      } else if (currentIndex.current * 2 - 1 > 0 && offsetY - 0.5 < (currentSection.offset ?? 0)) {
        currentIndex.current -= 1;
        setCategory(Categories[categoryKeys[currentIndex.current]]);
      }
      scrollPosition.value = -offsetY + (nextSection.offset ?? 0) > 40 ? 1 : (-offsetY + (nextSection.offset ?? 0)) / 40;
      nextCategoryOffset.value = -offsetY + (nextSection.offset ?? 0) < 550 || offsetY < 1 ? 1 : 0;
    }
  };

  const renderStickyItem = useCallback(
    (type: string | number | undefined, item: AllEmojiHeaderEntry, index: number) => {
      return <EmojisStickyListItem headerData={item} index={index} scrollPosition={scrollPosition} />;
    },
    [scrollPosition]
  );

  const renderScrollView = useCallback(
    ({ children, ...props }: PropsWithChildren) => {
      const emojiRows: string[][] = [];

      if (allEmojiList[2]) {
        for (let i = 0; i < columns * 10; i += columns) {
          const emojis = [];
          for (let j = 0; j < columns; j++) {
            emojis.push(charFromEmojiObject((allEmojiList[2] as AllEmojiContentEntry).data[i + j].emoji));
          }
          emojiRows.push(emojis);
        }
      }

      return (
        <ScrollView {...props} ref={recyclerListView}>
          {isReady ? children : <InitialEmojis cellSize={cellSize} emojisRows={emojiRows} fontSize={fontSize} />}
        </ScrollView>
      );
    },
    [allEmojiList, cellSize, columns, fontSize, isReady]
  );

  const renderItem = useCallback(
    (type: number, item: AllEmojiEntry, index: number) => {
      if (type === HEADER_ROW) {
        const title = (item as AllEmojiHeaderEntry).title;
        return <EmojisListHeader nextCategoryOffset={nextCategoryOffset} showSectionTitles={showSectionTitles} title={title} />;
      } else if (type === OVERLAY) {
        const overlayStyle: ViewStyle = {};
        if (index === 0) {
          overlayStyle.top = -3000;
        } else {
          overlayStyle.bottom = -3000;
        }

        return ios ? (
          <View
            style={[
              sx.header,
              {
                backgroundColor: colors.white,
              },
              overlayStyle,
            ]}
          />
        ) : null;
      }
      return (
        <EmojiContent
          {...(item as AllEmojiContentEntry)}
          cellSize={cellSize}
          columns={columns}
          fontSize={fontSize}
          onEmojiSelect={handleEmojiSelect}
        />
      );
    },
    [cellSize, columns, fontSize, handleEmojiSelect, nextCategoryOffset, showSectionTitles, colors.white]
  );

  return (
    <View style={sx.frame} {...other}>
<<<<<<< HEAD
=======
      {/* @ts-expect-error Property 'children' does not exist on type */}
>>>>>>> 78c54077
      <TapGestureHandler onHandlerStateChange={onTapChange}>
        <View style={sx.outerContainer}>
          {!isReady ? <EmojisLoader /> : null}
          <View style={sx.container}>
            <StickyContainer overrideRowRenderer={renderStickyItem} stickyHeaderIndices={[1, 3, 5, 7, 9, 11, 13, 15, 17]}>
              {/* @ts-expect-error */}
              <ProgressiveListView
                canChangeSize={false}
                dataProvider={new DataProvider(hasRowChanged).cloneWithRows(allEmojiList)}
                // @ts-expect-error
                externalScrollView={renderScrollView}
                layoutProvider={layoutProvider}
                onScroll={handleScroll}
                renderAheadOffset={300}
                renderAheadStep={100}
                // @ts-expect-error
                rowRenderer={renderItem}
                scrollIndicatorInsets={[15, 0, 15, 0]}
                style={sx.listStyle}
              />
            </StickyContainer>
          </View>
        </View>
      </TapGestureHandler>
      {showTabs ? <TabsWithShadows category={category} onTabSelect={handleTabSelect} /> : null}
    </View>
  );
};

const sx = StyleSheet.create({
  container: {
    alignItems: 'center',
    flex: 1,
    justifyContent: 'center',
    overflow: 'visible',
    width: width,
  },
  frame: {
    flex: 1,
  },
  header: { height: 400, position: 'absolute', width },
  listStyle: {
    width,
  },
  outerContainer: {
    alignItems: 'center',
    flex: 1,
    justifyContent: 'center',
  },
});<|MERGE_RESOLUTION|>--- conflicted
+++ resolved
@@ -229,10 +229,7 @@
 
   return (
     <View style={sx.frame} {...other}>
-<<<<<<< HEAD
-=======
       {/* @ts-expect-error Property 'children' does not exist on type */}
->>>>>>> 78c54077
       <TapGestureHandler onHandlerStateChange={onTapChange}>
         <View style={sx.outerContainer}>
           {!isReady ? <EmojisLoader /> : null}
