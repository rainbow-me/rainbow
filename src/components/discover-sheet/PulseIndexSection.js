import lang from 'i18n-js';
import analytics from '@segment/analytics-react-native';
import React, { Fragment, useCallback, useMemo } from 'react';
import { View } from 'react-native';
import LinearGradient from 'react-native-linear-gradient';
import { useSelector } from 'react-redux';
import font from '../../styles/fonts';
import { ButtonPressAnimation } from '../animations';
import { CoinIcon } from '../coin-icon';
import { Column, Row } from '../layout';
import { Text } from '../text';
import { useAccountSettings } from '@rainbow-me/hooks';
import { useNavigation } from '@rainbow-me/navigation';
import { DPI_ADDRESS } from '@rainbow-me/references';
import Routes from '@rainbow-me/routes';
import { fontWithWidth, position } from '@rainbow-me/styles';
import { handleSignificantDecimals } from '@rainbow-me/utilities';
import { ethereumUtils } from '@rainbow-me/utils';
import ShadowStack from 'react-native-shadow-stack';

const formatItem = ({ address, name, price, symbol }, nativeCurrencySymbol) => {
  const change = `${parseFloat(
    (price?.relative_change_24h || 0).toFixed(2)
  )}%`.replace('-', '');

  const value = `${nativeCurrencySymbol}${handleSignificantDecimals(
    price?.value,
    2
  )} `;

  return {
    address,
    change,
    isPositive: price?.relative_change_24h > 0,
    name,
    price: value,
    symbol,
  };
};

const PulseIndex = () => {
  const { navigate } = useNavigation();
  const { genericAssets } = useSelector(({ data: { genericAssets } }) => ({
    genericAssets,
  }));

  const { nativeCurrency, nativeCurrencySymbol } = useAccountSettings();
  const item = useMemo(() => {
    const asset = genericAssets[DPI_ADDRESS];
    if (!asset) return null;
    return formatItem(asset, nativeCurrencySymbol);
  }, [genericAssets, nativeCurrencySymbol]);

  const handlePress = useCallback(() => {
    const asset = ethereumUtils.formatGenericAsset(
      genericAssets[DPI_ADDRESS],
      nativeCurrency
    );

    analytics.track('Pressed DPI Button', { category: 'discover' });

    navigate(Routes.TOKEN_INDEX_SHEET, {
      asset,
      backgroundOpacity: 1,
      cornerRadius: 39,
      fromDiscover: true,
      type: 'token_index',
    });
  }, [genericAssets, nativeCurrency, navigate]);

  const { colors, isDarkMode } = useTheme();

  const CardShadow = useMemo(
    () => [[0, 8, 24, isDarkMode ? colors.shadow : colors.dpiMid, 0.35]],
    [colors.dpiMid, colors.shadow, isDarkMode]
  );

  if (!item) return null;

  return (
    <Fragment>
      <ButtonPressAnimation
        onPress={handlePress}
        overflowMargin={15}
        scaleTo={0.9}
        testID="dpi-button"
      >
        <View
          style={{
            height: 70,
            marginHorizontal: 19,
          }}
        >
          <ShadowStack
            backgroundColor={colors.white}
            borderRadius={24}
            shadows={CardShadow}
            style={{
              height: 70,
            }}
          />

          <LinearGradient
            colors={[colors.dpiLight, colors.dpiDark]}
            end={{ x: 1, y: 0.5 }}
            overflow="hidden"
            pointerEvents="none"
            start={{ x: 0, y: 0.5 }}
            style={[
              position.coverAsObject,
              {
                borderRadius: 24,
                height: 70,
                position: 'absolute',
                zIndex: 1,
              },
            ]}
          />
          <Row position="absolute" zIndex={1}>
            <Column margin={15} marginRight={10}>
              <CoinIcon forcedShadowColor={colors.dpiDark} {...item} />
            </Column>
            <Column marginLeft={0} marginTop={ios ? 13.5 : 6}>
              <Text color={colors.whiteLabel} size="large" weight="heavy">
                {item.name}
              </Text>
              <Text
                color={colors.alpha(colors.whiteLabel, 0.6)}
                size="lmedium"
                style={ios ? {} : { marginTop: -10 }}
                weight="semibold"
              >
                {lang.t('discover.pulse.description')}
              </Text>
            </Column>
            <Column align="end" flex={1} margin={15} marginTop={ios ? 13.5 : 6}>
              <Text
                align="right"
                color={colors.whiteLabel}
                letterSpacing="zero"
                size="large"
                weight="heavy"
              >
                􀯼
              </Text>
            </Column>
          </Row>
        </View>
      </ButtonPressAnimation>
      <ButtonPressAnimation
        flex={1}
        marginBottom={30}
        marginTop={android ? 4 : 8}
        onPress={handlePress}
        scaleTo={0.92}
        style={{
          marginHorizontal: 34,
        }}
      >
<<<<<<< HEAD
        <Text
          color={colors.dpiLight}
          numberOfLines={1}
          size="smedium"
          weight="semibold"
        >
          {lang.t('discover.pulse.trading_at_prefix')}{' '}
=======
        <Row justify="space-between">
>>>>>>> d8184031
          <Text
            color={colors.dpiLight}
            numberOfLines={1}
            size="smedium"
            weight="semibold"
          >
            Trading at{' '}
            <Text
              color={colors.dpiLight}
              letterSpacing="roundedMedium"
              numberOfLines={1}
              size="smedium"
              weight="bold"
            >
              {item.price}
            </Text>
          </Text>
          <Text
            align="right"
            color={item.isPositive ? colors.green : colors.red}
            letterSpacing="roundedMedium"
            numberOfLines={1}
            {...fontWithWidth(font.weight.bold)}
            size="smedium"
            weight="bold"
          >
<<<<<<< HEAD
            {' '}
            {lang.t('discover.pulse.today_suffix')}
=======
            {item.isPositive ? `↑` : `↓`} {item.change}
            <Text
              align="right"
              color={item.isPositive ? colors.green : colors.red}
              size="smedium"
              weight="semibold"
            >
              {' '}
              today
            </Text>
>>>>>>> d8184031
          </Text>
        </Row>
      </ButtonPressAnimation>
    </Fragment>
  );
};

export default React.memo(PulseIndex);<|MERGE_RESOLUTION|>--- conflicted
+++ resolved
@@ -1,5 +1,5 @@
+import analytics from '@segment/analytics-react-native';
 import lang from 'i18n-js';
-import analytics from '@segment/analytics-react-native';
 import React, { Fragment, useCallback, useMemo } from 'react';
 import { View } from 'react-native';
 import LinearGradient from 'react-native-linear-gradient';
@@ -157,17 +157,7 @@
           marginHorizontal: 34,
         }}
       >
-<<<<<<< HEAD
-        <Text
-          color={colors.dpiLight}
-          numberOfLines={1}
-          size="smedium"
-          weight="semibold"
-        >
-          {lang.t('discover.pulse.trading_at_prefix')}{' '}
-=======
         <Row justify="space-between">
->>>>>>> d8184031
           <Text
             color={colors.dpiLight}
             numberOfLines={1}
@@ -194,10 +184,6 @@
             size="smedium"
             weight="bold"
           >
-<<<<<<< HEAD
-            {' '}
-            {lang.t('discover.pulse.today_suffix')}
-=======
             {item.isPositive ? `↑` : `↓`} {item.change}
             <Text
               align="right"
@@ -206,9 +192,8 @@
               weight="semibold"
             >
               {' '}
-              today
+              {lang.t('discover.pulse.today_suffix')}
             </Text>
->>>>>>> d8184031
           </Text>
         </Row>
       </ButtonPressAnimation>
