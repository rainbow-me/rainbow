--- conflicted
+++ resolved
@@ -154,10 +154,7 @@
       </ButtonPressAnimation>
       <ButtonPressAnimation
         flex={1}
-<<<<<<< HEAD
         marginTop={android ? 4 : 8}
-=======
->>>>>>> 85321f13
         onPress={handlePress}
         scaleTo={0.92}
         style={{
