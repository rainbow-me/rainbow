--- conflicted
+++ resolved
@@ -1,9 +1,6 @@
-<<<<<<< HEAD
 import lang from 'i18n-js';
 import { toLower } from 'lodash';
 import { rankings } from 'match-sorter';
-=======
->>>>>>> d8184031
 import React, {
   useCallback,
   useContext,
