import analytics from '@segment/analytics-react-native';
import lang from 'i18n-js';
import React, {
  useCallback,
  useContext,
  useEffect,
  useMemo,
  useRef,
  useState,
} from 'react';
import { InteractionManager, View } from 'react-native';
import { useDispatch } from 'react-redux';
import { useDebounce } from 'use-debounce/lib';
import CurrencySelectionTypes from '../../helpers/currencySelectionTypes';
import { emitAssetRequest } from '../../redux/explorer';
import deviceUtils from '../../utils/deviceUtils';
import { CurrencySelectionList } from '../exchange';
import { initialChartExpandedStateSheetHeight } from '../expanded-state/asset/ChartExpandedState';
import { Row } from '../layout';
import DiscoverSheetContext from './DiscoverSheetContext';
import { PROFILES, useExperimentalFlag } from '@rainbow-me/config';
import { fetchSuggestions } from '@rainbow-me/handlers/ens';
import { IS_TESTING } from 'react-native-dotenv';
import {
  useHardwareBackOnFocus,
  usePrevious,
  useSwapCurrencyList,
} from '@rainbow-me/hooks';
import { useNavigation } from '@rainbow-me/navigation';
import Routes from '@rainbow-me/routes';
import styled from '@rainbow-me/styled-components';
import { ethereumUtils } from '@rainbow-me/utils';
import { uniqBy } from 'lodash';

export const SearchContainer = styled(Row)({
  height: '100%',
});

export default function DiscoverSearch() {
  const { navigate } = useNavigation();
  const dispatch = useDispatch();
  const {
    isSearching,
    isFetchingEns,
    setIsSearching,
    setIsFetchingEns,
    searchQuery,
    isSearchModeEnabled,
    setIsSearchModeEnabled,
    searchInputRef,
    cancelSearch,
  } = useContext(DiscoverSheetContext);
  const profilesEnabled = useExperimentalFlag(PROFILES);

  const currencySelectionListRef = useRef();
  const [searchQueryForSearch] = useDebounce(searchQuery, 350);
  const [ensResults, setEnsResults] = useState([]);
<<<<<<< HEAD
  const { swapCurrencyList, uniswapCurrencyListLoading } = useSwapCurrencyList(
    searchQueryForSearch
  );
  const currencyList = useMemo(() => {
    let list = [...swapCurrencyList, ...ensResults];
    // ONLY FOR e2e!!! Fake tokens with same symbols break detox e2e tests
    if (IS_TESTING === 'true') {
      let symbols = [];
      list = list?.map(section => {
        // Remove dupes
        section.data = uniqBy(section?.data, 'symbol');
        // Remove dupes across sections
        section.data = section?.data?.filter(
          token => !symbols.includes(token?.symbol)
        );
        const sectionSymbols = section?.data?.map(token => token?.symbol);
        symbols = symbols.concat(sectionSymbols);

        return section;
      });
    }
    return list.filter(section => section.data.length > 0);
  }, [
    swapCurrencyList,
=======
  const {
    uniswapCurrencyList,
    uniswapCurrencyListLoading,
  } = useUniswapCurrencyList(searchQueryForSearch);

  const { colors } = useTheme();

  const currencyList = useMemo(() => [...uniswapCurrencyList, ...ensResults], [
    uniswapCurrencyList,
>>>>>>> 5a9ff59f
    ensResults,
  ]);
  const lastSearchQuery = usePrevious(searchQueryForSearch);

  const currencyListDataKey = useMemo(
    () =>
      `${uniswapCurrencyList?.[0]?.data?.[0]?.address || '_'}_${
        ensResults?.[0]?.data?.[0]?.address || '_'
      }`,
    [ensResults, uniswapCurrencyList]
  );

  useHardwareBackOnFocus(() => {
    cancelSearch();
    // prevent other back handlers from firing
    return true;
  });

  const handlePress = useCallback(
    item => {
      if (item.ens) {
        // navigate to Showcase sheet
        searchInputRef?.current?.blur();
        InteractionManager.runAfterInteractions(() => {
          navigate(
            profilesEnabled ? Routes.PROFILE_SHEET : Routes.SHOWCASE_SHEET,
            {
              address: item.nickname,
              fromRoute: 'DiscoverSearch',
              setIsSearchModeEnabled,
            }
          );
          if (profilesEnabled) {
            analytics.track('Viewed ENS profile', {
              category: 'profiles',
              ens: item.nickname,
              from: 'Discover search',
            });
          }
        });
      } else {
        const asset = ethereumUtils.getAccountAsset(item.uniqueId);
        dispatch(emitAssetRequest(item.address));
        navigate(Routes.EXPANDED_ASSET_SHEET, {
          asset: asset || item,
          fromDiscover: true,
          longFormHeight: initialChartExpandedStateSheetHeight,
          type: 'token',
        });
      }
    },
    [
      dispatch,
      navigate,
      profilesEnabled,
      searchInputRef,
      setIsSearchModeEnabled,
    ]
  );

  const handleActionAsset = useCallback(
    item => {
      navigate(Routes.ADD_TOKEN_SHEET, { item });
    },
    [navigate]
  );

  const itemProps = useMemo(
    () => ({
      onActionAsset: handleActionAsset,
      onPress: handlePress,
      showAddButton: true,
      showBalance: false,
    }),
    [handleActionAsset, handlePress]
  );

  const addEnsResults = useCallback(
    ensResults => {
      let ensSearchResults = [];
      if (ensResults && ensResults.length) {
        ensSearchResults = [
          {
            color: colors.appleBlue,
            data: ensResults,
            key: `􀉮 ${lang.t('discover.search.profiles')}`,
            title: `􀉮 ${lang.t('discover.search.profiles')}`,
          },
        ];
      }
      setEnsResults(ensSearchResults);
    },
    [colors.appleBlue]
  );

  useEffect(() => {
    if (searchQueryForSearch && !isSearching) {
      if (lastSearchQuery !== searchQueryForSearch) {
        setIsSearching(true);
<<<<<<< HEAD
        fetchSuggestions(searchQuery, addEnsResults, setIsFetchingEns);
      }
    }
  }, [
    addEnsResults,
    isSearching,
    lastSearchQuery,
    searchQuery,
    searchQueryForSearch,
    setIsFetchingEns,
    setIsSearching,
  ]);
=======
        setSearchQueryForSearch(searchQuery);
        fetchSuggestions(
          searchQuery,
          addEnsResults,
          setIsFetchingEns,
          profilesEnabled
        );
      },
      searchQuery === '' ? 1 : 500
    );
    // eslint-disable-next-line react-hooks/exhaustive-deps
  }, [searchQuery, setIsSearching, startQueryDebounce, stopQueryDebounce]);
>>>>>>> 5a9ff59f

  useEffect(() => {
    if (!uniswapCurrencyListLoading && !isFetchingEns) {
      setIsSearching(false);
    }
  }, [isFetchingEns, setIsSearching, uniswapCurrencyListLoading]);

  useEffect(() => {
    currencySelectionListRef.current?.scrollToLocation({
      animated: false,
      itemIndex: 0,
      sectionIndex: 0,
      viewOffset: 0,
      viewPosition: 0,
    });
  }, [isSearchModeEnabled]);

  return (
    <View
      key={currencyListDataKey}
      style={{ height: deviceUtils.dimensions.height - 140 }}
    >
      <SearchContainer>
        <CurrencySelectionList
          footerSpacer
          itemProps={itemProps}
          keyboardDismissMode="on-drag"
          listItems={currencyList}
          loading={uniswapCurrencyListLoading || isFetchingEns}
          query={searchQueryForSearch}
          ref={currencySelectionListRef}
          showList
          testID="discover-currency-select-list"
          type={CurrencySelectionTypes.output}
        />
      </SearchContainer>
    </View>
  );
}<|MERGE_RESOLUTION|>--- conflicted
+++ resolved
@@ -1,5 +1,6 @@
 import analytics from '@segment/analytics-react-native';
 import lang from 'i18n-js';
+import { uniqBy } from 'lodash';
 import React, {
   useCallback,
   useContext,
@@ -9,6 +10,7 @@
   useState,
 } from 'react';
 import { InteractionManager, View } from 'react-native';
+import { IS_TESTING } from 'react-native-dotenv';
 import { useDispatch } from 'react-redux';
 import { useDebounce } from 'use-debounce/lib';
 import CurrencySelectionTypes from '../../helpers/currencySelectionTypes';
@@ -20,7 +22,6 @@
 import DiscoverSheetContext from './DiscoverSheetContext';
 import { PROFILES, useExperimentalFlag } from '@rainbow-me/config';
 import { fetchSuggestions } from '@rainbow-me/handlers/ens';
-import { IS_TESTING } from 'react-native-dotenv';
 import {
   useHardwareBackOnFocus,
   usePrevious,
@@ -29,8 +30,8 @@
 import { useNavigation } from '@rainbow-me/navigation';
 import Routes from '@rainbow-me/routes';
 import styled from '@rainbow-me/styled-components';
+import { useTheme } from '@rainbow-me/theme';
 import { ethereumUtils } from '@rainbow-me/utils';
-import { uniqBy } from 'lodash';
 
 export const SearchContainer = styled(Row)({
   height: '100%',
@@ -50,13 +51,14 @@
     searchInputRef,
     cancelSearch,
   } = useContext(DiscoverSheetContext);
+
+  const { colors } = useTheme();
   const profilesEnabled = useExperimentalFlag(PROFILES);
 
   const currencySelectionListRef = useRef();
   const [searchQueryForSearch] = useDebounce(searchQuery, 350);
   const [ensResults, setEnsResults] = useState([]);
-<<<<<<< HEAD
-  const { swapCurrencyList, uniswapCurrencyListLoading } = useSwapCurrencyList(
+  const { swapCurrencyList, swapCurrencyListLoading } = useSwapCurrencyList(
     searchQueryForSearch
   );
   const currencyList = useMemo(() => {
@@ -78,29 +80,15 @@
       });
     }
     return list.filter(section => section.data.length > 0);
-  }, [
-    swapCurrencyList,
-=======
-  const {
-    uniswapCurrencyList,
-    uniswapCurrencyListLoading,
-  } = useUniswapCurrencyList(searchQueryForSearch);
-
-  const { colors } = useTheme();
-
-  const currencyList = useMemo(() => [...uniswapCurrencyList, ...ensResults], [
-    uniswapCurrencyList,
->>>>>>> 5a9ff59f
-    ensResults,
-  ]);
+  }, [swapCurrencyList, ensResults]);
   const lastSearchQuery = usePrevious(searchQueryForSearch);
 
   const currencyListDataKey = useMemo(
     () =>
-      `${uniswapCurrencyList?.[0]?.data?.[0]?.address || '_'}_${
+      `${swapCurrencyList?.[0]?.data?.[0]?.address || '_'}_${
         ensResults?.[0]?.data?.[0]?.address || '_'
       }`,
-    [ensResults, uniswapCurrencyList]
+    [ensResults, swapCurrencyList]
   );
 
   useHardwareBackOnFocus(() => {
@@ -190,8 +178,12 @@
     if (searchQueryForSearch && !isSearching) {
       if (lastSearchQuery !== searchQueryForSearch) {
         setIsSearching(true);
-<<<<<<< HEAD
-        fetchSuggestions(searchQuery, addEnsResults, setIsFetchingEns);
+        fetchSuggestions(
+          searchQuery,
+          addEnsResults,
+          setIsFetchingEns,
+          profilesEnabled
+        );
       }
     }
   }, [
@@ -203,26 +195,12 @@
     setIsFetchingEns,
     setIsSearching,
   ]);
-=======
-        setSearchQueryForSearch(searchQuery);
-        fetchSuggestions(
-          searchQuery,
-          addEnsResults,
-          setIsFetchingEns,
-          profilesEnabled
-        );
-      },
-      searchQuery === '' ? 1 : 500
-    );
-    // eslint-disable-next-line react-hooks/exhaustive-deps
-  }, [searchQuery, setIsSearching, startQueryDebounce, stopQueryDebounce]);
->>>>>>> 5a9ff59f
 
   useEffect(() => {
-    if (!uniswapCurrencyListLoading && !isFetchingEns) {
+    if (!swapCurrencyListLoading && !isFetchingEns) {
       setIsSearching(false);
     }
-  }, [isFetchingEns, setIsSearching, uniswapCurrencyListLoading]);
+  }, [isFetchingEns, setIsSearching, swapCurrencyListLoading]);
 
   useEffect(() => {
     currencySelectionListRef.current?.scrollToLocation({
@@ -245,7 +223,7 @@
           itemProps={itemProps}
           keyboardDismissMode="on-drag"
           listItems={currencyList}
-          loading={uniswapCurrencyListLoading || isFetchingEns}
+          loading={swapCurrencyListLoading || isFetchingEns}
           query={searchQueryForSearch}
           ref={currencySelectionListRef}
           showList
