--- conflicted
+++ resolved
@@ -64,7 +64,6 @@
     ensResults,
   ]);
 
-<<<<<<< HEAD
   const currencyListDataKey = useMemo(
     () =>
       `${uniswapCurrencyList?.[0]?.data?.[0]?.address || '_'}_${
@@ -72,12 +71,6 @@
       }`,
     [ensResults, uniswapCurrencyList]
   );
-=======
-  const currencyListDataLength =
-    uniswapCurrencyList?.[0]?.data?.length ||
-    0 + ensResults?.[0]?.data?.length ||
-    0;
->>>>>>> fd47036b
 
   useHardwareBackOnFocus(() => {
     cancelSearch();
@@ -201,11 +194,7 @@
 
   return (
     <View
-<<<<<<< HEAD
       key={currencyListDataKey}
-=======
-      key={currencyListDataLength}
->>>>>>> fd47036b
       style={{ height: deviceUtils.dimensions.height - 140 }}
     >
       <SearchContainer>
