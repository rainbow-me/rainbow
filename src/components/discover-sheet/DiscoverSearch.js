import React, {
  useCallback,
  useContext,
  useEffect,
  useMemo,
  useRef,
  useState,
} from 'react';
import { InteractionManager, View } from 'react-native';
import { useDispatch } from 'react-redux';
<<<<<<< HEAD
import { addHexPrefix } from '../../handlers/web3';
=======
import styled from 'styled-components';
>>>>>>> 1d07c49d
import CurrencySelectionTypes from '../../helpers/currencySelectionTypes';
import { emitAssetRequest } from '../../redux/explorer';
import deviceUtils from '../../utils/deviceUtils';
import { CurrencySelectionList } from '../exchange';
import { initialChartExpandedStateSheetHeight } from '../expanded-state/asset/ChartExpandedState';
import { Row } from '../layout';
import DiscoverSheetContext from './DiscoverSheetContext';
import { fetchSuggestions } from '@rainbow-me/handlers/ens';
import { useTimeout, useUniswapCurrencyList } from '@rainbow-me/hooks';
import { useNavigation } from '@rainbow-me/navigation';
import Routes from '@rainbow-me/routes';
<<<<<<< HEAD
import { filterList } from '@rainbow-me/utils';
import styled from 'rainbowed-components';
=======
import { ethereumUtils } from '@rainbow-me/utils';
>>>>>>> 1d07c49d

export const SearchContainer = styled(Row)({
  height: '100%',
});

export default function DiscoverSearch() {
  const { navigate } = useNavigation();
  const dispatch = useDispatch();
  const {
    isFetchingEns,
    setIsSearching,
    setIsFetchingEns,
    searchQuery,
    isSearchModeEnabled,
  } = useContext(DiscoverSheetContext);

  const currencySelectionListRef = useRef();
  const [searchQueryForSearch, setSearchQueryForSearch] = useState('');
  const [startQueryDebounce, stopQueryDebounce] = useTimeout();
  const [ensResults, setEnsResults] = useState([]);
  const {
    uniswapCurrencyList,
    uniswapCurrencyListLoading,
  } = useUniswapCurrencyList(searchQueryForSearch);
  const currencyList = useMemo(() => [...uniswapCurrencyList, ...ensResults], [
    uniswapCurrencyList,
    ensResults,
  ]);

  const handlePress = useCallback(
    item => {
      if (item.ens) {
        // navigate to Showcase sheet
        InteractionManager.runAfterInteractions(() => {
          navigate(Routes.SHOWCASE_SHEET, {
            address: item.nickname,
          });
        });
      } else {
        const asset = ethereumUtils.getAccountAsset(item.uniqueId);
        dispatch(emitAssetRequest(item.address));
        navigate(Routes.EXPANDED_ASSET_SHEET, {
          asset: asset || item,
          longFormHeight: initialChartExpandedStateSheetHeight,
          type: 'token',
        });
      }
    },
    [dispatch, navigate]
  );

  const handleActionAsset = useCallback(
    item => {
      navigate(Routes.ADD_TOKEN_SHEET, { item });
    },
    [navigate]
  );

  const itemProps = useMemo(
    () => ({
      onActionAsset: handleActionAsset,
      onPress: handlePress,
      showAddButton: true,
      showBalance: false,
    }),
    [handleActionAsset, handlePress]
  );

  const addEnsResults = useCallback(ensResults => {
    let ensSearchResults = [];
    if (ensResults && ensResults.length) {
      ensSearchResults = [
        {
          color: '#5893ff',
          data: ensResults,
          key: '􀏼 Ethereum Name Service',
          title: '􀏼 Ethereum Name Service',
        },
      ];
    }
    setEnsResults(ensSearchResults);
  }, []);

  useEffect(() => {
    const searching = searchQuery !== '';
    if (!searching) {
      setSearchQueryForSearch(searchQuery);
    }
    stopQueryDebounce();
    startQueryDebounce(
      () => {
        setIsSearching(true);
        setSearchQueryForSearch(searchQuery);
        fetchSuggestions(searchQuery, addEnsResults, setIsFetchingEns);
      },
      searchQuery === '' ? 1 : 500
    );
    // eslint-disable-next-line react-hooks/exhaustive-deps
  }, [searchQuery, setIsSearching, startQueryDebounce, stopQueryDebounce]);

  useEffect(() => {
    if (!uniswapCurrencyListLoading && !isFetchingEns) {
      setIsSearching(false);
    }
  }, [isFetchingEns, setIsSearching, uniswapCurrencyListLoading]);

  useEffect(() => {
    currencySelectionListRef.current?.scrollToLocation({
      animated: false,
      itemIndex: 0,
      sectionIndex: 0,
      viewOffset: 0,
      viewPosition: 0,
    });
  }, [isSearchModeEnabled]);

  return (
    <View style={[!android && { height: deviceUtils.dimensions.height - 140 }]}>
      <SearchContainer>
        <CurrencySelectionList
          footerSpacer
          itemProps={itemProps}
          keyboardDismissMode="on-drag"
          listItems={currencyList}
          loading={uniswapCurrencyListLoading || isFetchingEns}
          query={searchQueryForSearch}
          ref={currencySelectionListRef}
          showList
          testID="discover-currency-select-list"
          type={CurrencySelectionTypes.output}
        />
      </SearchContainer>
    </View>
  );
}<|MERGE_RESOLUTION|>--- conflicted
+++ resolved
@@ -8,11 +8,6 @@
 } from 'react';
 import { InteractionManager, View } from 'react-native';
 import { useDispatch } from 'react-redux';
-<<<<<<< HEAD
-import { addHexPrefix } from '../../handlers/web3';
-=======
-import styled from 'styled-components';
->>>>>>> 1d07c49d
 import CurrencySelectionTypes from '../../helpers/currencySelectionTypes';
 import { emitAssetRequest } from '../../redux/explorer';
 import deviceUtils from '../../utils/deviceUtils';
@@ -24,12 +19,8 @@
 import { useTimeout, useUniswapCurrencyList } from '@rainbow-me/hooks';
 import { useNavigation } from '@rainbow-me/navigation';
 import Routes from '@rainbow-me/routes';
-<<<<<<< HEAD
-import { filterList } from '@rainbow-me/utils';
+import { ethereumUtils } from '@rainbow-me/utils';
 import styled from 'rainbowed-components';
-=======
-import { ethereumUtils } from '@rainbow-me/utils';
->>>>>>> 1d07c49d
 
 export const SearchContainer = styled(Row)({
   height: '100%',
