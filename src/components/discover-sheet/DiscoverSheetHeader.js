import React, { useCallback, useContext, useEffect, useState } from 'react';
import { View } from 'react-native';
import Animated, {
  newInterpolate,
  useAnimatedStyle,
  useDerivedValue,
  useSharedValue,
  withTiming,
} from 'react-native-reanimated';
import styled from 'styled-components/primitives';
import { borders, colors, position } from '../../styles';
import { ButtonPressAnimation } from '../animations';
import { Icon } from '../icons';
import { Centered } from '../layout';
import DiscoverSheetContext from './DiscoverSheetContext';
import { useNavigation } from '@rainbow-me/navigation';
import Routes from '@rainbow-me/routes';
import ShadowStack from 'react-native-shadow-stack';

const Header = styled(Animated.View)`
  flex-direction: row;
  height: 59;
  justify-content: space-between;
  margin-vertical: 12;
  position: absolute;
  top: -12;
  width: 100%;
  z-index: 10;
`;

export const FloatingActionButtonShadow = [
  [0, 10, 30, colors.dark, 0.5],
  [0, 5, 15, colors.dark, 1],
];

const BackgroundFill = styled(Centered).attrs({
  ...borders.buildCircleAsObject(43),
})`
  ${position.cover};
  background-color: ${colors.dark};
  left: 8;
  top: 8;
`;

function Stack({
  children,
  left,
  stackOpacity,
  onPress,
  disabled,
  translateX,
}) {
  const isVisible = useDerivedValue(() => {
    const value = stackOpacity.value;
    return withTiming(value);
  });
  const animatedStyle = useAnimatedStyle(() => ({
    opacity: isVisible.value,
  }));

  const animatedWrapperStyle = useAnimatedStyle(() => ({
    transform: [{ translateX: translateX.value }],
  }));

  const animatedStyleShadow = useAnimatedStyle(() => ({
    opacity: isVisible.value,
  }));

  return (
    <>
      <ButtonPressAnimation
        disabled={disabled}
        onPress={onPress}
        style={{ height: 59, width: 59, zIndex: 10 }}
      >
        <Animated.View style={animatedStyleShadow}>
          <ShadowStack
            {...borders.buildCircleAsObject(43)}
            backgroundColor={colors.dark}
            shadows={FloatingActionButtonShadow}
            style={{ left: 8, opacity: 0.4, position: 'absolute', top: 8 }}
          />
          <BackgroundFill />
        </Animated.View>
        <Animated.View
          style={[{ left, top: 19, zIndex: 10 }, animatedWrapperStyle]}
        >
          <View style={{ position: 'absolute' }}>{children[0]}</View>
          <Animated.View style={animatedStyle}>{children[1]}</Animated.View>
        </Animated.View>
      </ButtonPressAnimation>
    </>
  );
}

export default function DiscoverSheetHeader(props) {
  const { navigate } = useNavigation();
  const [buttonsEnabled, setButtonsEnabled] = useState(true);
  const buttonOpacity = useSharedValue(1);
  const { yPosition } = props;
<<<<<<< HEAD
  const stackOpacity = yPosition;
  const { jumpToShort, addOnCrossMagicBorderListener } =
    useContext(DiscoverSheetContext) || {};
=======
  const stackOpacity = useDerivedValue(() =>
    Math.round(newInterpolate(yPosition.value, [50, 51], [0, 1], 'clamp'))
  );
  const translateXLeftButton = useDerivedValue(() =>
    withTiming(stackOpacity.value * 5)
  );
  const translateXRightButton = useDerivedValue(() =>
    withTiming(stackOpacity.value * -0.5)
  );
  const { jumpToShort, addOnCrossMagicBorderListener } =
    useContext(DiscoverSheetContext) || {};

>>>>>>> 76f63948
  const onCrossMagicBorder = useCallback(
    ({ below }) => {
      buttonOpacity.value = below ? 0 : 1;
      setButtonsEnabled(!below);
    },
    [buttonOpacity]
  );
  useEffect(() => addOnCrossMagicBorderListener(onCrossMagicBorder), [
    addOnCrossMagicBorderListener,
    onCrossMagicBorder,
  ]);

  const animatedStyle = useAnimatedStyle(() => ({
    opacity: withTiming(buttonOpacity.value),
  }));

  return (
    <Header
      {...props}
      opacity={buttonOpacity}
      pointerEvents="box-none"
      style={[animatedStyle]}
    >
      <Stack
        disabled={!buttonsEnabled}
        left={19}
        onPress={() => navigate(Routes.WALLET_SCREEN)}
        stackOpacity={stackOpacity}
        translateX={translateXLeftButton}
      >
        <Icon
          color={colors.alpha(colors.blueGreyDark, 0.8)}
          direction="left"
          name="caret"
          {...props}
        />
        <Icon color={colors.white} direction="left" name="caret" {...props} />
      </Stack>
      <Stack
        disabled={!buttonsEnabled}
        left={19}
        onPress={() => jumpToShort?.()}
        stackOpacity={stackOpacity}
        translateX={translateXRightButton}
      >
        <Icon
          bottom={1}
          color={colors.alpha(colors.blueGreyDark, 0.8)}
          name="scanner"
        />
        <Icon bottom={1} color={colors.white} name="scanner" />
      </Stack>
    </Header>
  );
}<|MERGE_RESOLUTION|>--- conflicted
+++ resolved
@@ -98,11 +98,6 @@
   const [buttonsEnabled, setButtonsEnabled] = useState(true);
   const buttonOpacity = useSharedValue(1);
   const { yPosition } = props;
-<<<<<<< HEAD
-  const stackOpacity = yPosition;
-  const { jumpToShort, addOnCrossMagicBorderListener } =
-    useContext(DiscoverSheetContext) || {};
-=======
   const stackOpacity = useDerivedValue(() =>
     Math.round(newInterpolate(yPosition.value, [50, 51], [0, 1], 'clamp'))
   );
@@ -115,7 +110,6 @@
   const { jumpToShort, addOnCrossMagicBorderListener } =
     useContext(DiscoverSheetContext) || {};
 
->>>>>>> 76f63948
   const onCrossMagicBorder = useCallback(
     ({ below }) => {
       buttonOpacity.value = below ? 0 : 1;
