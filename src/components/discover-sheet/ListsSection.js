--- conflicted
+++ resolved
@@ -1,10 +1,6 @@
 import analytics from '@segment/analytics-react-native';
-<<<<<<< HEAD
 import lang from 'i18n-js';
-import { findIndex, keys, times, toLower } from 'lodash';
-=======
 import { times, toLower } from 'lodash';
->>>>>>> dffc415a
 import React, {
   Fragment,
   useCallback,
