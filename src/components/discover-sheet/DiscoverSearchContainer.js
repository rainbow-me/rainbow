--- conflicted
+++ resolved
@@ -139,13 +139,8 @@
   return (
     <>
       <Row>
-<<<<<<< HEAD
         <Column flex={1} marginHorizontal={4} marginTop={19}>
-          <ExchangeSearch
-=======
-        <Column flex={1} marginTop={19}>
           <DiscoverSearchInput
->>>>>>> 5272ed30
             clearTextOnFocus={false}
             isDiscover
             isFetching={isFetchingEns}
