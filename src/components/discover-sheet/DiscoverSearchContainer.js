import { useRoute } from '@react-navigation/native';
import React, {
  forwardRef,
  useCallback,
  useContext,
  useEffect,
  useImperativeHandle,
  useMemo,
  useRef,
  useState,
} from 'react';
import { useSelector } from 'react-redux';
import styled from 'styled-components';
import { ButtonPressAnimation } from '../animations';
import { ExchangeSearch } from '../exchange';
import { Column, Row } from '../layout';
import { Text } from '../text';
import DiscoverSheetContext from './DiscoverSheetContext';
import { useDelayedValueWithLayoutAnimation } from '@rainbow-me/hooks';

const CancelButton = styled(ButtonPressAnimation)`
  margin-top: 27;
`;

const CancelText = styled(Text).attrs(({ theme: { colors } }) => ({
  align: 'right',
  color: colors.appleBlue,
  letterSpacing: 'roundedMedium',
  size: 'large',
  weight: 'semibold',
}))`
  ${ios ? '' : 'margin-top: -5;'}
  margin-left: -3;
  margin-right: 15;
`;

export default forwardRef(function DiscoverSearchContainer(
  { children, showSearch, setShowSearch },
  ref
) {
  const searchInputRef = useRef();
  const sectionListRef = useRef();
  useImperativeHandle(ref, () => searchInputRef.current);
  const [searchQuery, setSearchQuery] = useState('');
  const [isSearching, setIsSearching] = useState(false);
<<<<<<< HEAD
  const loadingAllTokens = useSelector(
    ({ uniswap: { loadingAllTokens } }) => loadingAllTokens
  );
  const delayedShowSearch = useDelayedValueWithLayoutAnimation(showSearch);

=======
  const [isFetchingEns, setIsFetchingEns] = useState(false);
>>>>>>> fee01829
  const upperContext = useContext(DiscoverSheetContext);
  const {
    setIsSearchModeEnabled,
    isSearchModeEnabled,
    jumpToLong,
    onFabSearch,
  } = upperContext;
  const {
    params: { setSwipeEnabled: setViewPagerSwipeEnabled },
  } = useRoute();

  const contextValue = useMemo(
    () => ({
      ...upperContext,
      isFetchingEns,
      searchQuery,
      sectionListRef,
      setIsFetchingEns,
      setIsSearching,
    }),
    [
      searchQuery,
      upperContext,
      isFetchingEns,
      setIsFetchingEns,
      setIsSearching,
      sectionListRef,
    ]
  );
  const setIsInputFocused = useCallback(
    value => {
      setShowSearch(value);
      setTimeout(() => jumpToLong(), 10);
      setIsSearchModeEnabled(value);
      setViewPagerSwipeEnabled(!value);
    },
    [
      setIsSearchModeEnabled,
      setShowSearch,
      setViewPagerSwipeEnabled,
      jumpToLong,
    ]
  );

  const onTapSearch = useCallback(() => {
    if (isSearchModeEnabled) {
      sectionListRef.current?.scrollToLocation({
        animated: true,
        itemIndex: 0,
        sectionIndex: 0,
        viewOffset: 0,
        viewPosition: 0,
      });
      searchInputRef.current.focus();
    } else {
      setIsInputFocused(true);
    }
  }, [isSearchModeEnabled, setIsInputFocused]);

  onFabSearch.current = onTapSearch;

  useEffect(() => {
    if (!isSearchModeEnabled) {
      setSearchQuery('');
      setIsSearching(false);
      setIsFetchingEns(false);
      searchInputRef.current?.blur();
      setIsInputFocused(false);
    } else if (!searchInputRef.current.isFocused()) {
      searchInputRef.current?.focus();
    }
  }, [isSearchModeEnabled, setIsInputFocused]);

  return (
    <>
      <Row>
        <Column flex={1} marginTop={19}>
          <ExchangeSearch
            clearTextOnFocus={false}
            isFetching={loadingAllTokens || isFetchingEns}
            isSearching={isSearching}
            onBlur={() => setIsInputFocused(false)}
            onChangeText={setSearchQuery}
            onFocus={onTapSearch}
            placeholderText={
              isSearchModeEnabled
                ? 'Search all of Ethereum'
                : '􀊫 Search all of Ethereum'
            }
            ref={searchInputRef}
            searchQuery={searchQuery}
            testID="discover-search"
          />
        </Column>
        <CancelButton
          onPress={() => {
            searchInputRef.current?.blur();
            setIsInputFocused(false);
          }}
          testID="done-button"
        >
          {delayedShowSearch && <CancelText>Done</CancelText>}
        </CancelButton>
      </Row>
      <DiscoverSheetContext.Provider value={contextValue}>
        {children}
      </DiscoverSheetContext.Provider>
    </>
  );
});<|MERGE_RESOLUTION|>--- conflicted
+++ resolved
@@ -43,15 +43,12 @@
   useImperativeHandle(ref, () => searchInputRef.current);
   const [searchQuery, setSearchQuery] = useState('');
   const [isSearching, setIsSearching] = useState(false);
-<<<<<<< HEAD
+  const [isFetchingEns, setIsFetchingEns] = useState(false);
   const loadingAllTokens = useSelector(
     ({ uniswap: { loadingAllTokens } }) => loadingAllTokens
   );
   const delayedShowSearch = useDelayedValueWithLayoutAnimation(showSearch);
 
-=======
-  const [isFetchingEns, setIsFetchingEns] = useState(false);
->>>>>>> fee01829
   const upperContext = useContext(DiscoverSheetContext);
   const {
     setIsSearchModeEnabled,
