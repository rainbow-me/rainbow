--- conflicted
+++ resolved
@@ -158,22 +158,10 @@
             testID="discover-search"
           />
         </Column>
-<<<<<<< HEAD
         <CancelButton onPress={cancelSearch} testID="done-button">
-          {delayedShowSearch && <CancelText>Done</CancelText>}
-=======
-        <CancelButton
-          onPress={() => {
-            searchInputRef.current?.blur();
-            setIsInputFocused(false);
-            sendQueryAnalytics(searchQuery);
-          }}
-          testID="done-button"
-        >
           {delayedShowSearch && (
             <CancelText>{lang.t('button.done')}</CancelText>
           )}
->>>>>>> 7803cd05
         </CancelButton>
       </Row>
       <DiscoverSheetContext.Provider value={contextValue}>
