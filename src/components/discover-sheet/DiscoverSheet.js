<<<<<<< HEAD
import { useIsFocused } from '@react-navigation/native';
import React, { useCallback, useRef, useState } from 'react';
import { Platform, ScrollView, StyleSheet, Text, View } from 'react-native';
import { BaseButton } from 'react-native-gesture-handler';
=======
import React, { Fragment, useCallback, useRef, useState } from 'react';
import { Platform } from 'react-native';
>>>>>>> eb3301db
import Animated from 'react-native-reanimated';
import { useSafeArea } from 'react-native-safe-area-context';
// eslint-disable-next-line import/no-unresolved
import SlackBottomSheet from 'react-native-slack-bottom-sheet';

import BottomSheet from 'reanimated-bottom-sheet';
import { notifyUnmountBottomSheet } from '../../navigation/Navigation';
import { ColumnWithMargins } from '../layout';
import { SlackSheet } from '../sheet';
import DiscoverSheetHeader from './DiscoverSheetHeader';
import TopMoversSection from './TopMoversSection';
// eslint-disable-next-line import/no-named-as-default-member
const { SpringUtils } = Animated;

const discoverSheetSpring = SpringUtils.makeConfigFromBouncinessAndSpeed({
  ...SpringUtils.makeDefaultConfig(),
  bounciness: 0,
  mass: 1,
  overshootClamping: false,
  restDisplacementThreshold: 0.99,
  restSpeedThreshold: 100,
  speed: 18,
  toss: 6,
});

const DiscoverSheetContent = () => (
  <Fragment>
    <DiscoverSheetHeader />
    <ColumnWithMargins flex={1} margin={42}>
      <TopMoversSection />
    </ColumnWithMargins>
  </Fragment>
);

export default function DiscoverSheet() {
  const insets = useSafeArea();
  const [initialPosition, setInitialPosition] = useState('long');
  const position = useRef({ x: 0, y: 0 });
  const setPosition = useCallback(
    ({ nativeEvent: { contentOffset } }) => (position.current = contentOffset),
    []
  );
  const isFocused = useIsFocused();
  // noinspection JSConstructorReturnsPrimitive
  return Platform.OS === 'ios' ? (
    <SlackBottomSheet
      allowsDragToDismiss={false}
      allowsTapToDismiss={false}
      backgroundOpacity={0}
      blocksBackgroundTouches={false}
      cornerRadius={30}
      initialAnimation={false}
      interactsWithOuterScrollView
      isHapticFeedbackEnabled={false}
      onDidDismiss={notifyUnmountBottomSheet}
      onWillTransition={({ type }) => setInitialPosition(type)}
      presentGlobally={false}
      scrollsToTopOnTapStatusBar={isFocused}
      showDragIndicator={false}
      startFromShortForm={initialPosition === 'short'}
      topOffset={insets.top}
      unmountAnimation={false}
    >
      <SlackSheet
        contentOffset={position.current}
        onMomentumScrollEnd={setPosition}
        onScrollEndDrag={setPosition}
      >
        <DiscoverSheetContent />
      </SlackSheet>
    </SlackBottomSheet>
  ) : (
    <BottomSheet
      borderRadius={20}
      renderContent={DiscoverSheetContent}
      overdragResistanceFactor={0}
      snapPoints={[300, 744]}
      springConfig={discoverSheetSpring}
    />
  );
}<|MERGE_RESOLUTION|>--- conflicted
+++ resolved
@@ -1,12 +1,6 @@
-<<<<<<< HEAD
 import { useIsFocused } from '@react-navigation/native';
-import React, { useCallback, useRef, useState } from 'react';
-import { Platform, ScrollView, StyleSheet, Text, View } from 'react-native';
-import { BaseButton } from 'react-native-gesture-handler';
-=======
 import React, { Fragment, useCallback, useRef, useState } from 'react';
 import { Platform } from 'react-native';
->>>>>>> eb3301db
 import Animated from 'react-native-reanimated';
 import { useSafeArea } from 'react-native-safe-area-context';
 // eslint-disable-next-line import/no-unresolved
