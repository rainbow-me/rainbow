import { useIsFocused } from '@react-navigation/native';
<<<<<<< HEAD
import React, { useCallback, useRef, useState } from 'react';
import { ScrollView, StyleSheet, Text, View } from 'react-native';
import { BaseButton } from 'react-native-gesture-handler';
=======
import React, { Fragment } from 'react';
import { Platform } from 'react-native';
>>>>>>> 9a37c7cc
import Animated from 'react-native-reanimated';
import { useSafeArea } from 'react-native-safe-area-context';
// eslint-disable-next-line import/no-unresolved
import SlackBottomSheet from 'react-native-slack-bottom-sheet';

import BottomSheet from 'reanimated-bottom-sheet';
import { ColumnWithMargins } from '../layout';
import { SlackSheet } from '../sheet';
import DiscoverSheetHeader from './DiscoverSheetHeader';
import TopMoversSection from './TopMoversSection';
import { position } from '@rainbow-me/styles';

// eslint-disable-next-line import/no-named-as-default-member
const { SpringUtils } = Animated;

const discoverSheetSpring = SpringUtils.makeConfigFromBouncinessAndSpeed({
  ...SpringUtils.makeDefaultConfig(),
  bounciness: 0,
  mass: 1,
  overshootClamping: false,
  restDisplacementThreshold: 0.99,
  restSpeedThreshold: 100,
  speed: 18,
  toss: 6,
});

const DiscoverSheetContent = () => (
  <Fragment>
    <DiscoverSheetHeader />
    <ColumnWithMargins flex={1} margin={42}>
      <TopMoversSection />
    </ColumnWithMargins>
  </Fragment>
);

export default function DiscoverSheet() {
  const insets = useSafeArea();
  const isFocused = useIsFocused();

  // noinspection JSConstructorReturnsPrimitive
  return ios ? (
    <SlackBottomSheet
      allowsDragToDismiss={false}
      allowsTapToDismiss={false}
      backgroundOpacity={0}
      blocksBackgroundTouches={false}
      cornerRadius={30}
      initialAnimation={false}
      interactsWithOuterScrollView
      isHapticFeedbackEnabled={false}
      presentGlobally={false}
      scrollsToTopOnTapStatusBar={isFocused}
      showDragIndicator={false}
      topOffset={insets.top}
      unmountAnimation={false}
    >
      <SlackSheet contentOffset={position.current}>
        <DiscoverSheetContent />
      </SlackSheet>
    </SlackBottomSheet>
  ) : (
    <BottomSheet
      borderRadius={20}
      overdragResistanceFactor={0}
      renderContent={DiscoverSheetContent}
      snapPoints={[300, 744]}
      springConfig={discoverSheetSpring}
    />
  );
}<|MERGE_RESOLUTION|>--- conflicted
+++ resolved
@@ -1,12 +1,5 @@
 import { useIsFocused } from '@react-navigation/native';
-<<<<<<< HEAD
-import React, { useCallback, useRef, useState } from 'react';
-import { ScrollView, StyleSheet, Text, View } from 'react-native';
-import { BaseButton } from 'react-native-gesture-handler';
-=======
 import React, { Fragment } from 'react';
-import { Platform } from 'react-native';
->>>>>>> 9a37c7cc
 import Animated from 'react-native-reanimated';
 import { useSafeArea } from 'react-native-safe-area-context';
 // eslint-disable-next-line import/no-unresolved
