import { useIsFocused } from '@react-navigation/native';
<<<<<<< HEAD
import React, { useMemo, useRef, useState } from 'react';
=======
import React, { forwardRef, useImperativeHandle, useMemo, useRef } from 'react';
>>>>>>> 2d63eeab
import { findNodeHandle, NativeModules, StyleSheet } from 'react-native';
import { useSafeArea } from 'react-native-safe-area-context';
// eslint-disable-next-line import/no-unresolved
import SlackBottomSheet from 'react-native-slack-bottom-sheet';
import { SlackSheet } from '../sheet';
import DiscoverSheetContent from './DiscoverSheetContent';
import DiscoverSheetContext from './DiscoverSheetContext';
import DiscoverSheetHeader from './DiscoverSheetHeader';
import { deviceUtils } from '@rainbow-me/utils';
import {
  YABSForm,
  YABSScrollView,
} from 'react-native-yet-another-bottom-sheet';
const renderHeader = yPosition => <DiscoverSheetHeader yPosition={yPosition} />;

function useAreHeaderButtonVisible() {
  const [isSearchModeEnabled, setIsSearchModeEnabled] = useState(true);
  return [{ isSearchModeEnabled, setIsSearchModeEnabled }, isSearchModeEnabled];
}

function DiscoverSheetAndroid() {
  const [headerButtonsHandlers, deps] = useAreHeaderButtonVisible();

  const value = useMemo(
    () => ({
      ...headerButtonsHandlers,
    }),
    // eslint-disable-next-line react-hooks/exhaustive-deps
    [deps]
  );
  return (
    <DiscoverSheetContext.Provider value={value}>
      <YABSForm
        panGHProps={{
          maxPointers: 17, // magic number for duck typing on native side
          simultaneousHandlers: 'AnimatedScrollViewPager',
        }}
        points={[0, 200, deviceUtils.dimensions.height - 200]}
        style={[
          StyleSheet.absoluteFillObject,
          {
            backgroundColor: 'white',
            bottom: 0,
            top: 100,
          },
        ]}
      >
        <YABSScrollView style={{ flex: 1, height: '100%' }}>
          <DiscoverSheetContent />
        </YABSScrollView>
      </YABSForm>
    </DiscoverSheetContext.Provider>
  );
}

function DiscoverSheetIOS(_, forwardedRef) {
  const insets = useSafeArea();
  const isFocused = useIsFocused();
  const ref = useRef();
  const listeners = useRef([]);
  const [headerButtonsHandlers, deps] = useAreHeaderButtonVisible();
  const value = useMemo(
    () => ({
      addOnCrossMagicBorderListener(listener) {
        listeners.current.push(listener);
        const index = listeners.current.length - 1;
        return () => listeners.current.splice(index, 1);
      },
      jumpToShort() {
        const screen = findNodeHandle(ref.current);
        if (screen) {
          NativeModules.ModalView.jumpTo(false, screen);
        }
      },
      ...headerButtonsHandlers,
    }),
    // eslint-disable-next-line react-hooks/exhaustive-deps
    [deps]
  );

  useImperativeHandle(forwardedRef, () => value);

  // noinspection JSConstructorReturnsPrimitive
  return (
    <DiscoverSheetContext.Provider value={value}>
      <SlackBottomSheet
        allowsDragToDismiss={false}
        allowsTapToDismiss={false}
        backgroundOpacity={0}
        blocksBackgroundTouches={false}
        cornerRadius={30}
        initialAnimation={false}
        interactsWithOuterScrollView
        isHapticFeedbackEnabled={false}
        onCrossMagicBorder={({ nativeEvent }) =>
          listeners.current.forEach(listener => listener(nativeEvent))
        }
        presentGlobally={false}
        ref={ref}
        scrollsToTopOnTapStatusBar={isFocused}
        showDragIndicator={false}
        topOffset={insets.top}
        unmountAnimation={false}
      >
        <SlackSheet renderHeader={renderHeader}>
          <DiscoverSheetContent />
        </SlackSheet>
      </SlackBottomSheet>
    </DiscoverSheetContext.Provider>
  );
}

export default ios ? forwardRef(DiscoverSheetIOS) : DiscoverSheetAndroid;<|MERGE_RESOLUTION|>--- conflicted
+++ resolved
@@ -1,9 +1,11 @@
 import { useIsFocused } from '@react-navigation/native';
-<<<<<<< HEAD
-import React, { useMemo, useRef, useState } from 'react';
-=======
-import React, { forwardRef, useImperativeHandle, useMemo, useRef } from 'react';
->>>>>>> 2d63eeab
+import React, {
+  forwardRef,
+  useImperativeHandle,
+  useMemo,
+  useRef,
+  useState,
+} from 'react';
 import { findNodeHandle, NativeModules, StyleSheet } from 'react-native';
 import { useSafeArea } from 'react-native-safe-area-context';
 // eslint-disable-next-line import/no-unresolved
