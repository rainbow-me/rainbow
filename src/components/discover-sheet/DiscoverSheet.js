<<<<<<< HEAD
import React, { Fragment, useCallback, useRef, useState } from 'react';
import { Platform } from 'react-native';
=======
import { useIsFocused } from '@react-navigation/native';
import React, { useCallback, useRef, useState } from 'react';
import { Platform, ScrollView, StyleSheet, Text, View } from 'react-native';
import { BaseButton } from 'react-native-gesture-handler';
>>>>>>> cc590b15
import Animated from 'react-native-reanimated';
import { useSafeArea } from 'react-native-safe-area-context';
// eslint-disable-next-line import/no-unresolved
import SlackBottomSheet from 'react-native-slack-bottom-sheet';

import BottomSheet from 'reanimated-bottom-sheet';
<<<<<<< HEAD
import { notifyUnmountBottomSheet } from '../../navigation/Navigation';
import { ColumnWithMargins } from '../layout';
import { SlackSheet } from '../sheet';
import DiscoverSheetHeader from './DiscoverSheetHeader';
import TopMoversSection from './TopMoversSection';
=======
import { useNavigation } from '../../navigation/Navigation';

>>>>>>> cc590b15
// eslint-disable-next-line import/no-named-as-default-member
const { SpringUtils } = Animated;

const discoverSheetSpring = SpringUtils.makeConfigFromBouncinessAndSpeed({
  ...SpringUtils.makeDefaultConfig(),
  bounciness: 0,
  mass: 1,
  overshootClamping: false,
  restDisplacementThreshold: 0.99,
  restSpeedThreshold: 100,
  speed: 18,
  toss: 6,
});

const DiscoverSheetContent = () => (
  <Fragment>
    <DiscoverSheetHeader />
    <ColumnWithMargins flex={1} margin={42}>
      <TopMoversSection />
    </ColumnWithMargins>
  </Fragment>
);

<<<<<<< HEAD
export default function DiscoverSheet() {
  const insets = useSafeArea();
=======
export function SlackBottomSheetContent() {
  return (
    <View style={StyleSheet.absoluteFillObject}>
      <ScrollView
        contentContainerStyle={{ marginBottom: 20 }}
        style={{
          backgroundColor: 'white',
          marginBottom: -20,
          opacity: 1,
          paddingTop: 12,
        }}
      >
        <Lorem />
      </ScrollView>
    </View>
  );
}

function DiscoverSheet() {
>>>>>>> cc590b15
  const [initialPosition, setInitialPosition] = useState('long');
  const position = useRef({ x: 0, y: 0 });
  const setPosition = useCallback(
    ({ nativeEvent: { contentOffset } }) => (position.current = contentOffset),
    []
  );
  const isFocused = useIsFocused();
  // noinspection JSConstructorReturnsPrimitive
  return Platform.OS === 'ios' ? (
    <SlackBottomSheet
      allowsDragToDismiss={false}
      allowsTapToDismiss={false}
      backgroundOpacity={0}
      blocksBackgroundTouches={false}
<<<<<<< HEAD
      cornerRadius={30}
      initialAnimation={false}
      interactsWithOuterScrollView
      isHapticFeedbackEnabled={false}
      onDidDismiss={notifyUnmountBottomSheet}
      onWillTransition={({ type }) => setInitialPosition(type)}
      presentGlobally={false}
      scrollsToTopOnTapStatusBar={isFocused}
      showDragIndicator={false}
      startFromShortForm={initialPosition === 'short'}
      topOffset={insets.top}
      unmountAnimation={false}
    >
      <SlackSheet
        contentOffset={position.current}
        onMomentumScrollEnd={setPosition}
        onScrollEndDrag={setPosition}
      >
        <DiscoverSheetContent />
      </SlackSheet>
=======
      initialAnimation={false}
      interactsWithOuterScrollView
      isHapticFeedbackEnabled={false}
      onWillTransition={({ type }) => setInitialPosition(type)}
      presentGlobally={false}
      scrollsToTopOnTapStatusBar={isFocused}
      startFromShortForm={initialPosition === 'short'}
      topOffset={100}
      unmountAnimation={false}
    >
      <View style={StyleSheet.absoluteFillObject}>
        <ScrollView
          contentContainerStyle={{ marginBottom: 20 }}
          contentOffset={position.current}
          onMomentumScrollEnd={setPosition}
          onScrollEndDrag={setPosition}
          style={{
            backgroundColor: 'white',
            marginBottom: -20,
            opacity: 1,
            paddingTop: 12,
          }}
        >
          <Lorem />
        </ScrollView>
      </View>
>>>>>>> cc590b15
    </SlackBottomSheet>
  ) : (
    <BottomSheet
      borderRadius={20}
<<<<<<< HEAD
      renderContent={DiscoverSheetContent}
=======
>>>>>>> cc590b15
      overdragResistanceFactor={0}
      renderContent={renderInner}
      snapPoints={[300, 744]}
      springConfig={discoverSheetSpring}
    />
  );
}<|MERGE_RESOLUTION|>--- conflicted
+++ resolved
@@ -1,28 +1,17 @@
-<<<<<<< HEAD
+import { useIsFocused } from '@react-navigation/native';
 import React, { Fragment, useCallback, useRef, useState } from 'react';
 import { Platform } from 'react-native';
-=======
-import { useIsFocused } from '@react-navigation/native';
-import React, { useCallback, useRef, useState } from 'react';
-import { Platform, ScrollView, StyleSheet, Text, View } from 'react-native';
-import { BaseButton } from 'react-native-gesture-handler';
->>>>>>> cc590b15
 import Animated from 'react-native-reanimated';
 import { useSafeArea } from 'react-native-safe-area-context';
 // eslint-disable-next-line import/no-unresolved
 import SlackBottomSheet from 'react-native-slack-bottom-sheet';
 
 import BottomSheet from 'reanimated-bottom-sheet';
-<<<<<<< HEAD
-import { notifyUnmountBottomSheet } from '../../navigation/Navigation';
 import { ColumnWithMargins } from '../layout';
 import { SlackSheet } from '../sheet';
 import DiscoverSheetHeader from './DiscoverSheetHeader';
 import TopMoversSection from './TopMoversSection';
-=======
-import { useNavigation } from '../../navigation/Navigation';
 
->>>>>>> cc590b15
 // eslint-disable-next-line import/no-named-as-default-member
 const { SpringUtils } = Animated;
 
@@ -46,30 +35,8 @@
   </Fragment>
 );
 
-<<<<<<< HEAD
 export default function DiscoverSheet() {
   const insets = useSafeArea();
-=======
-export function SlackBottomSheetContent() {
-  return (
-    <View style={StyleSheet.absoluteFillObject}>
-      <ScrollView
-        contentContainerStyle={{ marginBottom: 20 }}
-        style={{
-          backgroundColor: 'white',
-          marginBottom: -20,
-          opacity: 1,
-          paddingTop: 12,
-        }}
-      >
-        <Lorem />
-      </ScrollView>
-    </View>
-  );
-}
-
-function DiscoverSheet() {
->>>>>>> cc590b15
   const [initialPosition, setInitialPosition] = useState('long');
   const position = useRef({ x: 0, y: 0 });
   const setPosition = useCallback(
@@ -84,12 +51,10 @@
       allowsTapToDismiss={false}
       backgroundOpacity={0}
       blocksBackgroundTouches={false}
-<<<<<<< HEAD
       cornerRadius={30}
       initialAnimation={false}
       interactsWithOuterScrollView
       isHapticFeedbackEnabled={false}
-      onDidDismiss={notifyUnmountBottomSheet}
       onWillTransition={({ type }) => setInitialPosition(type)}
       presentGlobally={false}
       scrollsToTopOnTapStatusBar={isFocused}
@@ -105,44 +70,12 @@
       >
         <DiscoverSheetContent />
       </SlackSheet>
-=======
-      initialAnimation={false}
-      interactsWithOuterScrollView
-      isHapticFeedbackEnabled={false}
-      onWillTransition={({ type }) => setInitialPosition(type)}
-      presentGlobally={false}
-      scrollsToTopOnTapStatusBar={isFocused}
-      startFromShortForm={initialPosition === 'short'}
-      topOffset={100}
-      unmountAnimation={false}
-    >
-      <View style={StyleSheet.absoluteFillObject}>
-        <ScrollView
-          contentContainerStyle={{ marginBottom: 20 }}
-          contentOffset={position.current}
-          onMomentumScrollEnd={setPosition}
-          onScrollEndDrag={setPosition}
-          style={{
-            backgroundColor: 'white',
-            marginBottom: -20,
-            opacity: 1,
-            paddingTop: 12,
-          }}
-        >
-          <Lorem />
-        </ScrollView>
-      </View>
->>>>>>> cc590b15
     </SlackBottomSheet>
   ) : (
     <BottomSheet
       borderRadius={20}
-<<<<<<< HEAD
+      overdragResistanceFactor={0}
       renderContent={DiscoverSheetContent}
-=======
->>>>>>> cc590b15
-      overdragResistanceFactor={0}
-      renderContent={renderInner}
       snapPoints={[300, 744]}
       springConfig={discoverSheetSpring}
     />
