import { get } from 'lodash';
import React, { Fragment, useCallback } from 'react';
import styled, { css } from 'styled-components/primitives';
import { ButtonPressAnimation } from '../animations';
import { CoinIconSize } from '../coin-icon';
import { Centered, FlexItem, Row } from '../layout';
import BottomRowText from './BottomRowText';
import CoinName from './CoinName';
import CoinRow from './CoinRow';
<<<<<<< HEAD
=======
import CoinRowDetailsIcon from './CoinRowDetailsIcon';
>>>>>>> 7600700a
import { colors, padding } from '@rainbow-me/styles';
import { neverRerender } from '@rainbow-me/utils';

const CoinRowPaddingTop = 9.5;
const CoinRowPaddingBottom = 9.5;

const PercentageText = styled(BottomRowText).attrs({
  align: 'left',
})`
  ${({ isPositive }) => (isPositive ? `color: ${colors.green};` : null)};
`;

const BottomRowContainer = ios
  ? Fragment
  : styled(Row).attrs({ marginBottom: 10, marginTop: -10 })``;

const formatPercentageString = percentString =>
  percentString ? percentString.split('-').join('- ') : '-';

const BottomRow = ({ native, symbol }) => {
  const percentChange = get(native, 'change');
  const percentageChangeDisplay = formatPercentageString(percentChange);

  const isPositive = percentChange && percentageChangeDisplay.charAt(0) !== '-';

  return (
    <BottomRowContainer>
      <FlexItem flex={1}>
        <BottomRowText>
          {symbol}{' '}
          <PercentageText isPositive={isPositive}>
            {percentageChangeDisplay}
          </PercentageText>
        </BottomRowText>
      </FlexItem>
    </BottomRowContainer>
  );
};

const TopRow = ({ name, showBalance }) => (
  <Centered height={showBalance ? CoinIconSize : null}>
    <CoinName>{name}</CoinName>
  </Centered>
);

const ListCoinRow = ({ item, onPress }) => {
  const handlePress = useCallback(() => onPress(item), [item, onPress]);

  return (
    <>
      <ButtonPressAnimation
        height={CoinIconSize + CoinRowPaddingTop + CoinRowPaddingBottom}
        onPress={handlePress}
        scaleTo={0.96}
        throttle
      >
        <CoinRow
          {...item}
          bottomRowRender={BottomRow}
          containerStyles={css(
            padding(CoinRowPaddingTop, 38, CoinRowPaddingBottom, 15)
          )}
          showBalance={false}
          testID="list-coin-row"
          topRowRender={TopRow}
        />
<<<<<<< HEAD
=======
        <CoinRowDetailsIcon />
>>>>>>> 7600700a
      </ButtonPressAnimation>
    </>
  );
};

export default neverRerender(ListCoinRow);<|MERGE_RESOLUTION|>--- conflicted
+++ resolved
@@ -7,10 +7,7 @@
 import BottomRowText from './BottomRowText';
 import CoinName from './CoinName';
 import CoinRow from './CoinRow';
-<<<<<<< HEAD
-=======
 import CoinRowDetailsIcon from './CoinRowDetailsIcon';
->>>>>>> 7600700a
 import { colors, padding } from '@rainbow-me/styles';
 import { neverRerender } from '@rainbow-me/utils';
 
@@ -77,10 +74,7 @@
           testID="list-coin-row"
           topRowRender={TopRow}
         />
-<<<<<<< HEAD
-=======
         <CoinRowDetailsIcon />
->>>>>>> 7600700a
       </ButtonPressAnimation>
     </>
   );
