--- conflicted
+++ resolved
@@ -8,15 +8,9 @@
     lineHeight: 'normal',
     size: size || 'lmedium',
   })
-<<<<<<< HEAD
 )({
+  marginTop: android ? 1.5 : 0,
   paddingRight: ({ paddingRight = 19 }) => paddingRight,
 });
-=======
-)`
-  margin-top: ${android ? 1.5 : 0};
-  padding-right: ${({ paddingRight = 19 }) => paddingRight};
-`;
->>>>>>> 1d07c49d
 
 export default CoinName;