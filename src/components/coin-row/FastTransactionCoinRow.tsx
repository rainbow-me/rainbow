--- conflicted
+++ resolved
@@ -3,7 +3,7 @@
 import { ButtonPressAnimation } from '../animations';
 import FastCoinIcon from '../asset-list/RecyclerAssetList2/FastComponents/FastCoinIcon';
 import FastTransactionStatusBadge from './FastTransactionStatusBadge';
-import { Bleed, Box, Inline, Text, globalColors, useColorMode } from '@/design-system';
+import { Bleed, Box, Inline, Text, globalColors } from '@/design-system';
 import { NativeCurrencyKey, RainbowTransaction } from '@/entities';
 import { ThemeContextProps } from '@/theme';
 import { useNavigation } from '@/navigation';
@@ -394,55 +394,7 @@
     <ButtonPressAnimation onPress={onPress} scaleTo={0.96} uniqueId={`${item.hash}-${item.network}`}>
       <View style={sx.wholeRow} testID={`${item.title}-${item.description}-${item.balance?.display}`}>
         <View style={sx.icon}>
-<<<<<<< HEAD
           <ActivityIcon size={40} transaction={item} theme={theme} />
-=======
-          {item.nft ? (
-            <View
-              style={{
-                shadowColor: globalColors.grey100,
-                shadowOffset: { width: 0, height: 2 },
-                shadowOpacity: 0.02,
-                shadowRadius: 3,
-                paddingTop: 9,
-                paddingBottom: 10,
-                overflow: 'visible',
-              }}
-            >
-              <View
-                style={{
-                  shadowColor: colorMode === 'dark' || !item.nft.predominantColor ? globalColors.grey100 : item.nft.predominantColor,
-                  shadowOffset: { width: 0, height: 6 },
-                  shadowOpacity: 0.24,
-                  shadowRadius: 9,
-                }}
-              >
-                <ImgixImage
-                  size={CardSize}
-                  style={{
-                    width: 40,
-                    height: 40,
-                    borderRadius: 20,
-                  }}
-                  source={{
-                    uri: item.type === TransactionTypes.authorize ? item.nft.collection.image_url : item.nft.lowResUrl,
-                  }}
-                />
-              </View>
-              {item.network !== Network.mainnet && <ChainBadge network={item.network} badgeYPosition={10} />}
-            </View>
-          ) : (
-            <View style={sx.iconContainer}>
-              <FastCoinIcon
-                address={mainnetAddress || item.address}
-                network={item.network}
-                mainnetAddress={mainnetAddress}
-                symbol={item.symbol}
-                theme={theme}
-              />
-            </View>
-          )}
->>>>>>> 2622bbc2
         </View>
 
         <View style={sx.column}>
