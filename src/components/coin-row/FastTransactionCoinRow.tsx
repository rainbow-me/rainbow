import React, { useCallback } from 'react';
import { StyleSheet, View } from 'react-native';
import { ButtonPressAnimation } from '../animations';
import FastTransactionStatusBadge from './FastTransactionStatusBadge';
import { Bleed, Box, Inline, Text, globalColors, useForegroundColor } from '@/design-system';
import { NativeCurrencyKey, RainbowTransaction } from '@/entities';
import { ThemeContextProps } from '@/theme';
import { useNavigation } from '@/navigation';
import Routes from '@rainbow-me/routes';
import { ImgixImage } from '../images';
import { CardSize } from '../unique-token/CardSize';
import { ChainBadge } from '../coin-icon';
import { Network } from '@/networks/types';
<<<<<<< HEAD
import { ethereumUtils } from '@/utils';
import RainbowCoinIcon from '../coin-icon/RainbowCoinIcon';
=======
import { ETH_ADDRESS, ETH_SYMBOL } from '@/references';
import { address } from '@/utils/abbreviations';
import { Colors } from '@/styles';
import { TransactionType } from '@/resources/transactions/types';
import { convertAmountAndPriceToNativeDisplay, convertAmountToBalanceDisplay, greaterThan } from '@/helpers/utilities';
import { TwoCoinsIcon } from '../coin-icon/TwoCoinsIcon';
import Spinner from '../Spinner';
import * as lang from '@/languages';

export const getApprovalLabel = ({ approvalAmount, asset, type }: Pick<RainbowTransaction, 'type' | 'asset' | 'approvalAmount'>) => {
  if (!approvalAmount || !asset) return;
  if (approvalAmount === 'UNLIMITED') return lang.t(lang.l.transactions.approvals.unlimited);
  if (type === 'revoke') return lang.t(lang.l.transactions.approvals.no_allowance);
  return `${approvalAmount} ${asset.symbol}`;
};

const approvalTypeValues = (transaction: RainbowTransaction) => {
  const { asset, approvalAmount, hash, contract } = transaction;

  if (!asset || !approvalAmount) return;
  transaction.protocol;
  return [transaction.protocol || '', getApprovalLabel(transaction)];

  // return [
  //   contract?.name ? (
  //     <Inline key={`app${hash}`} alignVertical="center" space="4px">
  //       {contract.iconUrl && (
  //         <Text size="11pt" weight="semibold" color="labelTertiary">
  //         {'Con Icon'}
  //       </Text>
  //       )}
  //       {contract.name}
  //     </Inline>
  //   ) : null,
  //   label && (
  //     <Box
  //       key={`approval${hash}`}
  //       style={{ borderStyle: 'dashed', borderRadius: 6, borderColor: 'red', borderWidth: 1 }}
  //     >
  //       <Text size="11pt" weight="semibold" color="labelTertiary">
  //         {label}
  //       </Text>
  //     </Box>
  //   ),
  // ];
};

const swapTypeValues = (changes: RainbowTransaction['changes']) => {
  const tokenIn = changes?.filter(c => c?.direction === 'in')[0];
  const tokenOut = changes?.filter(c => c?.direction === 'out')[0];

  if (!tokenIn?.asset.balance?.amount || !tokenOut?.asset.balance?.amount) return;

  const valueOut = `${convertAmountToBalanceDisplay(tokenOut?.asset.balance?.amount, { ...tokenOut?.asset })}`;
  const valueIn = `+${convertAmountToBalanceDisplay(tokenIn?.asset.balance?.amount, { ...tokenIn?.asset })}`;

  return [valueOut, valueIn];
};

const activityValues = (transaction: RainbowTransaction, nativeCurrency: NativeCurrencyKey) => {
  const { changes, direction, type } = transaction;
  if (['swap', 'wrap', 'unwrap'].includes(type)) return swapTypeValues(changes);
  if (['approve', 'revoke'].includes(type)) return approvalTypeValues(transaction);

  const asset = changes?.filter(c => c?.direction === direction && c?.asset.type !== 'nft')[0]?.asset;
  let valueSymbol = direction === 'out' ? '-' : '+';

  if (type === 'send') {
    valueSymbol = '-';
  }
  if (type === 'receive') {
    valueSymbol = '+';
  }

  if (!asset) return;

  const { balance } = asset;
  if (balance?.amount === '0') return;

  const assetValue = convertAmountToBalanceDisplay(balance?.amount || '0', asset);

  const nativeBalance = convertAmountAndPriceToNativeDisplay(balance?.amount || '0', asset?.price?.value || '0', nativeCurrency);
  const assetNativeValue = greaterThan(nativeBalance.amount, '0')
    ? `${valueSymbol}${nativeBalance?.display}`
    : lang.t(lang.l.transactions.no_value);

  return greaterThan(nativeBalance.amount, '0') ? [`${assetValue}`, assetNativeValue] : [assetNativeValue, `${valueSymbol}${assetValue}`];
};
const getIconTopMargin = (type: TransactionType) => {
  switch (type) {
    case 'swap':
      return 1;
    case 'mint':
      return -1;

    default:
      return 0;
  }
};
const activityTypeIcon: Record<TransactionType, string> = {
  airdrop: '􀐚',
  approve: '􀁢',
  contract_interaction: '􀉆',
  receive: '􀄩',
  send: '􀈟',
  swap: '􀖅',
  bid: '􀑍',
  burn: '􀙬',
  mint: '􀫸',
  purchase: '􀍣',
  sale: '􀋡',
  wrap: '􀑉',
  unwrap: '􀑉',
  cancel: '􀁠',
  repay: '􀄹',
  bridge: '􀄹',
  stake: '􀄷',
  unstake: '􀄲',
  withdraw: '􀄲',
  deposit: '􀄷',
  revoke: '􀁎',
  speed_up: '􀓎',
  claim: '􀄩',
  borrow: '􀄩',
  deployment: '􀄩',
};

export const ActivityTypeIcon = ({
  transaction: { status, type },
  color,
}: {
  transaction: Pick<RainbowTransaction, 'status' | 'type'>;
  color: string;
}) => {
  // if (status === 'pending') return null;
  if (status === 'pending') {
    return <Spinner color={color} size={11} style={{ marginTop: -1, paddingRight: 2 }} />;
  }

  if (status === 'failed')
    return (
      <Text color={{ custom: color }} weight="semibold" size="12pt" align="center">
        {'􀀲'}
      </Text>
    );

  const symbol = activityTypeIcon[type];
  if (!symbol) return null;
  return (
    <View style={{ marginTop: getIconTopMargin(type) }}>
      <Text color={{ custom: color }} weight="semibold" size="12pt">
        {symbol}
      </Text>
    </View>
  );
};
>>>>>>> 4021fd6c

const BottomRow = React.memo(function BottomRow({
  transaction,
  nativeCurrency,
  theme,
}: {
  transaction: RainbowTransaction;
  nativeCurrency: NativeCurrencyKey;
  theme: ThemeContextProps;
}) {
  const { type, to, asset } = transaction;
  const separatorSecondary = useForegroundColor('separatorSecondary');

  let description = transaction.description;
  let tag: string | undefined;
  if (type === 'contract_interaction' && to) {
    description = transaction.contract?.name || address(to, 6, 4);
    tag = transaction.description;
  }

  if (['wrap', 'unwrap', 'swap'].includes(transaction?.type)) {
    const inAsset = transaction?.changes?.find(a => a?.direction === 'in')?.asset;
    const outAsset = transaction?.changes?.find(a => a?.direction === 'out')?.asset;

    if (!!inAsset && !!outAsset) description = `${outAsset?.symbol} 􀄫 ${inAsset?.symbol}`;
  }

  const nftChangesAmount = transaction.changes
    ?.filter(c => asset?.address === c?.asset.address && c?.asset.type === 'nft')
    .filter(Boolean).length;
  if (nftChangesAmount) tag = nftChangesAmount.toString();

  const [topValue, bottomValue] = activityValues(transaction, nativeCurrency) ?? [];

  return (
    <View style={sx.bottomRow}>
      <View style={sx.description}>
        <Inline wrap={false} horizontalSpace={'6px'}>
          <Text color={'label'} numberOfLines={1} size="16px / 22px (Deprecated)" weight="regular">
            {description}
          </Text>
          {tag && (
            <Bleed vertical={{ custom: 5 }}>
              <Box
                style={{
                  borderWidth: 1.5,
                  borderColor: theme.colors.alpha(separatorSecondary, 0.2),
                  borderRadius: 8,
                }}
                justifyContent="center"
                alignItems="center"
                padding={{ custom: 5 }}
              >
                <Text align="center" color="labelTertiary" size="13pt" weight="regular">
                  {tag}
                </Text>
              </Box>
            </Bleed>
          )}
        </Inline>
      </View>
      <View style={sx.nativeBalance}>
        <Text
          align="right"
          color={bottomValue?.includes('+') ? 'green' : 'labelSecondary'}
          size="16px / 22px (Deprecated)"
          weight={'regular'}
          numberOfLines={1}
        >
          {bottomValue}
        </Text>
      </View>
    </View>
  );
});

<<<<<<< HEAD
export default React.memo(function TransactionCoinRow({ item, theme }: { item: any; theme: ThemeContextProps }) {
  const { colorMode } = useColorMode();
=======
export const ActivityIcon = ({
  transaction,
  size = 40,
  badge = true,
  theme,
}: {
  transaction: RainbowTransaction;
  badge?: boolean;
  size?: 40 | 20 | 14 | 16;
  theme: ThemeContextProps;
}) => {
  if (['wrap', 'unwrap', 'swap'].includes(transaction?.type)) {
    const inAsset = transaction?.changes?.find(a => a?.direction === 'in')?.asset;
    const outAsset = transaction?.changes?.find(a => a?.direction === 'out')?.asset;

    if (!!inAsset?.icon_url && !!outAsset?.icon_url) return <TwoCoinsIcon over={inAsset} under={outAsset} badge={badge} />;
  }
  if (transaction?.contract?.iconUrl) {
    return (
      <View
        style={{
          shadowColor: globalColors.grey100,
          shadowOffset: { width: 0, height: 2 },
          shadowOpacity: 0.02,
          shadowRadius: 3,
          overflow: 'visible',
        }}
      >
        <View
          style={{
            shadowColor: !transaction?.asset?.color ? globalColors.grey100 : transaction.asset.color,
            shadowOffset: { width: 0, height: 6 },
            shadowOpacity: 0.24,
            shadowRadius: 9,
          }}
        >
          <ImgixImage
            size={CardSize}
            style={{
              width: size,
              height: size,
              borderRadius: 10,
            }}
            source={{
              uri: transaction?.contract?.iconUrl,
            }}
          />
        </View>
        {transaction.network !== Network.mainnet && <ChainBadge network={transaction.network} badgeYPosition={0} />}
      </View>
    );
  }

  if (transaction?.asset?.type === 'nft') {
    return (
      <View
        style={{
          shadowColor: globalColors.grey100,
          shadowOffset: { width: 0, height: 2 },
          shadowOpacity: 0.02,
          shadowRadius: 3,
          overflow: 'visible',
        }}
      >
        <View
          style={{
            shadowColor: !transaction?.asset?.color ? globalColors.grey100 : transaction.asset.color,
            shadowOffset: { width: 0, height: 6 },
            shadowOpacity: 0.24,
            shadowRadius: 9,
          }}
        >
          <ImgixImage
            size={CardSize}
            style={{
              width: size,
              height: size,
              borderRadius: 10,
            }}
            source={{
              // @ts-ignore local nft assets have diff types
              uri: transaction.asset.icon_url || transaction.asset.image_url,
            }}
          />
        </View>
        {transaction.network !== Network.mainnet && <ChainBadge network={transaction.network} badgeYPosition={0} />}
      </View>
    );
  }

  return (
    <FastCoinIcon
      address={transaction.asset?.address || ETH_ADDRESS}
      network={transaction.network}
      mainnetAddress={transaction.asset?.mainnet_address}
      symbol={transaction.asset?.symbol || ETH_SYMBOL}
      theme={theme}
    />
  );
};

const ActivityDescription = ({ transaction, colors }: { transaction: RainbowTransaction; colors: Colors }) => {
  const { type, to, asset } = transaction;
  let description = transaction.description;
  let tag: string | undefined;
  if (type === 'contract_interaction' && to) {
    description = transaction.contract?.name || address(to, 6, 4);
    tag = transaction.description;
  }

  const nftChangesAmount = transaction.changes
    ?.filter(c => asset?.address === c?.asset.address && c?.asset.type === 'nft')
    .filter(Boolean).length;
  if (nftChangesAmount) tag = nftChangesAmount.toString();

  return (
    <Inline space="4px" alignVertical="center" wrap={false}>
      <Text size="16px / 22px (Deprecated)" weight="regular" color={{ custom: colors.dark }}>
        {description}
      </Text>
      {tag && (
        <Text size="16px / 22px (Deprecated)" weight="regular" color={{ custom: colors.dark }}>
          {tag}
        </Text>
      )}
    </Inline>
  );
};

export default React.memo(function TransactionCoinRow({
  item,
  nativeCurrency,
  theme,
}: {
  item: RainbowTransaction;
  nativeCurrency: NativeCurrencyKey;
  theme: ThemeContextProps;
}) {
>>>>>>> 4021fd6c
  const { colors } = theme;
  const navigation = useNavigation();

  const onPress = useCallback(() => {
    navigation.navigate(Routes.TRANSACTION_DETAILS, {
      transaction: item,
    });
  }, [item, navigation]);

  const [topValue, bottomValue] = activityValues(item, nativeCurrency) ?? [];

  return (
    <ButtonPressAnimation onPress={onPress} scaleTo={0.96} uniqueId={`${item.hash}-${item.network}`}>
      <View style={sx.wholeRow} testID={`${item.title}-${item.description}-${item.balance?.display}`}>
        <View style={sx.icon}>
<<<<<<< HEAD
          {item.nft ? (
            <View
              style={{
                shadowColor: globalColors.grey100,
                shadowOffset: { width: 0, height: 2 },
                shadowOpacity: 0.02,
                shadowRadius: 3,
                paddingTop: 9,
                paddingBottom: 10,
                overflow: 'visible',
              }}
            >
              <View
                style={{
                  shadowColor: colorMode === 'dark' || !item.nft.predominantColor ? globalColors.grey100 : item.nft.predominantColor,
                  shadowOffset: { width: 0, height: 6 },
                  shadowOpacity: 0.24,
                  shadowRadius: 9,
                }}
              >
                <ImgixImage
                  size={CardSize}
                  style={{
                    width: 40,
                    height: 40,
                    borderRadius: 20,
                  }}
                  source={{
                    uri: item.type === TransactionTypes.authorize ? item.nft.collection.image_url : item.nft.lowResUrl,
                  }}
                />
              </View>
              {item.network !== Network.mainnet && <ChainBadge network={item.network} badgeYPosition={10} />}
            </View>
          ) : (
            <View style={sx.iconContainer}>
              <RainbowCoinIcon
                size={40}
                icon={item?.icon_url}
                network={item?.network}
                symbol={item?.symbol}
                theme={theme}
                colors={item?.colors}
              />
            </View>
          )}
=======
          <ActivityIcon size={40} transaction={item} theme={theme} />
>>>>>>> 4021fd6c
        </View>

        <View style={sx.column}>
          <View style={sx.topRow}>
            <FastTransactionStatusBadge colors={colors} transaction={item} />
            <View style={sx.balance}>
              <Text color={'labelTertiary'} numberOfLines={1} size="14px / 19px (Deprecated)">
                {topValue}
              </Text>
            </View>
          </View>
          <BottomRow transaction={item} theme={theme} nativeCurrency={nativeCurrency} />
        </View>
      </View>
    </ButtonPressAnimation>
  );
});

const sx = StyleSheet.create({
  balance: {
    flex: 1,
    flexDirection: 'row',
    justifyContent: 'flex-end',
    paddingLeft: 8,
  },
  iconContainer: {
    elevation: 6,
    height: 59,
    overflow: 'visible',
    paddingTop: 9,
  },
  bottomRow: {
    alignItems: 'flex-end',
    flexDirection: 'row',
    justifyContent: 'space-between',
    marginTop: 10,
  },
  column: {
    flex: 1,
    justifyContent: 'center',
    marginLeft: 10,
  },
  description: {
    flex: 1,
    maxWidth: '50%',
  },
  icon: {
    justifyContent: 'center',
  },
  nativeBalance: {
    marginLeft: 16,
  },
  topRow: {
    flexDirection: 'row',
    justifyContent: 'space-between',
  },
  wholeRow: {
    flexDirection: 'row',
    justifyContent: 'space-between',
    paddingHorizontal: 19,
    overflow: 'visible',
    height: 59,
  },
});<|MERGE_RESOLUTION|>--- conflicted
+++ resolved
@@ -1,5 +1,5 @@
 import React, { useCallback } from 'react';
-import { StyleSheet, View } from 'react-native';
+import { StyleSheet, View, View } from 'react-native';
 import { ButtonPressAnimation } from '../animations';
 import FastTransactionStatusBadge from './FastTransactionStatusBadge';
 import { Bleed, Box, Inline, Text, globalColors, useForegroundColor } from '@/design-system';
@@ -11,10 +11,6 @@
 import { CardSize } from '../unique-token/CardSize';
 import { ChainBadge } from '../coin-icon';
 import { Network } from '@/networks/types';
-<<<<<<< HEAD
-import { ethereumUtils } from '@/utils';
-import RainbowCoinIcon from '../coin-icon/RainbowCoinIcon';
-=======
 import { ETH_ADDRESS, ETH_SYMBOL } from '@/references';
 import { address } from '@/utils/abbreviations';
 import { Colors } from '@/styles';
@@ -23,6 +19,7 @@
 import { TwoCoinsIcon } from '../coin-icon/TwoCoinsIcon';
 import Spinner from '../Spinner';
 import * as lang from '@/languages';
+import RainbowCoinIcon from '../coin-icon/RainbowCoinIcon';
 
 export const getApprovalLabel = ({ approvalAmount, asset, type }: Pick<RainbowTransaction, 'type' | 'asset' | 'approvalAmount'>) => {
   if (!approvalAmount || !asset) return;
@@ -171,7 +168,6 @@
     </View>
   );
 };
->>>>>>> 4021fd6c
 
 const BottomRow = React.memo(function BottomRow({
   transaction,
@@ -248,10 +244,6 @@
   );
 });
 
-<<<<<<< HEAD
-export default React.memo(function TransactionCoinRow({ item, theme }: { item: any; theme: ThemeContextProps }) {
-  const { colorMode } = useColorMode();
-=======
 export const ActivityIcon = ({
   transaction,
   size = 40,
@@ -343,13 +335,16 @@
   }
 
   return (
-    <FastCoinIcon
-      address={transaction.asset?.address || ETH_ADDRESS}
-      network={transaction.network}
-      mainnetAddress={transaction.asset?.mainnet_address}
-      symbol={transaction.asset?.symbol || ETH_SYMBOL}
-      theme={theme}
-    />
+    <View style={sx.iconContainer}>
+      <RainbowCoinIcon
+        size={40}
+        icon={transaction?.asset?.icon_url}
+        network={transaction?.asset?.network || Network.mainnet}
+        symbol={transaction?.asset?.symbol || ''}
+        theme={theme}
+        colors={transaction?.asset?.colors}
+      />
+    </View>
   );
 };
 
@@ -390,7 +385,6 @@
   nativeCurrency: NativeCurrencyKey;
   theme: ThemeContextProps;
 }) {
->>>>>>> 4021fd6c
   const { colors } = theme;
   const navigation = useNavigation();
 
@@ -406,56 +400,7 @@
     <ButtonPressAnimation onPress={onPress} scaleTo={0.96} uniqueId={`${item.hash}-${item.network}`}>
       <View style={sx.wholeRow} testID={`${item.title}-${item.description}-${item.balance?.display}`}>
         <View style={sx.icon}>
-<<<<<<< HEAD
-          {item.nft ? (
-            <View
-              style={{
-                shadowColor: globalColors.grey100,
-                shadowOffset: { width: 0, height: 2 },
-                shadowOpacity: 0.02,
-                shadowRadius: 3,
-                paddingTop: 9,
-                paddingBottom: 10,
-                overflow: 'visible',
-              }}
-            >
-              <View
-                style={{
-                  shadowColor: colorMode === 'dark' || !item.nft.predominantColor ? globalColors.grey100 : item.nft.predominantColor,
-                  shadowOffset: { width: 0, height: 6 },
-                  shadowOpacity: 0.24,
-                  shadowRadius: 9,
-                }}
-              >
-                <ImgixImage
-                  size={CardSize}
-                  style={{
-                    width: 40,
-                    height: 40,
-                    borderRadius: 20,
-                  }}
-                  source={{
-                    uri: item.type === TransactionTypes.authorize ? item.nft.collection.image_url : item.nft.lowResUrl,
-                  }}
-                />
-              </View>
-              {item.network !== Network.mainnet && <ChainBadge network={item.network} badgeYPosition={10} />}
-            </View>
-          ) : (
-            <View style={sx.iconContainer}>
-              <RainbowCoinIcon
-                size={40}
-                icon={item?.icon_url}
-                network={item?.network}
-                symbol={item?.symbol}
-                theme={theme}
-                colors={item?.colors}
-              />
-            </View>
-          )}
-=======
           <ActivityIcon size={40} transaction={item} theme={theme} />
->>>>>>> 4021fd6c
         </View>
 
         <View style={sx.column}>
