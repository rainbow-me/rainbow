--- conflicted
+++ resolved
@@ -121,7 +121,6 @@
   );
 
   return (
-<<<<<<< HEAD
     <ContextMenuButton
       handlePressMenuItem={android ? onPressAndroidCallback : noop}
       menuConfig={menuItems}
@@ -134,29 +133,10 @@
           <View style={sx.icon}>
             <FastCoinIcon
               address={mainnetAddress || item.address}
-              assetType={item.assetType}
+              assetType={item.network}
+              mainnetAddress={mainnetAddress}
               symbol={item.symbol}
               theme={theme}
-=======
-    <ButtonPressAnimation onPress={handleTransactionPress} scaleTo={0.96}>
-      <View style={sx.wholeRow}>
-        <View style={sx.icon}>
-          <FastCoinIcon
-            address={mainnetAddress || item.address}
-            assetType={item.network}
-            mainnetAddress={mainnetAddress}
-            symbol={item.symbol}
-            theme={theme}
-          />
-        </View>
-        <View style={sx.column}>
-          <View style={sx.topRow}>
-            <FastTransactionStatusBadge
-              colors={colors}
-              pending={item.pending}
-              status={item.status}
-              title={item.title}
->>>>>>> ffd0882e
             />
           </View>
           <View style={sx.column}>
