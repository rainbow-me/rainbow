--- conflicted
+++ resolved
@@ -11,16 +11,6 @@
 import { CardSize } from '../unique-token/CardSize';
 import { ChainBadge } from '../coin-icon';
 import { Network } from '@/networks/types';
-<<<<<<< HEAD
-import { ETH_ADDRESS, ETH_SYMBOL } from '@/references';
-import { address } from '@/utils/abbreviations';
-import { Colors } from '@/styles';
-import { TransactionType } from '@/resources/transactions/types';
-import { convertAmountAndPriceToNativeDisplay, convertAmountToBalanceDisplay, greaterThan } from '@/helpers/utilities';
-import { TwoCoinsIcon } from '../coin-icon/TwoCoinsIcon';
-import Spinner from '../Spinner';
-import * as lang from '@/languages';
-=======
 import { address } from '@/utils/abbreviations';
 import { TransactionType } from '@/resources/transactions/types';
 import {
@@ -33,19 +23,11 @@
 import Spinner from '../Spinner';
 import * as lang from '@/languages';
 import RainbowCoinIcon from '../coin-icon/RainbowCoinIcon';
->>>>>>> 0c00f6a2
 
 export const getApprovalLabel = ({ approvalAmount, asset, type }: Pick<RainbowTransaction, 'type' | 'asset' | 'approvalAmount'>) => {
   if (!approvalAmount || !asset) return;
   if (approvalAmount === 'UNLIMITED') return lang.t(lang.l.transactions.approvals.unlimited);
   if (type === 'revoke') return lang.t(lang.l.transactions.approvals.no_allowance);
-<<<<<<< HEAD
-  return `${approvalAmount} ${asset.symbol}`;
-};
-
-const approvalTypeValues = (transaction: RainbowTransaction) => {
-  const { asset, approvalAmount, hash, contract } = transaction;
-=======
   const amountDisplay = convertRawAmountToBalance(
     approvalAmount,
     { decimals: asset?.decimals, symbol: asset?.symbol },
@@ -57,37 +39,10 @@
 
 const approvalTypeValues = (transaction: RainbowTransaction) => {
   const { asset, approvalAmount } = transaction;
->>>>>>> 0c00f6a2
 
   if (!asset || !approvalAmount) return;
   transaction.protocol;
   return [transaction.protocol || '', getApprovalLabel(transaction)];
-<<<<<<< HEAD
-
-  // return [
-  //   contract?.name ? (
-  //     <Inline key={`app${hash}`} alignVertical="center" space="4px">
-  //       {contract.iconUrl && (
-  //         <Text size="11pt" weight="semibold" color="labelTertiary">
-  //         {'Con Icon'}
-  //       </Text>
-  //       )}
-  //       {contract.name}
-  //     </Inline>
-  //   ) : null,
-  //   label && (
-  //     <Box
-  //       key={`approval${hash}`}
-  //       style={{ borderStyle: 'dashed', borderRadius: 6, borderColor: 'red', borderWidth: 1 }}
-  //     >
-  //       <Text size="11pt" weight="semibold" color="labelTertiary">
-  //         {label}
-  //       </Text>
-  //     </Box>
-  //   ),
-  // ];
-=======
->>>>>>> 0c00f6a2
 };
 
 const swapTypeValues = (changes: RainbowTransaction['changes']) => {
@@ -211,7 +166,6 @@
 }) {
   const { type, to, asset } = transaction;
   const separatorSecondary = useForegroundColor('separatorSecondary');
-<<<<<<< HEAD
 
   let description = transaction.description;
   let tag: string | undefined;
@@ -220,11 +174,16 @@
     tag = transaction.description;
   }
 
+  if (transaction?.type === 'mint') {
+    const inAsset = transaction?.changes?.find(a => a?.direction === 'in')?.asset;
+    description = inAsset?.name || '';
+  }
+
   if (['wrap', 'unwrap', 'swap'].includes(transaction?.type)) {
     const inAsset = transaction?.changes?.find(a => a?.direction === 'in')?.asset;
     const outAsset = transaction?.changes?.find(a => a?.direction === 'out')?.asset;
 
-    if (!!inAsset && !!outAsset) description = `${inAsset?.symbol} 􀄫 ${outAsset?.symbol}`;
+    if (!!inAsset && !!outAsset) description = `${outAsset?.symbol} 􀄫 ${inAsset?.symbol}`;
   }
 
   const nftChangesAmount = transaction.changes
@@ -232,33 +191,6 @@
     .filter(Boolean).length;
   if (nftChangesAmount) tag = nftChangesAmount.toString();
 
-=======
-
-  let description = transaction.description;
-  let tag: string | undefined;
-  if (type === 'contract_interaction' && to) {
-    description = transaction.contract?.name || address(to, 6, 4);
-    tag = transaction.description;
-  }
-
-  if (transaction?.type === 'mint') {
-    const inAsset = transaction?.changes?.find(a => a?.direction === 'in')?.asset;
-    description = inAsset?.name || '';
-  }
-
-  if (['wrap', 'unwrap', 'swap'].includes(transaction?.type)) {
-    const inAsset = transaction?.changes?.find(a => a?.direction === 'in')?.asset;
-    const outAsset = transaction?.changes?.find(a => a?.direction === 'out')?.asset;
-
-    if (!!inAsset && !!outAsset) description = `${outAsset?.symbol} 􀄫 ${inAsset?.symbol}`;
-  }
-
-  const nftChangesAmount = transaction.changes
-    ?.filter(c => asset?.address === c?.asset.address && c?.asset.type === 'nft')
-    .filter(Boolean).length;
-  if (nftChangesAmount) tag = nftChangesAmount.toString();
-
->>>>>>> 0c00f6a2
   const [topValue, bottomValue] = activityValues(transaction, nativeCurrency) ?? [];
 
   return (
@@ -356,8 +288,6 @@
     );
   }
 
-<<<<<<< HEAD
-=======
   // fallback for contracts that we dont have data for
   if (transaction?.type === 'contract_interaction') {
     return (
@@ -377,7 +307,6 @@
     );
   }
 
->>>>>>> 0c00f6a2
   if (transaction?.asset?.type === 'nft') {
     return (
       <View
@@ -397,19 +326,6 @@
             shadowRadius: 9,
           }}
         >
-<<<<<<< HEAD
-          <ImgixImage
-            size={CardSize}
-            style={{
-              width: size,
-              height: size,
-              borderRadius: 10,
-            }}
-            source={{
-              uri: transaction.asset.icon_url,
-            }}
-          />
-=======
           {/* @ts-ignore local nft assets have diff types */}
           {transaction.asset.icon_url || transaction.asset.image_url ? (
             <ImgixImage
@@ -439,7 +355,6 @@
               </Text>
             </Box>
           )}
->>>>>>> 0c00f6a2
         </View>
         {transaction.network !== Network.mainnet && <ChainBadge network={transaction.network} badgeYPosition={0} />}
       </View>
@@ -447,43 +362,6 @@
   }
 
   return (
-<<<<<<< HEAD
-    <FastCoinIcon
-      address={transaction.asset?.address || ETH_ADDRESS}
-      network={transaction.network}
-      mainnetAddress={transaction.asset?.mainnet_address}
-      symbol={transaction.asset?.symbol || ETH_SYMBOL}
-      theme={theme}
-    />
-  );
-};
-
-const ActivityDescription = ({ transaction, colors }: { transaction: RainbowTransaction; colors: Colors }) => {
-  const { type, to, asset } = transaction;
-  let description = transaction.description;
-  let tag: string | undefined;
-  if (type === 'contract_interaction' && to) {
-    description = transaction.contract?.name || address(to, 6, 4);
-    tag = transaction.description;
-  }
-
-  const nftChangesAmount = transaction.changes
-    ?.filter(c => asset?.address === c?.asset.address && c?.asset.type === 'nft')
-    .filter(Boolean).length;
-  if (nftChangesAmount) tag = nftChangesAmount.toString();
-
-  return (
-    <Inline space="4px" alignVertical="center" wrap={false}>
-      <Text size="16px / 22px (Deprecated)" weight="regular" color={{ custom: colors.dark }}>
-        {description}
-      </Text>
-      {tag && (
-        <Text size="16px / 22px (Deprecated)" weight="regular" color={{ custom: colors.dark }}>
-          {tag}
-        </Text>
-      )}
-    </Inline>
-=======
     <View style={sx.iconContainer}>
       <RainbowCoinIcon
         size={40}
@@ -494,7 +372,6 @@
         colors={transaction?.asset?.colors}
       />
     </View>
->>>>>>> 0c00f6a2
   );
 };
 
