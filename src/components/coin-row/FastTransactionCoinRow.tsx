--- conflicted
+++ resolved
@@ -3,14 +3,7 @@
 import { ButtonPressAnimation } from '../animations';
 import FastCoinIcon from '../asset-list/RecyclerAssetList2/FastComponents/FastCoinIcon';
 import FastTransactionStatusBadge from './FastTransactionStatusBadge';
-import {
-  Bleed,
-  Box,
-  Inline,
-  Text,
-  globalColors,
-  useColorMode,
-} from '@/design-system';
+import { Bleed, Box, Inline, Text, globalColors, useColorMode } from '@/design-system';
 import { NativeCurrencyKey, RainbowTransaction } from '@/entities';
 import { ThemeContextProps } from '@/theme';
 import { useNavigation } from '@/navigation';
@@ -23,19 +16,11 @@
 import { address } from '@/utils/abbreviations';
 import { Colors } from '@/styles';
 import { TransactionType } from '@/resources/transactions/types';
-import {
-  convertAmountAndPriceToNativeDisplay,
-  convertAmountToBalanceDisplay,
-  greaterThan,
-} from '@/helpers/utilities';
+import { convertAmountAndPriceToNativeDisplay, convertAmountToBalanceDisplay, greaterThan } from '@/helpers/utilities';
 import { TwoCoinsIcon } from '../coin-icon/TwoIconsIcon';
 import Spinner from '../Spinner';
 
-export const getApprovalLabel = ({
-  approvalAmount,
-  asset,
-  type,
-}: Pick<RainbowTransaction, 'type' | 'asset' | 'approvalAmount'>) => {
+export const getApprovalLabel = ({ approvalAmount, asset, type }: Pick<RainbowTransaction, 'type' | 'asset' | 'approvalAmount'>) => {
   if (!approvalAmount || !asset) return;
   if (approvalAmount === 'UNLIMITED') return 'approvals.unlimited';
   if (type === 'revoke') return 'approvals.no_allowance';
@@ -76,33 +61,20 @@
   const tokenIn = changes?.filter(c => c?.direction === 'in')[0];
   const tokenOut = changes?.filter(c => c?.direction === 'out')[0];
 
-  if (!tokenIn?.asset.balance?.amount || !tokenOut?.asset.balance?.amount)
-    return;
-
-  const valueOut = `-${convertAmountToBalanceDisplay(
-    tokenOut?.asset.balance?.amount,
-    { ...tokenOut?.asset }
-  )}`;
-  const valueIn = `+${convertAmountToBalanceDisplay(
-    tokenIn?.asset.balance?.amount,
-    { ...tokenIn?.asset }
-  )}`;
+  if (!tokenIn?.asset.balance?.amount || !tokenOut?.asset.balance?.amount) return;
+
+  const valueOut = `-${convertAmountToBalanceDisplay(tokenOut?.asset.balance?.amount, { ...tokenOut?.asset })}`;
+  const valueIn = `+${convertAmountToBalanceDisplay(tokenIn?.asset.balance?.amount, { ...tokenIn?.asset })}`;
 
   return [valueOut, valueIn];
 };
 
-const activityValues = (
-  transaction: RainbowTransaction,
-  nativeCurrency: NativeCurrencyKey
-) => {
+const activityValues = (transaction: RainbowTransaction, nativeCurrency: NativeCurrencyKey) => {
   const { changes, direction, type } = transaction;
   if (['swap', 'wrap', 'unwrap'].includes(type)) return swapTypeValues(changes);
-  if (['approve', 'revoke'].includes(type))
-    return approvalTypeValues(transaction);
-
-  const asset = changes?.filter(
-    c => c?.direction === direction && c?.asset.type !== 'nft'
-  )[0]?.asset;
+  if (['approve', 'revoke'].includes(type)) return approvalTypeValues(transaction);
+
+  const asset = changes?.filter(c => c?.direction === direction && c?.asset.type !== 'nft')[0]?.asset;
   const valueSymbol = direction === 'out' ? '-' : '+';
 
   if (!asset) return;
@@ -110,23 +82,12 @@
   const { balance } = asset;
   if (balance?.amount === '0') return;
 
-  const assetValue = convertAmountToBalanceDisplay(
-    balance?.amount || '0',
-    asset
-  );
-
-  const nativeBalance = convertAmountAndPriceToNativeDisplay(
-    balance?.amount || '0',
-    asset?.price?.value || '0',
-    nativeCurrency
-  );
-  const assetNativeValue = greaterThan(nativeBalance.amount, '0')
-    ? nativeBalance?.display
-    : 'no value';
-
-  return greaterThan(nativeBalance.amount, '0')
-    ? [assetValue, assetNativeValue]
-    : [assetNativeValue, `${valueSymbol}${assetValue}`];
+  const assetValue = convertAmountToBalanceDisplay(balance?.amount || '0', asset);
+
+  const nativeBalance = convertAmountAndPriceToNativeDisplay(balance?.amount || '0', asset?.price?.value || '0', nativeCurrency);
+  const assetNativeValue = greaterThan(nativeBalance.amount, '0') ? nativeBalance?.display : 'no value';
+
+  return greaterThan(nativeBalance.amount, '0') ? [assetValue, assetNativeValue] : [assetNativeValue, `${valueSymbol}${assetValue}`];
 };
 
 const activityTypeIcon: Record<TransactionType, string> = {
@@ -166,13 +127,7 @@
 }) => {
   // if (status === 'pending') return null;
   if (status === 'pending') {
-    return (
-      <Spinner
-        color={color}
-        size={11}
-        style={{ marginTop: -1, paddingRight: 2 }}
-      />
-    );
+    return <Spinner color={color} size={11} style={{ marginTop: -1, paddingRight: 2 }} />;
   }
 
   if (status === 'failed')
@@ -200,7 +155,6 @@
   nativeCurrency: NativeCurrencyKey;
   theme: ThemeContextProps;
 }) {
-<<<<<<< HEAD
   const { type, to, asset } = transaction;
 
   let description = transaction.description;
@@ -211,57 +165,23 @@
   }
 
   if (['wrap', 'unwrap', 'swap'].includes(transaction?.type)) {
-    const inAsset = transaction?.changes?.find(a => a?.direction === 'in')
-      ?.asset;
-    const outAsset = transaction?.changes?.find(a => a?.direction === 'out')
-      ?.asset;
-
-    if (!!inAsset && !!outAsset)
-      description = `${inAsset?.symbol} 􀄫 ${outAsset?.symbol}`;
-  }
-=======
-  const { colors } = theme;
-  const isFailed = status === TransactionStatusTypes.failed;
-  const isReceived = status === TransactionStatusTypes.received || status === TransactionStatusTypes.purchased;
-  const isSent = status === TransactionStatusTypes.sent;
-  const isSold = status === TransactionStatusTypes.sold;
-
-  const isOutgoingSwap = status === TransactionStatusTypes.swapped;
-  const isIncomingSwap = status === TransactionStatusTypes.received && type === TransactionTypes.trade;
-
-  let coinNameColor = colors.dark;
-  if (isOutgoingSwap) coinNameColor = colors.blueGreyDark50;
-
-  let balanceTextColor = colors.blueGreyDark50;
-  if (isReceived) balanceTextColor = colors.green;
-  if (isSent) balanceTextColor = colors.dark;
-  if (isIncomingSwap) balanceTextColor = colors.swapPurple;
-  if (isOutgoingSwap) balanceTextColor = colors.dark;
-  if (isSold) balanceTextColor = colors.green;
-
-  const balanceText = nativeDisplay ? [isFailed || isSent ? '-' : null, nativeDisplay].filter(Boolean).join(' ') : '';
->>>>>>> bea7da5e
+    const inAsset = transaction?.changes?.find(a => a?.direction === 'in')?.asset;
+    const outAsset = transaction?.changes?.find(a => a?.direction === 'out')?.asset;
+
+    if (!!inAsset && !!outAsset) description = `${inAsset?.symbol} 􀄫 ${outAsset?.symbol}`;
+  }
 
   const nftChangesAmount = transaction.changes
-    ?.filter(
-      c => asset?.address === c?.asset.address && c?.asset.type === 'nft'
-    )
+    ?.filter(c => asset?.address === c?.asset.address && c?.asset.type === 'nft')
     .filter(Boolean).length;
   if (nftChangesAmount) tag = nftChangesAmount.toString();
 
-  const [topValue, bottomValue] =
-    activityValues(transaction, nativeCurrency) ?? [];
+  const [topValue, bottomValue] = activityValues(transaction, nativeCurrency) ?? [];
   return (
     <View style={sx.bottomRow}>
       <View style={sx.description}>
-<<<<<<< HEAD
         <Inline wrap={false} horizontalSpace={'6px'}>
-          <Text
-            color={'label'}
-            numberOfLines={1}
-            size="16px / 22px (Deprecated)"
-            weight="regular"
-          >
+          <Text color={'label'} numberOfLines={1} size="16px / 22px (Deprecated)" weight="regular">
             {description}
           </Text>
           {tag && (
@@ -276,23 +196,13 @@
                 alignItems="center"
                 padding={{ custom: 5 }}
               >
-                <Text
-                  align="center"
-                  color="labelTertiary"
-                  size="13pt"
-                  weight="regular"
-                >
+                <Text align="center" color="labelTertiary" size="13pt" weight="regular">
                   {tag}
                 </Text>
               </Box>
             </Bleed>
           )}
         </Inline>
-=======
-        <Text color={{ custom: coinNameColor || colors.dark }} numberOfLines={1} size="16px / 22px (Deprecated)">
-          {description}
-        </Text>
->>>>>>> bea7da5e
       </View>
       <View style={sx.nativeBalance}>
         <Text
@@ -309,7 +219,6 @@
   );
 });
 
-<<<<<<< HEAD
 export const ActivityIcon = ({
   transaction,
   size = 40,
@@ -322,13 +231,10 @@
   theme: ThemeContextProps;
 }) => {
   if (['wrap', 'unwrap', 'swap'].includes(transaction?.type)) {
-    const inAsset = transaction?.changes?.find(a => a?.direction === 'in')
-      ?.asset;
-    const outAsset = transaction?.changes?.find(a => a?.direction === 'out')
-      ?.asset;
-
-    if (!!inAsset && !!outAsset)
-      return <TwoCoinsIcon over={inAsset} under={outAsset} badge={badge} />;
+    const inAsset = transaction?.changes?.find(a => a?.direction === 'in')?.asset;
+    const outAsset = transaction?.changes?.find(a => a?.direction === 'out')?.asset;
+
+    if (!!inAsset && !!outAsset) return <TwoCoinsIcon over={inAsset} under={outAsset} badge={badge} />;
   }
   if (transaction?.contract?.iconUrl) {
     return (
@@ -343,9 +249,7 @@
       >
         <View
           style={{
-            shadowColor: !transaction?.asset?.color
-              ? globalColors.grey100
-              : transaction.asset.color,
+            shadowColor: !transaction?.asset?.color ? globalColors.grey100 : transaction.asset.color,
             shadowOffset: { width: 0, height: 6 },
             shadowOpacity: 0.24,
             shadowRadius: 9,
@@ -363,9 +267,7 @@
             }}
           />
         </View>
-        {transaction.network !== Network.mainnet && (
-          <ChainBadge network={transaction.network} badgeYPosition={0} />
-        )}
+        {transaction.network !== Network.mainnet && <ChainBadge network={transaction.network} badgeYPosition={0} />}
       </View>
     );
   }
@@ -383,9 +285,7 @@
       >
         <View
           style={{
-            shadowColor: !transaction?.asset?.color
-              ? globalColors.grey100
-              : transaction.asset.color,
+            shadowColor: !transaction?.asset?.color ? globalColors.grey100 : transaction.asset.color,
             shadowOffset: { width: 0, height: 6 },
             shadowOpacity: 0.24,
             shadowRadius: 9,
@@ -403,9 +303,7 @@
             }}
           />
         </View>
-        {transaction.network !== Network.mainnet && (
-          <ChainBadge network={transaction.network} badgeYPosition={0} />
-        )}
+        {transaction.network !== Network.mainnet && <ChainBadge network={transaction.network} badgeYPosition={0} />}
       </View>
     );
   }
@@ -421,13 +319,7 @@
   );
 };
 
-const ActivityDescription = ({
-  transaction,
-  colors,
-}: {
-  transaction: RainbowTransaction;
-  colors: Colors;
-}) => {
+const ActivityDescription = ({ transaction, colors }: { transaction: RainbowTransaction; colors: Colors }) => {
   const { type, to, asset } = transaction;
   let description = transaction.description;
   let tag: string | undefined;
@@ -437,27 +329,17 @@
   }
 
   const nftChangesAmount = transaction.changes
-    ?.filter(
-      c => asset?.address === c?.asset.address && c?.asset.type === 'nft'
-    )
+    ?.filter(c => asset?.address === c?.asset.address && c?.asset.type === 'nft')
     .filter(Boolean).length;
   if (nftChangesAmount) tag = nftChangesAmount.toString();
 
   return (
     <Inline space="4px" alignVertical="center" wrap={false}>
-      <Text
-        size="16px / 22px (Deprecated)"
-        weight="regular"
-        color={{ custom: colors.dark }}
-      >
+      <Text size="16px / 22px (Deprecated)" weight="regular" color={{ custom: colors.dark }}>
         {description}
       </Text>
       {tag && (
-        <Text
-          size="16px / 22px (Deprecated)"
-          weight="regular"
-          color={{ custom: colors.dark }}
-        >
+        <Text size="16px / 22px (Deprecated)" weight="regular" color={{ custom: colors.dark }}>
           {tag}
         </Text>
       )}
@@ -474,11 +356,6 @@
   nativeCurrency: NativeCurrencyKey;
   theme: ThemeContextProps;
 }) {
-=======
-export default React.memo(function TransactionCoinRow({ item, theme }: { item: any; theme: ThemeContextProps }) {
-  const { colorMode } = useColorMode();
-  const { mainnetAddress } = item;
->>>>>>> bea7da5e
   const { colors } = theme;
   const navigation = useNavigation();
 
@@ -491,93 +368,22 @@
   const [topValue, bottomValue] = activityValues(item, nativeCurrency) ?? [];
 
   return (
-<<<<<<< HEAD
-    <ButtonPressAnimation
-      onPress={onPress}
-      scaleTo={0.96}
-      uniqueId={`${item.hash}-${item.network}`}
-    >
-      <View
-        style={sx.wholeRow}
-        testID={`${item.title}-${item.description}-${item.balance?.display}`}
-      >
+    <ButtonPressAnimation onPress={onPress} scaleTo={0.96} uniqueId={`${item.hash}-${item.network}`}>
+      <View style={sx.wholeRow} testID={`${item.title}-${item.description}-${item.balance?.display}`}>
         <View style={sx.icon}>
           <ActivityIcon size={40} transaction={item} theme={theme} />
-=======
-    <ButtonPressAnimation onPress={onPress} scaleTo={0.96}>
-      <View style={sx.wholeRow} testID={`${item.title}-${item.description}-${item.balance?.display}`}>
-        <View style={sx.icon}>
-          {item.nft ? (
-            <View
-              style={{
-                shadowColor: globalColors.grey100,
-                shadowOffset: { width: 0, height: 2 },
-                shadowOpacity: 0.02,
-                shadowRadius: 3,
-                paddingTop: 9,
-                paddingBottom: 10,
-                overflow: 'visible',
-              }}
-            >
-              <View
-                style={{
-                  shadowColor: colorMode === 'dark' || !item.nft.predominantColor ? globalColors.grey100 : item.nft.predominantColor,
-                  shadowOffset: { width: 0, height: 6 },
-                  shadowOpacity: 0.24,
-                  shadowRadius: 9,
-                }}
-              >
-                <ImgixImage
-                  size={CardSize}
-                  style={{
-                    width: 40,
-                    height: 40,
-                    borderRadius: 20,
-                  }}
-                  source={{
-                    uri: item.type === TransactionTypes.authorize ? item.nft.collection.image_url : item.nft.lowResUrl,
-                  }}
-                />
-              </View>
-              {item.network !== Network.mainnet && <ChainBadge network={item.network} badgeYPosition={10} />}
-            </View>
-          ) : (
-            <FastCoinIcon
-              address={mainnetAddress || item.address}
-              network={item.network}
-              mainnetAddress={mainnetAddress}
-              symbol={item.symbol}
-              theme={theme}
-            />
-          )}
->>>>>>> bea7da5e
         </View>
 
         <View style={sx.column}>
           <View style={sx.topRow}>
-<<<<<<< HEAD
             <FastTransactionStatusBadge colors={colors} transaction={item} />
             <View style={sx.balance}>
-              <Text
-                color={'labelTertiary'}
-                numberOfLines={1}
-                size="14px / 19px (Deprecated)"
-              >
+              <Text color={'labelTertiary'} numberOfLines={1} size="14px / 19px (Deprecated)">
                 {topValue}
-=======
-            <FastTransactionStatusBadge colors={colors} pending={item.pending} status={item.status} title={item.title} />
-            <View style={sx.balance}>
-              <Text color={{ custom: colors.alpha(colors.blueGreyDark, 0.5) }} numberOfLines={1} size="14px / 19px (Deprecated)">
-                {item.balance?.display ?? ''}
->>>>>>> bea7da5e
               </Text>
             </View>
           </View>
-          <BottomRow
-            transaction={item}
-            theme={theme}
-            nativeCurrency={nativeCurrency}
-          />
+          <BottomRow transaction={item} theme={theme} nativeCurrency={nativeCurrency} />
         </View>
       </View>
     </ButtonPressAnimation>
