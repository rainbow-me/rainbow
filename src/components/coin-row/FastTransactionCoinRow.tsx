import React, { useCallback } from 'react';
import { StyleSheet, View } from 'react-native';
import { ButtonPressAnimation } from '../animations';
import FastTransactionStatusBadge from './FastTransactionStatusBadge';
import { Bleed, Box, Inline, Text, globalColors, useForegroundColor } from '@/design-system';
import { NativeCurrencyKey, NewTransaction, RainbowTransaction } from '@/entities';
import { ThemeContextProps } from '@/theme';
import { useNavigation } from '@/navigation';
import Routes from '@rainbow-me/routes';
import { ImgixImage } from '../images';
import { CardSize } from '../unique-token/CardSize';
import { ChainBadge } from '../coin-icon';
import { Network } from '@/networks/types';
import { address } from '@/utils/abbreviations';
import { TransactionType } from '@/resources/transactions/types';
import {
  convertAmountAndPriceToNativeDisplay,
  convertAmountToBalanceDisplay,
  convertRawAmountToBalance,
  convertRawAmountToDecimalFormat,
  greaterThan,
  handleSignificantDecimals,
} from '@/helpers/utilities';
import { TwoCoinsIcon } from '../coin-icon/TwoCoinsIcon';
import Spinner from '../Spinner';
import * as lang from '@/languages';
import RainbowCoinIcon from '../coin-icon/RainbowCoinIcon';
import { checkForPendingSwap } from '@/screens/transaction-details/helpers/checkForPendingSwap';

export const getApprovalLabel = ({ approvalAmount, asset, type }: Pick<RainbowTransaction, 'type' | 'asset' | 'approvalAmount'>) => {
  if (!approvalAmount || !asset) return;
  if (approvalAmount === 'UNLIMITED') return lang.t(lang.l.transactions.approvals.unlimited);
  if (type === 'revoke') return lang.t(lang.l.transactions.approvals.no_allowance);
  const amountDisplay = convertRawAmountToBalance(
    approvalAmount,
    { decimals: asset?.decimals, symbol: asset?.symbol },
    undefined,
    true
  )?.display;
  return amountDisplay || '';
};

const approvalTypeValues = (transaction: RainbowTransaction) => {
  const { asset, approvalAmount } = transaction;

  if (!asset || !approvalAmount) return;
  transaction.protocol;
  return [transaction.protocol || '', getApprovalLabel(transaction)];
};

const swapTypeValues = (changes: RainbowTransaction['changes'], status: RainbowTransaction['status']) => {
  const tokenIn = changes?.filter(c => c?.direction === 'in')[0];
  const tokenOut = changes?.filter(c => c?.direction === 'out')[0];

  // NOTE: For pending txns let's use the change values instead of
  // the transaction balance change since that hasn't happened yet
  if (status === 'pending') {
    const valueOut = `${handleSignificantDecimals(convertRawAmountToDecimalFormat(tokenOut?.value?.toString() || '0', tokenOut?.asset.decimals || 18), tokenOut?.asset.decimals || 18)} ${tokenOut?.asset.symbol}`;
    const valueIn = `+${handleSignificantDecimals(convertRawAmountToDecimalFormat(tokenIn?.value?.toString() || '0', tokenIn?.asset.decimals || 18), tokenIn?.asset.decimals || 18)} ${tokenIn?.asset.symbol}`;

    return [valueOut, valueIn];
  }

  if (!tokenIn?.asset.balance?.amount || !tokenOut?.asset.balance?.amount) return;

  const valueOut = `${convertAmountToBalanceDisplay(tokenOut?.asset.balance?.amount, { ...tokenOut?.asset })}`;
  const valueIn = `+${convertAmountToBalanceDisplay(tokenIn?.asset.balance?.amount, { ...tokenIn?.asset })}`;

  return [valueOut, valueIn];
};

const activityValues = (transaction: RainbowTransaction, nativeCurrency: NativeCurrencyKey) => {
  const { changes, direction, type, status } = transaction;
<<<<<<< HEAD
  if (checkForPendingSwap(transaction)) return swapTypeValues(changes, status);
=======
  if (['swap', 'wrap', 'unwrap'].includes(type)) return swapTypeValues(changes, status);
>>>>>>> 4ea28bf2
  if (['approve', 'revoke'].includes(type)) return approvalTypeValues(transaction as RainbowTransaction);

  const change = changes?.filter(c => c?.direction === direction && c?.asset.type !== 'nft')[0];
  let valueSymbol = direction === 'out' ? '-' : '+';

  if (type === 'send') {
    valueSymbol = '-';
  }
  if (type === 'receive') {
    valueSymbol = '+';
  }

<<<<<<< HEAD
  if (!change?.asset) return;
=======
  if (!change) return;
>>>>>>> 4ea28bf2

  const { balance } = change.asset;

  const assetValue = convertAmountToBalanceDisplay(balance?.amount || '0', change.asset);

  const nativeBalance = convertAmountAndPriceToNativeDisplay(balance?.amount || '0', change.asset.price?.value || '0', nativeCurrency);
  const assetNativeValue = greaterThan(nativeBalance.amount, '0')
    ? `${valueSymbol}${nativeBalance?.display}`
    : lang.t(lang.l.transactions.no_value);

  return greaterThan(nativeBalance.amount, '0') ? [`${assetValue}`, assetNativeValue] : [assetNativeValue, `${valueSymbol}${assetValue}`];
};
const getIconTopMargin = (type: TransactionType) => {
  switch (type) {
    case 'swap':
      return 1;
    case 'mint':
      return -1;

    default:
      return 0;
  }
};
const activityTypeIcon: Record<TransactionType, string> = {
  airdrop: '􀐚',
  approve: '􀁢',
  contract_interaction: '􀉆',
  receive: '􀄩',
  send: '􀈟',
  swap: '􀖅',
  bid: '􀑍',
  burn: '􀙬',
  mint: '􀫸',
  purchase: '􀍣',
  sale: '􀋡',
  wrap: '􀑉',
  unwrap: '􀑉',
  cancel: '􀁠',
  repay: '􀄹',
  bridge: '􀄹',
  stake: '􀄷',
  unstake: '􀄲',
  withdraw: '􀄲',
  deposit: '􀄷',
  revoke: '􀁎',
  speed_up: '􀓎',
  claim: '􀄩',
  borrow: '􀄩',
  deployment: '􀄩',
};

export const ActivityTypeIcon = ({
  transaction: { status, type },
  color,
}: {
  transaction: Pick<RainbowTransaction, 'status' | 'type'>;
  color: string;
}) => {
  // if (status === 'pending') return null;
  if (status === 'pending') {
    return <Spinner color={color} size={11} style={{ marginTop: -1, paddingRight: 2 }} />;
  }

  if (status === 'failed')
    return (
      <Text color={{ custom: color }} weight="semibold" size="12pt" align="center">
        {'􀀲'}
      </Text>
    );

  const symbol = activityTypeIcon[type];
  if (!symbol) return null;
  return (
    <View style={{ marginTop: getIconTopMargin(type) }}>
      <Text color={{ custom: color }} weight="semibold" size="12pt">
        {symbol}
      </Text>
    </View>
  );
};

const BottomRow = React.memo(function BottomRow({
  transaction,
  nativeCurrency,
  theme,
}: {
  transaction: RainbowTransaction;
  nativeCurrency: NativeCurrencyKey;
  theme: ThemeContextProps;
}) {
  const { type, to, asset } = transaction;
  const separatorSecondary = useForegroundColor('separatorSecondary');

  let description = transaction.description;
  let tag: string | undefined;
  if (type === 'contract_interaction' && to) {
    description = transaction.contract?.name || address(to, 6, 4);
    tag = transaction.description;
  }

  if (transaction?.type === 'mint') {
    const inAsset = transaction?.changes?.find(a => a?.direction === 'in')?.asset;
    description = inAsset?.name || '';
  }

  if (['wrap', 'unwrap', 'swap'].includes(transaction?.type)) {
    const inAsset = transaction?.changes?.find(a => a?.direction === 'in')?.asset;
    const outAsset = transaction?.changes?.find(a => a?.direction === 'out')?.asset;

    if (!!inAsset && !!outAsset) description = `${outAsset?.symbol} 􀄫 ${inAsset?.symbol}`;
  }

  const nftChangesAmount = transaction.changes
    ?.filter(c => asset?.address === c?.asset.address && c?.asset.type === 'nft')
    .filter(Boolean).length;
  if (nftChangesAmount) tag = nftChangesAmount.toString();

  const [topValue, bottomValue] = activityValues(transaction, nativeCurrency) ?? [];

  return (
    <View style={sx.bottomRow}>
      <View style={sx.description}>
        <Inline wrap={false} horizontalSpace={'6px'}>
          <Text color={'label'} numberOfLines={1} size="16px / 22px (Deprecated)" weight="regular">
            {description}
          </Text>
          {tag && (
            <Bleed vertical={{ custom: 5 }}>
              <Box
                style={{
                  borderWidth: 1.5,
                  borderColor: theme.colors.alpha(separatorSecondary, 0.2),
                  borderRadius: 8,
                }}
                justifyContent="center"
                alignItems="center"
                padding={{ custom: 5 }}
              >
                <Text align="center" color="labelTertiary" size="13pt" weight="regular">
                  {tag}
                </Text>
              </Box>
            </Bleed>
          )}
        </Inline>
      </View>
      <View style={sx.nativeBalance}>
        <Text
          align="right"
          color={bottomValue?.includes('+') ? 'green' : 'labelSecondary'}
          size="16px / 22px (Deprecated)"
          weight={'regular'}
          numberOfLines={1}
        >
          {bottomValue}
        </Text>
      </View>
    </View>
  );
});

export const ActivityIcon = ({
  transaction,
  size = 40,
  badge = true,
  theme,
}: {
  transaction: RainbowTransaction;
  badge?: boolean;
  size?: 40 | 20 | 14 | 16;
  theme: ThemeContextProps;
}) => {
  if (['wrap', 'unwrap', 'swap'].includes(transaction?.type)) {
    const inAsset = transaction?.changes?.find(a => a?.direction === 'in')?.asset;
    const outAsset = transaction?.changes?.find(a => a?.direction === 'out')?.asset;

    if (!!inAsset?.icon_url && !!outAsset?.icon_url) return <TwoCoinsIcon over={inAsset} under={outAsset} badge={badge} />;
  }
  if (transaction?.contract?.iconUrl) {
    return (
      <View
        style={{
          shadowColor: globalColors.grey100,
          shadowOffset: { width: 0, height: 2 },
          shadowOpacity: 0.02,
          shadowRadius: 3,
          overflow: 'visible',
        }}
      >
        <View
          style={{
            shadowColor: !transaction?.asset?.color ? globalColors.grey100 : transaction.asset.color,
            shadowOffset: { width: 0, height: 6 },
            shadowOpacity: 0.24,
            shadowRadius: 9,
          }}
        >
          <ImgixImage
            size={CardSize}
            style={{
              width: size,
              height: size,
              borderRadius: 10,
            }}
            source={{
              uri: transaction?.contract?.iconUrl,
            }}
          />
        </View>
        {transaction.network !== Network.mainnet && <ChainBadge network={transaction.network} badgeYPosition={0} />}
      </View>
    );
  }

  // fallback for contracts that we dont have data for
  if (transaction?.type === 'contract_interaction') {
    return (
      <Box
        alignItems="center"
        background="fillSecondary"
        borderRadius={10}
        height={{ custom: size }}
        justifyContent="center"
        style={{ opacity: theme.isDarkMode ? 0.5 : 0.75 }}
        width={{ custom: size }}
      >
        <Text align="center" color="labelQuaternary" size="icon 16px" weight="bold">
          􀎭
        </Text>
      </Box>
    );
  }

  if (transaction?.asset?.type === 'nft') {
    return (
      <View
        style={{
          shadowColor: globalColors.grey100,
          shadowOffset: { width: 0, height: 2 },
          shadowOpacity: 0.02,
          shadowRadius: 3,
          overflow: 'visible',
        }}
      >
        <View
          style={{
            shadowColor: !transaction?.asset?.color ? globalColors.grey100 : transaction.asset.color,
            shadowOffset: { width: 0, height: 6 },
            shadowOpacity: 0.24,
            shadowRadius: 9,
          }}
        >
          {/* @ts-ignore local nft assets have diff types */}
          {transaction.asset.icon_url || transaction.asset.image_url ? (
            <ImgixImage
              size={CardSize}
              style={{
                width: size,
                height: size,
                borderRadius: 10,
              }}
              source={{
                // @ts-ignore local nft assets have diff types
                uri: transaction.asset.icon_url || transaction.asset.image_url,
              }}
            />
          ) : (
            <Box
              alignItems="center"
              background="fillSecondary"
              borderRadius={10}
              height={{ custom: size }}
              justifyContent="center"
              style={{ opacity: theme.isDarkMode ? 0.5 : 0.75 }}
              width={{ custom: size }}
            >
              <Text align="center" color="labelQuaternary" size="icon 16px" weight="bold">
                􀏆
              </Text>
            </Box>
          )}
        </View>
        {transaction.network !== Network.mainnet && <ChainBadge network={transaction.network} badgeYPosition={0} />}
      </View>
    );
  }

  return (
    <View style={sx.iconContainer}>
      <RainbowCoinIcon
        size={40}
        icon={transaction?.asset?.icon_url}
        network={transaction?.asset?.network || Network.mainnet}
        symbol={transaction?.asset?.symbol || ''}
        theme={theme}
        colors={transaction?.asset?.colors}
      />
    </View>
  );
};

export default React.memo(function TransactionCoinRow({
  item,
  nativeCurrency,
  theme,
}: {
  item: RainbowTransaction;
  nativeCurrency: NativeCurrencyKey;
  theme: ThemeContextProps;
}) {
  const { colors } = theme;
  const navigation = useNavigation();

  const onPress = useCallback(() => {
    navigation.navigate(Routes.TRANSACTION_DETAILS, {
      transaction: item,
    });
  }, [item, navigation]);

  const [topValue, bottomValue] = activityValues(item, nativeCurrency) ?? [];

  return (
    <ButtonPressAnimation onPress={onPress} scaleTo={0.96} uniqueId={`${item.hash}-${item.network}`}>
      <View style={sx.wholeRow} testID={`${item.title}-${item.description}-${item.balance?.display}`}>
        <View style={sx.icon}>
          <ActivityIcon size={40} transaction={item} theme={theme} />
        </View>

        <View style={sx.column}>
          <View style={sx.topRow}>
            <FastTransactionStatusBadge colors={colors} transaction={item} />
            <View style={sx.balance}>
              <Text color={'labelTertiary'} numberOfLines={1} size="14px / 19px (Deprecated)">
                {topValue}
              </Text>
            </View>
          </View>
          <BottomRow transaction={item} theme={theme} nativeCurrency={nativeCurrency} />
        </View>
      </View>
    </ButtonPressAnimation>
  );
});

const sx = StyleSheet.create({
  balance: {
    flex: 1,
    flexDirection: 'row',
    justifyContent: 'flex-end',
    paddingLeft: 8,
  },
  iconContainer: {
    elevation: 6,
    height: 59,
    overflow: 'visible',
    paddingTop: 9,
  },
  bottomRow: {
    alignItems: 'flex-end',
    flexDirection: 'row',
    justifyContent: 'space-between',
    marginTop: 10,
  },
  column: {
    flex: 1,
    justifyContent: 'center',
    marginLeft: 10,
  },
  description: {
    flex: 1,
    maxWidth: '50%',
  },
  icon: {
    justifyContent: 'center',
  },
  nativeBalance: {
    marginLeft: 16,
  },
  topRow: {
    flexDirection: 'row',
    justifyContent: 'space-between',
  },
  wholeRow: {
    flexDirection: 'row',
    justifyContent: 'space-between',
    paddingHorizontal: 19,
    overflow: 'visible',
    height: 59,
  },
});<|MERGE_RESOLUTION|>--- conflicted
+++ resolved
@@ -71,11 +71,7 @@
 
 const activityValues = (transaction: RainbowTransaction, nativeCurrency: NativeCurrencyKey) => {
   const { changes, direction, type, status } = transaction;
-<<<<<<< HEAD
   if (checkForPendingSwap(transaction)) return swapTypeValues(changes, status);
-=======
-  if (['swap', 'wrap', 'unwrap'].includes(type)) return swapTypeValues(changes, status);
->>>>>>> 4ea28bf2
   if (['approve', 'revoke'].includes(type)) return approvalTypeValues(transaction as RainbowTransaction);
 
   const change = changes?.filter(c => c?.direction === direction && c?.asset.type !== 'nft')[0];
@@ -88,11 +84,7 @@
     valueSymbol = '+';
   }
 
-<<<<<<< HEAD
   if (!change?.asset) return;
-=======
-  if (!change) return;
->>>>>>> 4ea28bf2
 
   const { balance } = change.asset;
 
