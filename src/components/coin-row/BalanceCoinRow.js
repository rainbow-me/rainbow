import { get } from 'lodash';
import React, { Fragment, useCallback, useEffect, useState } from 'react';
import Animated from 'react-native-reanimated';
import { View } from 'react-primitives';
import { compose } from 'recompact';
import styled from 'styled-components/primitives';
import {
  withCoinRecentlyPinned,
  withEditOptions,
  withOpenBalances,
} from '../../hoc';
import { useCoinListEditedValue } from '../../hooks/useCoinListEdited';
import store from '../../redux/store';
import { ButtonPressAnimation } from '../animations';
import { ChartExpandedStateSheetHeight } from '../expanded-state/ChartExpandedState';
import { Column, FlexItem } from '../layout';
import BalanceText from './BalanceText';
import BottomRowText from './BottomRowText';
import CoinCheckButton from './CoinCheckButton';
import CoinName from './CoinName';
import CoinRow from './CoinRow';
import { buildAssetUniqueIdentifier } from '@rainbow-me/helpers/assets';
import { colors } from '@rainbow-me/styles';
import { isNewValueForObjectPaths, isNewValueForPath } from '@rainbow-me/utils';

const editTranslateOffset = 32;

const formatPercentageString = percentString =>
  percentString ? percentString.split('-').join('- ') : '-';

const BalanceCoinRowCoinCheckButton = styled(CoinCheckButton).attrs({
  isAbsolute: true,
})`
  top: ${({ top }) => top};
`;

const Content = styled(ButtonPressAnimation)`
  padding-left: ${({ isEditMode }) => (isEditMode ? editTranslateOffset : 0)};
`;

const PercentageText = styled(BottomRowText).attrs({
  align: 'right',
})`
  ${({ isPositive }) => (isPositive ? `color: ${colors.green};` : null)};
`;

const BottomRow = ({ balance, native }) => {
  const percentChange = get(native, 'change');
  const percentageChangeDisplay = formatPercentageString(percentChange);

  const isPositive = percentChange && percentageChangeDisplay.charAt(0) !== '-';

  return (
    <Fragment>
      <FlexItem flex={1}>
        <BottomRowText>{get(balance, 'display', '')}</BottomRowText>
      </FlexItem>
      <View>
        <PercentageText isPositive={isPositive}>
          {percentageChangeDisplay}
        </PercentageText>
      </View>
    </Fragment>
  );
};

const TopRow = ({ name, native, nativeCurrencySymbol }) => {
  const nativeDisplay = get(native, 'balance.display');

  return (
    <Fragment>
      <FlexItem flex={1}>
        <CoinName>{name}</CoinName>
      </FlexItem>
      <View>
        <BalanceText
          color={nativeDisplay ? null : colors.blueGreyLight}
          numberOfLines={1}
        >
          {nativeDisplay || `${nativeCurrencySymbol}0.00`}
        </BalanceText>
      </View>
    </Fragment>
  );
};

const BalanceCoinRow = ({
  containerStyles,
  isFirstCoinRow,
  item,
  onPress,
  pushSelectedCoin,
  recentlyPinnedCount,
  removeSelectedCoin,
  ...props
}) => {
  const [toggle, setToggle] = useState(false);
  const [previousPinned, setPreviousPinned] = useState(0);
  const isCoinListEditedValue = useCoinListEditedValue();
  useEffect(() => {
    const { isCoinListEdited } = store.getState().editOptions;

    if (toggle && (recentlyPinnedCount > previousPinned || !isCoinListEdited)) {
      setPreviousPinned(recentlyPinnedCount);
      setToggle(false);
    }
    // eslint-disable-next-line react-hooks/exhaustive-deps
  }, [recentlyPinnedCount]);

  const handleEditModePress = useCallback(() => {
    if (toggle) {
      removeSelectedCoin(item.uniqueId);
    } else {
      pushSelectedCoin(item.uniqueId);
    }
    setToggle(!toggle);
  }, [item.uniqueId, pushSelectedCoin, removeSelectedCoin, setToggle, toggle]);

  const handlePress = useCallback(() => {
    const { isCoinListEdited } = store.getState().editOptions;
    if (isCoinListEdited) {
      handleEditModePress();
    } else {
      onPress?.(item, { longFormHeight: ChartExpandedStateSheetHeight });
    }
  }, [handleEditModePress, onPress, item]);

  return (
    <Column flex={1} justify={isFirstCoinRow ? 'end' : 'start'}>
<<<<<<< HEAD
      <Animated.View
        style={{
          paddingLeft: Animated.multiply(
            editTranslateOffset,
            isCoinListEditedValue
          ),
        }}
      >
        <Content onPress={handlePress} scaleTo={0.96}>
          <CoinRow
            bottomRowRender={BottomRow}
            containerStyles={containerStyles}
            onPress={handlePress}
            topRowRender={TopRow}
            {...item}
            {...props}
          />
        </Content>
      </Animated.View>
      <Animated.View
        style={{ opacity: isCoinListEditedValue, position: 'absolute' }}
=======
      <Content
        isEditMode={isCoinListEdited}
        onPress={isCoinListEdited ? handleEditModePress : handlePress}
        scaleTo={0.96}
        testID={`balance-coin-row-${item.name}`}
>>>>>>> 1f9991d5
      >
        <BalanceCoinRowCoinCheckButton
          onPress={handleEditModePress}
          toggle={toggle}
          top={isFirstCoinRow ? -53 : 9}
        />
      </Animated.View>
    </Column>
  );
};

const arePropsEqual = (prev, next) => {
  const itemIdentifier = buildAssetUniqueIdentifier(prev.item);
  const nextItemIdentifier = buildAssetUniqueIdentifier(next.item);

  const isNewItem = itemIdentifier === nextItemIdentifier;

  const isNewRecentlyPinnedCount =
    !isNewValueForPath(prev, next, 'recentlyPinnedCount') &&
    (get(next, 'item.isPinned', true) || get(next, 'item.isHidden', true));

  return (
    isNewItem &&
    isNewRecentlyPinnedCount &&
    !isNewValueForObjectPaths(prev, next, [
      'isCoinListEdited',
      'isFirstCoinRow',
      'item.isHidden',
      'item.isPinned',
      'openSmallBalances',
    ])
  );
};

const MemoizedBalanceCoinRow = React.memo(BalanceCoinRow, arePropsEqual);

export default compose(
  withOpenBalances,
  withEditOptions,
  withCoinRecentlyPinned
)(MemoizedBalanceCoinRow);<|MERGE_RESOLUTION|>--- conflicted
+++ resolved
@@ -127,7 +127,6 @@
 
   return (
     <Column flex={1} justify={isFirstCoinRow ? 'end' : 'start'}>
-<<<<<<< HEAD
       <Animated.View
         style={{
           paddingLeft: Animated.multiply(
@@ -136,7 +135,11 @@
           ),
         }}
       >
-        <Content onPress={handlePress} scaleTo={0.96}>
+        <Content
+          onPress={handlePress}
+          scaleTo={0.96}
+          testID={`balance-coin-row-${item.name}`}
+        >
           <CoinRow
             bottomRowRender={BottomRow}
             containerStyles={containerStyles}
@@ -149,13 +152,6 @@
       </Animated.View>
       <Animated.View
         style={{ opacity: isCoinListEditedValue, position: 'absolute' }}
-=======
-      <Content
-        isEditMode={isCoinListEdited}
-        onPress={isCoinListEdited ? handleEditModePress : handlePress}
-        scaleTo={0.96}
-        testID={`balance-coin-row-${item.name}`}
->>>>>>> 1f9991d5
       >
         <BalanceCoinRowCoinCheckButton
           onPress={handleEditModePress}
