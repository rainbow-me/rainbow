--- conflicted
+++ resolved
@@ -19,42 +19,10 @@
 import withCoinListEdited from '../../hoc/withCoinListEdited';
 import CoinRowInfo from './CoinRowInfo';
 
-<<<<<<< HEAD
 const BottomRow = ({ balance }) => {
   return (
     <Fragment>
       <BottomRowText>{balance.display}</BottomRowText>
-=======
-const formatPercentageString = percentString =>
-  percentString
-    ? percentString
-        .split('-')
-        .join('- ')
-        .split('%')
-        .join('%')
-    : '-';
-
-const BottomRow = ({ balance, native }) => {
-  const percentChange = get(native, 'change');
-  const percentageChangeDisplay = formatPercentageString(percentChange);
-  const isPositive = percentChange && percentageChangeDisplay.charAt(0) !== '-';
-
-  return (
-    <Fragment>
-      <BottomRowText>{balance.display}</BottomRowText>
-      <BottomRowText
-        align="right"
-        color={
-          isPositive
-            ? colors.green
-            : !percentChange
-            ? colors.alpha(colors.blueGreyDark, 0.2)
-            : null
-        }
-      >
-        {percentageChangeDisplay}
-      </BottomRowText>
->>>>>>> b7c97958
     </Fragment>
   );
 };
@@ -69,16 +37,6 @@
       <FlexItem flex={1}>
         <CoinName>{name}</CoinName>
       </FlexItem>
-<<<<<<< HEAD
-=======
-      <FlexItem flex={0}>
-        <BalanceText
-          color={nativeDisplay ? null : colors.alpha(colors.blueGreyDark, 0.5)}
-        >
-          {nativeDisplay || `${nativeCurrencySymbol}0.00`}
-        </BalanceText>
-      </FlexItem>
->>>>>>> b7c97958
     </Row>
   );
 };
@@ -88,44 +46,16 @@
 };
 
 const BalanceCoinRow = ({
-<<<<<<< HEAD
+  isFirstCoinRow,
   item,
   onPress,
   onPressSend,
   isCoinListEdited,
   nativeCurrencySymbol,
   ...props
-}) => {
-  return item.isSmall ? (
-    <ButtonPressAnimation onPress={onPress} scaleTo={0.98}>
-=======
-  isFirstCoinRow,
-  item,
-  onPress,
-  onPressSend,
-  ...props
 }) =>
-  isFirstCoinRow ? (
-    <FlexItem
-      flex={1}
-      style={{
-        justifyContent: 'flex-end',
-      }}
-    >
-      <ButtonPressAnimation onPress={onPress} scaleTo={0.96}>
-        <CoinRow
-          onPress={onPress}
-          onPressSend={onPressSend}
-          {...item}
-          {...props}
-          bottomRowRender={BottomRow}
-          topRowRender={TopRow}
-        />
-      </ButtonPressAnimation>
-    </FlexItem>
-  ) : (
+  item.isSmall ? (
     <ButtonPressAnimation onPress={onPress} scaleTo={0.96}>
->>>>>>> b7c97958
       <CoinRow
         onPress={onPress}
         onPressSend={onPressSend}
@@ -135,10 +65,44 @@
         topRowRender={TopRow}
       />
     </ButtonPressAnimation>
-<<<<<<< HEAD
+  ) : isFirstCoinRow ? (
+    <FlexItem
+      flex={1}
+      style={{
+        justifyContent: 'flex-end',
+      }}
+    >
+      <Row>
+        <ButtonPressAnimation onPress={onPress} scaleTo={0.96}>
+          <Row>
+            <TransitionToggler
+              startingWidth={0}
+              endingWidth={42}
+              toggle={isCoinListEdited}
+            >
+              <View style={{ width: deviceUtils.dimensions.width - 120 - 13 }}>
+                <CoinRow
+                  onPress={onPress}
+                  onPressSend={onPressSend}
+                  {...item}
+                  {...props}
+                  bottomRowRender={BottomRow}
+                  topRowRender={TopRow}
+                />
+              </View>
+            </TransitionToggler>
+            <CoinRowInfo
+              native={item.native}
+              nativeCurrencySymbol={nativeCurrencySymbol}
+            />
+          </Row>
+        </ButtonPressAnimation>
+        {isCoinListEdited ? <CoinCheckButton isAbsolute {...item} /> : null}
+      </Row>
+    </FlexItem>
   ) : (
     <Row>
-      <ButtonPressAnimation onPress={onPress} scaleTo={0.98}>
+      <ButtonPressAnimation onPress={onPress} scaleTo={0.96}>
         <Row>
           <TransitionToggler
             startingWidth={0}
@@ -165,10 +129,6 @@
       {isCoinListEdited ? <CoinCheckButton isAbsolute {...item} /> : null}
     </Row>
   );
-};
-=======
-  );
->>>>>>> b7c97958
 
 BalanceCoinRow.propTypes = {
   isFirstCoinRow: PropTypes.bool,
