--- conflicted
+++ resolved
@@ -59,9 +59,6 @@
     <View width={deviceUtils.dimensions.width}>
       <ButtonPressAnimation onPress={onPress} scaleTo={0.96}>
         <Row>
-<<<<<<< HEAD
-          <View left={isCoinListEdited ? 32 : 0} width={250}>
-=======
           <View
             left={isCoinListEdited ? editTranslateOffset : 0}
             width={
@@ -70,7 +67,6 @@
               (isCoinListEdited ? editTranslateOffset : 0)
             }
           >
->>>>>>> a7790c06
             <CoinRow
               onPress={onPress}
               onPressSend={onPressSend}
@@ -99,9 +95,6 @@
     >
       <ButtonPressAnimation onPress={onPress} scaleTo={0.96}>
         <Row>
-<<<<<<< HEAD
-          <View left={isCoinListEdited ? 32 : 0} width={250}>
-=======
           <View
             left={isCoinListEdited ? editTranslateOffset : 0}
             width={
@@ -110,7 +103,6 @@
               (isCoinListEdited ? editTranslateOffset : 0)
             }
           >
->>>>>>> a7790c06
             <CoinRow
               onPress={onPress}
               onPressSend={onPressSend}
