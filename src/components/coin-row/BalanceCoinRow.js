--- conflicted
+++ resolved
@@ -29,10 +29,6 @@
 
   return (
     <Fragment>
-<<<<<<< HEAD
-      <BottomRowText>{get(balance, 'display')}</BottomRowText>
-      <BottomRowText color={isPositive ? colors.limeGreen : null}>
-=======
       <BottomRowText>{balance.display}</BottomRowText>
       <BottomRowText
         align="right"
@@ -44,7 +40,6 @@
             : null
         }
       >
->>>>>>> e2149839
         {percentageChangeDisplay}
       </BottomRowText>
     </Fragment>
