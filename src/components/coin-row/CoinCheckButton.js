import PropTypes from 'prop-types';
import React from 'react';
import styled from 'styled-components/primitives';
import { borders, colors, padding, position, shadow } from '../../styles';
import { magicMemo } from '../../utils';
import { ButtonPressAnimation, OpacityToggler } from '../animations';
import { CoinIconSize } from '../coin-icon';
import { Icon } from '../icons';
import { Centered } from '../layout';

<<<<<<< HEAD
const Centered = styled.View`
  align-items: center;
  height: 100%;
  justify-content: center;
  width: 100%;
=======
const CoinRowPaddingTop = 9;
const CoinRowPaddingBottom = 10;

const Container = styled.View`
  ${position.size(CoinIconSize + CoinRowPaddingTop + CoinRowPaddingBottom)};
  position: absolute;
>>>>>>> ac88bfdc
`;

const CircleOutline = styled.View`
  ${borders.buildCircle(22)}
  border-color: ${colors.alpha(colors.blueGreyDark, 0.12)};
  border-width: 1.5;
  position: absolute;
`;

const CheckmarkBackground = styled.View`
  ${borders.buildCircle(22)}
  ${padding(4.5)}
  ${shadow.build(0, 4, 6, colors.appleBlue, 0.4)}
  background-color: ${colors.appleBlue};
`;

<<<<<<< HEAD
const CoinCheckButton = ({ isAbsolute, onPress, toggle, style }) => (
  <View
    style={[
      {
        height: CoinIcon.size,
        position: isAbsolute ? 'absolute' : 'relative',
        width: 60,
      },
      style,
    ]}
  >
=======
const CoinCheckButton = ({ onPress, toggle, ...props }) => (
  <Container {...props}>
>>>>>>> ac88bfdc
    <ButtonPressAnimation onPress={onPress}>
      <Centered {...position.sizeAsObject('100%')}>
        <CircleOutline />
        <OpacityToggler friction={20} isVisible={!toggle} tension={1000}>
          <CheckmarkBackground>
            <Icon name="checkmark" color="white" />
          </CheckmarkBackground>
        </OpacityToggler>
      </Centered>
    </ButtonPressAnimation>
  </Container>
);

CoinCheckButton.propTypes = {
  onPress: PropTypes.func,
  toggle: PropTypes.bool,
};

CoinCheckButton.defaultProps = {
  toggle: false,
};

export default magicMemo(CoinCheckButton, 'toggle');<|MERGE_RESOLUTION|>--- conflicted
+++ resolved
@@ -8,20 +8,13 @@
 import { Icon } from '../icons';
 import { Centered } from '../layout';
 
-<<<<<<< HEAD
-const Centered = styled.View`
-  align-items: center;
-  height: 100%;
-  justify-content: center;
-  width: 100%;
-=======
-const CoinRowPaddingTop = 9;
-const CoinRowPaddingBottom = 10;
-
 const Container = styled.View`
-  ${position.size(CoinIconSize + CoinRowPaddingTop + CoinRowPaddingBottom)};
+  ${position.size(CoinIconSize)};
+  position: relative;
+`;
+const ContainerAbsolute = styled.View`
+  ${position.size(CoinIconSize)};
   position: absolute;
->>>>>>> ac88bfdc
 `;
 
 const CircleOutline = styled.View`
@@ -38,34 +31,23 @@
   background-color: ${colors.appleBlue};
 `;
 
-<<<<<<< HEAD
-const CoinCheckButton = ({ isAbsolute, onPress, toggle, style }) => (
-  <View
-    style={[
-      {
-        height: CoinIcon.size,
-        position: isAbsolute ? 'absolute' : 'relative',
-        width: 60,
-      },
-      style,
-    ]}
-  >
-=======
-const CoinCheckButton = ({ onPress, toggle, ...props }) => (
-  <Container {...props}>
->>>>>>> ac88bfdc
-    <ButtonPressAnimation onPress={onPress}>
-      <Centered {...position.sizeAsObject('100%')}>
-        <CircleOutline />
-        <OpacityToggler friction={20} isVisible={!toggle} tension={1000}>
-          <CheckmarkBackground>
-            <Icon name="checkmark" color="white" />
-          </CheckmarkBackground>
-        </OpacityToggler>
-      </Centered>
-    </ButtonPressAnimation>
-  </Container>
-);
+const CoinCheckButton = ({ isAbsolute, onPress, toggle, ...props }) => {
+  const Wrapper = isAbsolute ? ContainerAbsolute : Container;
+  return (
+    <Wrapper {...props}>
+      <ButtonPressAnimation onPress={onPress}>
+        <Centered {...position.sizeAsObject('100%')}>
+          <CircleOutline />
+          <OpacityToggler friction={20} isVisible={!toggle} tension={1000}>
+            <CheckmarkBackground>
+              <Icon name="checkmark" color="white" />
+            </CheckmarkBackground>
+          </OpacityToggler>
+        </Centered>
+      </ButtonPressAnimation>
+    </Wrapper>
+  );
+};
 
 CoinCheckButton.propTypes = {
   onPress: PropTypes.func,
