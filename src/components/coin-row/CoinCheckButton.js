--- conflicted
+++ resolved
@@ -8,33 +8,18 @@
 import { borders, padding, position, shadow } from '@rainbow-me/styles';
 import styled from 'rainbowed-components';
 
-<<<<<<< HEAD
 const Container = styled.View({
   ...position.sizeAsObject(CoinIconSize),
-  position: ({ isAbsolute }) => (isAbsolute ? 'absolute' : 'relative'),
+  position: 'relative',
   top: 0,
 });
-=======
-const Container = styled.View`
-  ${position.size(CoinIconSize)};
-  position: relative;
-  top: 0;
-`;
->>>>>>> bf18deef
 
 const Content = styled(Row).attrs({
   align: 'center',
-<<<<<<< HEAD
-  justify: isAbsolute ? 'start' : 'center',
-}))({
+  justify: 'center',
+})({
   ...position.sizeAsObject('100%'),
 });
-=======
-  justify: 'center',
-})`
-  ${position.size('100%')};
-`;
->>>>>>> bf18deef
 
 const CircleOutline = styled.View({
   ...borders.buildCircleAsObject(22),
@@ -45,13 +30,12 @@
   position: 'absolute',
 });
 
-<<<<<<< HEAD
 const CheckmarkBackground = styled.View(
-  ({ theme: { colors, isDarkMode }, isAbsolute }) => ({
+  ({ theme: { colors, isDarkMode }, left }) => ({
     ...borders.buildCircleAsObject(22),
     ...padding.object(4.5),
     backgroundColor: colors.appleBlue,
-    left: isAbsolute ? 19 : 0,
+    left: left || 0,
 
     ...shadow.buildAsObject(
       0,
@@ -62,16 +46,6 @@
     ),
   })
 );
-=======
-const CheckmarkBackground = styled.View`
-  ${borders.buildCircle(22)}
-  ${padding(4.5)}
-  ${({ theme: { isDarkMode, colors } }) =>
-    shadow.build(0, 4, 12, isDarkMode ? colors.shadow : colors.appleBlue, 0.4)}
-  background-color: ${({ theme: { colors } }) => colors.appleBlue};
-  left: ${({ left }) => left || 0};
-`;
->>>>>>> bf18deef
 
 const CoinCheckButton = ({
   isHidden,
