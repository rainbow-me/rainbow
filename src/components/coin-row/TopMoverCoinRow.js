import React from 'react';
import styled from 'styled-components';
import { useTheme } from '../../context/ThemeContext';
import { fonts } from '../../styles';
import { magicMemo, measureText } from '../../utils';
import { ButtonPressAnimation } from '../animations';
import { CoinIcon } from '../coin-icon';
import { Centered, ColumnWithMargins, RowWithMargins } from '../layout';
import BottomRowText from './BottomRowText';
import CoinName from './CoinName';

const TopMoverCoinIconSize = 36;
const TopMoverCoinRowMargin = 8;

const TopMoverTitle = styled(CoinName).attrs({
  paddingRight: 0,
  weight: 'semibold',
})``;

export const measureBottomRowText = text =>
  measureText(text, {
    fontSize: parseFloat(fonts.size.smedium),
  });

export const measureTopRowText = text =>
  measureText(text, {
    fontSize: parseFloat(fonts.size.lmedium),
    fontWeight: fonts.weight.semibold,
    letterSpacing: fonts.letterSpacing.roundedMedium,
  });

const PADDING_BETWEEN_ITEMS = 20;

export const measureTopMoverCoinRow = async ({
  change,
  name,
  price,
  symbol,
}) => {
  const { width: changeWidth } = await measureTopRowText(change);
  const { width: nameWidth } = await measureTopRowText(name);
  const { width: priceWidth } = await measureBottomRowText(price);
  const { width: symbolWidth } = await measureBottomRowText(symbol);

  const leftWidth = Math.max(nameWidth, priceWidth);
  const rightWidth = Math.max(changeWidth, symbolWidth);

  return (
    PADDING_BETWEEN_ITEMS +
    [TopMoverCoinIconSize, leftWidth, rightWidth].reduce(
      (acc, val) => acc + val + TopMoverCoinRowMargin
    )
  );
};

<<<<<<< HEAD
const TopMoverCoinRow = ({ address, change, name, onPress, price, symbol }) => (
  <ButtonPressAnimation onPress={onPress} scaleTo={1.02}>
    <RowWithMargins margin={TopMoverCoinRowMargin}>
      <Centered>
        <CoinIcon
          address={address}
          size={TopMoverCoinIconSize}
          symbol={symbol}
        />
      </Centered>
      <ColumnWithMargins margin={2}>
        <TopMoverTitle color={colors.blueGreyDark80}>{name}</TopMoverTitle>
        <BottomRowText>{price}</BottomRowText>
      </ColumnWithMargins>
      <ColumnWithMargins align="end" justify="end" margin={2}>
        <TopMoverTitle
          align="right"
          color={parseFloat(change) > 0 ? colors.green : colors.red}
        >
          {change}
        </TopMoverTitle>
        <BottomRowText align="right">{symbol}</BottomRowText>
      </ColumnWithMargins>
    </RowWithMargins>
  </ButtonPressAnimation>
);
=======
const TopMoverCoinRow = ({ address, change, name, onPress, price, symbol }) => {
  const { colors } = useTheme();
  return (
    <ButtonPressAnimation onPress={onPress} scaleTo={1.02}>
      <RowWithMargins margin={TopMoverCoinRowMargin}>
        <Centered>
          <CoinIcon
            address={address}
            size={TopMoverCoinIconSize}
            symbol={symbol}
          />
        </Centered>
        <ColumnWithMargins margin={2}>
          <TopMoverTitle color={colors.alpha(colors.blueGreyDark, 0.8)}>
            {name}
          </TopMoverTitle>
          <BottomRowText>{price}</BottomRowText>
        </ColumnWithMargins>
        <ColumnWithMargins align="end" justify="end" margin={2}>
          <TopMoverTitle
            align="right"
            color={parseFloat(change) > 0 ? colors.green : colors.red}
          >
            {change}
          </TopMoverTitle>
          <BottomRowText align="right">{symbol}</BottomRowText>
        </ColumnWithMargins>
      </RowWithMargins>
    </ButtonPressAnimation>
  );
};
>>>>>>> 805bb65d

export default magicMemo(TopMoverCoinRow, ['change', 'name', 'price']);<|MERGE_RESOLUTION|>--- conflicted
+++ resolved
@@ -53,34 +53,6 @@
   );
 };
 
-<<<<<<< HEAD
-const TopMoverCoinRow = ({ address, change, name, onPress, price, symbol }) => (
-  <ButtonPressAnimation onPress={onPress} scaleTo={1.02}>
-    <RowWithMargins margin={TopMoverCoinRowMargin}>
-      <Centered>
-        <CoinIcon
-          address={address}
-          size={TopMoverCoinIconSize}
-          symbol={symbol}
-        />
-      </Centered>
-      <ColumnWithMargins margin={2}>
-        <TopMoverTitle color={colors.blueGreyDark80}>{name}</TopMoverTitle>
-        <BottomRowText>{price}</BottomRowText>
-      </ColumnWithMargins>
-      <ColumnWithMargins align="end" justify="end" margin={2}>
-        <TopMoverTitle
-          align="right"
-          color={parseFloat(change) > 0 ? colors.green : colors.red}
-        >
-          {change}
-        </TopMoverTitle>
-        <BottomRowText align="right">{symbol}</BottomRowText>
-      </ColumnWithMargins>
-    </RowWithMargins>
-  </ButtonPressAnimation>
-);
-=======
 const TopMoverCoinRow = ({ address, change, name, onPress, price, symbol }) => {
   const { colors } = useTheme();
   return (
@@ -112,6 +84,5 @@
     </ButtonPressAnimation>
   );
 };
->>>>>>> 805bb65d
 
 export default magicMemo(TopMoverCoinRow, ['change', 'name', 'price']);