import PropTypes from 'prop-types';
import React, { Fragment } from 'react';
import { compose, onlyUpdateForKeys, shouldUpdate, withProps } from 'recompact';
import { css } from 'styled-components/primitives';
import { buildAssetUniqueIdentifier } from '../../helpers/assets';
import { colors, padding } from '../../styles';
import { ButtonPressAnimation } from '../animations';
import { RequestVendorLogoIcon } from '../coin-icon';
import Divider from '../Divider';
<<<<<<< HEAD
import { Centered, InnerBorder } from '../layout';
import { Monospace, TruncatedText } from '../text';
=======
import { Centered } from '../layout';
import { TruncatedText } from '../text';
import InnerBorder from '../InnerBorder';
>>>>>>> e2149839
import CoinName from './CoinName';
import CoinRow from './CoinRow';

const dividerHeight = 22;
const selectedHeight = 78;

const selectedStyles = css`
  ${padding(17, 14, 19, 13)};
  height: ${selectedHeight};
`;

const BottomRow = ({ subtitle }) => (
  <TruncatedText color={colors.alpha(colors.blueGreyDark, 0.5)} size="smedium">
    {subtitle}
  </TruncatedText>
);

BottomRow.propTypes = {
  subtitle: PropTypes.string,
};

const TopRow = ({ id, name, selected }) => (
  <CoinName
    paddingRight={selected ? undefined : 0}
    weight={selected ? 'semibold' : 'regular'}
  >
    {name || `#${id}`}
  </CoinName>
);

TopRow.propTypes = {
  id: PropTypes.any,
  name: PropTypes.string,
  selected: PropTypes.bool,
};

const enhanceUniqueTokenCoinIcon = onlyUpdateForKeys([
  'background',
  'image_thumbnail_url',
]);

const UniqueTokenCoinIcon = enhanceUniqueTokenCoinIcon(
  ({
    asset_contract: { name },
    background,
    image_thumbnail_url,
    shouldPrioritizeImageLoading,
    ...props
  }) => (
    <Centered shouldRasterizeIOS>
      <RequestVendorLogoIcon
        backgroundColor={background || colors.lightestGrey}
        borderRadius={8}
        dappName={name}
        imageUrl={image_thumbnail_url}
        shouldPrioritizeImageLoading={shouldPrioritizeImageLoading}
        {...props}
      />
      <InnerBorder opacity={0.04} radius={8} style={{ zIndex: 2 }} />
    </Centered>
  )
);

UniqueTokenCoinIcon.propTypes = {
  asset_contract: PropTypes.shape({ name: PropTypes.string }),
  background: PropTypes.string,
  image_thumbnail_url: PropTypes.string,
  shouldPrioritizeImageLoading: PropTypes.bool,
};

const buildSubtitleForUniqueToken = ({ item }) => ({
  subtitle: item.name
    ? `${item.asset_contract.name} #${item.id}`
    : item.asset_contract.name,
});

const enhance = compose(
  withProps(buildSubtitleForUniqueToken),
  shouldUpdate((props, nextProps) => {
    const itemIdentifier = buildAssetUniqueIdentifier(props.item);
    const nextItemIdentifier = buildAssetUniqueIdentifier(nextProps.item);

    return itemIdentifier !== nextItemIdentifier;
  })
);

const CollectiblesSendRow = enhance(
  ({ item, isFirstRow, onPress, selected, subtitle, ...props }) => (
    <Fragment>
      {isFirstRow && (
        <Centered style={{ height: dividerHeight }}>
          <Divider color={colors.rowDividerLight} />
        </Centered>
      )}
      <ButtonPressAnimation onPress={onPress} scaleTo={0.98}>
        <CoinRow
          {...props}
          {...item}
          bottomRowRender={BottomRow}
          coinIconRender={UniqueTokenCoinIcon}
          containerStyles={selected ? selectedStyles : null}
          selected={selected}
          subtitle={subtitle}
          topRowRender={TopRow}
        />
      </ButtonPressAnimation>
    </Fragment>
  )
);

CollectiblesSendRow.propTypes = {
  isFirstRow: PropTypes.bool,
  item: PropTypes.object,
  onPress: PropTypes.func,
  selected: PropTypes.bool,
  subtitle: PropTypes.string,
};

CollectiblesSendRow.dividerHeight = dividerHeight;
CollectiblesSendRow.selectedHeight = selectedHeight;

export default CollectiblesSendRow;<|MERGE_RESOLUTION|>--- conflicted
+++ resolved
@@ -7,14 +7,8 @@
 import { ButtonPressAnimation } from '../animations';
 import { RequestVendorLogoIcon } from '../coin-icon';
 import Divider from '../Divider';
-<<<<<<< HEAD
 import { Centered, InnerBorder } from '../layout';
-import { Monospace, TruncatedText } from '../text';
-=======
-import { Centered } from '../layout';
 import { TruncatedText } from '../text';
-import InnerBorder from '../InnerBorder';
->>>>>>> e2149839
 import CoinName from './CoinName';
 import CoinRow from './CoinRow';
 
