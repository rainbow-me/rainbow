--- conflicted
+++ resolved
@@ -64,8 +64,8 @@
   }) => (
     <Container align="center" css={containerStyles}>
       <CoinRowHighlight visible={highlight} />
-<<<<<<< HEAD
       {createElement(coinIconRender, {
+        address,
         isCoinListEdited,
         isHidden,
         isPinned,
@@ -82,17 +82,6 @@
           </Row>
         </Content>
       </OpacityWrapper>
-=======
-      {createElement(coinIconRender, { address, symbol, ...props })}
-      <Content css={contentStyles}>
-        <Row align="center" justify="space-between">
-          {topRowRender({ symbol, ...props })}
-        </Row>
-        <Row align="center" justify="space-between" marginBottom={0.5}>
-          {bottomRowRender({ symbol, ...props })}
-        </Row>
-      </Content>
->>>>>>> ec34e8d6
       {typeof children === 'function'
         ? children({ symbol, ...props })
         : children}
