import PropTypes from 'prop-types';
<<<<<<< HEAD
import React from 'react';
import { pure } from 'recompact';
import styled from 'styled-components/primitives';
import Column from '../layout/Column';
import Row from '../layout/Row';
import { colors, padding } from '../../styles';
import CoinIcon from '../CoinIcon';
=======
import React, { createElement } from 'react';
import { pure } from 'recompact';
import styled from 'styled-components/primitives';
import { colors, padding } from '../../styles';
import { CoinIcon } from '../coin-icon';
import { Column, Row } from '../layout';

const CoinRowPaddingVertical = 12;
>>>>>>> 279c7cd2

const CoinRowPaddingVertical = 12;

const Container = styled(Row)`
  ${padding(CoinRowPaddingVertical, 19, CoinRowPaddingVertical, 15)}
  background-color: ${colors.white};
<<<<<<< HEAD
=======
  ${({ containerStyles }) => containerStyles}
>>>>>>> 279c7cd2
`;

const Content = styled(Column)`
  background-color: ${colors.white};
  flex: 1;
<<<<<<< HEAD
  height: ${CoinIcon.height};
  margin-left: ${CoinRowPaddingVertical};
=======
  height: ${CoinIcon.size};
  margin-left: ${CoinRowPaddingVertical};
  ${({ contentStyles }) => contentStyles}
>>>>>>> 279c7cd2
`;

const CoinRow = pure(({
  bottomRowRender,
<<<<<<< HEAD
=======
  children,
  coinIconRender,
  containerStyles,
  contentStyles,
>>>>>>> 279c7cd2
  symbol,
  topRowRender,
  ...props
}) => (
  <Container align="center" styles={containerStyles}>
    {createElement(coinIconRender, { symbol, ...props })}
    <Content justify="space-between" styles={contentStyles}>
      <Row align="center" justify="space-between">
        {topRowRender({ symbol, ...props })}
      </Row>
      <Row align="center" justify="space-between">
        {bottomRowRender({ symbol, ...props })}
      </Row>
    </Content>
    {(typeof children === 'function')
      ? children({ symbol, ...props })
      : children
    }
  </Container>
));

CoinRow.propTypes = {
  bottomRowRender: PropTypes.func,
<<<<<<< HEAD
=======
  coinIconRender: PropTypes.func,
  children: PropTypes.node,
  containerStyles: PropTypes.string,
  contentStyles: PropTypes.string,
>>>>>>> 279c7cd2
  symbol: PropTypes.string,
  topRowRender: PropTypes.func,
};

<<<<<<< HEAD
CoinRow.height = CoinIcon.height + (CoinRowPaddingVertical * 2);
=======
CoinRow.defaultProps = {
  coinIconRender: CoinIcon,
};

CoinRow.height = CoinIcon.size + (CoinRowPaddingVertical * 2);
>>>>>>> 279c7cd2

export default CoinRow;<|MERGE_RESOLUTION|>--- conflicted
+++ resolved
@@ -1,13 +1,4 @@
 import PropTypes from 'prop-types';
-<<<<<<< HEAD
-import React from 'react';
-import { pure } from 'recompact';
-import styled from 'styled-components/primitives';
-import Column from '../layout/Column';
-import Row from '../layout/Row';
-import { colors, padding } from '../../styles';
-import CoinIcon from '../CoinIcon';
-=======
 import React, { createElement } from 'react';
 import { pure } from 'recompact';
 import styled from 'styled-components/primitives';
@@ -16,41 +7,27 @@
 import { Column, Row } from '../layout';
 
 const CoinRowPaddingVertical = 12;
->>>>>>> 279c7cd2
-
-const CoinRowPaddingVertical = 12;
 
 const Container = styled(Row)`
   ${padding(CoinRowPaddingVertical, 19, CoinRowPaddingVertical, 15)}
   background-color: ${colors.white};
-<<<<<<< HEAD
-=======
   ${({ containerStyles }) => containerStyles}
->>>>>>> 279c7cd2
 `;
 
 const Content = styled(Column)`
   background-color: ${colors.white};
   flex: 1;
-<<<<<<< HEAD
-  height: ${CoinIcon.height};
-  margin-left: ${CoinRowPaddingVertical};
-=======
   height: ${CoinIcon.size};
   margin-left: ${CoinRowPaddingVertical};
   ${({ contentStyles }) => contentStyles}
->>>>>>> 279c7cd2
 `;
 
 const CoinRow = pure(({
   bottomRowRender,
-<<<<<<< HEAD
-=======
   children,
   coinIconRender,
   containerStyles,
   contentStyles,
->>>>>>> 279c7cd2
   symbol,
   topRowRender,
   ...props
@@ -74,25 +51,18 @@
 
 CoinRow.propTypes = {
   bottomRowRender: PropTypes.func,
-<<<<<<< HEAD
-=======
   coinIconRender: PropTypes.func,
   children: PropTypes.node,
   containerStyles: PropTypes.string,
   contentStyles: PropTypes.string,
->>>>>>> 279c7cd2
   symbol: PropTypes.string,
   topRowRender: PropTypes.func,
 };
 
-<<<<<<< HEAD
-CoinRow.height = CoinIcon.height + (CoinRowPaddingVertical * 2);
-=======
 CoinRow.defaultProps = {
   coinIconRender: CoinIcon,
 };
 
 CoinRow.height = CoinIcon.size + (CoinRowPaddingVertical * 2);
->>>>>>> 279c7cd2
 
 export default CoinRow;