--- conflicted
+++ resolved
@@ -47,22 +47,11 @@
 
   return (
     <Container css={containerStyles}>
-<<<<<<< HEAD
-      {createElement(coinIconRender, {
-        address,
-        isHidden,
-        isPinned,
-        symbol,
-        ...accountSettings,
-        ...props,
-      })}
-=======
       {isPool ? (
         <CoinIconGroup tokens={tokenSymbols} />
       ) : (
         createElement(coinIconRender, {
           address,
-          isCoinListEdited,
           isHidden,
           isPinned,
           symbol,
@@ -70,7 +59,6 @@
           ...props,
         })
       )}
->>>>>>> 0877158e
       <Content isHidden={isHidden} justify="center" style={contentStyles}>
         <Row align="center" testID={`${testID}-${symbol || ''}`}>
           {topRowRender({ symbol, ...accountSettings, ...props })}
