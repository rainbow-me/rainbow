--- conflicted
+++ resolved
@@ -12,11 +12,6 @@
 import CoinRowFavoriteButton from './CoinRowFavoriteButton';
 import CoinRowInfoButton from './CoinRowInfoButton';
 import { useDimensions } from '@rainbow-me/hooks';
-<<<<<<< HEAD
-import { ETH_ADDRESS } from '@rainbow-me/references';
-=======
-import { padding } from '@rainbow-me/styles';
->>>>>>> afb1deeb
 import { haptics, neverRerender } from '@rainbow-me/utils';
 
 const CoinRowPaddingTop = 9.5;
