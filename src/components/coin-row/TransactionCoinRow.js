import lang from 'i18n-js';
<<<<<<< HEAD
import { compact, startCase, toLower } from 'lodash';
import React, { useCallback, useEffect } from 'react';
=======
import { compact, startCase } from 'lodash';
import React, { useCallback } from 'react';
>>>>>>> 5bd35391
import { useSelector } from 'react-redux';
import { useTheme } from '../../theme/ThemeContext';
import { ButtonPressAnimation } from '../animations';
import { CoinIconSize } from '../coin-icon';
import { FlexItem, Row, RowWithMargins } from '../layout';
import BalanceText from './BalanceText';
import BottomRowText from './BottomRowText';
import CoinName from './CoinName';
import CoinRow from './CoinRow';
import TransactionStatusBadge from './TransactionStatusBadge';
import { TransactionStatusTypes, TransactionTypes } from '@rainbow-me/entities';
import { fetchReverseRecord } from '@rainbow-me/handlers/ens';
import TransactionActions from '@rainbow-me/helpers/transactionActions';
import {
  getHumanReadableDate,
  hasAddableContact,
} from '@rainbow-me/helpers/transactions';
import { isValidDomainFormat } from '@rainbow-me/helpers/validators';
import { useAccountSettings } from '@rainbow-me/hooks';
import { useNavigation } from '@rainbow-me/navigation';
import Routes from '@rainbow-me/routes';
import {
  abbreviations,
  ethereumUtils,
  showActionSheetWithOptions,
} from '@rainbow-me/utils';

const containerStyles = {
  paddingLeft: 19,
};

export const TRANSACTION_COIN_ROW_VERTICAL_PADDING = 7;

const contentStyles = android
  ? {
      height: CoinIconSize + TRANSACTION_COIN_ROW_VERTICAL_PADDING * 2,
    }
  : {};

const BottomRow = ({ description, native, status, type }) => {
  const { colors } = useTheme();
  const isFailed = status === TransactionStatusTypes.failed;
  const isReceived =
    status === TransactionStatusTypes.received ||
    status === TransactionStatusTypes.purchased;
  const isSent = status === TransactionStatusTypes.sent;

  const isOutgoingSwap = status === TransactionStatusTypes.swapped;
  const isIncomingSwap =
    status === TransactionStatusTypes.received &&
    type === TransactionTypes.trade;

  let coinNameColor = colors.dark;
  if (isOutgoingSwap) coinNameColor = colors.alpha(colors.blueGreyDark, 0.5);

  let balanceTextColor = colors.alpha(colors.blueGreyDark, 0.5);
  if (isReceived) balanceTextColor = colors.green;
  if (isSent) balanceTextColor = colors.dark;
  if (isIncomingSwap) balanceTextColor = colors.swapPurple;
  if (isOutgoingSwap) balanceTextColor = colors.dark;

  const nativeDisplay = native?.display;
  const balanceText = nativeDisplay
    ? compact([isFailed || isSent ? '-' : null, nativeDisplay]).join(' ')
    : '';

  return (
    <Row align="center" justify="space-between">
      <FlexItem flex={1}>
        <CoinName color={coinNameColor}>{description}</CoinName>
      </FlexItem>
      <BalanceText
        color={balanceTextColor}
        weight={isReceived ? 'medium' : null}
      >
        {balanceText}
      </BalanceText>
    </Row>
  );
};

const TopRow = ({ balance, pending, status, title }) => (
  <RowWithMargins align="center" justify="space-between" margin={19}>
    <TransactionStatusBadge pending={pending} status={status} title={title} />
    <Row align="center" flex={1} justify="end">
      <BottomRowText align="right">{balance?.display ?? ''}</BottomRowText>
    </Row>
  </RowWithMargins>
);

export default function TransactionCoinRow({ item, ...props }) {
  const { contact } = item;
  const { accountAddress } = useAccountSettings();
  const { navigate } = useNavigation();
  const [ens, setEns] = useState(null);

  const onPressTransaction = useCallback(async () => {
    const { hash, from, minedAt, pending, to, status, type, network } = item;

    const date = getHumanReadableDate(minedAt);
    const isSent =
      status === TransactionStatusTypes.sending ||
      status === TransactionStatusTypes.sent;
    const showContactInfo = hasAddableContact(status, type);

    const isOutgoing = from?.toLowerCase() === accountAddress.toLowerCase();
    const canBeResubmitted = isOutgoing && !minedAt;
    const canBeCancelled =
      canBeResubmitted && status !== TransactionStatusTypes.cancelling;

    const headerInfo = {
      address: '',
      divider: isSent
        ? lang.t('exchange.coin_row.to_divider')
        : lang.t('exchange.coin_row.from_divider'),
      type: status.charAt(0).toUpperCase() + status.slice(1),
    };

    const contactAddress = isSent ? to : from;

    if (contact) {
      headerInfo.address = contact.nickname;
    } else {
      headerInfo.address = isValidDomainFormat(contactAddress)
        ? contactAddress
        : abbreviations.address(contactAddress, 4, 10);
    }

    const blockExplorerAction = lang.t('exchange.coin_row.view_on', {
      blockExplorerName: startCase(ethereumUtils.getBlockExplorer(network)),
    });
    if (hash) {
      let buttons = [
        ...(canBeResubmitted ? [TransactionActions.speedUp] : []),
        ...(canBeCancelled ? [TransactionActions.cancel] : []),
        blockExplorerAction,
        ...(ios ? [TransactionActions.close] : []),
      ];
      if (showContactInfo) {
        buttons.unshift(
          contact
            ? TransactionActions.viewContact
            : TransactionActions.addToContacts
        );
      }

      showActionSheetWithOptions(
        {
          cancelButtonIndex: buttons.length - 1,
          options: buttons,
          title: pending
            ? `${headerInfo.type}${
                showContactInfo
                  ? ' ' + headerInfo.divider + ' ' + headerInfo.address
                  : ''
              }`
            : showContactInfo
            ? `${headerInfo.type} ${date} ${headerInfo.divider} ${headerInfo.address}`
            : `${headerInfo.type} ${date}`,
        },
        async buttonIndex => {
          const action = buttons[buttonIndex];
          switch (action) {
            case TransactionActions.viewContact:
            case TransactionActions.addToContacts:
              navigate(Routes.MODAL_SCREEN, {
                address: contactAddress,
                contactNickname: contact?.nickname,
                ens: ens,
                type: 'contact_profile',
              });
              break;
            case TransactionActions.speedUp:
              navigate(Routes.SPEED_UP_AND_CANCEL_SHEET, {
                tx: item,
                type: 'speed_up',
              });
              break;
            case TransactionActions.cancel:
              navigate(Routes.SPEED_UP_AND_CANCEL_SHEET, {
                tx: item,
                type: 'cancel',
              });
              break;
            case TransactionActions.close:
              return;
            case blockExplorerAction:
              ethereumUtils.openTransactionInBlockExplorer(hash, network);
              break;
            default: {
              return;
            }
          }
        }
      );
    }
  }, [accountAddress, contact, ens, item, navigate]);

  const mainnetAddress = useSelector(
    state =>
      state.data.accountAssetsData?.[`${item.address}_${item.network}`]
        ?.mainnet_address
  );

  useEffect(() => {
    const fetchEns = async () => {
      const ensName = await fetchReverseRecord(contact?.address);
      setEns(ensName);
    };
    if (contact?.address) fetchEns();
  }, [contact?.address]);

  return (
    <ButtonPressAnimation onPress={onPressTransaction} scaleTo={0.96}>
      <CoinRow
        {...item}
        {...props}
        address={mainnetAddress || item.address}
        bottomRowRender={BottomRow}
        containerStyles={containerStyles}
        contentStyles={contentStyles}
        topRowRender={TopRow}
        type={item.network}
      />
    </ButtonPressAnimation>
  );
}<|MERGE_RESOLUTION|>--- conflicted
+++ resolved
@@ -1,11 +1,6 @@
 import lang from 'i18n-js';
-<<<<<<< HEAD
-import { compact, startCase, toLower } from 'lodash';
-import React, { useCallback, useEffect } from 'react';
-=======
 import { compact, startCase } from 'lodash';
-import React, { useCallback } from 'react';
->>>>>>> 5bd35391
+import React from 'react';
 import { useSelector } from 'react-redux';
 import { useTheme } from '../../theme/ThemeContext';
 import { ButtonPressAnimation } from '../animations';
