import { useNavigation } from '@react-navigation/native';
import { compact, get } from 'lodash';
import React, { useCallback } from 'react';
import { Linking } from 'react-native';
<<<<<<< HEAD
=======

>>>>>>> caf3df5b
import { css } from 'styled-components/primitives';
import TransactionStatusTypes from '../../helpers/transactionStatusTypes';
import TransactionTypes from '../../helpers/transactionTypes';
import { useAccountSettings } from '../../hooks';
<<<<<<< HEAD
import Routes from '../../navigation/routesNames';
=======
import { useNavigation } from '../../navigation/Navigation';
import Routes from '../../screens/Routes/routesNames';
>>>>>>> caf3df5b
import { colors } from '../../styles';
import { abbreviations, ethereumUtils } from '../../utils';
import { showActionSheetWithOptions } from '../../utils/actionsheet';
import { ButtonPressAnimation } from '../animations';
import { FlexItem, Row, RowWithMargins } from '../layout';
import BalanceText from './BalanceText';
import BottomRowText from './BottomRowText';
import CoinName from './CoinName';
import CoinRow from './CoinRow';
import TransactionStatusBadge from './TransactionStatusBadge';

const containerStyles = css`
  padding-left: 19;
`;

const BottomRow = ({ description, native, status, type }) => {
  const isFailed = status === TransactionStatusTypes.failed;
  const isReceived =
    status === TransactionStatusTypes.received ||
    status === TransactionStatusTypes.purchased;
  const isSent = status === TransactionStatusTypes.sent;

  const isOutgoingSwap = status === TransactionStatusTypes.swapped;
  const isIncomingSwap =
    status === TransactionStatusTypes.received &&
    type === TransactionTypes.trade;

  let coinNameColor = colors.dark;
  if (isOutgoingSwap) coinNameColor = colors.alpha(colors.blueGreyDark, 0.5);

  let balanceTextColor = colors.alpha(colors.blueGreyDark, 0.5);
  if (isReceived) balanceTextColor = colors.green;
  if (isSent) balanceTextColor = colors.dark;
  if (isIncomingSwap) balanceTextColor = colors.swapPurple;
  if (isOutgoingSwap) balanceTextColor = colors.dark;

  const nativeDisplay = get(native, 'display');
  const balanceText = nativeDisplay
    ? compact([isFailed || isSent ? '-' : null, nativeDisplay]).join(' ')
    : '';

  return (
    <Row align="center" justify="space-between">
      <FlexItem flex={1}>
        <CoinName color={coinNameColor}>{description}</CoinName>
      </FlexItem>
      <BalanceText
        color={balanceTextColor}
        weight={isReceived ? 'medium' : null}
      >
        {balanceText}
      </BalanceText>
    </Row>
  );
};

const TopRow = ({ balance, pending, status, title }) => (
  <RowWithMargins align="center" justify="space-between" margin={19}>
    <TransactionStatusBadge pending={pending} status={status} title={title} />
    <Row align="center" flex={1} justify="end">
      <BottomRowText align="right">{get(balance, 'display', '')}</BottomRowText>
    </Row>
  </RowWithMargins>
);

export default function TransactionCoinRow({ item, ...props }) {
  const { contact, hash } = item;
  const { network } = useAccountSettings();
  const { navigate } = useNavigation();

  const onPressTransaction = useCallback(async () => {
    const { from, to, status } = item;
    const isPurchasing = status === TransactionStatusTypes.purchasing;
    const isSent = status === TransactionStatusTypes.sent;

    const headerInfo = {
      address: '',
      divider: isSent ? 'to' : 'from',
      type: status.charAt(0).toUpperCase() + status.slice(1),
    };

    const contactAddress = isSent ? to : from;
    let contactColor = 0;

    if (contact) {
      headerInfo.address = contact.nickname;
      contactColor = contact.color;
    } else if (!isPurchasing) {
      headerInfo.address = abbreviations.address(contactAddress, 4, 10);
      contactColor = colors.getRandomColor();
    }

    if (hash) {
      let buttons = ['View on Etherscan', 'Cancel'];
      if (!isPurchasing) {
        buttons.unshift(contact ? 'View Contact' : 'Add to Contacts');
      }

      showActionSheetWithOptions(
        {
          cancelButtonIndex: isPurchasing ? 1 : 2,
          options: buttons,
          title: isPurchasing
            ? headerInfo.type
            : `${headerInfo.type} ${headerInfo.divider} ${headerInfo.address}`,
        },
        buttonIndex => {
          if (!isPurchasing && buttonIndex === 0) {
            navigate(Routes.MODAL_SCREEN, {
              address: contactAddress,
              asset: item,
              color: contactColor,
              contact,
              type: 'contact',
            });
          } else if (
            (isPurchasing && buttonIndex === 0) ||
            (!isPurchasing && buttonIndex === 1)
          ) {
            const normalizedHash = hash.replace(/-.*/g, '');
            const etherscanHost = ethereumUtils.getEtherscanHostFromNetwork(
              network
            );
            Linking.openURL(`https://${etherscanHost}/tx/${normalizedHash}`);
          }
        }
      );
    }
  }, [contact, hash, item, navigate, network]);

  return (
    <ButtonPressAnimation onPress={onPressTransaction} scaleTo={0.96}>
      <CoinRow
        {...item}
        {...props}
        bottomRowRender={BottomRow}
        containerStyles={containerStyles}
        topRowRender={TopRow}
      />
    </ButtonPressAnimation>
  );
}<|MERGE_RESOLUTION|>--- conflicted
+++ resolved
@@ -1,21 +1,12 @@
-import { useNavigation } from '@react-navigation/native';
 import { compact, get } from 'lodash';
 import React, { useCallback } from 'react';
 import { Linking } from 'react-native';
-<<<<<<< HEAD
-=======
-
->>>>>>> caf3df5b
 import { css } from 'styled-components/primitives';
 import TransactionStatusTypes from '../../helpers/transactionStatusTypes';
 import TransactionTypes from '../../helpers/transactionTypes';
 import { useAccountSettings } from '../../hooks';
-<<<<<<< HEAD
+import { useNavigation } from '../../navigation/Navigation';
 import Routes from '../../navigation/routesNames';
-=======
-import { useNavigation } from '../../navigation/Navigation';
-import Routes from '../../screens/Routes/routesNames';
->>>>>>> caf3df5b
 import { colors } from '../../styles';
 import { abbreviations, ethereumUtils } from '../../utils';
 import { showActionSheetWithOptions } from '../../utils/actionsheet';
