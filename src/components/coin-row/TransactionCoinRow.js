--- conflicted
+++ resolved
@@ -11,7 +11,7 @@
 import { abbreviations, ethereumUtils } from '../../utils';
 import { showActionSheetWithOptions } from '../../utils/actionsheet';
 import { ButtonPressAnimation } from '../animations';
-import { Row, RowWithMargins } from '../layout';
+import { FlexItem, Row, RowWithMargins } from '../layout';
 import BalanceText from './BalanceText';
 import BottomRowText from './BottomRowText';
 import CoinName from './CoinName';
@@ -49,19 +49,6 @@
     : '';
 
   return (
-<<<<<<< HEAD
-    <RowWithMargins align="center" justify="space-between" margin={19}>
-      <CoinName color={coinNameColor}>{description}</CoinName>
-      <Row align="center" flex={1} justify="end">
-        <BalanceText
-          color={balanceTextColor}
-          weight={isReceived ? 'medium' : null}
-        >
-          {balanceText}
-        </BalanceText>
-      </Row>
-    </RowWithMargins>
-=======
     <Row align="center" justify="space-between">
       <FlexItem flex={1}>
         <CoinName color={coinNameColor}>{description}</CoinName>
@@ -73,7 +60,6 @@
         {balanceText}
       </BalanceText>
     </Row>
->>>>>>> 3d875197
   );
 };
 
