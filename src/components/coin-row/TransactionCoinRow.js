--- conflicted
+++ resolved
@@ -1,11 +1,6 @@
 import lang from 'i18n-js';
-<<<<<<< HEAD
-import { compact, get, startCase, toLower } from 'lodash';
+import { compact, startCase, toLower } from 'lodash';
 import React, { useCallback, useEffect } from 'react';
-=======
-import { compact, startCase, toLower } from 'lodash';
-import React, { useCallback } from 'react';
->>>>>>> 5b151eb4
 import { useSelector } from 'react-redux';
 import { useTheme } from '../../theme/ThemeContext';
 import { ButtonPressAnimation } from '../animations';
