import React from 'react';
import RadialGradient from 'react-native-radial-gradient';
<<<<<<< HEAD
import styled from 'styled-components/primitives';
import { Text } from '../text';
=======
import styled from 'styled-components';
import { Icon } from '../icons';
>>>>>>> 805bb65d
import ContextMenu from './ContextMenu';
import { borders, position } from '@rainbow-me/styles';

const CircleButton = styled(RadialGradient).attrs(({ theme: { colors } }) => ({
  center: [0, 20],
<<<<<<< HEAD
  colors: colors.gradients.lightestGrey,
})`
=======
  colors: colors.gradients.lightGrey,
}))`
>>>>>>> 805bb65d
  ${borders.buildCircle(40)};
  ${position.centered};
  overflow: hidden;
`;

<<<<<<< HEAD
const ContextIcon = styled(Text).attrs({
  align: 'center',
  color: colors.alpha(colors.blueGreyDark, 0.4),
  letterSpacing: 'zero',
  size: 'larger',
  weight: 'bold',
})`
  height: 100%;
  line-height: 39px;
  width: 100%;
=======
const ContextIcon = styled(Icon).attrs(({ theme: { colors } }) => ({
  color: colors.alpha(colors.blueGreyDark, 0.4),
  name: 'threeDots',
  tightDots: true,
}))`
  height: 5;
>>>>>>> 805bb65d
`;

export default function ContextCircleButton(props) {
  return (
    <ContextMenu {...props} activeOpacity={1}>
      <CircleButton {...props}>
        <ContextIcon>􀍠</ContextIcon>
      </CircleButton>
    </ContextMenu>
  );
}<|MERGE_RESOLUTION|>--- conflicted
+++ resolved
@@ -1,48 +1,29 @@
 import React from 'react';
 import RadialGradient from 'react-native-radial-gradient';
-<<<<<<< HEAD
-import styled from 'styled-components/primitives';
+import styled from 'styled-components';
 import { Text } from '../text';
-=======
-import styled from 'styled-components';
-import { Icon } from '../icons';
->>>>>>> 805bb65d
 import ContextMenu from './ContextMenu';
 import { borders, position } from '@rainbow-me/styles';
 
 const CircleButton = styled(RadialGradient).attrs(({ theme: { colors } }) => ({
   center: [0, 20],
-<<<<<<< HEAD
   colors: colors.gradients.lightestGrey,
-})`
-=======
-  colors: colors.gradients.lightGrey,
 }))`
->>>>>>> 805bb65d
   ${borders.buildCircle(40)};
   ${position.centered};
   overflow: hidden;
 `;
 
-<<<<<<< HEAD
-const ContextIcon = styled(Text).attrs({
+const ContextIcon = styled(Text).attrs(({ theme: { colors } }) => ({
   align: 'center',
   color: colors.alpha(colors.blueGreyDark, 0.4),
   letterSpacing: 'zero',
   size: 'larger',
   weight: 'bold',
-})`
+}))`
   height: 100%;
   line-height: 39px;
   width: 100%;
-=======
-const ContextIcon = styled(Icon).attrs(({ theme: { colors } }) => ({
-  color: colors.alpha(colors.blueGreyDark, 0.4),
-  name: 'threeDots',
-  tightDots: true,
-}))`
-  height: 5;
->>>>>>> 805bb65d
 `;
 
 export default function ContextCircleButton(props) {
