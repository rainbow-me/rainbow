--- conflicted
+++ resolved
@@ -1,7 +1,6 @@
 import PropTypes from 'prop-types';
 import React from 'react';
 import { withNavigation } from 'react-navigation';
-<<<<<<< HEAD
 import {
   compose,
   omitProps,
@@ -11,9 +10,6 @@
   withProps,
 } from 'recompact';
 import connect from 'react-redux/es/connect/connect';
-=======
-import { compose, onlyUpdateForKeys, withHandlers } from 'recompact';
->>>>>>> 31f2208c
 import Icon from '../icons/Icon';
 import FloatingActionButton from './FloatingActionButton';
 import EnhancedMovable, { extraStates } from './MovableFabWrapper';
