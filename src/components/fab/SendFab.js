import PropTypes from 'prop-types';
import React from 'react';
import { withNavigation } from 'react-navigation';
import { connect } from 'react-redux';
import {
  compose,
  omitProps,
  onlyUpdateForKeys,
  withHandlers,
  withProps,
} from 'recompact';
import Icon from '../icons/Icon';
import FloatingActionButton from './FloatingActionButton';
import EnhancedMovable, { extraStates } from './MovableFabWrapper';


const mapStateToProps = ({
  selectedWithFab: {
    selectedId,
  },
}) => ({
  selectedId,
});

const FloatingActionButtonWithDisabled = compose(
  connect(mapStateToProps),
  withProps(({ selectedId }) => ({
    greyed: selectedId === extraStates.notSendable,
    size: FloatingActionButton.size,
  })),
  omitProps('selectedId'),
)(FloatingActionButton);

const SendFab = ({
  areas,
  deleteButtonTranslate,
  disabled,
  onPress,
  scrollViewTracker,
  sections,
  tapRef,
  ...props
}) => (
  <EnhancedMovable
    actionType="send"
    deleteButtonTranslate={deleteButtonTranslate}
    tapRef={tapRef}
    scrollViewTracker={scrollViewTracker}
    sections={sections}
  >
<<<<<<< HEAD
    <FloatingActionButtonWithDisabled
      disabled={disabled}
      onPress={onPress}
      tapRef={tapRef}
      scaleTo={1.1}
    >
      <Icon
        name="send"
        style={{
          height: 21,
          marginBottom: 2,
          width: 22,
        }}
      />
    </FloatingActionButtonWithDisabled>
  </EnhancedMovable>
=======
    <Icon
      name="send"
      style={{
        height: 22,
        marginBottom: 4,
        width: 23,
      }}
    />
  </FloatingActionButton>
>>>>>>> 479c2589
);


SendFab.propTypes = {
  areas: PropTypes.array,
  children: PropTypes.any,
  deleteButtonTranslate: PropTypes.object,
  disabled: PropTypes.bool,
  onPress: PropTypes.func,
  scrollViewTracker: PropTypes.object,
  sections: PropTypes.array,
  tapRef: PropTypes.object,
};

export default compose(
  withNavigation,
  withHandlers({
    onPress: ({ navigation }) => () => {
      navigation.navigate('SendSheet');
    },
  }),
  onlyUpdateForKeys(['disabled', 'sections']),
  withProps({
    tapRef: React.createRef(),
  }),
)(SendFab);<|MERGE_RESOLUTION|>--- conflicted
+++ resolved
@@ -48,7 +48,6 @@
     scrollViewTracker={scrollViewTracker}
     sections={sections}
   >
-<<<<<<< HEAD
     <FloatingActionButtonWithDisabled
       disabled={disabled}
       onPress={onPress}
@@ -58,24 +57,13 @@
       <Icon
         name="send"
         style={{
-          height: 21,
-          marginBottom: 2,
-          width: 22,
+          height: 22,
+          marginBottom: 4,
+          width: 23,
         }}
       />
     </FloatingActionButtonWithDisabled>
   </EnhancedMovable>
-=======
-    <Icon
-      name="send"
-      style={{
-        height: 22,
-        marginBottom: 4,
-        width: 23,
-      }}
-    />
-  </FloatingActionButton>
->>>>>>> 479c2589
 );
 
 
