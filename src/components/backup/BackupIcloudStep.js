import { useNavigation, useNavigationState } from '@react-navigation/core';
import { useRoute } from '@react-navigation/native';
import analytics from '@segment/analytics-react-native';
import lang from 'i18n-js';
import React, { useCallback, useEffect, useRef, useState } from 'react';
import {
  Alert,
  Dimensions,
  KeyboardAvoidingView,
  Platform,
  StatusBar,
  View,
} from 'react-native';
import ShadowStack from 'react-native-shadow-stack/dist/ShadowStack';
import { useDispatch } from 'react-redux';
import styled from 'styled-components';
import zxcvbn from 'zxcvbn';
import { isCloudBackupPasswordValid } from '../../handlers/cloudBackup';
import isNativeStackAvailable from '../../helpers/isNativeStackAvailable';
import { saveBackupPassword } from '../../model/backup';
import { setIsWalletLoading } from '../../redux/wallets';
import { deviceUtils } from '../../utils';
import { RainbowButton } from '../buttons';
import { Icon } from '../icons';
import { Input } from '../inputs';
import { Column, Row } from '../layout';
import { GradientText, Text } from '../text';
import { useWalletCloudBackup, useWallets } from '@rainbow-me/hooks';
import Routes from '@rainbow-me/routes';
import { borders, colors, padding } from '@rainbow-me/styles';
import logger from 'logger';

const sheetHeight = deviceUtils.dimensions.height - 108;

const SheetContainer = isNativeStackAvailable
  ? styled(Column)`
      background-color: ${colors.white};
      height: ${sheetHeight};
    `
  : styled(Column)`
      ${borders.buildRadius('top', 16)};
      background-color: ${colors.white};
      height: 100%;
    `;

const Container = styled(Column)`
  background-color: ${colors.transparent};
  height: 100%;
`;

const Shadow = styled(ShadowStack).attrs({
  borderRadius: 23,
  height: 46,
  shadows: [
    [0, 5, 15, colors.dark, 0.06],
    [0, 10, 30, colors.dark, 0.12],
  ],
  width: Dimensions.get('window').width - 130,
})`
  elevation: 15;
  margin-bottom: 19;
`;

const InputsWrapper = styled(View)`
  align-items: center;
  height: 111;
`;

const PasswordInput = styled(Input).attrs({
  blurOnSubmit: false,
  placeholderTextColor: colors.alpha(colors.blueGreyDark, 0.4),
  secureTextEntry: true,
  size: 'large',
  type: 'password',
  weight: 'semibold',
})`
  padding-left: 19;
  padding-right: 46;
  padding-top: 11;
`;

const IconWrapper = styled(View)`
  height: 22;
  margin-bottom: 12;
  position: absolute;
  right: 12;
  top: 12;
  width: 22;
`;

const Title = styled(Text).attrs({
  size: 'big',
  weight: 'bold',
})`
  margin-bottom: 10;
`;

const DescriptionText = styled(Text).attrs({
  align: 'center',
  color: colors.alpha(colors.blueGreyDark, 0.5),
  lineHeight: 'looser',
  size: 'large',
})`
  padding-bottom: 39;
  padding-left: 50;
  padding-right: 50;
`;

const ImportantText = styled(Text).attrs({
  align: 'center',
  color: colors.alpha(colors.blueGreyDark, 0.6),
  lineHeight: 'looser',
  size: 'large',
  weight: 'medium',
})``;

// const InfoIcon = styled(Text).attrs({
//   align: 'center',
//   color: colors.alpha(colors.blueGreyDark, 0.15),
//   lineHeight: 'looser',
//   size: 'large',
// })``;

const WarningIcon = () => (
  <IconWrapper>
    <Icon color={colors.orangeLight} name="warningCircled" size={22} />
  </IconWrapper>
);
const GreenCheckmarkIcon = () => (
  <IconWrapper>
    <Icon color={colors.green} name="checkmarkCircled" size={22} />
  </IconWrapper>
);

const TopIcon = () => (
  <GradientText
    angle={false}
    colors={['#FFB114', '#FF54BB', '#7EA4DE']}
    end={{ x: 0, y: 0.5 }}
    start={{ x: 1, y: 0.5 }}
    steps={[0, 0.774321, 1]}
  >
    <Text align="center" size={43} weight="medium">
      􀌍
    </Text>
  </GradientText>
);

const BackupIcloudStep = () => {
  const currentlyFocusedInput = useRef();
  const { params } = useRoute();
  const walletCloudBackup = useWalletCloudBackup();
  const { selectedWallet } = useWallets();
  const dispatch = useDispatch();
  const [validPassword, setValidPassword] = useState(false);
  const [passwordFocused, setPasswordFocused] = useState(true);
  const [password, setPassword] = useState('');
  const [confirmPassword, setConfirmPassword] = useState('');
  const routes = useNavigationState(state => state.routes);

  const walletId = params?.walletId || selectedWallet.id;
  const { goBack } = useNavigation();

  const [label, setLabel] = useState(
    !validPassword ? '􀙶 Add to iCloud Backup' : '􀎽 Confirm Backup'
  );
  const passwordRef = useRef();
  const confirmPasswordRef = useRef();

  useEffect(() => {
    setTimeout(() => {
      passwordRef.current?.focus();
    }, 1);
    analytics.track('Choose Password Step', {
      category: 'backup',
      label: 'icloud',
    });
  }, []);

  const onPasswordFocus = useCallback(() => {
    setPasswordFocused(true);
    currentlyFocusedInput.current = passwordRef.current;
  }, []);

  const onConfirmPasswordFocus = useCallback(() => {
    currentlyFocusedInput.current = confirmPasswordRef.current;
  }, []);

  const onPasswordBlur = useCallback(() => {
    setPasswordFocused(false);
  }, []);

  const onPasswordSubmit = useCallback(() => {
    confirmPasswordRef.current?.focus();
  }, []);

  useEffect(() => {
    let passwordIsValid = false;
    if (password === confirmPassword && isCloudBackupPasswordValid(password)) {
      passwordIsValid = true;
    }

    let newLabel = '';
    if (passwordIsValid) {
      newLabel = '􀎽 Confirm Backup';
    } else if (password.length < 8) {
      newLabel = 'Minimum 8 characters';
    } else if (
      password !== '' &&
      password.length < 8 &&
      !passwordRef.current?.isFocused()
    ) {
      newLabel = 'Use a longer password';
    } else if (
      isCloudBackupPasswordValid(password) &&
      isCloudBackupPasswordValid(confirmPassword) &&
      confirmPassword.length >= password.length &&
      password !== confirmPassword
    ) {
      newLabel = `Passwords don't match`;
    } else if (password.length >= 8 && !passwordFocused) {
      newLabel = 'Confirm password';
    } else if (password.length >= 8 && passwordFocused) {
      const passInfo = zxcvbn(password);
      switch (passInfo.score) {
        case 0:
        case 1:
          newLabel = '💩 Weak password';
          break;
        case 2:
          newLabel = '👌 Good password';
          break;
        case 3:
          newLabel = '💪 Great password';
          break;
        case 4:
          newLabel = '🏰️ Strong password';
          break;
        default:
      }
    }

    setValidPassword(passwordIsValid);
    setLabel(newLabel);
  }, [confirmPassword, password, passwordFocused]);

  const onPasswordChange = useCallback(
    ({ nativeEvent: { text: inputText } }) => {
      setPassword(inputText);
    },
    []
  );

  const onConfirmPasswordChange = useCallback(
    ({ nativeEvent: { text: inputText } }) => {
      setConfirmPassword(inputText);
    },
    []
  );

  const onError = useCallback(
    msg => {
      setTimeout(onPasswordSubmit, 1000);
      dispatch(setIsWalletLoading(null));
      setTimeout(() => {
        Alert.alert(msg);
      }, 500);
    },
    [dispatch, onPasswordSubmit]
  );

  const onSuccess = useCallback(async () => {
    logger.log('BackupIcloudStep:: saving backup password');
    await saveBackupPassword(password);
    if (!routes.find(route => route.name === Routes.SETTINGS_MODAL)) {
      setTimeout(() => {
        Alert.alert(lang.t('icloud.backup_success'));
      }, 1000);
    }
    goBack();
  }, [goBack, password, routes]);

  const onConfirmBackup = useCallback(async () => {
    await walletCloudBackup({
<<<<<<< HEAD
      onError: () => {
        setTimeout(onPasswordSubmit, 1000);
        dispatch(setIsWalletLoading(null));
      },
      onSuccess: async () => {
        logger.log('BackupIcloudStep:: saving backup password');
        await saveBackupPassword(password);
        if (!routes.find(route => route.name === Routes.SETTINGS_MODAL)) {
          setTimeout(() => {
            Alert.alert(lang.t('icloud.backup_success'));
          }, 1000);
        }
        // This means the user set a new password
        // and it was the first wallet backed up
        analytics.track('Backup Complete', {
          category: 'backup',
          label: 'icloud',
        });
        goBack();
      },
=======
      onError,
      onSuccess,
>>>>>>> 8b0426d4
      password,
      walletId,
    });
  }, [onError, onSuccess, password, walletCloudBackup, walletId]);

  const onConfirmPasswordSubmit = useCallback(() => {
    validPassword && onConfirmBackup();
  }, [onConfirmBackup, validPassword]);

  // const onPressInfo = useCallback(() => null, []);

  return (
    <SheetContainer>
      <StatusBar barStyle="light-content" />
      <KeyboardAvoidingView
        behavior="padding"
        enabled={Platform.OS !== 'android'}
      >
        <Container align="center">
          <Row paddingBottom={15} paddingTop={9}>
            <TopIcon />
          </Row>
          <Title>Choose a password</Title>
          <DescriptionText>
            Please use a password you&apos;ll remember.
            <ImportantText>&nbsp;It can&apos;t be recovered!</ImportantText>
            &nbsp;
            {/* <InfoIcon onPress={onPressInfo}>􀅵</InfoIcon> */}
          </DescriptionText>
          <InputsWrapper>
            <Shadow>
              <PasswordInput
                onBlur={onPasswordBlur}
                onChange={onPasswordChange}
                onFocus={onPasswordFocus}
                onSubmitEditing={onPasswordSubmit}
                placeholder="Backup Password"
                ref={passwordRef}
                returnKeyType="next"
                value={password}
              />
              {isCloudBackupPasswordValid(password) && <GreenCheckmarkIcon />}
              {password !== '' &&
                password.length < 8 &&
                !passwordRef.current?.isFocused() && <WarningIcon />}
            </Shadow>
            <Shadow>
              <PasswordInput
                onChange={onConfirmPasswordChange}
                onFocus={onConfirmPasswordFocus}
                onSubmitEditing={onConfirmPasswordSubmit}
                placeholder="Confirm Password"
                ref={confirmPasswordRef}
                returnKeyType="done"
                value={confirmPassword}
              />
              {validPassword && <GreenCheckmarkIcon />}
              {isCloudBackupPasswordValid(confirmPassword) &&
                confirmPassword.length >= password.length &&
                confirmPassword !== password && <WarningIcon />}
            </Shadow>
          </InputsWrapper>
          <Column css={padding(49, 15, 40)} width="100%">
            <RainbowButton
              disabled={!validPassword}
              label={label}
              onPress={onConfirmBackup}
            />
          </Column>
        </Container>
      </KeyboardAvoidingView>
    </SheetContainer>
  );
};

export default BackupIcloudStep;<|MERGE_RESOLUTION|>--- conflicted
+++ resolved
@@ -277,36 +277,19 @@
         Alert.alert(lang.t('icloud.backup_success'));
       }, 1000);
     }
+    // This means the user set a new password
+    // and it was the first wallet backed up
+    analytics.track('Backup Complete', {
+      category: 'backup',
+      label: 'icloud',
+    });
     goBack();
   }, [goBack, password, routes]);
 
   const onConfirmBackup = useCallback(async () => {
     await walletCloudBackup({
-<<<<<<< HEAD
-      onError: () => {
-        setTimeout(onPasswordSubmit, 1000);
-        dispatch(setIsWalletLoading(null));
-      },
-      onSuccess: async () => {
-        logger.log('BackupIcloudStep:: saving backup password');
-        await saveBackupPassword(password);
-        if (!routes.find(route => route.name === Routes.SETTINGS_MODAL)) {
-          setTimeout(() => {
-            Alert.alert(lang.t('icloud.backup_success'));
-          }, 1000);
-        }
-        // This means the user set a new password
-        // and it was the first wallet backed up
-        analytics.track('Backup Complete', {
-          category: 'backup',
-          label: 'icloud',
-        });
-        goBack();
-      },
-=======
       onError,
       onSuccess,
->>>>>>> 8b0426d4
       password,
       walletId,
     });
