--- conflicted
+++ resolved
@@ -18,18 +18,10 @@
   const { goBack } = useNavigation();
   const { wallets, selectedWallet } = useWallets();
 
-<<<<<<< HEAD
-  const { lastBackupDate } = useVisibleWallets({ wallets });
-
-  const { onSubmit } = useCreateBackup({
-    walletId: selectedWallet.id,
-  });
-=======
   const walletTypeCount: WalletCountPerType = {
     phrase: 0,
     privateKey: 0,
   };
->>>>>>> b45ad3bd
 
   const { lastBackupDate } = useVisibleWallets({ wallets, walletTypeCount });
 
