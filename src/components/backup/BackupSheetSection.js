--- conflicted
+++ resolved
@@ -71,17 +71,12 @@
         <MastheadDescription>{descriptionText}</MastheadDescription>
       </Masthead>
       <Divider color={colors.rowDividerLight} inset={[0, 42]} />
-<<<<<<< HEAD
-      <ColumnWithMargins css={padding(19, 15, 0)} margin={19} width="100%">
+      <Footer>
         <RainbowButton
           label={primaryLabel}
           onPress={onPrimaryAction}
           testID={primaryButtonTestId}
         />
-=======
-      <Footer>
-        <RainbowButton label={primaryLabel} onPress={onPrimaryAction} />
->>>>>>> 5351627d
         <SheetActionButton
           color={colors.white}
           label={secondaryLabel}
