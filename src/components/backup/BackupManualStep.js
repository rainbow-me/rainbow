import { useRoute } from '@react-navigation/native';
import analytics from '@segment/analytics-react-native';
import lang from 'i18n-js';
import React, { Fragment, useCallback, useEffect, useState } from 'react';
import { View } from 'react-native';
import styled from 'styled-components';
import { useTheme } from '../../context/ThemeContext';
import { Column } from '../layout';
import { SecretDisplaySection } from '../secret-display';
import { SheetActionButton } from '../sheet';
import { Nbsp, Text } from '../text';
import WalletTypes from '@rainbow-me/helpers/walletTypes';
import {
  useDimensions,
  useWalletManualBackup,
  useWallets,
} from '@rainbow-me/hooks';
import { useNavigation } from '@rainbow-me/navigation';
import { padding } from '@rainbow-me/styles';

const Content = styled(Column).attrs({
  align: 'center',
  justify: 'start',
})`
  flex-grow: 1;
  flex-shrink: 0;
  padding-top: ${({ isTallPhone }) => (android ? 30 : isTallPhone ? 65 : 15)};
`;

const Footer = styled(Column).attrs({
  align: 'center',
  justify: 'center',
})`
  ${padding(0, 15, 21)};
  width: 100%;
`;

const Masthead = styled(Column).attrs({
  align: 'center',
  justify: 'start',
})`
  padding-top: 18;
`;

const MastheadDescription = styled(Text).attrs(({ theme: { colors } }) => ({
  align: 'center',
  color: colors.alpha(colors.blueGreyDark, 0.6),
  lineHeight: 'looser',
  size: 'large',
}))`
  max-width: 291;
`;

const MastheadIcon = styled(Text).attrs({
  align: 'center',
  color: 'appleBlue',
  size: 43,
  weight: 'semibold',
})``;

const MastheadTitle = styled(Text).attrs({
  align: 'center',
  size: 'big',
  weight: 'bold',
})`
  ${padding(15, 0, 12)};
`;

export default function BackupManualStep() {
  const { isTallPhone } = useDimensions();
  const { goBack } = useNavigation();
  const { selectedWallet } = useWallets();
  const { onManuallyBackupWalletId } = useWalletManualBackup();
  const { params } = useRoute();
  const walletId = params?.walletId || selectedWallet.id;
  const { colors } = useTheme();

  const [type, setType] = useState(null);
  const [secretLoaded, setSecretLoaded] = useState(false);

  const onComplete = useCallback(() => {
    onManuallyBackupWalletId(walletId);
    analytics.track('Backup Complete', {
      category: 'backup',
      label: 'manual',
    });
    goBack();
  }, [goBack, onManuallyBackupWalletId, walletId]);

  useEffect(() => {
    analytics.track('Manual Backup Step', {
      category: 'backup',
      label: 'manual',
    });
  }, []);

  return (
    <Fragment>
      <Masthead>
        <MastheadIcon>􀉆</MastheadIcon>
        <MastheadTitle>{lang.t('back_up.manual.label')}</MastheadTitle>
        <MastheadDescription>
          <MastheadDescription weight="semibold">
            {type === WalletTypes.privateKey
              ? lang.t('back_up.manual.pkey.these_keys')
              : lang.t('back_up.manual.seed.these_keys')}
          </MastheadDescription>
          <Nbsp />
          {type === WalletTypes.privateKey
            ? lang.t('back_up.manual.pkey.save_them')
            : lang.t('back_up.manual.seed.save_them')}
        </MastheadDescription>
      </Masthead>
      <Content isTallPhone={isTallPhone} paddingHorizontal={30}>
        <SecretDisplaySection
          onSecretLoaded={setSecretLoaded}
          onWalletTypeIdentified={setType}
        />
      </Content>
      <Footer>
        {secretLoaded && (
<<<<<<< HEAD
          <View marginTop={30}>
            <SheetActionButton
              color={colors.appleBlue}
              fullWidth
              label={`􀁣 I’ve saved ${
                type === WalletTypes.privateKey ? 'my key' : 'these words'
              }`}
              onPress={onComplete}
              size="big"
              weight="bold"
            />
          </View>
=======
          <SheetActionButton
            color={colors.appleBlue}
            label={`􀁣  ${
              type === WalletTypes.privateKey
                ? lang.t('back_up.manual.pkey.confirm_save')
                : lang.t('back_up.manual.seed.confirm_save')
            }`}
            onPress={onComplete}
            size="big"
            weight="bold"
          />
>>>>>>> ad0e1cd7
        )}
      </Footer>
    </Fragment>
  );
}<|MERGE_RESOLUTION|>--- conflicted
+++ resolved
@@ -119,32 +119,19 @@
       </Content>
       <Footer>
         {secretLoaded && (
-<<<<<<< HEAD
           <View marginTop={30}>
             <SheetActionButton
               color={colors.appleBlue}
-              fullWidth
-              label={`􀁣 I’ve saved ${
-                type === WalletTypes.privateKey ? 'my key' : 'these words'
+              label={`􀁣  ${
+                type === WalletTypes.privateKey
+                  ? lang.t('back_up.manual.pkey.confirm_save')
+                  : lang.t('back_up.manual.seed.confirm_save')
               }`}
               onPress={onComplete}
               size="big"
               weight="bold"
             />
           </View>
-=======
-          <SheetActionButton
-            color={colors.appleBlue}
-            label={`􀁣  ${
-              type === WalletTypes.privateKey
-                ? lang.t('back_up.manual.pkey.confirm_save')
-                : lang.t('back_up.manual.seed.confirm_save')
-            }`}
-            onPress={onComplete}
-            size="big"
-            weight="bold"
-          />
->>>>>>> ad0e1cd7
         )}
       </Footer>
     </Fragment>
