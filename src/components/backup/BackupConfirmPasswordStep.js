--- conflicted
+++ resolved
@@ -193,36 +193,19 @@
         Alert.alert(lang.t('icloud.backup_success'));
       }, 1000);
     }
+    // This means the user didn't have the password saved
+    // and at least an other wallet already backed up
+    analytics.track('Backup Complete via Confirm Step', {
+      category: 'backup',
+      label: 'icloud',
+    });
     goBack();
   }, [goBack, password, routes]);
 
   const onSubmit = useCallback(async () => {
     await walletCloudBackup({
-<<<<<<< HEAD
-      onError: () => {
-        passwordRef.current?.focus();
-        dispatch(setIsWalletLoading(null));
-      },
-      onSuccess: async () => {
-        logger.log('BackupConfirmPasswordStep:: saving backup password');
-        await saveBackupPassword(password);
-        if (!routes.find(route => route.name === Routes.SETTINGS_MODAL)) {
-          setTimeout(() => {
-            Alert.alert(lang.t('icloud.backup_success'));
-          }, 1000);
-        }
-        // This means the user didn't have the password saved
-        // and at least an other wallet already backed up
-        analytics.track('Backup Complete via Confirm Step', {
-          category: 'backup',
-          label: 'icloud',
-        });
-        goBack();
-      },
-=======
       onError,
       onSuccess,
->>>>>>> 8b0426d4
       password,
       walletId,
     });
