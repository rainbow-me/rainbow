--- conflicted
+++ resolved
@@ -180,41 +180,22 @@
   const onSuccess = useCallback(async () => {
     logger.log('BackupConfirmPasswordStep:: saving backup password');
     await saveBackupPassword(password);
-    setTimeout(() => {
-      Alert.alert(lang.t('icloud.backup_success'));
-    }, 1000);
+    if (!routes.find(route => route.name === Routes.SETTINGS_MODAL)) {
+      setTimeout(() => {
+        Alert.alert(lang.t('icloud.backup_success'));
+      }, 1000);
+    }
     goBack();
-  }, [goBack, password]);
+  }, [goBack, password, routes]);
 
   const onSubmit = useCallback(async () => {
     await walletCloudBackup({
-<<<<<<< HEAD
       onError,
       onSuccess,
       password,
       walletId,
     });
   }, [onError, onSuccess, password, walletCloudBackup, walletId]);
-=======
-      onError: () => {
-        passwordRef.current?.focus();
-        dispatch(setIsWalletLoading(null));
-      },
-      onSuccess: async () => {
-        logger.log('BackupConfirmPasswordStep:: saving backup password');
-        await saveBackupPassword(password);
-        if (!routes.find(route => route.name === Routes.SETTINGS_MODAL)) {
-          setTimeout(() => {
-            Alert.alert(lang.t('icloud.backup_success'));
-          }, 1000);
-        }
-        goBack();
-      },
-      password,
-      walletId,
-    });
-  }, [dispatch, goBack, password, routes, walletCloudBackup, walletId]);
->>>>>>> ff3da0cd
 
   const onPasswordSubmit = useCallback(() => {
     validPassword && onSubmit();
