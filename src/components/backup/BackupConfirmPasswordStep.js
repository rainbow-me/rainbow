import { useRoute } from '@react-navigation/native';
import lang from 'i18n-js';
import React, { useCallback, useEffect, useRef, useState } from 'react';
import { Keyboard } from 'react-native';
import { isSamsungGalaxy } from '../../helpers/samsung';
import { saveBackupPassword } from '../../model/backup';
import { cloudPlatform } from '../../utils/platform';
import { DelayedAlert } from '../alerts';
import { PasswordField } from '../fields';
import { Centered, Column } from '../layout';
import { GradientText, Text } from '../text';
import BackupSheetKeyboardLayout from './BackupSheetKeyboardLayout';
import { analytics } from '@/analytics';
import {
  cloudBackupPasswordMinLength,
  isCloudBackupPasswordValid,
} from '@/handlers/cloudBackup';
import {
  useBooleanState,
  useDimensions,
  useRouteExistsInNavigationState,
  useWalletCloudBackup,
  useWallets,
} from '@/hooks';
import { useNavigation } from '@/navigation';
import Routes from '@/navigation/routesNames';
import styled from '@/styled-thing';
import { margin, padding } from '@/styles';
import logger from '@/utils/logger';

const DescriptionText = styled(Text).attrs(({ theme: { colors } }) => ({
  align: 'center',
  color: colors.alpha(colors.blueGreyDark, 0.5),
  lineHeight: 'looser',
  size: 'large',
}))({
  ...padding.object(0, 50),
});

const Masthead = styled(Centered).attrs({
  direction: 'column',
})({
  ...padding.object(24, 0, 42),
  flexShrink: 0,
});

const MastheadIcon = styled(GradientText).attrs({
  align: 'center',
  angle: false,
  colors: ['#FFB114', '#FF54BB', '#00F0FF'],
  end: { x: 0, y: 0 },
  letterSpacing: 'roundedTight',
  size: 52,
  start: { x: 1, y: 1 },
  steps: [0, 0.5, 1],
  weight: 'bold',
})({});

const Title = styled(Text).attrs({
  size: 'big',
  weight: 'bold',
})({
  ...margin.object(15, 0, 12),
});

const samsungGalaxy = (android && isSamsungGalaxy()) || false;

export default function BackupConfirmPasswordStep() {
  const { isTinyPhone } = useDimensions();
  const { params } = useRoute();
  const { goBack } = useNavigation();
  const walletCloudBackup = useWalletCloudBackup();
  const [isKeyboardOpen, setIsKeyboardOpen] = useState(false);
  const [validPassword, setValidPassword] = useState(false);
  const [
    passwordFocused,
    setPasswordFocused,
    setPasswordBlurred,
  ] = useBooleanState(true);
  const [password, setPassword] = useState('');
  const [label, setLabel] = useState(
    `􀎽 ${lang.t('back_up.confirm_password.confirm_backup')}`
  );
  const passwordRef = useRef();
<<<<<<< HEAD
  const keyboardShowListener = useRef(null);
  const keyboardHideListener = useRef(null);
  const { selectedWallet, setIsWalletLoading } = useWallets();
=======
  const { selectedWallet } = useWallets();
>>>>>>> 9ee24cc8
  const walletId = params?.walletId || selectedWallet.id;

  const isSettingsRoute = useRouteExistsInNavigationState(
    Routes.SETTINGS_SHEET
  );

  useEffect(() => {
    const keyboardDidShow = () => {
      setIsKeyboardOpen(true);
    };

    const keyboardDidHide = () => {
      setIsKeyboardOpen(false);
    };
    keyboardShowListener.current = Keyboard.addListener(
      'keyboardDidShow',
      keyboardDidShow
    );
    keyboardHideListener.current = Keyboard.addListener(
      'keyboardDidHide',
      keyboardDidHide
    );
    return () => {
      keyboardShowListener.current?.remove();
      keyboardHideListener.current?.remove();
    };
  }, []);

  useEffect(() => {
    analytics.track('Confirm Password Step', {
      category: 'backup',
      label: cloudPlatform,
    });
  }, []);

  useEffect(() => {
    let passwordIsValid = false;

    if (isCloudBackupPasswordValid(password)) {
      passwordIsValid = true;
      setLabel(
        `􀑙 ${lang.t('back_up.confirm_password.add_to_cloud_platform', {
          cloudPlatformName: cloudPlatform,
        })}`
      );
    }
    setValidPassword(passwordIsValid);
  }, [password, passwordFocused]);

  const onPasswordChange = useCallback(
    ({ nativeEvent: { text: inputText } }) => {
      setPassword(inputText);
    },
    []
  );

  const onError = useCallback(msg => {
    passwordRef.current?.focus();
    DelayedAlert({ title: msg }, 500);
  }, []);

  const onSuccess = useCallback(async () => {
    logger.log('BackupConfirmPasswordStep:: saving backup password');
    await saveBackupPassword(password);
    if (!isSettingsRoute) {
      DelayedAlert({ title: lang.t('cloud.backup_success') }, 1000);
    }
    // This means the user didn't have the password saved
    // and at least an other wallet already backed up
    analytics.track('Backup Complete via Confirm Step', {
      category: 'backup',
      label: cloudPlatform,
    });
    goBack();
  }, [goBack, isSettingsRoute, password]);

  const onSubmit = useCallback(async () => {
    if (!validPassword) return;
    analytics.track('Tapped "Restore from cloud"');
    await walletCloudBackup({
      onError,
      onSuccess,
      password,
      walletId,
    });
  }, [
    onError,
    onSuccess,
    password,
    validPassword,
    walletCloudBackup,
    walletId,
  ]);

  return (
    <BackupSheetKeyboardLayout
      footerButtonDisabled={!validPassword}
      footerButtonLabel={label}
      onSubmit={onSubmit}
    >
      <Masthead>
        {(isTinyPhone || samsungGalaxy) && isKeyboardOpen ? null : (
          <MastheadIcon>􀙶</MastheadIcon>
        )}
        <Title>
          {lang.t('back_up.confirm_password.enter_backup_password')}
        </Title>
        <DescriptionText>
          {lang.t('back_up.confirm_password.enter_backup_description', {
            cloudPlatformName: cloudPlatform,
          })}
        </DescriptionText>
      </Masthead>
      <Column align="center" flex={1}>
        <PasswordField
          autoFocus
          isInvalid={
            password !== '' &&
            password.length < cloudBackupPasswordMinLength &&
            !passwordRef?.current?.isFocused?.()
          }
          onBlur={setPasswordBlurred}
          onChange={onPasswordChange}
          onFocus={setPasswordFocused}
          onSubmitEditing={onSubmit}
          password={password}
          placeholder={lang.t(
            'back_up.confirm_password.backup_password_placeholder'
          )}
          ref={passwordRef}
        />
      </Column>
    </BackupSheetKeyboardLayout>
  );
}<|MERGE_RESOLUTION|>--- conflicted
+++ resolved
@@ -82,13 +82,9 @@
     `􀎽 ${lang.t('back_up.confirm_password.confirm_backup')}`
   );
   const passwordRef = useRef();
-<<<<<<< HEAD
   const keyboardShowListener = useRef(null);
   const keyboardHideListener = useRef(null);
-  const { selectedWallet, setIsWalletLoading } = useWallets();
-=======
   const { selectedWallet } = useWallets();
->>>>>>> 9ee24cc8
   const walletId = params?.walletId || selectedWallet.id;
 
   const isSettingsRoute = useRouteExistsInNavigationState(
