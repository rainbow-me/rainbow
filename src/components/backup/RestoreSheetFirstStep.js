import lang from 'i18n-js';
import { forEach } from 'lodash';
import React, { useEffect, useMemo } from 'react';
import { IS_TESTING } from 'react-native-dotenv';
import styled from 'styled-components';
import { useTheme } from '../../context/ThemeContext';
import { cloudPlatform } from '../../utils/platform';
import Divider from '../Divider';
import { ButtonPressAnimation } from '../animations';
import { Icon } from '../icons';
import { Column, Row, RowWithMargins } from '../layout';
import { GradientText, Text } from '../text';
import WalletBackupTypes from '@rainbow-me/helpers/walletBackupTypes';
import { useNavigation } from '@rainbow-me/navigation';
import { deviceUtils } from '@rainbow-me/utils';

const deviceWidth = deviceUtils.dimensions.width;

const Container = styled(Column)`
  margin-top: -8;
`;

const CaretIcon = styled(Icon).attrs({
  name: 'caret',
})`
  margin-bottom: 5.25;
`;

const SheetRow = styled(Row).attrs({
  scaleTo: 0.975,
})`
  padding-horizontal: 30;
  padding-top: 11;
  width: 100%;
`;

const TitleRow = styled(RowWithMargins)`
  align-items: center;
  justify-content: space-between;
  width: ${deviceWidth - 60};
`;

const RainbowText =
  android && IS_TESTING === 'true'
    ? Text
    : styled(GradientText).attrs(({ theme: { colors } }) => ({
        angle: false,
        colors: colors.gradients.rainbow,
        end: { x: 0, y: 0.5 },
        start: { x: 1, y: 0.5 },
        steps: [0, 0.774321, 1],
      }))``;

const TextIcon = styled(Text).attrs({
  size: 29,
  weight: 'medium',
})`
  height: ${android ? 45 : 35};
  margin-bottom: 7;
  margin-top: 8;
`;

const Title = styled(Text).attrs({
  letterSpacing: 'roundedMedium',
  lineHeight: 27,
  size: 'larger',
  weight: 'bold',
})`
  margin-bottom: 6;
  max-width: 276;
`;

const DescriptionText = styled(Text).attrs(({ theme: { colors } }) => ({
  align: 'left',
  color: colors.alpha(colors.blueGreyDark, 0.4),
  lineHeight: 22,
  size: 'smedium',
  weight: 'medium',
}))`
  max-width: 276;
  padding-bottom: 24;
`;

export default function RestoreSheetFirstStep({
  onCloudRestore,
  onManualRestore,
  onWatchAddress,
  userData,
}) {
  const { setParams } = useNavigation();
  const { colors } = useTheme();

  const walletsBackedUp = useMemo(() => {
    let count = 0;
    forEach(userData?.wallets, wallet => {
      if (wallet.backedUp && wallet.backupType === WalletBackupTypes.cloud) {
        count++;
      }
    });
    return count;
  }, [userData]);

  const enableCloudRestore = android || walletsBackedUp > 0;
  useEffect(() => {
    setParams({ enableCloudRestore });
  }, [enableCloudRestore, setParams]);

  return (
    <Container>
      {enableCloudRestore && (
        <React.Fragment>
          <SheetRow as={ButtonPressAnimation} onPress={onCloudRestore}>
            <Column>
              <Row>
                <RainbowText colors={colors}>
                  <TextIcon>􀌍</TextIcon>
                </RainbowText>
              </Row>
              <TitleRow>
                <RainbowText colors={colors}>
                  <Title>Restore from {cloudPlatform}</Title>
                </RainbowText>
                <CaretIcon />
              </TitleRow>
              <DescriptionText>
                {ios
                  ? `You have ${walletsBackedUp} ${
                      walletsBackedUp > 1 ? 'wallets' : 'wallet'
                    } backed up`
                  : `If you previously backed up your wallet on ${cloudPlatform} tap here to restore it.`}
              </DescriptionText>
            </Column>
          </SheetRow>
          <Divider color={colors.rowDividerExtraLight} inset={[0, 30]} />
        </React.Fragment>
      )}
      <SheetRow
        as={ButtonPressAnimation}
        onPress={onManualRestore}
        scaleTo={0.9}
        testID="restore-with-key-button"
      >
        <Column>
          <TextIcon color={colors.purple}>􀑚</TextIcon>
          <TitleRow justify="space-between" width="100%">
<<<<<<< HEAD
            <Title>Restore with a secret phrase or private key</Title>
            <CaretIcon />
          </TitleRow>
          <DescriptionText>
            Use your secret phrase from Rainbow or another crypto wallet
=======
            <Title>{lang.t('wallet.restore.phrase_key.label')}</Title>
            <CaretIcon />
          </TitleRow>
          <DescriptionText>
            {lang.t('wallet.restore.phrase_key.description')}
>>>>>>> ad0e1cd7
          </DescriptionText>
        </Column>
      </SheetRow>
      <Divider color={colors.rowDividerExtraLight} inset={[0, 30]} />

      <SheetRow
        as={ButtonPressAnimation}
        onPress={onWatchAddress}
        scaleTo={0.9}
        testID="watch-address-button"
      >
        <Column>
          <TextIcon color={colors.mintDark}>􀒒</TextIcon>
          <TitleRow justify="space-between" width="100%">
            <Title>{lang.t('wallet.restore.watch.label')}</Title>
            <CaretIcon />
          </TitleRow>
          <DescriptionText>
            {lang.t('wallet.restore.watch.description')}
          </DescriptionText>
        </Column>
      </SheetRow>
    </Container>
  );
}<|MERGE_RESOLUTION|>--- conflicted
+++ resolved
@@ -143,19 +143,11 @@
         <Column>
           <TextIcon color={colors.purple}>􀑚</TextIcon>
           <TitleRow justify="space-between" width="100%">
-<<<<<<< HEAD
-            <Title>Restore with a secret phrase or private key</Title>
-            <CaretIcon />
-          </TitleRow>
-          <DescriptionText>
-            Use your secret phrase from Rainbow or another crypto wallet
-=======
             <Title>{lang.t('wallet.restore.phrase_key.label')}</Title>
             <CaretIcon />
           </TitleRow>
           <DescriptionText>
             {lang.t('wallet.restore.phrase_key.description')}
->>>>>>> ad0e1cd7
           </DescriptionText>
         </Column>
       </SheetRow>
