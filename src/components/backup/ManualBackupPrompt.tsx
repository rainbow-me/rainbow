import ManuallyBackedUpIcon from '@/assets/ManuallyBackedUp.png';
import { Bleed, Box, Inline, Inset, Separator, Stack, Text } from '@/design-system';
import walletBackupTypes from '@/helpers/walletBackupTypes';
import walletTypes from '@/helpers/walletTypes';
import * as lang from '@/languages';
import { useNavigation } from '@/navigation';
import Routes from '@/navigation/routesNames';
<<<<<<< HEAD
import { useWalletsStore } from '@/state/wallets/walletsStore';
import { SETTINGS_BACKUP_ROUTES } from '@/screens/SettingsSheet/components/Backups/routes';
import React, { useCallback } from 'react';
import { Source } from 'react-native-fast-image';
import { ButtonPressAnimation } from '../animations';
import { ImgixImage } from '../images';
=======
import { useWallets } from '@/hooks';
import walletTypes from '@/helpers/walletTypes';
import walletBackupTypes from '@/helpers/walletBackupTypes';
>>>>>>> 08dbabd7

const imageSize = 72;

export default function ManualBackupPrompt() {
  const { navigate, goBack } = useNavigation();
  const selectedWallet = useWalletsStore(state => state.selected);

  const onManualBackup = async () => {
    if (!selectedWallet) {
      return;
    }
    const title =
      selectedWallet?.imported && selectedWallet.type === walletTypes.privateKey
        ? (selectedWallet.addresses || [])[0].label
        : selectedWallet.name;

    goBack();
    navigate(Routes.SETTINGS_SHEET, {
      screen: Routes.SECRET_WARNING,
      params: {
        isBackingUp: true,
        title,
        backupType: walletBackupTypes.manual,
        walletId: selectedWallet.id,
      },
    });
  };

  const onMaybeLater = useCallback(() => goBack(), [goBack]);

  return (
    <Inset horizontal={'24px'} vertical={'44px'}>
      <Inset bottom={'44px'} horizontal={'24px'}>
        <Stack alignHorizontal="center">
          <Box
            as={ImgixImage}
            borderRadius={imageSize / 2}
            height={{ custom: imageSize }}
            marginLeft={{ custom: -12 }}
            marginRight={{ custom: -12 }}
            marginTop={{ custom: 0 }}
            marginBottom={{ custom: 8 }}
            source={ManuallyBackedUpIcon as Source}
            width={{ custom: imageSize }}
            size={imageSize}
          />
          <Text align="center" size="26pt" weight="bold" color="label">
            {lang.t(lang.l.back_up.manual.backup_manually_now)}
          </Text>
        </Stack>
      </Inset>

      <Bleed horizontal="24px">
        <Separator color="separatorSecondary" thickness={1} />
      </Bleed>

      <ButtonPressAnimation scaleTo={0.95} onPress={onManualBackup}>
        <Box alignItems="center" justifyContent="center" paddingTop={'24px'} paddingBottom={'24px'}>
          <Box alignItems="center" justifyContent="center" width="full">
            <Inline alignHorizontal="justify" alignVertical="center" wrap={false}>
              <Text color={'action (Deprecated)'} size="20pt" weight="bold">
                {lang.t(lang.l.back_up.manual.back_up_now)}
              </Text>
            </Inline>
          </Box>
        </Box>
      </ButtonPressAnimation>

      <Bleed horizontal="24px">
        <Separator color="separatorSecondary" thickness={1} />
      </Bleed>

      <ButtonPressAnimation scaleTo={0.95} onPress={onMaybeLater}>
        <Box alignItems="center" justifyContent="center" paddingTop={'24px'} paddingBottom={'24px'}>
          <Box alignItems="center" justifyContent="center" width="full">
            <Inline alignHorizontal="justify" alignVertical="center" wrap={false}>
              <Text color={'labelSecondary'} size="20pt" weight="bold">
                {lang.t(lang.l.back_up.manual.already_backed_up)}
              </Text>
            </Inline>
          </Box>
        </Box>
      </ButtonPressAnimation>

      <Bleed horizontal="24px">
        <Separator color="separatorSecondary" thickness={1} />
      </Bleed>
    </Inset>
  );
}<|MERGE_RESOLUTION|>--- conflicted
+++ resolved
@@ -5,18 +5,11 @@
 import * as lang from '@/languages';
 import { useNavigation } from '@/navigation';
 import Routes from '@/navigation/routesNames';
-<<<<<<< HEAD
 import { useWalletsStore } from '@/state/wallets/walletsStore';
-import { SETTINGS_BACKUP_ROUTES } from '@/screens/SettingsSheet/components/Backups/routes';
 import React, { useCallback } from 'react';
 import { Source } from 'react-native-fast-image';
 import { ButtonPressAnimation } from '../animations';
 import { ImgixImage } from '../images';
-=======
-import { useWallets } from '@/hooks';
-import walletTypes from '@/helpers/walletTypes';
-import walletBackupTypes from '@/helpers/walletBackupTypes';
->>>>>>> 08dbabd7
 
 const imageSize = 72;
 
