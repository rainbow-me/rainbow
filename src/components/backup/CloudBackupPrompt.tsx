--- conflicted
+++ resolved
@@ -4,8 +4,8 @@
 import { executeFnIfCloudBackupAvailable } from '@/model/backup';
 import { useNavigation } from '@/navigation';
 import Routes from '@/navigation/routesNames';
+import { backupsStore } from '@/state/backups/backups';
 import { useWalletsStore } from '@/state/wallets/walletsStore';
-import { backupsStore } from '@/state/backups/backups';
 import { cloudPlatform } from '@/utils/platform';
 import { format } from 'date-fns';
 import React, { useCallback } from 'react';
@@ -18,15 +18,8 @@
 
 export default function CloudBackupPrompt() {
   const { navigate, goBack } = useNavigation();
-<<<<<<< HEAD
-  const { mostRecentBackup } = backupsStore(state => ({
-    mostRecentBackup: state.mostRecentBackup,
-  }));
+  const mostRecentBackup = backupsStore(state => state.mostRecentBackup);
   const selectedWallet = useWalletsStore(state => state.selected);
-=======
-  const mostRecentBackup = backupsStore(state => state.mostRecentBackup);
-  const { selectedWallet } = useWallets();
->>>>>>> 08dbabd7
   const createBackup = useCreateBackup();
 
   const onCloudBackup = useCallback(() => {
