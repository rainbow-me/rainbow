--- conflicted
+++ resolved
@@ -18,11 +18,7 @@
 };
 
 export const useCreateBackup = ({ walletId }: UseCreateBackupProps) => {
-<<<<<<< HEAD
-  const { goBack, navigate } = useNavigation();
-=======
   const { goBack } = useNavigation();
->>>>>>> b45ad3bd
   const { fetchBackups } = useCloudBackups();
   const walletCloudBackup = useWalletCloudBackup();
 
@@ -45,11 +41,6 @@
     async (password: string) => {
       analytics.track('Tapped "Confirm Backup"');
 
-<<<<<<< HEAD
-      console.log('called onconfirm');
-
-=======
->>>>>>> b45ad3bd
       await walletCloudBackup({
         onError,
         onSuccess,
@@ -60,23 +51,6 @@
     [onError, onSuccess, walletCloudBackup, walletId]
   );
 
-<<<<<<< HEAD
-  // const showExplainerConfirmation = useCallback(async () => {
-  //   android && Keyboard.dismiss();
-  //   navigate(Routes.EXPLAIN_SHEET, {
-  //     onClose: () => {
-  //       InteractionManager.runAfterInteractions(() => {
-  //         setTimeout(() => {
-  //           onConfirmBackup();
-  //         }, 300);
-  //       });
-  //     },
-  //     type: 'backup',
-  //   });
-  // }, [navigate, onConfirmBackup]);
-
-=======
->>>>>>> b45ad3bd
   const getPassword = useCallback(async (): Promise<string> => {
     const password = await getLocalBackupPassword();
     if (password) {
@@ -89,7 +63,6 @@
         nativeScreen: true,
         step: walletBackupStepTypes.backup_cloud,
         onSuccess: async (password: string) => {
-<<<<<<< HEAD
           console.log('on success backup password step');
           setPassword(password);
           resolve(password);
@@ -97,13 +70,6 @@
         },
         onCancel: async () => {
           console.log('canceled backup password step');
-=======
-          setPassword(password);
-          goBack();
-          resolve(password);
-        },
-        onCancel: async () => {
->>>>>>> b45ad3bd
           reject();
         },
         walletId,
