--- conflicted
+++ resolved
@@ -1,10 +1,7 @@
 /* eslint-disable no-promise-executor-return */
 import { analytics } from '@/analytics';
 import { DelayedAlert } from '@/components/alerts';
-<<<<<<< HEAD
-=======
 import { maybeAuthenticateWithPIN } from '@/handlers/authentication';
->>>>>>> 7e55190f
 import showWalletErrorAlert from '@/helpers/support';
 import walletBackupStepTypes from '@/helpers/walletBackupStepTypes';
 import { useWalletCloudBackup } from '@/hooks';
@@ -17,10 +14,6 @@
 import { cloudPlatform } from '@/utils/platform';
 import { useCallback } from 'react';
 import { InteractionManager } from 'react-native';
-<<<<<<< HEAD
-import { useDispatch } from 'react-redux';
-=======
->>>>>>> 7e55190f
 
 type UseCreateBackupProps = {
   walletId?: string;
@@ -94,7 +87,7 @@
   );
 
   const onConfirmBackup = useCallback(
-    async ({ password, walletId, userPIN, addToCurrentBackup = false }: ConfirmBackupProps) => {
+    async ({ password, walletId, addToCurrentBackup = false }: ConfirmBackupProps) => {
       analytics.track(analytics.event.backupConfirmed);
       backupsStore.getState().setStatus(CloudBackupState.InProgress);
 
@@ -117,10 +110,6 @@
           password,
           onError,
           onSuccess,
-<<<<<<< HEAD
-=======
-          userPIN,
->>>>>>> 7e55190f
         });
         return;
       }
