--- conflicted
+++ resolved
@@ -98,11 +98,7 @@
 
   useEffect(() => {
     const fetchPasswordIfPossible = async () => {
-<<<<<<< HEAD
-      const pwd = await getLocalBackupPassword(await maybeAuthenticateWithPIN());
-=======
       const pwd = await getLocalBackupPassword(undefined);
->>>>>>> 649ec233
       if (pwd) {
         backupsStore.getState().setStoredPassword(pwd);
         backupsStore.getState().setPassword(pwd);
