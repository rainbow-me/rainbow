import WalletAndBackup from '@/assets/WalletsAndBackup.png';
import { Box, Inset, Stack } from '@/design-system';
import { IS_ANDROID } from '@/env';
import { isCloudBackupPasswordValid, normalizeAndroidBackupFilename } from '@/handlers/cloudBackup';
import { WrappedAlert as Alert } from '@/helpers/alert';
import walletBackupTypes from '@/helpers/walletBackupTypes';
import { WalletLoadingStates } from '@/helpers/walletLoadingStates';
import { useDimensions } from '@/hooks';
import * as lang from '@/languages';
import { logger } from '@/logger';
import { getLocalBackupPassword, restoreCloudBackup, RestoreCloudBackupResultStates, saveLocalBackupPassword } from '@/model/backup';
import { KeyboardArea } from 'react-native-keyboard-area';

import { Navigation, useNavigation } from '@/navigation';
import { sharedCoolModalTopOffset } from '@/navigation/config';
import Routes from '@/navigation/routesNames';
import { RootStackParamList } from '@/navigation/types';
import { backupsStore } from '@/state/backups/backups';
import { walletLoadingStore } from '@/state/walletLoading/walletLoading';
import { loadWallets, setAllWalletsWithIdsAsBackedUp, setSelectedWallet } from '@/state/wallets/walletsStore';
import styled from '@/styled-thing';
import { padding } from '@/styles';
import { ThemeContextProps, useTheme } from '@/theme';
import { cloudPlatform } from '@/utils/platform';
import { RouteProp, useRoute } from '@react-navigation/native';
import { isEmpty } from 'lodash';
import React, { useCallback, useEffect, useRef, useState } from 'react';
import { InteractionManager, TextInput } from 'react-native';
import { Source } from 'react-native-fast-image';
<<<<<<< HEAD
import { useDispatch } from 'react-redux';
=======
>>>>>>> 7e55190f
import { RainbowButton } from '../buttons';
import RainbowButtonTypes from '../buttons/rainbow-button/RainbowButtonTypes';
import { PasswordField } from '../fields';
import { ImgixImage } from '../images';
import { Text } from '../text';
import { initializeWallet } from '@/state/wallets/initializeWallet';
<<<<<<< HEAD
=======
import { maybeAuthenticateWithPIN } from '@/handlers/authentication';
>>>>>>> 7e55190f

type ComponentProps = {
  theme: ThemeContextProps;
  color: ThemeContextProps['colors'][keyof ThemeContextProps['colors']];
};

const Title = styled(Text).attrs({
  size: 'big',
  weight: 'heavy',
})({
  ...padding.object(12, 0, 0),
});

const DescriptionText = styled(Text).attrs(({ theme: { colors }, color }: ComponentProps) => ({
  align: 'left',
  color: color || colors.alpha(colors.blueGreyDark, 0.5),
  lineHeight: 'looser',
  size: 'lmedium',
  weight: 'medium',
}))({});

const ButtonText = styled(Text).attrs(({ theme: { colors }, color }: ComponentProps) => ({
  align: 'center',
  letterSpacing: 'rounded',
  color: color || colors.alpha(colors.blueGreyDark, 0.5),
  size: 'larger',
  weight: 'heavy',
  numberOfLines: 1,
}))({});

const Masthead = styled(Box).attrs({
  direction: 'column',
})({
  ...padding.object(0, 0, 16),
  gap: 8,
  flexShrink: 0,
});

const KeyboardSizeView = styled(KeyboardArea)({
  backgroundColor: ({ theme: { colors } }: ComponentProps) => colors.transparent,
});

export default function RestoreCloudStep() {
  const { params } = useRoute<RouteProp<RootStackParamList, typeof Routes.BACKUP_SHEET>>();
  const password = backupsStore(state => state.password);
  const loadingState = walletLoadingStore(state => state.loadingState);

  const { selectedBackup } = params;
  const { isDarkMode } = useTheme();
  const { canGoBack, goBack } = useNavigation();

  const onRestoreSuccess = useCallback(() => {
    while (canGoBack()) {
      goBack();
    }
  }, [canGoBack, goBack]);

  const { width: deviceWidth, height: deviceHeight } = useDimensions();
  const [validPassword, setValidPassword] = useState(false);
  const [incorrectPassword, setIncorrectPassword] = useState(false);
  const passwordRef = useRef<TextInput | null>(null);

  useEffect(() => {
    const fetchPasswordIfPossible = async () => {
      const pwd = await getLocalBackupPassword(await maybeAuthenticateWithPIN());
      if (pwd) {
        backupsStore.getState().setStoredPassword(pwd);
        backupsStore.getState().setPassword(pwd);
      }
    };
    fetchPasswordIfPossible();
  }, []);

  useEffect(() => {
    let passwordIsValid = false;
    if (isCloudBackupPasswordValid(password)) {
      passwordIsValid = true;
    }

    setValidPassword(passwordIsValid);
  }, [incorrectPassword, password]);

  const onPasswordChange = useCallback(({ nativeEvent: { text: inputText } }: { nativeEvent: { text: string } }) => {
    backupsStore.getState().setPassword(inputText);
    setIncorrectPassword(false);
  }, []);

  const onSubmit = useCallback(async () => {
    // NOTE: Localizing password to prevent an empty string from being saved if we re-render
    const pwd = password.trim();
    let filename = selectedBackup?.name;

    const prevWalletsState = await loadWallets();

    try {
      if (!filename) {
        throw new Error('No backup file selected');
      }

      walletLoadingStore.setState({
        loadingState: WalletLoadingStates.RESTORING_WALLET,
      });
      const status = await restoreCloudBackup({
        password: pwd,
        backupFilename: filename,
      });
      if (status === RestoreCloudBackupResultStates.success) {
        // Store it in the keychain in case it was missing
        if (backupsStore.getState().storedPassword !== pwd) {
          await saveLocalBackupPassword(pwd);
        }

        // Reset the storedPassword state for next restoration process
        if (backupsStore.getState().storedPassword) {
          backupsStore.getState().setStoredPassword('');
        }

        InteractionManager.runAfterInteractions(async () => {
          const newWalletsState = await loadWallets();
          if (IS_ANDROID && filename) {
            filename = normalizeAndroidBackupFilename(filename);
          }

          logger.debug('[RestoreCloudStep]: Done updating backup state');
          // NOTE: Marking the restored wallets as backed up
          const walletIdsToUpdate = Object.keys(newWalletsState || {}).filter(walletId => !(prevWalletsState || {})[walletId]);

          logger.debug('[RestoreCloudStep]: Updating backup state of wallets with ids', {
            walletIds: JSON.stringify(walletIdsToUpdate),
          });
          logger.debug(`[RestoreCloudStep]: Selected backup name: ${filename}`);

          setAllWalletsWithIdsAsBackedUp(walletIdsToUpdate, walletBackupTypes.cloud, filename);

          const oldCloudIds: string[] = [];
          const oldManualIds: string[] = [];
          // NOTE: Looping over previous wallets and restoring backup state of that wallet
          Object.values(prevWalletsState || {}).forEach(wallet => {
            // NOTE: This handles cloud and manual backups
            if (wallet.backedUp && wallet.backupType === walletBackupTypes.cloud) {
              oldCloudIds.push(wallet.id);
            } else if (wallet.backedUp && wallet.backupType === walletBackupTypes.manual) {
              oldManualIds.push(wallet.id);
            }
          });

          setAllWalletsWithIdsAsBackedUp(oldCloudIds, walletBackupTypes.cloud, filename);
          setAllWalletsWithIdsAsBackedUp(oldManualIds, walletBackupTypes.manual, filename);

          const walletKeys = Object.keys(newWalletsState || {});
          const firstWallet = walletKeys.length > 0 ? (newWalletsState || {})[walletKeys[0]] : undefined;
          const firstAddress = firstWallet ? (firstWallet.addresses || [])[0].address : undefined;

          if (firstWallet) {
            setSelectedWallet(firstWallet, firstAddress);
            await initializeWallet({
              shouldRunMigrations: false,
              overwrite: false,
              switching: true,
            });
          }
        });

        onRestoreSuccess();
        backupsStore.getState().setPassword('');
        if (isEmpty(prevWalletsState)) {
          Navigation.handleAction(
            Routes.SWIPE_LAYOUT,
            {
              screen: Routes.WALLET_SCREEN,
            },
            true
          );
        } else {
          Navigation.handleAction(Routes.WALLET_SCREEN);
        }
      } else {
        switch (status) {
          case RestoreCloudBackupResultStates.incorrectPassword:
            setIncorrectPassword(true);
            break;
          case RestoreCloudBackupResultStates.incorrectPinCode:
            Alert.alert(lang.t('back_up.restore_cloud.incorrect_pin_code'));
            break;
          default:
            Alert.alert(lang.t('back_up.restore_cloud.error_while_restoring'));
            break;
        }
      }
    } catch (e) {
      Alert.alert(lang.t('back_up.restore_cloud.error_while_restoring'));
    } finally {
      walletLoadingStore.setState({
        loadingState: null,
      });
    }
  }, [password, selectedBackup?.name, onRestoreSuccess]);

  const onPasswordSubmit = useCallback(() => {
    validPassword && onSubmit();
  }, [onSubmit, validPassword]);

  return (
    <Box height={{ custom: deviceHeight - sharedCoolModalTopOffset - 48 }}>
      <Inset horizontal={'24px'}>
        <Stack alignHorizontal="left" space="8px">
          <Masthead>
            <Box
              as={ImgixImage}
              borderRadius={72 / 2}
              height={{ custom: 72 }}
              marginLeft={{ custom: -12 }}
              marginRight={{ custom: -12 }}
              marginTop={{ custom: 8 }}
              marginBottom={{ custom: -24 }}
              source={WalletAndBackup as Source}
              width={{ custom: 72 }}
              size={72}
            />
            <Stack space="4px">
              <Title>{lang.t(lang.l.back_up.cloud.password.enter_backup_password)}</Title>
              <DescriptionText>{lang.t(lang.l.back_up.cloud.password.to_restore_from_backup)}</DescriptionText>
            </Stack>
          </Masthead>
          <Box gap={12}>
            <PasswordField
              autoFocus
              editable={!loadingState}
              isInvalid={incorrectPassword}
              onChange={onPasswordChange}
              onSubmitEditing={onPasswordSubmit}
              password={password}
              placeholder={lang.t('back_up.restore_cloud.backup_password_placeholder')}
              ref={passwordRef}
              returnKeyType="next"
            />
          </Box>
        </Stack>

        <Box paddingTop="16px" justifyContent="flex-start">
          {validPassword && (
            <RainbowButton
              height={46}
              width={deviceWidth - 48}
              disabled={!validPassword || !!loadingState}
              type={RainbowButtonTypes.backup}
              label={
                loadingState
                  ? `${lang.t(lang.l.back_up.cloud.restoration_in_progress)}`
                  : `􀎽 ${lang.t(lang.l.back_up.cloud.restore_from_platform, {
                      cloudPlatformName: cloudPlatform,
                    })}`
              }
              onPress={onSubmit}
            />
          )}

          {!validPassword && (
            <Box
              borderRadius={99}
              alignItems="center"
              justifyContent="center"
              style={{ borderWidth: 1, borderColor: isDarkMode ? 'rgba(245, 248, 255, 0.04)' : 'rgba(9, 17, 31, 0.04)' }}
              height={{ custom: 46 }}
              width="full"
            >
              <ButtonText>
                {`􀎽 ${lang.t(lang.l.back_up.cloud.restore_from_platform, {
                  cloudPlatformName: cloudPlatform,
                })}`}
              </ButtonText>
            </Box>
          )}

          {IS_ANDROID ? <KeyboardSizeView /> : null}
        </Box>
      </Inset>
    </Box>
  );
}<|MERGE_RESOLUTION|>--- conflicted
+++ resolved
@@ -27,20 +27,13 @@
 import React, { useCallback, useEffect, useRef, useState } from 'react';
 import { InteractionManager, TextInput } from 'react-native';
 import { Source } from 'react-native-fast-image';
-<<<<<<< HEAD
-import { useDispatch } from 'react-redux';
-=======
->>>>>>> 7e55190f
 import { RainbowButton } from '../buttons';
 import RainbowButtonTypes from '../buttons/rainbow-button/RainbowButtonTypes';
 import { PasswordField } from '../fields';
 import { ImgixImage } from '../images';
 import { Text } from '../text';
 import { initializeWallet } from '@/state/wallets/initializeWallet';
-<<<<<<< HEAD
-=======
 import { maybeAuthenticateWithPIN } from '@/handlers/authentication';
->>>>>>> 7e55190f
 
 type ComponentProps = {
   theme: ThemeContextProps;
