--- conflicted
+++ resolved
@@ -5,13 +5,7 @@
 import WalletAndBackup from '@/assets/WalletsAndBackup.png';
 import { KeyboardArea } from 'react-native-keyboard-area';
 
-import {
-  BackupFile,
-  getLocalBackupPassword,
-  restoreCloudBackup,
-  RestoreCloudBackupResultStates,
-  saveLocalBackupPassword,
-} from '@/model/backup';
+import { getLocalBackupPassword, restoreCloudBackup, RestoreCloudBackupResultStates, saveLocalBackupPassword } from '@/model/backup';
 import { cloudPlatform } from '@/utils/platform';
 import { PasswordField } from '../fields';
 import { Text } from '../text';
@@ -82,16 +76,8 @@
 });
 
 export default function RestoreCloudStep() {
-<<<<<<< HEAD
   const { params } = useRoute<RouteProp<RootStackParamList, typeof Routes.BACKUP_SHEET>>();
-  const { password } = backupsStore(state => ({
-    password: state.password,
-  }));
-=======
-  const { params } = useRoute<RouteProp<RestoreCloudStepParams & RestoreSheetParams, 'RestoreSheet'>>();
   const password = backupsStore(state => state.password);
->>>>>>> e51d9b2d
-
   const loadingState = walletLoadingStore(state => state.loadingState);
 
   const { selectedBackup } = params;
