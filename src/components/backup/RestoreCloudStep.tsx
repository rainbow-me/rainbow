--- conflicted
+++ resolved
@@ -1,5 +1,4 @@
 import WalletAndBackup from '@/assets/WalletsAndBackup.png';
-<<<<<<< HEAD
 import { Box, Inset, Stack } from '@/design-system';
 import { IS_ANDROID } from '@/env';
 import { isCloudBackupPasswordValid, normalizeAndroidBackupFilename } from '@/handlers/cloudBackup';
@@ -9,66 +8,31 @@
 import { useDimensions, useInitializeWallet } from '@/hooks';
 import * as lang from '@/languages';
 import { logger } from '@/logger';
-import {
-  BackupFile,
-  getLocalBackupPassword,
-  restoreCloudBackup,
-  RestoreCloudBackupResultStates,
-  saveLocalBackupPassword,
-} from '@/model/backup';
-=======
+import { getLocalBackupPassword, restoreCloudBackup, RestoreCloudBackupResultStates, saveLocalBackupPassword } from '@/model/backup';
 import { KeyboardArea } from 'react-native-keyboard-area';
 
-import { getLocalBackupPassword, restoreCloudBackup, RestoreCloudBackupResultStates, saveLocalBackupPassword } from '@/model/backup';
-import { cloudPlatform } from '@/utils/platform';
-import { PasswordField } from '../fields';
-import { Text } from '../text';
-import { WrappedAlert as Alert } from '@/helpers/alert';
-import { isCloudBackupPasswordValid, normalizeAndroidBackupFilename } from '@/handlers/cloudBackup';
-import walletBackupTypes from '@/helpers/walletBackupTypes';
-import { useDimensions, useInitializeWallet } from '@/hooks';
->>>>>>> 08dbabd7
 import { Navigation, useNavigation } from '@/navigation';
 import { sharedCoolModalTopOffset } from '@/navigation/config';
 import Routes from '@/navigation/routesNames';
-import { loadWallets, setAllWalletsWithIdsAsBackedUp, useWalletsStore } from '@/state/wallets/walletsStore';
-import { RestoreSheetParams } from '@/screens/RestoreSheet';
+import { RootStackParamList } from '@/navigation/types';
 import { backupsStore } from '@/state/backups/backups';
 import { walletLoadingStore } from '@/state/walletLoading/walletLoading';
+import { loadWallets, setAllWalletsWithIdsAsBackedUp, useWalletsStore } from '@/state/wallets/walletsStore';
 import styled from '@/styled-thing';
 import { padding } from '@/styles';
-<<<<<<< HEAD
-=======
-import { logger } from '@/logger';
-import { Box, Inset, Stack } from '@/design-system';
-import { IS_ANDROID } from '@/env';
-import { sharedCoolModalTopOffset } from '@/navigation/config';
-import { ImgixImage } from '../images';
-import { RainbowButton } from '../buttons';
-import RainbowButtonTypes from '../buttons/rainbow-button/RainbowButtonTypes';
-import { RouteProp, useRoute } from '@react-navigation/native';
-import { Source } from 'react-native-fast-image';
->>>>>>> 08dbabd7
 import { ThemeContextProps, useTheme } from '@/theme';
 import { cloudPlatform } from '@/utils/platform';
 import { RouteProp, useRoute } from '@react-navigation/native';
 import { isEmpty } from 'lodash';
-<<<<<<< HEAD
 import React, { useCallback, useEffect, useRef, useState } from 'react';
 import { InteractionManager, TextInput } from 'react-native';
 import { Source } from 'react-native-fast-image';
-import { KeyboardArea } from 'react-native-keyboard-area';
 import { useDispatch } from 'react-redux';
 import { RainbowButton } from '../buttons';
 import RainbowButtonTypes from '../buttons/rainbow-button/RainbowButtonTypes';
 import { PasswordField } from '../fields';
 import { ImgixImage } from '../images';
 import { Text } from '../text';
-=======
-import { backupsStore } from '@/state/backups/backups';
-import { walletLoadingStore } from '@/state/walletLoading/walletLoading';
-import { RootStackParamList } from '@/navigation/types';
->>>>>>> 08dbabd7
 
 type ComponentProps = {
   theme: ThemeContextProps;
