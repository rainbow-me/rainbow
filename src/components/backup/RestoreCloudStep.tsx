import WalletAndBackup from '@/assets/WalletsAndBackup.png';
import { Box, Inset, Stack } from '@/design-system';
import { IS_ANDROID } from '@/env';
import { isCloudBackupPasswordValid, normalizeAndroidBackupFilename } from '@/handlers/cloudBackup';
import { WrappedAlert as Alert } from '@/helpers/alert';
import walletBackupTypes from '@/helpers/walletBackupTypes';
import { WalletLoadingStates } from '@/helpers/walletLoadingStates';
import { useDimensions, useInitializeWallet } from '@/hooks';
import * as lang from '@/languages';
import { logger } from '@/logger';
import {
  BackupFile,
  getLocalBackupPassword,
  restoreCloudBackup,
  RestoreCloudBackupResultStates,
  saveLocalBackupPassword,
} from '@/model/backup';
import { Navigation, useNavigation } from '@/navigation';
import { sharedCoolModalTopOffset } from '@/navigation/config';
import Routes from '@/navigation/routesNames';
import { loadWallets, setAllWalletsWithIdsAsBackedUp, useWalletsStore } from '@/state/wallets/walletsStore';
import { RestoreSheetParams } from '@/screens/RestoreSheet';
import { backupsStore } from '@/state/backups/backups';
import { walletLoadingStore } from '@/state/walletLoading/walletLoading';
import styled from '@/styled-thing';
import { padding } from '@/styles';
import { ThemeContextProps, useTheme } from '@/theme';
import { cloudPlatform } from '@/utils/platform';
import { RouteProp, useRoute } from '@react-navigation/native';
import { isEmpty } from 'lodash';
import React, { useCallback, useEffect, useRef, useState } from 'react';
import { InteractionManager, TextInput } from 'react-native';
import { Source } from 'react-native-fast-image';
import { KeyboardArea } from 'react-native-keyboard-area';
import { useDispatch } from 'react-redux';
import { RainbowButton } from '../buttons';
import RainbowButtonTypes from '../buttons/rainbow-button/RainbowButtonTypes';
import { PasswordField } from '../fields';
import { ImgixImage } from '../images';
import { Text } from '../text';

type ComponentProps = {
  theme: ThemeContextProps;
  color: ThemeContextProps['colors'][keyof ThemeContextProps['colors']];
};

const Title = styled(Text).attrs({
  size: 'big',
  weight: 'heavy',
})({
  ...padding.object(12, 0, 0),
});

const DescriptionText = styled(Text).attrs(({ theme: { colors }, color }: ComponentProps) => ({
  align: 'left',
  color: color || colors.alpha(colors.blueGreyDark, 0.5),
  lineHeight: 'looser',
  size: 'lmedium',
  weight: 'medium',
}))({});

const ButtonText = styled(Text).attrs(({ theme: { colors }, color }: ComponentProps) => ({
  align: 'center',
  letterSpacing: 'rounded',
  color: color || colors.alpha(colors.blueGreyDark, 0.5),
  size: 'larger',
  weight: 'heavy',
  numberOfLines: 1,
}))({});

const Masthead = styled(Box).attrs({
  direction: 'column',
})({
  ...padding.object(0, 0, 16),
  gap: 8,
  flexShrink: 0,
});

const KeyboardSizeView = styled(KeyboardArea)({
  backgroundColor: ({ theme: { colors } }: ComponentProps) => colors.transparent,
});

type RestoreCloudStepParams = {
  RestoreSheet: {
    selectedBackup: BackupFile;
  };
};

export default function RestoreCloudStep() {
  const { params } = useRoute<RouteProp<RestoreCloudStepParams & RestoreSheetParams, 'RestoreSheet'>>();
  const { password } = backupsStore(state => ({
    password: state.password,
  }));

  const loadingState = walletLoadingStore(state => state.loadingState);

  const { selectedBackup } = params;
  const { isDarkMode } = useTheme();
  const { canGoBack, goBack } = useNavigation();

  const onRestoreSuccess = useCallback(() => {
    while (canGoBack()) {
      goBack();
    }
  }, [canGoBack, goBack]);

  const dispatch = useDispatch();
  const { width: deviceWidth, height: deviceHeight } = useDimensions();
  const [validPassword, setValidPassword] = useState(false);
  const [incorrectPassword, setIncorrectPassword] = useState(false);
  const passwordRef = useRef<TextInput | null>(null);
  const initializeWallet = useInitializeWallet();

  useEffect(() => {
    const fetchPasswordIfPossible = async () => {
      const pwd = await getLocalBackupPassword();
      if (pwd) {
        backupsStore.getState().setStoredPassword(pwd);
        backupsStore.getState().setPassword(pwd);
      }
    };
    fetchPasswordIfPossible();
  }, []);

  useEffect(() => {
    let passwordIsValid = false;
    if (isCloudBackupPasswordValid(password)) {
      passwordIsValid = true;
    }

    setValidPassword(passwordIsValid);
  }, [incorrectPassword, password]);

  const onPasswordChange = useCallback(({ nativeEvent: { text: inputText } }: { nativeEvent: { text: string } }) => {
    backupsStore.getState().setPassword(inputText);
    setIncorrectPassword(false);
  }, []);

  const onSubmit = useCallback(async () => {
    // NOTE: Localizing password to prevent an empty string from being saved if we re-render
    const pwd = password.trim();
    let filename = selectedBackup.name;

    const prevWalletsState = await loadWallets();

    try {
      if (!selectedBackup.name) {
        throw new Error('No backup file selected');
      }

      walletLoadingStore.setState({
        loadingState: WalletLoadingStates.RESTORING_WALLET,
      });
      const status = await restoreCloudBackup({
        password: pwd,
        backupFilename: filename,
      });
      if (status === RestoreCloudBackupResultStates.success) {
        // Store it in the keychain in case it was missing
        if (backupsStore.getState().storedPassword !== pwd) {
          await saveLocalBackupPassword(pwd);
        }

        // Reset the storedPassword state for next restoration process
        if (backupsStore.getState().storedPassword) {
          backupsStore.getState().setStoredPassword('');
        }

        InteractionManager.runAfterInteractions(async () => {
          const newWalletsState = await loadWallets();
          if (IS_ANDROID && filename) {
            filename = normalizeAndroidBackupFilename(filename);
          }

          logger.debug('[RestoreCloudStep]: Done updating backup state');
          // NOTE: Marking the restored wallets as backed up
          const walletIdsToUpdate = Object.keys(newWalletsState || {}).filter(walletId => !(prevWalletsState || {})[walletId]);

          logger.debug('[RestoreCloudStep]: Updating backup state of wallets with ids', {
            walletIds: JSON.stringify(walletIdsToUpdate),
          });
          logger.debug('[RestoreCloudStep]: Selected backup name', {
            fileName: selectedBackup.name,
          });

          setAllWalletsWithIdsAsBackedUp(walletIdsToUpdate, walletBackupTypes.cloud, filename);

          const oldCloudIds: string[] = [];
          const oldManualIds: string[] = [];
          // NOTE: Looping over previous wallets and restoring backup state of that wallet
          Object.values(prevWalletsState || {}).forEach(wallet => {
            // NOTE: This handles cloud and manual backups
            if (wallet.backedUp && wallet.backupType === walletBackupTypes.cloud) {
              oldCloudIds.push(wallet.id);
            } else if (wallet.backedUp && wallet.backupType === walletBackupTypes.manual) {
              oldManualIds.push(wallet.id);
            }
          });

          setAllWalletsWithIdsAsBackedUp(oldCloudIds, walletBackupTypes.cloud, filename);
          setAllWalletsWithIdsAsBackedUp(oldManualIds, walletBackupTypes.manual, filename);

          const walletKeys = Object.keys(newWalletsState || {});
          const firstWallet = walletKeys.length > 0 ? (newWalletsState || {})[walletKeys[0]] : undefined;
          const firstAddress = firstWallet ? (firstWallet.addresses || [])[0].address : undefined;

          if (firstWallet && firstAddress) {
<<<<<<< HEAD
            const { setSelectedAddress, setSelectedWallet } = useWalletsStore.getState();
            setSelectedWallet(firstWallet);
            setSelectedAddress(firstAddress);
            await initializeWallet({
              shouldRunMigrations: false,
              overwrite: false,
              switching: true,
            });
=======
            const { setSelectedWallet } = useWalletsStore.getState();
            setSelectedWallet(firstWallet, firstAddress);
            await initializeWallet(null, null, null, false, false, null, true, null);
>>>>>>> c67dd9fd
          }
        });

        onRestoreSuccess();
        backupsStore.getState().setPassword('');
        if (isEmpty(prevWalletsState)) {
          Navigation.handleAction(
            Routes.SWIPE_LAYOUT,
            {
              screen: Routes.WALLET_SCREEN,
            },
            true
          );
        } else {
          Navigation.handleAction(Routes.WALLET_SCREEN, {});
        }
      } else {
        switch (status) {
          case RestoreCloudBackupResultStates.incorrectPassword:
            setIncorrectPassword(true);
            break;
          case RestoreCloudBackupResultStates.incorrectPinCode:
            Alert.alert(lang.t('back_up.restore_cloud.incorrect_pin_code'));
            break;
          default:
            Alert.alert(lang.t('back_up.restore_cloud.error_while_restoring'));
            break;
        }
      }
    } catch (e) {
      Alert.alert(lang.t('back_up.restore_cloud.error_while_restoring'));
    } finally {
      walletLoadingStore.setState({
        loadingState: null,
      });
    }
  }, [password, selectedBackup.name, dispatch, onRestoreSuccess, initializeWallet]);

  const onPasswordSubmit = useCallback(() => {
    validPassword && onSubmit();
  }, [onSubmit, validPassword]);

  return (
    <Box height={{ custom: deviceHeight - sharedCoolModalTopOffset - 48 }}>
      <Inset horizontal={'24px'}>
        <Stack alignHorizontal="left" space="8px">
          <Masthead>
            <Box
              as={ImgixImage}
              borderRadius={72 / 2}
              height={{ custom: 72 }}
              marginLeft={{ custom: -12 }}
              marginRight={{ custom: -12 }}
              marginTop={{ custom: 8 }}
              marginBottom={{ custom: -24 }}
              source={WalletAndBackup as Source}
              width={{ custom: 72 }}
              size={72}
            />
            <Stack space="4px">
              <Title>{lang.t(lang.l.back_up.cloud.password.enter_backup_password)}</Title>
              <DescriptionText>{lang.t(lang.l.back_up.cloud.password.to_restore_from_backup)}</DescriptionText>
            </Stack>
          </Masthead>
          <Box gap={12}>
            <PasswordField
              autoFocus
              editable={!loadingState}
              isInvalid={incorrectPassword}
              onChange={onPasswordChange}
              onSubmitEditing={onPasswordSubmit}
              password={password}
              placeholder={lang.t('back_up.restore_cloud.backup_password_placeholder')}
              ref={passwordRef}
              returnKeyType="next"
            />
          </Box>
        </Stack>

        <Box paddingTop="16px" justifyContent="flex-start">
          {validPassword && (
            <RainbowButton
              height={46}
              width={deviceWidth - 48}
              disabled={!validPassword || !!loadingState}
              type={RainbowButtonTypes.backup}
              label={
                loadingState
                  ? `${lang.t(lang.l.back_up.cloud.restoration_in_progress)}`
                  : `􀎽 ${lang.t(lang.l.back_up.cloud.restore_from_platform, {
                      cloudPlatformName: cloudPlatform,
                    })}`
              }
              onPress={onSubmit}
            />
          )}

          {!validPassword && (
            <Box
              borderRadius={99}
              alignItems="center"
              justifyContent="center"
              style={{ borderWidth: 1, borderColor: isDarkMode ? 'rgba(245, 248, 255, 0.04)' : 'rgba(9, 17, 31, 0.04)' }}
              height={{ custom: 46 }}
              width="full"
            >
              <ButtonText>
                {`􀎽 ${lang.t(lang.l.back_up.cloud.restore_from_platform, {
                  cloudPlatformName: cloudPlatform,
                })}`}
              </ButtonText>
            </Box>
          )}

          {IS_ANDROID ? <KeyboardSizeView /> : null}
        </Box>
      </Inset>
    </Box>
  );
}<|MERGE_RESOLUTION|>--- conflicted
+++ resolved
@@ -205,20 +205,13 @@
           const firstAddress = firstWallet ? (firstWallet.addresses || [])[0].address : undefined;
 
           if (firstWallet && firstAddress) {
-<<<<<<< HEAD
-            const { setSelectedAddress, setSelectedWallet } = useWalletsStore.getState();
-            setSelectedWallet(firstWallet);
-            setSelectedAddress(firstAddress);
+            const { setSelectedWallet } = useWalletsStore.getState();
+            setSelectedWallet(firstWallet, firstAddress);
             await initializeWallet({
               shouldRunMigrations: false,
               overwrite: false,
               switching: true,
             });
-=======
-            const { setSelectedWallet } = useWalletsStore.getState();
-            setSelectedWallet(firstWallet, firstAddress);
-            await initializeWallet(null, null, null, false, false, null, true, null);
->>>>>>> c67dd9fd
           }
         });
 
