--- conflicted
+++ resolved
@@ -24,13 +24,8 @@
   children,
   title,
   weight,
-<<<<<<< HEAD
-  hidden,
-  color,
-=======
   lineHeight,
   loading,
->>>>>>> 4b53b12b
   ...props
 }) {
   const { colors } = useTheme();
@@ -47,10 +42,6 @@
       {asset ? (
         <TokenInfoBalanceValue align={align} asset={asset} />
       ) : (
-<<<<<<< HEAD
-        <TokenInfoValue align={align} color={color} weight={weight}>
-          {!hidden && children}
-=======
         <TokenInfoValue
           align={align}
           color={color}
@@ -58,7 +49,6 @@
           weight={weight}
         >
           {!loading && children}
->>>>>>> 4b53b12b
         </TokenInfoValue>
       )}
       {loading && (
