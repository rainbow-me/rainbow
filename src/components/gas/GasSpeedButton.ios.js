import AnimateNumber from '@bankify/react-native-animate-number';
import { get, isEmpty } from 'lodash';
import React, {
  useCallback,
  useEffect,
  useMemo,
  useRef,
  useState,
} from 'react';
import { LayoutAnimation } from 'react-native';
import { BorderlessButton } from 'react-native-gesture-handler';
import ReactNativeHapticFeedback from 'react-native-haptic-feedback';
import styled from 'styled-components/primitives';
import { Alert } from '../alerts';
import { ButtonPressAnimation } from '../animations';
import { Input } from '../inputs';
import { Column, Row } from '../layout';
import { Text } from '../text';
import GasSpeedLabelPager from './GasSpeedLabelPager';
<<<<<<< HEAD
import { colors_NOT_REACTIVE, padding } from '@rainbow-me/styles';
=======
import ExchangeModalTypes from '@rainbow-me/helpers/exchangeModalTypes';
import { useAccountSettings, useGas } from '@rainbow-me/hooks';
import { gweiToWei, weiToGwei } from '@rainbow-me/parsers';
import { colors, padding } from '@rainbow-me/styles';
import { gasUtils, magicMemo } from '@rainbow-me/utils';
>>>>>>> b2f67e3f

const { GasSpeedOrder, CUSTOM, FAST, SLOW } = gasUtils;

const Container = styled(Column).attrs({
  hapticType: 'impactHeavy',
  scaleTo: 1.0666,
})`
  ${padding(15, 19, 0)};
  height: 76;
  width: 100%;
`;

const Label = styled(Text).attrs({
  size: 'smedium',
  weight: 'semibold',
})``;

const ButtonLabel = styled(BorderlessButton).attrs({
  color: colors_NOT_REACTIVE.appleBlue,
  hitSlop: 40,
  opacity: 1,
  size: 'smedium',
  weight: 'bold',
})`
  padding-bottom: 10;
`;

const LittleBorderlessButton = ({ onPress, children, testID }) => (
  <ButtonLabel onPress={onPress} testID={testID} width={120}>
    <Text color={colors_NOT_REACTIVE.appleBlue} size="smedium" weight="bold">
      {children}
    </Text>
  </ButtonLabel>
);

const BottomRightLabel = ({ formatter, theme }) => (
  <Label
    align="right"
    color={
      theme === 'dark'
        ? colors_NOT_REACTIVE.alpha(
            colors_NOT_REACTIVE.darkModeColors.blueGreyDark,
            0.6
          )
        : colors_NOT_REACTIVE.alpha(colors_NOT_REACTIVE.blueGreyDark, 0.6)
    }
  >
    {formatter()}
  </Label>
);

const formatGasPrice = (gasPrice, nativeCurrency) => {
  return nativeCurrency === 'ETH'
    ? (Math.ceil(Number(gasPrice) * 10000) / 10000).toFixed(4)
    : (Math.ceil(Number(gasPrice) * 100) / 100).toFixed(2);
};

const getActionLabel = type => {
  switch (type) {
    case ExchangeModalTypes.deposit:
      return 'Deposits in';
    case ExchangeModalTypes.withdrawal:
      return 'Withdraws in';
    case 'transaction':
      return 'Confirms in';
    default:
      return 'Swaps in';
  }
};

const GasSpeedButton = ({
  dontBlur,
  onCustomGasBlur,
  onCustomGasFocus,
  testID,
  type,
  theme = 'dark',
  options = null,
  minGasPrice = null,
}) => {
  const inputRef = useRef(null);
  const { nativeCurrencySymbol, nativeCurrency } = useAccountSettings();
  const {
    gasPrices,
    updateCustomValues,
    isSufficientGas,
    updateGasPriceOption,
    selectedGasPrice,
    selectedGasPriceOption,
    txFees,
  } = useGas();

  const gasPricesAvailable = useMemo(() => {
    if (!options || !minGasPrice) {
      return gasPrices;
    }

    const filteredGasPrices = {};
    options.forEach(speed => {
      filteredGasPrices[speed] = gasPrices[speed];
    });
    return filteredGasPrices;
  }, [gasPrices, minGasPrice, options]);

  const gasPrice = get(selectedGasPrice, 'txFee.native.value.amount');
  const customGasPriceTimeEstimateHandler = useRef(null);

  const [customGasPriceInput, setCustomGasPriceInput] = useState(0);
  const [estimatedTimeValue, setEstimatedTimeValue] = useState(0);
  const [estimatedTimeUnit, setEstimatedTimeUnit] = useState('min');
  const [inputFocused, setInputFocused] = useState(false);

  const defaultCustomGasPrice = Math.round(
    weiToGwei(gasPricesAvailable?.fast?.value?.amount)
  );
  const defaultCustomGasPriceUsd = get(
    txFees?.fast,
    'txFee.native.value.amount'
  );
  const defaultCustomGasConfirmationTime =
    gasPricesAvailable?.fast?.estimatedTime?.display;

  const price = isNaN(gasPrice) ? '0.00' : gasPrice;

  useEffect(() => {
    const estimatedTime = get(
      selectedGasPrice,
      'estimatedTime.display',
      ''
    ).split(' ');

    setEstimatedTimeValue(estimatedTime[0] || 0);
    setEstimatedTimeUnit(estimatedTime[1] || 'min');
  }, [selectedGasPrice, selectedGasPriceOption]);

  const calculateCustomPriceEstimatedTime = useCallback(
    async price => {
      try {
        await updateCustomValues(price);
        updateGasPriceOption(CUSTOM);
      } catch (e) {
        setEstimatedTimeValue(0);
        setEstimatedTimeUnit('min');
      }
    },
    [updateCustomValues, updateGasPriceOption]
  );

  useEffect(() => {
    // Cancel any queued estimation
    customGasPriceTimeEstimateHandler.current &&
      clearTimeout(customGasPriceTimeEstimateHandler.current);
    // Add a new one to the queue
    customGasPriceTimeEstimateHandler.current = setTimeout(() => {
      customGasPriceInput &&
        calculateCustomPriceEstimatedTime(customGasPriceInput);
    }, 1000);
  }, [calculateCustomPriceEstimatedTime, customGasPriceInput]);

  const handleCustomGasChange = useCallback(async price => {
    setCustomGasPriceInput(price);
  }, []);

  const renderGasPriceText = useCallback(
    animatedNumber => (
      <Text
        color={
          theme === 'dark'
            ? colors_NOT_REACTIVE.whiteLabel
            : colors_NOT_REACTIVE.alpha(colors_NOT_REACTIVE.blueGreyDark, 0.8)
        }
        letterSpacing="roundedTight"
        size="lmedium"
        weight="bold"
      >
        {isEmpty(gasPricesAvailable) ||
        isEmpty(txFees) ||
        typeof isSufficientGas === 'undefined'
          ? 'Loading...'
          : animatedNumber}
      </Text>
    ),
    [gasPricesAvailable, isSufficientGas, theme, txFees]
  );

  const handlePress = useCallback(() => {
    if (inputFocused) {
      return;
    }
    LayoutAnimation.easeInEaseOut();
    const gasOptions = options || GasSpeedOrder;
    const currentSpeedIndex = gasOptions.indexOf(selectedGasPriceOption);
    const nextSpeedIndex = (currentSpeedIndex + 1) % gasOptions.length;

    const nextSpeed = gasOptions[nextSpeedIndex];
    updateGasPriceOption(nextSpeed);
  }, [inputFocused, options, selectedGasPriceOption, updateGasPriceOption]);

  const formatAnimatedGasPrice = useCallback(
    animatedPrice =>
      `${nativeCurrencySymbol}${formatGasPrice(animatedPrice, nativeCurrency)}`,
    [nativeCurrencySymbol, nativeCurrency]
  );

  const formatBottomRightLabel = useCallback(() => {
    const actionLabel = getActionLabel(type);
    const time = parseFloat(estimatedTimeValue || 0).toFixed(0);
    const gasPriceGwei = get(selectedGasPrice, 'value.display');
    let timeSymbol = '~';

    if (selectedGasPriceOption === CUSTOM) {
      if (!customGasPriceInput) {
        return `${formatAnimatedGasPrice(
          defaultCustomGasPriceUsd
        )} ~ ${defaultCustomGasConfirmationTime}`;
      } else if (gasPricesAvailable[CUSTOM]?.value) {
        const priceInWei = Number(gasPricesAvailable[CUSTOM].value.amount);
        const minGasPriceSlow = gasPricesAvailable[SLOW]
          ? Number(gasPricesAvailable[SLOW].value.amount)
          : Number(gasPricesAvailable[FAST].value.amount);
        const maxGasPriceFast = Number(gasPricesAvailable[FAST].value.amount);
        if (priceInWei < minGasPriceSlow) {
          timeSymbol = '>';
        } else if (priceInWei > maxGasPriceFast) {
          timeSymbol = '<';
        }

        return `${formatAnimatedGasPrice(
          gasPrice
        )} ${timeSymbol} ${time} ${estimatedTimeUnit}`;
      } else {
        return `${actionLabel} ...`;
      }
    }

    // If it's still loading show `...`
    if (time === '0' && estimatedTimeUnit === 'min') {
      return `${actionLabel} ...`;
    }

    return `${gasPriceGwei} ${timeSymbol} ${time} ${estimatedTimeUnit}`;
  }, [
    customGasPriceInput,
    defaultCustomGasConfirmationTime,
    defaultCustomGasPriceUsd,
    estimatedTimeUnit,
    estimatedTimeValue,
    formatAnimatedGasPrice,
    gasPrice,
    gasPricesAvailable,
    selectedGasPrice,
    selectedGasPriceOption,
    type,
  ]);

  const handleCustomGasFocus = useCallback(() => {
    setInputFocused(true);
    onCustomGasFocus?.();
  }, [onCustomGasFocus]);

  const handleCustomGasBlur = useCallback(() => {
    setInputFocused(false);
    onCustomGasBlur?.();
  }, [onCustomGasBlur]);

  const handleInputButtonManager = useCallback(() => {
    const complete = () => {
      if (inputFocused) {
        if (dontBlur) {
          handleCustomGasBlur();
        } else {
          inputRef.current?.blur();
        }
      } else {
        inputRef.current?.focus();
      }
    };

    if (customGasPriceInput === '0') {
      Alert({
        buttons: [
          {
            onPress: () => inputRef.current?.focus(),
            text: 'OK',
          },
        ],
        message: 'You need to enter a valid amount',
        title: 'Invalid Gas Price',
      });
      return;
    }

    if (!customGasPriceInput || !inputFocused) {
      complete();
      ReactNativeHapticFeedback.trigger('impactMedium');
      return;
    }

    if (minGasPrice && Number(customGasPriceInput) < minGasPrice) {
      Alert({
        buttons: [
          {
            onPress: () => inputRef.current?.focus(),
            text: 'OK',
          },
        ],
        message: `The minimum gas price valid allowed is ${minGasPrice} GWEI`,
        title: 'Gas Price Too Low',
      });
      return;
    }

    const priceInWei = gweiToWei(customGasPriceInput);
    const minGasPriceSlow = Number(
      gasPricesAvailable?.slow?.value?.amount || 0
    );
    const maxGasPriceFast = Number(
      gasPricesAvailable?.fast?.value?.amount || 0
    );
    let tooLow = priceInWei < minGasPriceSlow;
    let tooHigh = priceInWei > maxGasPriceFast * 2.5;

    if (tooLow || tooHigh) {
      Alert({
        buttons: [
          {
            onPress: complete,
            text: 'Proceed Anyway',
          },
          {
            onPress: () => inputRef.current?.focus(),
            style: 'cancel',
            text: 'Edit Gas Price',
          },
        ],
        message: tooLow
          ? 'Setting a higher gas price is recommended to avoid issues.'
          : 'Double check that you entered the correct amount—you’re likely paying more than you need to!',
        title: tooLow
          ? 'Low gas price–transaction might get stuck!'
          : 'High gas price!',
      });
    } else {
      complete();
    }
  }, [
    customGasPriceInput,
    inputFocused,
    minGasPrice,
    gasPricesAvailable?.slow?.value?.amount,
    gasPricesAvailable?.fast?.value?.amount,
    dontBlur,
    handleCustomGasBlur,
  ]);

  const focusOnInput = useCallback(() => inputRef.current?.focus(), []);
  const isCustom = selectedGasPriceOption === CUSTOM ? true : false;

  return (
    <Container as={ButtonPressAnimation} onPress={handlePress} testID={testID}>
      <Row align="end" justify="space-between" marginBottom={1.5}>
        {!isCustom ? (
          <AnimateNumber
            formatter={formatAnimatedGasPrice}
            interval={6}
            renderContent={renderGasPriceText}
            steps={6}
            timing="linear"
            value={price}
          />
        ) : (
          <BorderlessButton onPress={focusOnInput}>
            <Row>
              <Input
                color={
                  theme === 'dark'
                    ? colors_NOT_REACTIVE.whiteLabel
                    : colors_NOT_REACTIVE.alpha(
                        colors_NOT_REACTIVE.blueGreyDark,
                        0.8
                      )
                }
                height={19}
                keyboardAppearance="dark"
                keyboardType="numeric"
                letterSpacing="roundedMedium"
                maxLength={5}
                onBlur={handleCustomGasBlur}
                onChangeText={handleCustomGasChange}
                onFocus={handleCustomGasFocus}
                onSubmitEditing={handleInputButtonManager}
                placeholder={`${defaultCustomGasPrice}`}
                placeholderTextColor={
                  theme === 'dark'
                    ? colors_NOT_REACTIVE.alpha(
                        colors_NOT_REACTIVE.darkModeColors.blueGreyDark,
                        0.3
                      )
                    : colors_NOT_REACTIVE.alpha(
                        colors_NOT_REACTIVE.blueGreyDark,
                        0.3
                      )
                }
                ref={inputRef}
                size="lmedium"
                testID="custom-gas-input"
                value={customGasPriceInput}
                weight="bold"
              />
              <Text
                color={
                  customGasPriceInput
                    ? theme === 'dark'
                      ? colors_NOT_REACTIVE.whiteLabel
                      : colors_NOT_REACTIVE.alpha(
                          colors_NOT_REACTIVE.blueGreyDark,
                          0.8
                        )
                    : theme === 'dark'
                    ? colors_NOT_REACTIVE.alpha(
                        colors_NOT_REACTIVE.darkModeColors.blueGreyDark,
                        0.3
                      )
                    : colors_NOT_REACTIVE.alpha(
                        colors_NOT_REACTIVE.blueGreyDark,
                        0.3
                      )
                }
                size="lmedium"
                weight="bold"
              >
                {' '}
                Gwei
              </Text>
            </Row>
          </BorderlessButton>
        )}

        <GasSpeedLabelPager
          label={selectedGasPriceOption}
          options={options}
          showPager={!inputFocused}
          theme={theme}
        />
      </Row>
      <Row justify="space-between">
        {!isCustom ? (
          <Label
            color={
              theme === 'dark'
                ? colors_NOT_REACTIVE.alpha(
                    colors_NOT_REACTIVE.darkModeColors.blueGreyDark,
                    0.6
                  )
                : colors_NOT_REACTIVE.alpha(
                    colors_NOT_REACTIVE.blueGreyDark,
                    0.6
                  )
            }
          >
            Network Fee
          </Label>
        ) : (
          <LittleBorderlessButton
            onPress={handleInputButtonManager}
            testID="custom-gas-edit-button"
          >
            {inputFocused
              ? 'Done'
              : `${customGasPriceInput ? 'Edit' : 'Enter'} Gas Price`}
          </LittleBorderlessButton>
        )}

        <BottomRightLabel
          formatter={formatBottomRightLabel}
          theme={theme}
          value={{
            estimatedTimeValue,
            price: selectedGasPrice?.value?.display,
          }}
        />
      </Row>
    </Container>
  );
};

export default magicMemo(GasSpeedButton, 'type');<|MERGE_RESOLUTION|>--- conflicted
+++ resolved
@@ -17,15 +17,11 @@
 import { Column, Row } from '../layout';
 import { Text } from '../text';
 import GasSpeedLabelPager from './GasSpeedLabelPager';
-<<<<<<< HEAD
-import { colors_NOT_REACTIVE, padding } from '@rainbow-me/styles';
-=======
 import ExchangeModalTypes from '@rainbow-me/helpers/exchangeModalTypes';
 import { useAccountSettings, useGas } from '@rainbow-me/hooks';
 import { gweiToWei, weiToGwei } from '@rainbow-me/parsers';
-import { colors, padding } from '@rainbow-me/styles';
+import { colors_NOT_REACTIVE, padding } from '@rainbow-me/styles';
 import { gasUtils, magicMemo } from '@rainbow-me/utils';
->>>>>>> b2f67e3f
 
 const { GasSpeedOrder, CUSTOM, FAST, SLOW } = gasUtils;
 
