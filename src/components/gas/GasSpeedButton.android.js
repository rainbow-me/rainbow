import { get, isEmpty } from 'lodash';
import React, {
  useCallback,
  useEffect,
  useMemo,
  useRef,
  useState,
} from 'react';
import { Keyboard, LayoutAnimation } from 'react-native';
import { BorderlessButton } from 'react-native-gesture-handler';
import ReactNativeHapticFeedback from 'react-native-haptic-feedback';
import styled from 'styled-components/primitives';
import { Alert } from '../alerts';
import {
  ButtonPressAnimation,
  ScaleButtonZoomableAndroid,
} from '../animations';
import { Input } from '../inputs';
import { Column, Row } from '../layout';
import { AnimatedNumber, Text } from '../text';
import GasSpeedLabelPager from './GasSpeedLabelPager';
<<<<<<< HEAD
import {
  colors,
  fonts,
  fontWithWidth,
  margin,
  padding,
} from '@rainbow-me/styles';
=======
import ExchangeModalTypes from '@rainbow-me/helpers/exchangeModalTypes';
import { useAccountSettings, useGas } from '@rainbow-me/hooks';
import { gweiToWei, weiToGwei } from '@rainbow-me/parsers';
import { colors, fonts, fontWithWidth, margin } from '@rainbow-me/styles';
import { gasUtils, magicMemo } from '@rainbow-me/utils';
>>>>>>> a2140b3c

const { GasSpeedOrder, CUSTOM, FAST, SLOW } = gasUtils;

const Container = styled(Row).attrs({
  justify: 'space-between',
  opacityTouchable: true,
  pointerEvents: 'auto',
})`
  ${padding(15, 19, 0)};
  height: 76;
  width: 100%;
`;

const Label = styled(Text).attrs({
  size: 'smedium',
  weight: 'semibold',
})``;

const ButtonLabel = styled(BorderlessButton).attrs({
  color: colors.appleBlue,
  hitSlop: 40,
  opacity: 1,
  size: 'smedium',
  weight: 'bold',
})`
  padding-bottom: 10;
`;

const GasInput = styled(Input).attrs(({ theme }) => ({
  color:
    theme === 'dark' ? colors.white : colors.alpha(colors.blueGreyDark, 0.8),
  height: 58,
  keyboardAppearance: 'dark',
  keyboardType: 'numeric',
  letterSpacing: 'roundedMedium',
  maxLength: 5,
  multiline: false,
  placeholderTextColor:
    theme === 'dark'
      ? colors.alpha(colors.darkModeColors.blueGreyDark, 0.3)
      : colors.alpha(colors.blueGreyDark, 0.3),
  size: 'lmedium',
  testID: 'custom-gas-input',
}))`
  ${fontWithWidth(fonts.weight.bold)};
  ${margin(-13, 0)}
`;

const LittleBorderlessButton = ({ onPress, children, testID }) => (
  <ButtonLabel onPress={onPress} testID={testID} width={120}>
    <Text color={colors.appleBlue} size="smedium" weight="bold">
      {children}
    </Text>
  </ButtonLabel>
);

const BottomRightLabel = ({ formatter, theme }) => (
  <Label
    align="right"
    color={
      theme === 'dark'
        ? colors.alpha(colors.darkModeColors.blueGreyDark, 0.6)
        : colors.alpha(colors.blueGreyDark, 0.6)
    }
  >
    {formatter()}
  </Label>
);

const formatGasPrice = (gasPrice, nativeCurrency) => {
  return nativeCurrency === 'ETH'
    ? (Math.ceil(Number(gasPrice) * 10000) / 10000).toFixed(4)
    : (Math.ceil(Number(gasPrice) * 100) / 100).toFixed(2);
};

const getActionLabel = type => {
  switch (type) {
    case ExchangeModalTypes.deposit:
      return 'Deposits in';
    case ExchangeModalTypes.withdrawal:
      return 'Withdraws in';
    case 'transaction':
      return 'Confirms in';
    default:
      return 'Swaps in';
  }
};

let listener;

Keyboard.addListener('keyboardDidHide', () => listener?.());

const GasSpeedButton = ({
  dontBlur,
  onCustomGasBlur,
  onCustomGasFocus,
  testID,
  type,
  theme = 'dark',
  options = null,
  minGasPrice = null,
}) => {
  const inputRef = useRef(null);
  const { nativeCurrencySymbol, nativeCurrency } = useAccountSettings();
  const {
    gasPrices,
    updateCustomValues,
    isSufficientGas,
    updateGasPriceOption,
    selectedGasPrice,
    selectedGasPriceOption,
    txFees,
  } = useGas();

  const gasPricesAvailable = useMemo(() => {
    if (!options || !minGasPrice) {
      return gasPrices;
    }

    const filteredGasPrices = {};
    options.forEach(speed => {
      filteredGasPrices[speed] = gasPrices[speed];
    });
    return filteredGasPrices;
  }, [gasPrices, minGasPrice, options]);

  const gasPrice = get(selectedGasPrice, 'txFee.native.value.amount');
  const customGasPriceTimeEstimateHandler = useRef(null);
  useEffect(() => {
    listener = () => {
      inputRef.current?.blur();
    };

    return () => {
      listener = undefined;
    };
  }, []);

  const [customGasPriceInput, setCustomGasPriceInput] = useState(0);
  const [estimatedTimeValue, setEstimatedTimeValue] = useState(0);
  const [estimatedTimeUnit, setEstimatedTimeUnit] = useState('min');
  const [inputFocused, setInputFocused] = useState(false);

  const defaultCustomGasPrice = Math.round(
    weiToGwei(gasPricesAvailable?.fast?.value?.amount)
  );
  const defaultCustomGasPriceUsd = get(
    txFees?.fast,
    'txFee.native.value.amount'
  );
  const defaultCustomGasConfirmationTime =
    gasPricesAvailable?.fast?.estimatedTime?.display;

  const price = isNaN(gasPrice) ? '0.00' : gasPrice;

  useEffect(() => {
    const estimatedTime = get(
      selectedGasPrice,
      'estimatedTime.display',
      ''
    ).split(' ');

    setEstimatedTimeValue(estimatedTime[0] || 0);
    setEstimatedTimeUnit(estimatedTime[1] || 'min');
  }, [selectedGasPrice, selectedGasPriceOption]);

  const calculateCustomPriceEstimatedTime = useCallback(
    async price => {
      try {
        await updateCustomValues(price);
        updateGasPriceOption(CUSTOM);
      } catch (e) {
        setEstimatedTimeValue(0);
        setEstimatedTimeUnit('min');
      }
    },
    [updateCustomValues, updateGasPriceOption]
  );

  useEffect(() => {
    // Cancel any queued estimation
    customGasPriceTimeEstimateHandler.current &&
      clearTimeout(customGasPriceTimeEstimateHandler.current);
    // Add a new one to the queue
    customGasPriceTimeEstimateHandler.current = setTimeout(() => {
      customGasPriceInput &&
        calculateCustomPriceEstimatedTime(customGasPriceInput);
    }, 1000);
  }, [calculateCustomPriceEstimatedTime, customGasPriceInput]);

  const handleCustomGasChange = useCallback(async price => {
    setCustomGasPriceInput(price);
  }, []);

  const renderGasPriceText = useCallback(
    animatedNumber => (
      <Text
        color={
          theme === 'dark'
            ? colors.white
            : colors.alpha(colors.blueGreyDark, 0.8)
        }
        letterSpacing="roundedTight"
        size="lmedium"
        weight="bold"
      >
        {isEmpty(gasPricesAvailable) ||
        isEmpty(txFees) ||
        typeof isSufficientGas === 'undefined'
          ? 'Loading...'
          : animatedNumber}
      </Text>
    ),
    [gasPricesAvailable, isSufficientGas, theme, txFees]
  );

  const handlePress = useCallback(() => {
    if (inputFocused) {
      return;
    }
    LayoutAnimation.easeInEaseOut();
    const gasOptions = options || GasSpeedOrder;
    const currentSpeedIndex = gasOptions.indexOf(selectedGasPriceOption);
    const nextSpeedIndex = (currentSpeedIndex + 1) % gasOptions.length;

    const nextSpeed = gasOptions[nextSpeedIndex];
    updateGasPriceOption(nextSpeed);
  }, [inputFocused, options, selectedGasPriceOption, updateGasPriceOption]);

  const formatAnimatedGasPrice = useCallback(
    animatedPrice =>
      `${nativeCurrencySymbol}${formatGasPrice(animatedPrice, nativeCurrency)}`,
    [nativeCurrencySymbol, nativeCurrency]
  );

  const formatBottomRightLabel = useCallback(() => {
    const actionLabel = getActionLabel(type);
    const time = parseFloat(estimatedTimeValue || 0).toFixed(0);
    const gasPriceGwei = get(selectedGasPrice, 'value.display');
    let timeSymbol = '~';

    if (selectedGasPriceOption === CUSTOM) {
      if (!customGasPriceInput) {
        return `${formatAnimatedGasPrice(
          defaultCustomGasPriceUsd
        )} ~ ${defaultCustomGasConfirmationTime}`;
      } else if (gasPricesAvailable[CUSTOM]?.value) {
        const priceInWei = Number(gasPricesAvailable[CUSTOM].value.amount);
        const minGasPriceSlow = gasPricesAvailable[SLOW]
          ? Number(gasPricesAvailable[SLOW].value.amount)
          : Number(gasPricesAvailable[FAST].value.amount);
        const maxGasPriceFast = Number(gasPricesAvailable[FAST].value.amount);
        if (priceInWei < minGasPriceSlow) {
          timeSymbol = '>';
        } else if (priceInWei > maxGasPriceFast) {
          timeSymbol = '<';
        }

        return `${formatAnimatedGasPrice(
          gasPrice
        )} ${timeSymbol} ${time} ${estimatedTimeUnit}`;
      } else {
        return `${actionLabel} ...`;
      }
    }

    // If it's still loading show `...`
    if (time === '0' && estimatedTimeUnit === 'min') {
      return `${actionLabel} ...`;
    }

    return `${gasPriceGwei} ${timeSymbol} ${time} ${estimatedTimeUnit}`;
  }, [
    customGasPriceInput,
    defaultCustomGasConfirmationTime,
    defaultCustomGasPriceUsd,
    estimatedTimeUnit,
    estimatedTimeValue,
    formatAnimatedGasPrice,
    gasPrice,
    gasPricesAvailable,
    selectedGasPrice,
    selectedGasPriceOption,
    type,
  ]);

  const handleCustomGasFocus = useCallback(() => {
    setInputFocused(true);
    onCustomGasFocus?.();
  }, [onCustomGasFocus]);

  const handleCustomGasBlur = useCallback(() => {
    setInputFocused(false);
    onCustomGasBlur?.();
  }, [onCustomGasBlur]);

  const handleInputButtonManager = useCallback(() => {
    const complete = () => {
      if (inputFocused) {
        if (dontBlur) {
          handleCustomGasBlur();
        } else {
          inputRef.current?.blur();
        }
      } else {
        inputRef.current?.focus();
      }
    };

    if (customGasPriceInput === '0') {
      Alert({
        buttons: [
          {
            onPress: () => inputRef.current?.focus(),
            text: 'OK',
          },
        ],
        message: 'You need to enter a valid amount',
        title: 'Invalid Gas Price',
      });
      return;
    }

    if (!customGasPriceInput || !inputFocused) {
      complete();
      ReactNativeHapticFeedback.trigger('impactMedium');
      return;
    }

    if (minGasPrice && Number(customGasPriceInput) < minGasPrice) {
      Alert({
        buttons: [
          {
            onPress: () => inputRef.current?.focus(),
            text: 'OK',
          },
        ],
        message: `The minimum gas price valid allowed is ${minGasPrice} GWEI`,
        title: 'Gas Price Too Low',
      });
      return;
    }

    const priceInWei = gweiToWei(customGasPriceInput);
    const minGasPriceSlow = Number(
      gasPricesAvailable?.slow?.value?.amount || 0
    );
    const maxGasPriceFast = Number(
      gasPricesAvailable?.fast?.value?.amount || 0
    );
    let tooLow = priceInWei < minGasPriceSlow;
    let tooHigh = priceInWei > maxGasPriceFast * 2.5;

    if (tooLow || tooHigh) {
      Alert({
        buttons: [
          {
            onPress: complete,
            text: 'Proceed Anyway',
          },
          {
            onPress: () => inputRef.current?.focus(),
            style: 'cancel',
            text: 'Edit Gas Price',
          },
        ],
        message: tooLow
          ? 'Setting a higher gas price is recommended to avoid issues.'
          : 'Double check that you entered the correct amount—you’re likely paying more than you need to!',
        title: tooLow
          ? 'Low gas price–transaction might get stuck!'
          : 'High gas price!',
      });
    } else {
      complete();
    }
  }, [
    customGasPriceInput,
    inputFocused,
    minGasPrice,
    gasPricesAvailable?.slow?.value?.amount,
    gasPricesAvailable?.fast?.value?.amount,
    dontBlur,
    handleCustomGasBlur,
  ]);

  const focusOnInput = useCallback(() => inputRef.current?.focus(), []);
  const isCustom = selectedGasPriceOption === CUSTOM ? true : false;

  return (
    <Container
      as={!isCustom ? ButtonPressAnimation : ScaleButtonZoomableAndroid}
      onPress={handlePress}
      testID={testID}
    >
      <Column>
        <Row align="end" height={30} justify="space-between">
          {!isCustom ? (
            <AnimatedNumber
              formatter={formatAnimatedGasPrice}
              interval={6}
              renderContent={renderGasPriceText}
              steps={6}
              timing="linear"
              value={price}
            />
          ) : (
            <BorderlessButton onPress={focusOnInput}>
              <Row>
                <GasInput
                  onBlur={handleCustomGasBlur}
                  onChangeText={handleCustomGasChange}
                  onFocus={handleCustomGasFocus}
                  onSubmitEditing={handleInputButtonManager}
                  placeholder={`${defaultCustomGasPrice} `} // see PR #1385
                  ref={inputRef}
                  value={customGasPriceInput}
                />
                <Text
                  color={
                    customGasPriceInput
                      ? theme === 'dark'
                        ? colors.white
                        : colors.alpha(colors.blueGreyDark, 0.8)
                      : theme === 'dark'
                      ? colors.alpha(colors.darkModeColors.blueGreyDark, 0.3)
                      : colors.alpha(colors.blueGreyDark, 0.3)
                  }
                  size="lmedium"
                  weight="bold"
                >
                  {ios && ' '}
                  Gwei
                </Text>
              </Row>
            </BorderlessButton>
          )}
        </Row>

        <Row justify="space-between" style={{ height: 27 }}>
          {!isCustom ? (
            <Label
              color={
                theme === 'dark'
                  ? colors.alpha(colors.darkModeColors.blueGreyDark, 0.6)
                  : colors.alpha(colors.blueGreyDark, 0.6)
              }
              height={10}
            >
              Network Fee
            </Label>
          ) : (
            <LittleBorderlessButton
              onPress={handleInputButtonManager}
              testID="custom-gas-edit-button"
            >
              {inputFocused
                ? 'Done'
                : `${customGasPriceInput ? 'Edit' : 'Enter'} Gas Price`}
            </LittleBorderlessButton>
          )}
        </Row>
      </Column>
      <Column
        align="end"
        as={isCustom && ButtonPressAnimation}
        onPress={handlePress}
        reanimatedButton
        wrapperStyle={{ flex: 1 }}
      >
        <Row align="end" css={margin(3, 0)} justify="end" marginBottom={1}>
          <GasSpeedLabelPager
            label={selectedGasPriceOption}
            options={options}
            showPager={!inputFocused}
            theme={theme}
          />
        </Row>

        <Row justify="space-between">
          <BottomRightLabel
            formatter={formatBottomRightLabel}
            theme={theme}
            value={{
              estimatedTimeValue,
              price: selectedGasPrice?.value?.display,
            }}
          />
        </Row>
      </Column>
    </Container>
  );
};

export default magicMemo(GasSpeedButton, 'type');<|MERGE_RESOLUTION|>--- conflicted
+++ resolved
@@ -19,7 +19,9 @@
 import { Column, Row } from '../layout';
 import { AnimatedNumber, Text } from '../text';
 import GasSpeedLabelPager from './GasSpeedLabelPager';
-<<<<<<< HEAD
+import ExchangeModalTypes from '@rainbow-me/helpers/exchangeModalTypes';
+import { useAccountSettings, useGas } from '@rainbow-me/hooks';
+import { gweiToWei, weiToGwei } from '@rainbow-me/parsers';
 import {
   colors,
   fonts,
@@ -27,13 +29,7 @@
   margin,
   padding,
 } from '@rainbow-me/styles';
-=======
-import ExchangeModalTypes from '@rainbow-me/helpers/exchangeModalTypes';
-import { useAccountSettings, useGas } from '@rainbow-me/hooks';
-import { gweiToWei, weiToGwei } from '@rainbow-me/parsers';
-import { colors, fonts, fontWithWidth, margin } from '@rainbow-me/styles';
 import { gasUtils, magicMemo } from '@rainbow-me/utils';
->>>>>>> a2140b3c
 
 const { GasSpeedOrder, CUSTOM, FAST, SLOW } = gasUtils;
 
