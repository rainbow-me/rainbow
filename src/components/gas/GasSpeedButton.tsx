/* eslint-disable no-nested-ternary */
import AnimateNumber from '@bankify/react-native-animate-number';
import lang from 'i18n-js';
import { isEmpty, isNaN, isNil, noop } from 'lodash';
import makeColorMoreChill from 'make-color-more-chill';
import { AnimatePresence, MotiView } from 'moti';
import React, { useCallback, useEffect, useMemo, useRef, useState } from 'react';
import { InteractionManager, Keyboard, View } from 'react-native';
import { Easing } from 'react-native-reanimated';
import { darkModeThemeColors } from '../../styles/colors';
import { ButtonPressAnimation } from '../animations';
import { ChainBadge } from '../coin-icon';
import { Centered, Column, Row } from '../layout';
import { Text } from '../text';
import { GasSpeedLabelPager } from '.';
import ContextMenuButton from '@/components/native-context-menu/contextMenu';
import { isL2Chain } from '@/handlers/web3';
import { add, convertAmountToNativeDisplayWorklet, greaterThan, toFixedDecimals } from '@/helpers/utilities';
import { useAccountSettings, useColorForAsset, useGas, usePrevious } from '@/hooks';
import { useNavigation } from '@/navigation';
import Routes from '@/navigation/routesNames';
import styled from '@/styled-thing';
import { fonts, fontWithWidth, margin, padding } from '@/styles';
import { gasUtils } from '@/utils';
import { IS_ANDROID } from '@/env';
import { ContextMenu } from '../context-menu';
import { EthCoinIcon } from '../coin-icon/EthCoinIcon';
<<<<<<< HEAD
import { ChainId } from '@/state/backendNetworks/types';
import { useBackendNetworksStore } from '@/state/backendNetworks/backendNetworks';
=======
import { ChainId } from '@/chains/types';
import { chainsGasSpeeds, chainsNativeAsset } from '@/chains';
>>>>>>> 384662a6
import { ThemeContextProps, useTheme } from '@/theme';
import { ParsedAddressAsset } from '@/entities';
import { GasSpeed } from '@/__swaps__/types/gas';

const { GAS_EMOJIS, GAS_ICONS, GasSpeedOrder, CUSTOM, URGENT, NORMAL, FAST, getGasLabel } = gasUtils;

type WithThemeProps = {
  borderColor: string;
  color: string;
  theme: ThemeContextProps;
  marginBottom: number;
  marginTop: number;
  horizontalPadding: number;
};

const CustomGasButton = styled(ButtonPressAnimation).attrs({
  align: 'center',
  alignItems: 'center',
  hapticType: 'impactHeavy',
  height: 30,
  justifyContent: 'center',
  scaleTo: 0.8,
})({
  borderColor: ({ borderColor, color, theme: { colors } }: WithThemeProps) => borderColor || color || colors.appleBlue,
  borderRadius: 19,
  borderWidth: 2,
  ...padding.object(android ? 2 : 3, 0),
});

const Symbol = styled(Text).attrs({
  align: 'center',
  alignItems: 'center',
  lineHeight: 'normal',
  size: 'lmedium',
  weight: 'heavy',
})({
  ...padding.object(android ? 1 : 0, 6, 0, 7),
});

const DoneCustomGas = styled(Text).attrs({
  align: 'center',
  alignItems: 'center',
  justifyContent: 'center',
  lineHeight: 'normal',
  size: 'lmedium',
  weight: 'heavy',
})({
  ...padding.object(0),
  ...margin.object(0, 10),
  bottom: 0.5,
});

const ChainBadgeContainer = styled(View).attrs({
  hapticType: 'impactHeavy',
  scaleTo: 0.9,
})({
  ...padding.object(0),
  ...margin.object(0),
});

const NativeCoinIconWrapper = styled(Column).attrs({})({
  ...margin.object(1, 5, 0, 0),
  alignItems: 'center',
  height: 18,
  justifyContent: 'center',
  width: 18,
});

const Container = styled(Column).attrs({
  alignItems: 'center',
  hapticType: 'impactHeavy',
  justifyContent: 'center',
})(({ marginBottom, marginTop, horizontalPadding }: WithThemeProps) => ({
  ...margin.object(marginTop, 0, marginBottom),
  ...padding.object(0, horizontalPadding),
  width: '100%',
}));

const Label = styled(Text).attrs(({ size }: { size: string }) => ({
  lineHeight: 'normal',
  size: size || 'lmedium',
}))(({ weight }: { weight: string }) => fontWithWidth(weight || fonts.weight.semibold));

const GasSpeedPagerCentered = styled(Centered).attrs(() => ({
  marginRight: 8,
}))({});

const TextContainer = styled(Column).attrs(() => ({}))({});

const TransactionTimeLabel = ({ formatter, theme }: { formatter: () => string; theme: string }) => {
  const { colors } = useTheme();
  const color = theme === 'dark' ? colors.alpha(darkModeThemeColors.blueGreyDark, 0.6) : colors.alpha(colors.blueGreyDark, 0.6);

  return (
    <Label align="right" color={color} size="lmedium" weight="bold">
      {formatter()}
    </Label>
  );
};

const shouldRoundGasDisplay = (chainId: ChainId) => {
  switch (chainId) {
    case ChainId.bsc:
    case ChainId.polygon:
      return false;
    default:
      return true;
  }
};

type GasSpeedButtonProps = {
  asset?: Partial<ParsedAddressAsset>;
  chainId: ChainId;
  horizontalPadding?: number;
  fallbackColor?: string;
  marginBottom?: number;
  marginTop?: number;
  speeds?: string[];
  testID?: string;
  theme?: string;
  canGoBack?: boolean;
  showGasOptions?: boolean;
  validateGasParams?: React.RefObject<(callback?: () => void) => void>;
  flashbotTransaction?: boolean;
  loading?: boolean;
};

const GasSpeedButton = ({
  asset,
  chainId,
  horizontalPadding = 19,
  fallbackColor,
  marginBottom = 20,
  marginTop = 18,
  speeds,
  testID = 'gas-speed-button',
  theme = 'dark',
  canGoBack = true,
  showGasOptions = false,
  validateGasParams = undefined,
  flashbotTransaction = false,
  loading = false,
}: GasSpeedButtonProps) => {
  const { colors } = useTheme();
  const { navigate, goBack } = useNavigation();
  const { nativeCurrencySymbol, nativeCurrency } = useAccountSettings();
  const rawColorForAsset = useColorForAsset(asset || {}, fallbackColor, false, true);

  const { gasFeeParamsBySpeed, updateGasFeeOption, selectedGasFee, selectedGasFeeOption, currentBlockParams } = useGas();

  const [gasPriceReady, setGasPriceReady] = useState(false);
  const [shouldOpenCustomGasSheet, setShouldOpenCustomGasSheet] = useState<{
    focusTo: string | null;
    shouldOpen: boolean;
  }>({
    focusTo: null,
    shouldOpen: false,
  });
  const prevShouldOpenCustomGasSheet = usePrevious(shouldOpenCustomGasSheet);

  // Because of the animated number component
  // we need to trim the native currency symbol
  // (and leave the number only!)
  // which gets added later in the formatGasPrice function
  const price = useMemo(() => {
    const gasPrice = selectedGasFee?.gasFee?.estimatedFee?.native?.value?.amount;
    if (isNil(gasPrice)) return null;

    return gasPrice;
  }, [selectedGasFee]);

  const isL2 = useMemo(() => isL2Chain({ chainId }), [chainId]);

  const isLegacyGasNetwork = !selectedGasFee?.gasFee?.maxFee;

  const gasIsNotReady = useMemo(
    () => isNil(price) || isEmpty(gasFeeParamsBySpeed) || isEmpty(selectedGasFee?.gasFee),
    [gasFeeParamsBySpeed, price, selectedGasFee]
  );

  const formatGasPrice = useCallback(
    (animatedValue: string) => {
      if (animatedValue === null || loading || isNaN(animatedValue)) {
        return 0;
      }
      !gasPriceReady && setGasPriceReady(true);
      return convertAmountToNativeDisplayWorklet(animatedValue, nativeCurrency, true);
    },
    [loading, gasPriceReady, nativeCurrency]
  );

  const openCustomOptionsRef = useRef<any>();

  const openCustomGasSheet = useCallback(() => {
    if (gasIsNotReady) return;
    navigate(Routes.CUSTOM_GAS_SHEET, {
      asset,
      fallbackColor,
      flashbotTransaction,
      focusTo: shouldOpenCustomGasSheet.focusTo,
      openCustomOptions: (focusTo: string) => openCustomOptionsRef?.current?.(focusTo),
      speeds: speeds ?? GasSpeedOrder,
      type: 'custom_gas',
    });
  }, [gasIsNotReady, navigate, asset, shouldOpenCustomGasSheet.focusTo, flashbotTransaction, speeds, fallbackColor]);

  const openCustomOptions = useCallback(
    (focusTo: string) => {
      if (ios) {
        setShouldOpenCustomGasSheet({ focusTo, shouldOpen: true });
      } else {
        openCustomGasSheet();
      }
    },
    [openCustomGasSheet]
  );

  openCustomOptionsRef.current = openCustomOptions;

  const renderGasPriceText = useCallback(
    (animatedNumber: number) => {
      const priceText = animatedNumber === 0 || loading ? lang.t('swap.loading') : animatedNumber;
      return (
        <Text
          color={theme === 'dark' ? colors.whiteLabel : colors.alpha(colors.blueGreyDark, 0.8)}
          lineHeight="normal"
          size="lmedium"
          weight="heavy"
        >
          {priceText}
        </Text>
      );
    },
    [loading, theme, colors]
  );

  // I'M SHITTY CODE BUT GOT THINGS DONE REFACTOR ME ASAP
  const handlePressSpeedOption = useCallback(
    (selectedSpeed: string) => {
      if (selectedSpeed === CUSTOM) {
        if (ios) {
          InteractionManager.runAfterInteractions(() => {
            setShouldOpenCustomGasSheet({
              focusTo: null,
              shouldOpen: true,
            });
          });
        } else {
          openCustomGasSheet();
          setTimeout(() => updateGasFeeOption(selectedSpeed), 500);
          return;
        }
      }
      updateGasFeeOption(selectedSpeed);
    },
    [updateGasFeeOption, openCustomGasSheet]
  );

  const formatTransactionTime = useCallback(() => {
    if (!gasPriceReady || !selectedGasFee?.estimatedTime?.display) return '';

    const estimatedTime = (selectedGasFee?.estimatedTime?.display || '').split(' ');
    const [estimatedTimeValue = '0', estimatedTimeUnit = 'min'] = estimatedTime;
    const time = parseFloat(estimatedTimeValue).toFixed(0);
    if (!estimatedTime) {
      return '';
    }

    if (time === '0') {
      return '< 1 sec';
    }

    const timeSymbol = estimatedTimeUnit === 'hr' ? '>' : '~';
    return `${timeSymbol}${time} ${estimatedTimeUnit}`;
  }, [gasPriceReady, selectedGasFee?.estimatedTime?.display]);

  const openGasHelper = useCallback(async () => {
    Keyboard.dismiss();
    const nativeAsset = chainsNativeAsset[chainId];
    navigate(Routes.EXPLAIN_SHEET, {
      chainId,
      type: 'gas',
      nativeAsset,
    });
  }, [chainId, navigate]);

  const handlePressMenuItem = useCallback(
    ({ nativeEvent: { actionKey } }: { nativeEvent: { actionKey: GasSpeed } }) => handlePressSpeedOption(actionKey),
    [handlePressSpeedOption]
  );

  const handlePressActionSheet = useCallback(
    (buttonIndex: number) => {
      switch (buttonIndex) {
        case 0:
          handlePressSpeedOption(NORMAL);
          break;
        case 1:
          handlePressSpeedOption(FAST);
          break;
        case 2:
          handlePressSpeedOption(URGENT);
          break;
        case 3:
          handlePressSpeedOption(CUSTOM);
      }
    },
    [handlePressSpeedOption]
  );

  const speedOptions = useMemo(() => {
    if (speeds) return speeds;
    return useBackendNetworksStore.getState().getChainsGasSpeeds()[chainId];
  }, [chainId, speeds]);

  const menuConfig = useMemo(() => {
    const menuOptions = speedOptions?.map(gasOption => {
      const totalGwei = add(gasFeeParamsBySpeed[gasOption]?.maxBaseFee?.gwei, gasFeeParamsBySpeed[gasOption]?.maxPriorityFeePerGas?.gwei);
      const estimatedGwei = add(currentBlockParams?.baseFeePerGas?.gwei, gasFeeParamsBySpeed[gasOption]?.maxPriorityFeePerGas?.gwei);

      const shouldRoundGwei = shouldRoundGasDisplay(chainId);
      const gweiDisplay = !shouldRoundGwei
        ? // @ts-expect-error - legacy gas params has `gasPrice`
          gasFeeParamsBySpeed[gasOption]?.gasPrice?.display
        : gasOption === 'custom' && selectedGasFeeOption !== 'custom'
          ? ''
          : greaterThan(estimatedGwei, totalGwei)
            ? `${toFixedDecimals(totalGwei, isL2 ? 4 : 0)} Gwei`
            : `${toFixedDecimals(estimatedGwei, isL2 ? 4 : 0)}–${toFixedDecimals(totalGwei, isL2 ? 4 : 0)} Gwei`;
      return {
        actionKey: gasOption,
        actionTitle: (android ? `${GAS_EMOJIS[gasOption]}  ` : '') + getGasLabel(gasOption),
        discoverabilityTitle: gweiDisplay,
        icon: {
          iconType: 'ASSET',
          iconValue: GAS_ICONS[gasOption],
        },
      };
    });
    return {
      menuItems: menuOptions,
      menuTitle: '',
    };
  }, [speedOptions, gasFeeParamsBySpeed, currentBlockParams?.baseFeePerGas?.gwei, chainId, selectedGasFeeOption, isL2]);

  const gasOptionsAvailable = useMemo(() => speedOptions?.length > 1, [speedOptions?.length]);

  const onDonePress = useCallback(() => {
    if (canGoBack) {
      goBack();
    } else {
      validateGasParams?.current?.(goBack);
    }
  }, [canGoBack, goBack, validateGasParams]);

  const renderGasSpeedPager = useMemo(() => {
    if (showGasOptions) return;
    const label = getGasLabel(selectedGasFeeOption);
    const pager = (
      <GasSpeedLabelPager
        colorForAsset={
          gasOptionsAvailable
            ? makeColorMoreChill(rawColorForAsset || colors.appleBlue, colors.shadowBlack)
            : colors.alpha(colors.blueGreyDark, 0.12)
        }
        dropdownEnabled={gasOptionsAvailable}
        onPress={noop}
        label={label}
        theme={theme}
      />
    );
    if (!gasOptionsAvailable || gasIsNotReady) return pager;

    if (IS_ANDROID) {
      return (
        <ContextMenu
          activeOpacity={0}
          enableContextMenu
          isAnchoredToRight
          isMenuPrimaryAction
          onPressActionSheet={handlePressActionSheet}
          options={speedOptions}
          useActionSheetFallback={false}
          wrapNativeComponent={false}
        >
          <Centered>{pager}</Centered>
        </ContextMenu>
      );
    }

    return (
      <ContextMenuButton
        enableContextMenu
        isAnchoredToRight
        isMenuPrimaryAction
        menuConfig={menuConfig}
        onPressMenuItem={handlePressMenuItem}
        useActionSheetFallback={false}
      >
        {pager}
      </ContextMenuButton>
    );
  }, [
    colors,
    gasIsNotReady,
    gasOptionsAvailable,
    handlePressActionSheet,
    handlePressMenuItem,
    menuConfig,
    speedOptions,
    rawColorForAsset,
    selectedGasFeeOption,
    showGasOptions,
    theme,
  ]);

  useEffect(() => {
    const gasOptions = speeds || GasSpeedOrder;
    const currentSpeedIndex = gasOptions?.indexOf(selectedGasFeeOption);
    // If the option isn't available anymore, we need to reset it
    // take the first speed or normal by default
    if (currentSpeedIndex === -1) {
      handlePressSpeedOption(gasOptions?.[0] || NORMAL);
    }
  }, [handlePressSpeedOption, speeds, selectedGasFeeOption, isL2]);

  // had to do this hack because calling it directly from `onPress`
  // would make the expanded sheet come up with too much force
  // instead calling it from `useEffect` makes it appear smoothly
  useEffect(() => {
    if (shouldOpenCustomGasSheet.shouldOpen && !prevShouldOpenCustomGasSheet?.shouldOpen) {
      openCustomGasSheet();
      setShouldOpenCustomGasSheet({ focusTo: null, shouldOpen: false });
    }
  }, [openCustomGasSheet, prevShouldOpenCustomGasSheet, shouldOpenCustomGasSheet.shouldOpen]);

  return (
    <Container horizontalPadding={horizontalPadding} marginBottom={marginBottom} marginTop={marginTop} testID={testID}>
      <Row justify="space-between">
        <ButtonPressAnimation onPress={openGasHelper} scaleTo={0.9} testID="estimated-fee-label" disallowInterruption={false}>
          <Row>
            <NativeCoinIconWrapper>
              <AnimatePresence>
                {!!chainId && (
                  <MotiView
                    animate={{ opacity: 1 }}
                    from={{ opacity: 0 }}
                    // @ts-expect-error - MotiTransitionProp is not assignable to TransitionConfig
                    transition={{
                      duration: 300,
                      easing: Easing.bezier(0.2, 0, 0, 1),
                      type: 'timing',
                    }}
                  >
                    {chainId === ChainId.mainnet ? (
                      <EthCoinIcon size={18} />
                    ) : (
                      <ChainBadge chainId={chainId} size="gas" position="relative" />
                    )}
                  </MotiView>
                )}
              </AnimatePresence>
            </NativeCoinIconWrapper>
            <TextContainer>
              <Text>
                <AnimateNumber
                  formatter={formatGasPrice}
                  interval={6}
                  renderContent={renderGasPriceText}
                  steps={6}
                  timing="linear"
                  value={price}
                />
                <Text letterSpacing="one" size="lmedium" weight="heavy">
                  {' '}
                </Text>
                <TransactionTimeLabel formatter={formatTransactionTime} theme={theme} />
              </Text>
            </TextContainer>
          </Row>
          <Row justify="space-between">
            <Label
              color={theme === 'dark' ? colors.alpha(darkModeThemeColors.blueGreyDark, 0.6) : colors.alpha(colors.blueGreyDark, 0.6)}
              size="smedium"
              weight="bold"
            >
              {lang.t('swap.gas.estimated_fee')}{' '}
              <Label
                color={theme === 'dark' ? colors.alpha(darkModeThemeColors.blueGreyDark, 0.25) : colors.alpha(colors.blueGreyDark, 0.25)}
                size="smedium"
                weight="bold"
              >
                􀅵
              </Label>
            </Label>
          </Row>
        </ButtonPressAnimation>
        <Centered>
          <GasSpeedPagerCentered testID="gas-speed-pager">{renderGasSpeedPager}</GasSpeedPagerCentered>

          <Centered>
            {isLegacyGasNetwork ? (
              <ChainBadgeContainer>
                <ChainBadge chainId={chainId} position="relative" />
              </ChainBadgeContainer>
            ) : showGasOptions ? (
              <CustomGasButton
                borderColor={makeColorMoreChill(rawColorForAsset || colors.appleBlue, colors.shadowBlack)}
                onPress={onDonePress}
                testID="gas-speed-done-button"
              >
                <DoneCustomGas
                  color={
                    theme !== 'light' ? colors.whiteLabel : makeColorMoreChill(rawColorForAsset || colors.appleBlue, colors.shadowBlack)
                  }
                >
                  {lang.t('button.done')}
                </DoneCustomGas>
              </CustomGasButton>
            ) : (
              <CustomGasButton
                borderColor={
                  theme === 'dark' ? colors.alpha(darkModeThemeColors.blueGreyDark, 0.12) : colors.alpha(colors.blueGreyDark, 0.06)
                }
                onPress={openCustomOptions}
                testID="gas-speed-custom"
              >
                <Symbol color={theme === 'dark' ? colors.whiteLabel : colors.alpha(colors.blueGreyDark, 0.8)}>􀌆</Symbol>
              </CustomGasButton>
            )}
          </Centered>
        </Centered>
      </Row>
    </Container>
  );
};

export default GasSpeedButton;<|MERGE_RESOLUTION|>--- conflicted
+++ resolved
@@ -25,13 +25,8 @@
 import { IS_ANDROID } from '@/env';
 import { ContextMenu } from '../context-menu';
 import { EthCoinIcon } from '../coin-icon/EthCoinIcon';
-<<<<<<< HEAD
 import { ChainId } from '@/state/backendNetworks/types';
 import { useBackendNetworksStore } from '@/state/backendNetworks/backendNetworks';
-=======
-import { ChainId } from '@/chains/types';
-import { chainsGasSpeeds, chainsNativeAsset } from '@/chains';
->>>>>>> 384662a6
 import { ThemeContextProps, useTheme } from '@/theme';
 import { ParsedAddressAsset } from '@/entities';
 import { GasSpeed } from '@/__swaps__/types/gas';
@@ -177,7 +172,7 @@
 }: GasSpeedButtonProps) => {
   const { colors } = useTheme();
   const { navigate, goBack } = useNavigation();
-  const { nativeCurrencySymbol, nativeCurrency } = useAccountSettings();
+  const { nativeCurrency } = useAccountSettings();
   const rawColorForAsset = useColorForAsset(asset || {}, fallbackColor, false, true);
 
   const { gasFeeParamsBySpeed, updateGasFeeOption, selectedGasFee, selectedGasFeeOption, currentBlockParams } = useGas();
@@ -310,7 +305,7 @@
 
   const openGasHelper = useCallback(async () => {
     Keyboard.dismiss();
-    const nativeAsset = chainsNativeAsset[chainId];
+    const nativeAsset = useBackendNetworksStore.getState().getChainsNativeAsset()[chainId];
     navigate(Routes.EXPLAIN_SHEET, {
       chainId,
       type: 'gas',
