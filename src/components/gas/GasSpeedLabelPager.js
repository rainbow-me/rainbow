--- conflicted
+++ resolved
@@ -78,10 +78,7 @@
 
 export default magicMemo(GasSpeedLabelPager, [
   'label',
-<<<<<<< HEAD
-=======
   'theme',
->>>>>>> ca6eb99a
   'onPress',
   'colorForAsset',
 ]);