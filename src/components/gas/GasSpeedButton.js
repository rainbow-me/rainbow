import AnimateNumber from '@bankify/react-native-animate-number';
import { isEmpty, isNil, lowerCase, upperFirst } from 'lodash';
import React, { useCallback, useEffect, useMemo, useState } from 'react';
import { Keyboard } from 'react-native';
import { ContextMenuButton } from 'react-native-ios-context-menu';
import styled from 'styled-components';
import { darkModeThemeColors } from '../../styles/colors';
import { ButtonPressAnimation } from '../animations';
import { ChainBadge, CoinIcon } from '../coin-icon';
import { Centered, Column, Row } from '../layout';
import { Text } from '../text';
import { GasSpeedLabelPager } from '.';
import { isL2Network } from '@rainbow-me/handlers/web3';
import networkTypes from '@rainbow-me/helpers/networkTypes';
import {
  useAccountSettings,
  useColorForAsset,
  useGas,
  usePrevious,
} from '@rainbow-me/hooks';
import { useNavigation } from '@rainbow-me/navigation';
import { weiToGwei } from '@rainbow-me/parsers';
import { ETH_ADDRESS, MATIC_MAINNET_ADDRESS } from '@rainbow-me/references';
import Routes from '@rainbow-me/routes';
import { fonts, fontWithWidth, margin, padding } from '@rainbow-me/styles';
import { gasUtils, showActionSheetWithOptions } from '@rainbow-me/utils';

const { GAS_ICONS, GasSpeedOrder, CUSTOM, URGENT, NORMAL, FAST } = gasUtils;

const CustomGasButton = styled(ButtonPressAnimation).attrs({
  alignItems: 'center',
  hapticType: 'impactHeavy',
  height: 30,
  justifyContent: 'center',
  scaleTo: 0.9,
})`
  border-radius: 19;
  border: ${({ borderColor, color, theme: { colors } }) =>
    `2px solid ${borderColor || color || colors.appleBlue}`};
  ${padding(android ? 2 : 3, 0)}
`;

const Symbol = styled(Text).attrs({
  alignItems: 'center',
  lineHeight: 'normal',
  size: 'lmedium',
  weight: 'heavy',
})`
  ${padding(android ? 1 : 0, 6, 0, 7)};
`;

const DoneCustomGas = styled(Text).attrs({
  alignItems: 'center',
  justifyContent: 'center',
  lineHeight: 'normal',
  size: 'lmedium',
  weight: 'heavy',
})`
  ${padding(0, 0, 0, 0)}
  ${margin(0, 10, 0, 10)}
`;

const ChainBadgeContainer = styled.View.attrs({
  hapticType: 'impactHeavy',
  scaleTo: 0.9,
})`
  ${padding(0, 0)};
  ${margin(0, 0, 0, 8)};
`;

const NativeCoinIconWrapper = styled(Column)`
  ${margin(1, 5, 0, 0)};
`;

const Container = styled(Column).attrs({
  alignItems: 'center',
  hapticType: 'impactHeavy',
  justifyContent: 'center',
})`
  ${margin(android ? 8 : 19, 0)};
  ${({ horizontalPadding }) => padding(0, horizontalPadding)};
  width: 100%;
`;

const Label = styled(Text).attrs(({ size }) => ({
  lineHeight: 'normal',
  size: size || 'lmedium',
}))`
  ${({ weight }) => fontWithWidth(weight || fonts.weight.semibold)}
`;

const GasSpeedPagerCentered = styled(Centered).attrs(() => ({
  marginRight: 8,
}))``;

const TransactionTimeLabel = ({ formatter, theme }) => {
  const { colors } = useTheme();
  return (
    <Label
      align="right"
      color={
        theme === 'dark'
          ? colors.alpha(darkModeThemeColors.blueGreyDark, 0.6)
          : colors.alpha(colors.blueGreyDark, 0.6)
      }
      size="lmedium"
      weight="bold"
    >
      {formatter()}
    </Label>
  );
};

const GasSpeedButton = ({
  asset,
  currentNetwork,
  horizontalPadding = 20,
  speeds = null,
  showGasOptions = false,
  testID,
  theme = 'dark',
}) => {
  const { colors } = useTheme();
  const { navigate, goBack } = useNavigation();
  const { nativeCurrencySymbol, nativeCurrency } = useAccountSettings();
  const colorForAsset = useColorForAsset(asset || {}, null, false, true);

  const {
    gasFeeParamsBySpeed,
    gasFeesBySpeed,
    isSufficientGas,
    updateGasFeeOption,
    selectedGasFee,
    selectedGasFeeOption,
    updateToCustomGasFee,
  } = useGas();

  const [estimatedTimeValue, setEstimatedTimeValue] = useState(0);
  const [estimatedTimeUnit, setEstimatedTimeUnit] = useState('min');
  const [shouldOpenCustomGasSheet, setShouldOpenCustomGasSheet] = useState(
    false
  );
  const prevShouldOpenCustomGasSheet = usePrevious(shouldOpenCustomGasSheet);

  // Because of the animated number component
  // we need to trim the native currency symbol
  // (and leave the number only!)
  // which gets added later in the formatGasPrice function
  const price = useMemo(() => {
    const gasPrice =
      selectedGasFee?.gasFee?.estimatedFee?.native?.value?.display;
    if (isNil(gasPrice)) return null;
    return gasPrice
      .replace(',', '') // In case gas price is > 1k!
      .replace(nativeCurrencySymbol, '')
      .trim();
  }, [nativeCurrencySymbol, selectedGasFee]);

  const isL2 = useMemo(() => isL2Network(currentNetwork), [currentNetwork]);

<<<<<<< HEAD
  /*const formatGwei = (gasOption) =>{
    const baseFee =  gasFeeParamsBySpeed[gasOption]?.maxFeePerGas?.display;
    const maxFee = gasFeeParamsBySpeed[gasOption]?.maxPriorityFeePerGas?.display;
  }*/
=======
  const gasIsNotReady = useMemo(
    () =>
      isNil(price) ||
      isEmpty(gasFeeParamsBySpeed) ||
      isEmpty(selectedGasFee?.gasFee) ||
      isSufficientGas === null,
    [gasFeeParamsBySpeed, isSufficientGas, price, selectedGasFee]
  );
>>>>>>> cc015711

  const formatGasPrice = useCallback(
    animatedValue => {
      if (animatedValue === null) {
        return 0;
      }
      // L2's are very cheap,
      // so let's default to the last 2 significant decimals
      if (isL2) {
        const numAnimatedValue = Number.parseFloat(animatedValue);
        if (numAnimatedValue < 0.01) {
          return `${nativeCurrencySymbol}${numAnimatedValue.toPrecision(2)}`;
        } else {
          return `${nativeCurrencySymbol}${numAnimatedValue.toFixed(2)}`;
        }
      } else {
        return `${nativeCurrencySymbol}${
          nativeCurrency === 'ETH'
            ? (Math.ceil(Number(animatedValue) * 10000) / 10000).toFixed(4)
            : (Math.ceil(Number(animatedValue) * 100) / 100).toFixed(2)
        }`;
      }
    },
    [isL2, nativeCurrencySymbol, nativeCurrency]
  );

  const openCustomGasSheet = useCallback(() => {
    if (gasIsNotReady) return;
    navigate(Routes.CUSTOM_GAS_SHEET, {
      asset,
      speeds: speeds ?? GasSpeedOrder,
      type: 'custom_gas',
    });
  }, [gasIsNotReady, navigate, asset, speeds]);

  const openCustomOptions = useCallback(() => {
    android && Keyboard.dismiss();
    setShouldOpenCustomGasSheet(true);
  }, [setShouldOpenCustomGasSheet]);

  const renderGasPriceText = useCallback(
    animatedNumber => {
      const priceText = animatedNumber === 0 ? 'Loading...' : animatedNumber;
      return (
        <Text
          color={
            theme === 'dark'
              ? colors.whiteLabel
              : colors.alpha(colors.blueGreyDark, 0.8)
          }
          letterSpacing="roundedTight"
          lineHeight="normal"
          size="lmedium"
          weight="bold"
        >
          {priceText}
        </Text>
      );
    },
    [colors, theme]
  );

  const handlePressSpeedOption = useCallback(
    selectedSpeed => {
      if (selectedSpeed === CUSTOM) {
        openCustomGasSheet();
        if (isEmpty(gasFeeParamsBySpeed[CUSTOM])) {
          const gasFeeParams = gasFeeParamsBySpeed[URGENT];
          updateToCustomGasFee({
            ...gasFeeParams,
            option: CUSTOM,
          });
        }
      } else {
        updateGasFeeOption(selectedSpeed);
      }
    },
    [
      openCustomGasSheet,
      gasFeeParamsBySpeed,
      updateToCustomGasFee,
      updateGasFeeOption,
    ]
  );

  const formatTransactionTime = useCallback(() => {
    const time = parseFloat(estimatedTimeValue || 0).toFixed(0);
    let timeSymbol = '~';

    if (selectedGasFeeOption === CUSTOM) {
      const customWei = gasFeesBySpeed?.[CUSTOM]?.estimatedFee?.value?.amount;
      if (customWei) {
        const normalWei = gasFeesBySpeed?.[NORMAL]?.estimatedFee?.value?.amount;
        const urgentWei = gasFeesBySpeed?.[URGENT]?.estimatedFee?.value?.amount;
        const minGasPriceSlow = normalWei | urgentWei;
        const maxGasPriceFast = urgentWei;
        if (normalWei < minGasPriceSlow) {
          timeSymbol = '>';
        } else if (normalWei > maxGasPriceFast) {
          timeSymbol = '<';
        }

        return ` ${timeSymbol}${time} ${estimatedTimeUnit}`;
      } else {
        return '';
      }
    }

    if (time === '0' && estimatedTimeUnit === 'min') {
      return '';
    }

    return ` ${timeSymbol}${time} ${estimatedTimeUnit}`;
  }, [
    estimatedTimeUnit,
    estimatedTimeValue,
    gasFeesBySpeed,
    selectedGasFeeOption,
  ]);

  const openGasHelper = useCallback(() => {
    android && Keyboard.dismiss();
    navigate(Routes.EXPLAIN_SHEET, { type: 'gas' });
  }, [navigate]);

  const handlePressMenuItem = useCallback(
    ({ nativeEvent: { actionKey } }) => {
      handlePressSpeedOption(actionKey);
    },
    [handlePressSpeedOption]
  );

  const nativeFeeCurrency = useMemo(() => {
    switch (currentNetwork) {
      case networkTypes.polygon:
        return { mainnet_address: MATIC_MAINNET_ADDRESS, symbol: 'MATIC' };
      case networkTypes.optimism:
      case networkTypes.arbitrum:
      default:
        return { mainnet_address: ETH_ADDRESS, symbol: 'ETH' };
    }
  }, [currentNetwork]);

  const speedOptions = useMemo(() => {
    if (speeds) return speeds;
    switch (currentNetwork) {
      case networkTypes.polygon:
        return [NORMAL, FAST, URGENT];
      case networkTypes.optimism:
      case networkTypes.arbitrum:
        return [FAST];
      default:
        return GasSpeedOrder;
    }
  }, [currentNetwork, speeds]);

  const menuConfig = useMemo(() => {
    const menuOptions = speedOptions.map(gasOption => {
      const wei =
        weiToGwei(gasFeeParamsBySpeed[gasOption]?.maxFeePerGas?.amount) +
        weiToGwei(
          gasFeeParamsBySpeed[gasOption]?.maxPriorityFeePerGas?.amount,
          10
        );
      const gweiDisplay =
        currentNetwork === networkTypes.polygon
          ? gasFeeParamsBySpeed[gasOption]?.gasPrice?.display
          : `${parseInt(wei, 10)} Gwei`;
      return {
        actionKey: gasOption,
        actionTitle: upperFirst(gasOption),
        discoverabilityTitle: gweiDisplay,
        icon: {
          iconType: 'ASSET',
          iconValue: GAS_ICONS[gasOption],
        },
      };
    });
    return {
      menuItems: menuOptions,
      menuTitle: `Transaction Speed`,
    };
  }, [currentNetwork, gasFeeParamsBySpeed, speedOptions]);

  const gasOptionsAvailable = useMemo(() => speedOptions.length > 1, [
    speedOptions,
  ]);

  const defaultSelectedGasFeeOption = useMemo(() => {
    const fastByDefault =
      currentNetwork === networkTypes.arbitrum ||
      currentNetwork === networkTypes.optimism;
    return fastByDefault ? FAST : NORMAL;
  }, [currentNetwork]);

  const onDonePress = useCallback(() => {
    goBack();
  }, [goBack]);

  const onPressAndroid = useCallback(() => {
    if (gasIsNotReady) return;
    const uppercasedSpeedOptions = speedOptions.map(speed => upperFirst(speed));
    const androidContractActions = [...uppercasedSpeedOptions];

    showActionSheetWithOptions(
      {
        cancelButtonIndex: androidContractActions.length,
        options: androidContractActions,
        showSeparators: true,
        title: `Transaction Speed`,
      },
      buttonIndex => {
        handlePressSpeedOption(lowerCase(androidContractActions[buttonIndex]));
      }
    );
  }, [gasIsNotReady, handlePressSpeedOption, speedOptions]);

  const renderGasSpeedPager = useMemo(() => {
    if (showGasOptions) return;
    const pager = (
      <GasSpeedLabelPager
        colorForAsset={
          gasOptionsAvailable
            ? colorForAsset
            : colors.alpha(colors.blueGreyDark, 0.4)
        }
        currentNetwork={currentNetwork}
        dropdownEnabled={gasOptionsAvailable}
        label={selectedGasFeeOption ?? defaultSelectedGasFeeOption}
        showGasOptions={showGasOptions}
        showPager
        theme={theme}
      />
    );
    if (!gasOptionsAvailable || gasIsNotReady) return pager;
    return (
      <ContextMenuButton
        activeOpacity={0}
        enableContextMenu
        menuConfig={menuConfig}
        {...(android ? { onPress: onPressAndroid } : {})}
        isMenuPrimaryAction
        onPressMenuItem={handlePressMenuItem}
        useActionSheetFallback={false}
        wrapNativeComponent={false}
      >
        {pager}
      </ContextMenuButton>
    );
  }, [
    colorForAsset,
    colors,
    currentNetwork,
    defaultSelectedGasFeeOption,
    gasIsNotReady,
    gasOptionsAvailable,
    handlePressMenuItem,
    menuConfig,
    onPressAndroid,
    selectedGasFeeOption,
    showGasOptions,
    theme,
  ]);

  useEffect(() => {
    const gasOptions = speeds || GasSpeedOrder;
    const currentSpeedIndex = gasOptions?.indexOf(selectedGasFeeOption);
    // If the option isn't available anymore, we need to reset it
    if (currentSpeedIndex === -1) {
      handlePressSpeedOption(defaultSelectedGasFeeOption);
    }
  }, [
    handlePressSpeedOption,
    speeds,
    selectedGasFeeOption,
    isL2,
    defaultSelectedGasFeeOption,
  ]);

  // had to do this hack because calling it directly from `onPress`
  // would make the expanded sheet come up with too much force
  // instead calling it from `useEffect` makes it appear smoothly
  useEffect(() => {
    if (shouldOpenCustomGasSheet && !prevShouldOpenCustomGasSheet) {
      openCustomGasSheet();
      setShouldOpenCustomGasSheet(false);
    }
  }, [
    openCustomGasSheet,
    prevShouldOpenCustomGasSheet,
    shouldOpenCustomGasSheet,
  ]);

  useEffect(() => {
    const estimatedTime = (selectedGasFee?.estimatedTime?.display || '').split(
      ' '
    );

    setEstimatedTimeValue(estimatedTime[0] || 0);
    setEstimatedTimeUnit(estimatedTime[1] || 'min');
  }, [selectedGasFee, selectedGasFeeOption]);

  return (
    <Container horizontalPadding={horizontalPadding} testID={testID}>
      <Row justify="space-between">
        <ButtonPressAnimation
          onPress={openGasHelper}
          testID="estimated-fee-label"
        >
          <Row>
            <NativeCoinIconWrapper>
              <CoinIcon
                address={nativeFeeCurrency.address}
                size={18}
                symbol={nativeFeeCurrency.symbol}
              />
            </NativeCoinIconWrapper>
            <Column>
              <AnimateNumber
                formatter={formatGasPrice}
                interval={6}
                renderContent={renderGasPriceText}
                steps={6}
                timing="linear"
                value={price}
              />
            </Column>
            <Column>
              <TransactionTimeLabel
                formatter={formatTransactionTime}
                theme={theme}
              />
            </Column>
          </Row>
          <Row justify="space-between">
            <Label
              color={
                theme === 'dark'
                  ? colors.alpha(darkModeThemeColors.blueGreyDark, 0.6)
                  : colors.alpha(colors.blueGreyDark, 0.6)
              }
              size="smedium"
            >
              Estimated Fee{' '}
              <Label
                color={
                  theme === 'dark'
                    ? colors.alpha(darkModeThemeColors.blueGreyDark, 0.4)
                    : colors.alpha(colors.blueGreyDark, 0.4)
                }
                size="smedium"
              >
                􀅵
              </Label>
            </Label>
          </Row>
        </ButtonPressAnimation>
        <Centered>
          <GasSpeedPagerCentered testID="gas-speed-pager">
            {renderGasSpeedPager}
          </GasSpeedPagerCentered>
          <Centered>
            {isL2 ? (
              <ChainBadgeContainer>
                <ChainBadge assetType={currentNetwork} position="relative" />
              </ChainBadgeContainer>
            ) : showGasOptions ? (
              <CustomGasButton
                borderColor={colorForAsset}
                onPress={onDonePress}
              >
                <DoneCustomGas
                  color={
                    theme !== 'light'
                      ? colors.whiteLabel
                      : colors.alpha(colors.blueGreyDark, 0.8)
                  }
                >
                  Done
                </DoneCustomGas>
              </CustomGasButton>
            ) : (
              <CustomGasButton
                borderColor={
                  theme === 'dark'
                    ? colors.alpha(darkModeThemeColors.blueGreyDark, 0.4)
                    : colors.alpha(colors.blueGreyDark, 0.8)
                }
                onPress={openCustomOptions}
                testID="gas-speed-custom"
              >
                <Symbol
                  color={
                    theme === 'dark'
                      ? colors.whiteLabel
                      : colors.alpha(colors.blueGreyDark, 0.8)
                  }
                >
                  􀌆
                </Symbol>
              </CustomGasButton>
            )}
          </Centered>
        </Centered>
      </Row>
    </Container>
  );
};

export default GasSpeedButton;<|MERGE_RESOLUTION|>--- conflicted
+++ resolved
@@ -158,12 +158,6 @@
 
   const isL2 = useMemo(() => isL2Network(currentNetwork), [currentNetwork]);
 
-<<<<<<< HEAD
-  /*const formatGwei = (gasOption) =>{
-    const baseFee =  gasFeeParamsBySpeed[gasOption]?.maxFeePerGas?.display;
-    const maxFee = gasFeeParamsBySpeed[gasOption]?.maxPriorityFeePerGas?.display;
-  }*/
-=======
   const gasIsNotReady = useMemo(
     () =>
       isNil(price) ||
@@ -172,7 +166,6 @@
       isSufficientGas === null,
     [gasFeeParamsBySpeed, isSufficientGas, price, selectedGasFee]
   );
->>>>>>> cc015711
 
   const formatGasPrice = useCallback(
     animatedValue => {
