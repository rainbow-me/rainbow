import AnimateNumber from '@bankify/react-native-animate-number';
import { get, isEmpty } from 'lodash';
import React, { useCallback, useEffect, useRef, useState } from 'react';
import { LayoutAnimation } from 'react-native';
import { BorderlessButton } from 'react-native-gesture-handler';
import ReactNativeHapticFeedback from 'react-native-haptic-feedback';
import styled from 'styled-components/primitives';
import ExchangeModalTypes from '../../helpers/exchangeModalTypes';
import { useAccountSettings, useGas } from '../../hooks';
import { gweiToWei, weiToGwei } from '../../parsers/gas';
import { gasUtils, magicMemo } from '../../utils';
import { Alert } from '../alerts';
import { ButtonPressAnimation } from '../animations';
import { Input } from '../inputs';
import { Column, Row } from '../layout';
import { Text } from '../text';
import GasSpeedLabelPager from './GasSpeedLabelPager';
import { colors, padding } from '@rainbow-me/styles';

const { GasSpeedOrder, CUSTOM, FAST, SLOW } = gasUtils;

const Container = styled(Column).attrs({
  hapticType: 'impactHeavy',
  scaleTo: 1.0666,
})`
  ${padding(14, 19, 0)};
  height: 76;
  width: 100%;
`;

const Label = styled(Text).attrs({
  color: colors.alpha(colors.darkModeColors.blueGreyDark, 0.6),
  size: 'smedium',
  weight: 'semibold',
})``;

const ButtonLabel = styled(BorderlessButton).attrs({
  color: colors.appleBlue,
  hitSlop: 40,
  opacity: 1,
  size: 'smedium',
  weight: 'bold',
})``;

const LittleBorderlessButton = ({ onPress, children }) => (
  <ButtonLabel onPress={onPress}>
    <Text color={colors.appleBlue} size="smedium" weight="bold">
      {children}
    </Text>
  </ButtonLabel>
);

const BottomRightLabel = ({ formatter }) => (
  <Label color={colors.white}>{formatter()}</Label>
);

const formatGasPrice = gasPrice => {
  return (Math.ceil(Number(gasPrice) * 100) / 100).toFixed(2);
};

const getActionLabel = type => {
  switch (type) {
    case ExchangeModalTypes.deposit:
      return 'Deposits in';
    case ExchangeModalTypes.withdrawal:
      return 'Withdraws in';
    case 'transaction':
      return 'Confirms in';
    default:
      return 'Swaps in';
  }
};

<<<<<<< HEAD
const GasSpeedButton = ({ testID, type }) => {
=======
const GasSpeedButton = ({
  dontBlur,
  onCustomGasBlur,
  onCustomGasFocus,
  type,
}) => {
>>>>>>> cc590b15
  const { nativeCurrencySymbol } = useAccountSettings();
  const inputRef = useRef(null);
  const {
    gasPrices,
    updateCustomValues,
    isSufficientGas,
    updateGasPriceOption,
    selectedGasPrice,
    selectedGasPriceOption,
    txFees,
  } = useGas();

  const gasPrice = get(selectedGasPrice, 'txFee.native.value.amount');
  const customGasPriceTimeEstimateHandler = useRef(null);

  const [customGasPriceInput, setCustomGasPriceInput] = useState(0);
  const [estimatedTimeValue, setEstimatedTimeValue] = useState(0);
  const [estimatedTimeUnit, setEstimatedTimeUnit] = useState('min');
  const [inputFocused, setInputFocused] = useState(false);

  const defaultCustomGasPrice = Math.round(
    weiToGwei(gasPrices?.fast?.value?.amount)
  );
  const defaultCustomGasPriceUsd = get(
    txFees?.fast,
    'txFee.native.value.amount'
  );
  const defaultCustomGasConfirmationTime =
    gasPrices?.fast?.estimatedTime?.display;

  const price = isNaN(gasPrice) ? '0.00' : gasPrice;

  useEffect(() => {
    const estimatedTime = get(
      selectedGasPrice,
      'estimatedTime.display',
      ''
    ).split(' ');

    setEstimatedTimeValue(estimatedTime[0] || 0);
    setEstimatedTimeUnit(estimatedTime[1] || 'min');
  }, [selectedGasPrice, selectedGasPriceOption]);

  const calculateCustomPriceEstimatedTime = useCallback(
    async price => {
      try {
        await updateCustomValues(price);
        updateGasPriceOption(CUSTOM);
      } catch (e) {
        setEstimatedTimeValue(0);
        setEstimatedTimeUnit('min');
      }
    },
    [updateCustomValues, updateGasPriceOption]
  );

  useEffect(() => {
    // Cancel any queued estimation
    customGasPriceTimeEstimateHandler.current &&
      clearTimeout(customGasPriceTimeEstimateHandler.current);
    // Add a new one to the queue
    customGasPriceTimeEstimateHandler.current = setTimeout(() => {
      customGasPriceInput &&
        calculateCustomPriceEstimatedTime(customGasPriceInput);
    }, 1000);
  }, [calculateCustomPriceEstimatedTime, customGasPriceInput]);

  const handleCustomGasChange = useCallback(async price => {
    setCustomGasPriceInput(price);
  }, []);

  const renderGasPriceText = useCallback(
    animatedNumber => (
      <Text
        color={colors.white}
        letterSpacing="roundedTight"
        size="lmedium"
        weight="bold"
      >
        {isEmpty(gasPrices) ||
        isEmpty(txFees) ||
        typeof isSufficientGas === 'undefined'
          ? 'Loading...'
          : animatedNumber}
      </Text>
    ),
    [gasPrices, isSufficientGas, txFees]
  );

  const handlePress = useCallback(() => {
    if (inputFocused) {
      return;
    }
    LayoutAnimation.easeInEaseOut();

    const currentSpeedIndex = GasSpeedOrder.indexOf(selectedGasPriceOption);
    const nextSpeedIndex = (currentSpeedIndex + 1) % GasSpeedOrder.length;

    const nextSpeed = GasSpeedOrder[nextSpeedIndex];
    updateGasPriceOption(nextSpeed);
  }, [inputFocused, selectedGasPriceOption, updateGasPriceOption]);

  const formatAnimatedGasPrice = useCallback(
    animatedPrice => `${nativeCurrencySymbol}${formatGasPrice(animatedPrice)}`,
    [nativeCurrencySymbol]
  );

  const formatBottomRightLabel = useCallback(() => {
    const actionLabel = getActionLabel(type);
    const time = parseFloat(estimatedTimeValue || 0).toFixed(0);
    const gasPriceGwei = get(selectedGasPrice, 'value.display');
    let timeSymbol = '~';

    if (selectedGasPriceOption === CUSTOM) {
      if (!customGasPriceInput) {
        return `${formatAnimatedGasPrice(
          defaultCustomGasPriceUsd
        )} ~ ${defaultCustomGasConfirmationTime}`;
      } else if (gasPrices[CUSTOM]?.value) {
        const priceInWei = Number(gasPrices[CUSTOM].value.amount);
        const minGasPrice = Number(gasPrices[SLOW].value.amount);
        const maxGasPrice = Number(gasPrices[FAST].value.amount);
        if (priceInWei < minGasPrice) {
          timeSymbol = '>';
        } else if (priceInWei > maxGasPrice) {
          timeSymbol = '<';
        }

        return `${formatAnimatedGasPrice(
          gasPrice
        )} ${timeSymbol} ${time} ${estimatedTimeUnit}`;
      } else {
        return `${actionLabel} ...`;
      }
    }

    // If it's still loading show `...`
    if (time === '0' && estimatedTimeUnit === 'min') {
      return `${actionLabel} ...`;
    }

    return `${gasPriceGwei} ${timeSymbol} ${time} ${estimatedTimeUnit}`;
  }, [
    customGasPriceInput,
    defaultCustomGasConfirmationTime,
    defaultCustomGasPriceUsd,
    estimatedTimeUnit,
    estimatedTimeValue,
    formatAnimatedGasPrice,
    gasPrice,
    gasPrices,
    selectedGasPrice,
    selectedGasPriceOption,
    type,
  ]);

  const handleCustomGasFocus = useCallback(() => {
    setInputFocused(true);
    onCustomGasFocus?.();
  }, [onCustomGasFocus]);

  const handleCustomGasBlur = useCallback(() => {
    setInputFocused(false);
    onCustomGasBlur?.();
  }, [onCustomGasBlur]);

  const handleInputButtonManager = useCallback(() => {
    const complete = () => {
      if (inputFocused) {
        if (dontBlur) {
          handleCustomGasBlur();
        } else {
          inputRef.current?.blur();
        }
      } else {
        inputRef.current?.focus();
      }
    };

    if (!customGasPriceInput || !inputFocused) {
      complete();
      ReactNativeHapticFeedback.trigger('impactMedium');
      return;
    }

    const priceInWei = gweiToWei(customGasPriceInput);
    const minGasPrice = Number(gasPrices?.slow?.value?.amount || 0);
    const maxGasPrice = Number(gasPrices?.fast?.value?.amount || 0);
    let tooLow = priceInWei < minGasPrice;
    let tooHigh = priceInWei > maxGasPrice * 2.5;

    if (tooLow || tooHigh) {
      Alert({
        buttons: [
          {
            onPress: complete,
            text: 'Proceed Anyway',
          },
          {
            onPress: () => inputRef.current?.focus(),
            style: 'cancel',
            text: 'Edit Gas Price',
          },
        ],
        message: tooLow
          ? 'Setting a higher gas price is recommended to avoid issues.'
          : 'Double check that you entered the correct amount—you’re likely paying more than you need to!',
        title: tooLow
          ? 'Low gas price–transaction might get stuck!'
          : 'High gas price!',
      });
    } else {
      complete();
    }
  }, [
    customGasPriceInput,
    dontBlur,
    gasPrices,
    inputFocused,
    handleCustomGasBlur,
  ]);

  return (
<<<<<<< HEAD
    <Container as={ButtonPressAnimation} onPress={handlePress} testID={testID}>
      <Row align="center" justify="space-between">
        <AnimateNumber
          formatter={formatAnimatedGasPrice}
          interval={6}
          renderContent={renderGasPriceText}
          steps={6}
          timing="linear"
          value={price}
        />
=======
    <Container as={ButtonPressAnimation} onPress={handlePress}>
      <Row align="end" justify="space-between" marginBottom={1}>
        {selectedGasPriceOption !== CUSTOM ? (
          <AnimateNumber
            formatter={formatAnimatedGasPrice}
            interval={6}
            renderContent={renderGasPriceText}
            steps={6}
            timing="linear"
            value={price}
          />
        ) : (
          <Row>
            <Input
              color={colors.white}
              height={19}
              keyboardAppearance="dark"
              keyboardType="numeric"
              letterSpacing="roundedMedium"
              maxLength={5}
              onBlur={handleCustomGasBlur}
              onChangeText={handleCustomGasChange}
              onFocus={handleCustomGasFocus}
              placeholder={`${defaultCustomGasPrice}`}
              placeholderTextColor={colors.alpha(
                colors.darkModeColors.blueGreyDark,
                0.3
              )}
              ref={inputRef}
              size="lmedium"
              value={customGasPriceInput}
              weight="bold"
            />
            <Text
              color={
                customGasPriceInput
                  ? colors.white
                  : colors.alpha(colors.darkModeColors.blueGreyDark, 0.3)
              }
              size="lmedium"
              weight="bold"
            >
              {' '}
              Gwei
            </Text>
          </Row>
        )}
>>>>>>> cc590b15
        <GasSpeedLabelPager
          label={selectedGasPriceOption}
          showPager={!inputFocused}
          theme="dark"
        />
      </Row>
      <Row align="center" justify="space-between">
        {selectedGasPriceOption !== CUSTOM ? (
          <Label color={colors.white}>Network Fee</Label>
        ) : (
          <LittleBorderlessButton onPress={handleInputButtonManager}>
            {inputFocused
              ? 'Done'
              : `${customGasPriceInput ? 'Edit' : 'Enter'} Gas Price`}
          </LittleBorderlessButton>
        )}
        <BottomRightLabel
          formatter={formatBottomRightLabel}
          value={{
            estimatedTimeValue,
            price: selectedGasPrice?.value?.display,
          }}
        />
      </Row>
    </Container>
  );
};

export default magicMemo(GasSpeedButton, 'type');<|MERGE_RESOLUTION|>--- conflicted
+++ resolved
@@ -71,16 +71,13 @@
   }
 };
 
-<<<<<<< HEAD
-const GasSpeedButton = ({ testID, type }) => {
-=======
 const GasSpeedButton = ({
   dontBlur,
   onCustomGasBlur,
   onCustomGasFocus,
+  testID,
   type,
 }) => {
->>>>>>> cc590b15
   const { nativeCurrencySymbol } = useAccountSettings();
   const inputRef = useRef(null);
   const {
@@ -304,20 +301,8 @@
   ]);
 
   return (
-<<<<<<< HEAD
-    <Container as={ButtonPressAnimation} onPress={handlePress} testID={testID}>
-      <Row align="center" justify="space-between">
-        <AnimateNumber
-          formatter={formatAnimatedGasPrice}
-          interval={6}
-          renderContent={renderGasPriceText}
-          steps={6}
-          timing="linear"
-          value={price}
-        />
-=======
     <Container as={ButtonPressAnimation} onPress={handlePress}>
-      <Row align="end" justify="space-between" marginBottom={1}>
+      <Row align="end" justify="space-between" marginBottom={1} testID={testID}>
         {selectedGasPriceOption !== CUSTOM ? (
           <AnimateNumber
             formatter={formatAnimatedGasPrice}
@@ -346,6 +331,7 @@
               )}
               ref={inputRef}
               size="lmedium"
+              testID="custom-gas-input"
               value={customGasPriceInput}
               weight="bold"
             />
@@ -363,7 +349,6 @@
             </Text>
           </Row>
         )}
->>>>>>> cc590b15
         <GasSpeedLabelPager
           label={selectedGasPriceOption}
           showPager={!inputFocused}
@@ -374,7 +359,10 @@
         {selectedGasPriceOption !== CUSTOM ? (
           <Label color={colors.white}>Network Fee</Label>
         ) : (
-          <LittleBorderlessButton onPress={handleInputButtonManager}>
+          <LittleBorderlessButton
+            onPress={handleInputButtonManager}
+            testID="custom-gas-edit-button"
+          >
             {inputFocused
               ? 'Done'
               : `${customGasPriceInput ? 'Edit' : 'Enter'} Gas Price`}
