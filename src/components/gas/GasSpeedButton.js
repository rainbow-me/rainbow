import AnimateNumber from '@bankify/react-native-animate-number';
import { isEmpty, isNaN, isNil, lowerCase, upperFirst } from 'lodash';
import makeColorMoreChill from 'make-color-more-chill';
import React, { useCallback, useEffect, useMemo, useState } from 'react';
import { InteractionManager, Keyboard } from 'react-native';
import { ContextMenuButton } from 'react-native-ios-context-menu';
import styled from 'styled-components';
import { darkModeThemeColors } from '../../styles/colors';
import { ButtonPressAnimation } from '../animations';
import { ChainBadge, CoinIcon } from '../coin-icon';
import { Centered, Column, Row } from '../layout';
import { Text } from '../text';
import { GasSpeedLabelPager } from '.';
import { isL2Network } from '@rainbow-me/handlers/web3';
import networkInfo from '@rainbow-me/helpers/networkInfo';
import networkTypes from '@rainbow-me/helpers/networkTypes';
import {
  add,
  greaterThan,
  toFixedDecimals,
} from '@rainbow-me/helpers/utilities';
import {
  useAccountSettings,
  useColorForAsset,
  useGas,
  usePrevious,
} from '@rainbow-me/hooks';
import { useNavigation } from '@rainbow-me/navigation';
import { gasUpdateToCustomGasFee } from '@rainbow-me/redux/gas';
import { ETH_ADDRESS, MATIC_MAINNET_ADDRESS } from '@rainbow-me/references';
import Routes from '@rainbow-me/routes';
import { fonts, fontWithWidth, margin, padding } from '@rainbow-me/styles';
import { gasUtils, showActionSheetWithOptions } from '@rainbow-me/utils';

const { GAS_ICONS, GasSpeedOrder, CUSTOM, URGENT, NORMAL, FAST } = gasUtils;

const CustomGasButton = styled(ButtonPressAnimation).attrs({
  align: 'center',
  alignItems: 'center',
  hapticType: 'impactHeavy',
  height: 30,
  justifyContent: 'center',
  scaleTo: 0.8,
})`
  border-radius: 19;
  border: ${({ borderColor, color, theme: { colors } }) =>
    `2px solid ${borderColor || color || colors.appleBlue}`};
  ${padding(android ? 2 : 3, 0)}
`;

const Symbol = styled(Text).attrs({
  align: 'center',
  alignItems: 'center',
  lineHeight: 'normal',
  size: 'lmedium',
  weight: 'heavy',
})`
  ${padding(android ? 1 : 0, 6, 0, 7)};
`;

const DoneCustomGas = styled(Text).attrs({
  align: 'center',
  alignItems: 'center',
  justifyContent: 'center',
  lineHeight: 'normal',
  size: 'lmedium',
  weight: 'heavy',
})`
  ${padding(0)}
  ${margin(0, 10)}
  bottom: 0.5;
`;

const ChainBadgeContainer = styled.View.attrs({
  hapticType: 'impactHeavy',
  scaleTo: 0.9,
})`
  ${padding(0)};
  ${margin(0)};
`;

const NativeCoinIconWrapper = styled(Column)`
  ${margin(1.5, 5, 0, 0)};
`;

const Container = styled(Column).attrs({
  alignItems: 'center',
  hapticType: 'impactHeavy',
  justifyContent: 'center',
})`
<<<<<<< HEAD
  ${margin(19, 0, android ? 0 : 19, 0)};
=======
  ${({ marginBottom }) =>
    margin(android ? 8 : 18, 0, android ? 8 : marginBottom)};
>>>>>>> 18a46b69
  ${({ horizontalPadding }) => padding(0, horizontalPadding)};
  width: 100%;
`;

const Label = styled(Text).attrs(({ size }) => ({
  lineHeight: 'normal',
  size: size || 'lmedium',
}))`
  ${({ weight }) => fontWithWidth(weight || fonts.weight.semibold)}
`;

const GasSpeedPagerCentered = styled(Centered).attrs(() => ({
  marginRight: 8,
}))``;

const TransactionTimeLabel = ({ formatter, theme }) => {
  const { colors } = useTheme();
  return (
    <Label
      align="right"
      color={
        theme === 'dark'
          ? colors.alpha(darkModeThemeColors.blueGreyDark, 0.6)
          : colors.alpha(colors.blueGreyDark, 0.6)
      }
      size="lmedium"
      weight="bold"
    >
      {formatter()}
    </Label>
  );
};

const GasSpeedButton = ({
  asset,
  bottom = 0,
  currentNetwork,
  horizontalPadding = 19,
  marginBottom = 20,
  speeds = null,
  showGasOptions = false,
  testID,
  theme = 'dark',
  canGoBack = true,
  validateGasParams,
}) => {
  const { colors } = useTheme();
  const { navigate, goBack } = useNavigation();
  const { nativeCurrencySymbol, nativeCurrency } = useAccountSettings();
  const rawColorForAsset = useColorForAsset(asset || {}, null, false, true);

  const {
    gasFeeParamsBySpeed,
    gasFeesBySpeed,
    isSufficientGas,
    updateGasFeeOption,
    selectedGasFee,
    selectedGasFeeOption,
    currentBlockParams,
  } = useGas();

  const [gasPriceReady, setGasPriceReady] = useState(false);
  const [estimatedTimeValue, setEstimatedTimeValue] = useState(0);
  const [estimatedTimeUnit, setEstimatedTimeUnit] = useState('min');
  const [shouldOpenCustomGasSheet, setShouldOpenCustomGasSheet] = useState({
    focusTo: null,
    shouldOpen: false,
  });
  const prevShouldOpenCustomGasSheet = usePrevious(shouldOpenCustomGasSheet);

  // Because of the animated number component
  // we need to trim the native currency symbol
  // (and leave the number only!)
  // which gets added later in the formatGasPrice function
  const price = useMemo(() => {
    const gasPrice =
      selectedGasFee?.gasFee?.estimatedFee?.native?.value?.display;
    if (isNil(gasPrice)) return null;
    return gasPrice
      .replace(',', '') // In case gas price is > 1k!
      .replace(nativeCurrencySymbol, '')
      .trim();
  }, [nativeCurrencySymbol, selectedGasFee]);

  const isL2 = useMemo(() => isL2Network(currentNetwork), [currentNetwork]);

  const gasIsNotReady = useMemo(
    () =>
      isNil(price) ||
      isEmpty(gasFeeParamsBySpeed) ||
      isEmpty(selectedGasFee?.gasFee) ||
      isSufficientGas === null,
    [gasFeeParamsBySpeed, isSufficientGas, price, selectedGasFee]
  );

  const formatGasPrice = useCallback(
    animatedValue => {
      if (animatedValue === null || isNaN(animatedValue)) {
        return 0;
      }
      !gasPriceReady && setGasPriceReady(true);
      // L2's are very cheap,
      // so let's default to the last 2 significant decimals
      if (isL2) {
        const numAnimatedValue = Number.parseFloat(animatedValue);
        if (numAnimatedValue < 0.01) {
          return `${nativeCurrencySymbol}${numAnimatedValue.toPrecision(2)}`;
        } else {
          return `${nativeCurrencySymbol}${numAnimatedValue.toFixed(2)}`;
        }
      } else {
        return `${nativeCurrencySymbol}${
          nativeCurrency === 'ETH'
            ? (Math.ceil(Number(animatedValue) * 10000) / 10000).toFixed(4)
            : (Math.ceil(Number(animatedValue) * 100) / 100).toFixed(2)
        }`;
      }
    },
    [gasPriceReady, isL2, nativeCurrencySymbol, nativeCurrency]
  );

  const openCustomOptions = useCallback(focusTo => {
    android && Keyboard.dismiss();
    setShouldOpenCustomGasSheet({ focusTo, shouldOpen: true });
  }, []);

  const openCustomGasSheet = useCallback(() => {
    if (gasIsNotReady) return;
    navigate(Routes.CUSTOM_GAS_SHEET, {
      asset,
      focusTo: shouldOpenCustomGasSheet.focusTo,
      openCustomOptions: focusTo => openCustomOptions(focusTo),
      speeds: speeds ?? GasSpeedOrder,
      type: 'custom_gas',
    });
  }, [
    gasIsNotReady,
    navigate,
    asset,
    shouldOpenCustomGasSheet.focusTo,
    speeds,
    openCustomOptions,
  ]);

  const renderGasPriceText = useCallback(
    animatedNumber => {
      const priceText = animatedNumber === 0 ? 'Loading...' : animatedNumber;
      return (
        <Text
          color={
            theme === 'dark'
              ? colors.whiteLabel
              : colors.alpha(colors.blueGreyDark, 0.8)
          }
          lineHeight="normal"
          size="lmedium"
          weight="heavy"
        >
          {priceText}
        </Text>
      );
    },
    [theme, colors]
  );

  const handlePressSpeedOption = useCallback(
    selectedSpeed => {
      updateGasFeeOption(selectedSpeed);
      InteractionManager.runAfterInteractions(() => {
        if (selectedSpeed === CUSTOM) {
          const gasFeeParams = isEmpty(gasFeeParamsBySpeed[CUSTOM])
            ? gasFeeParamsBySpeed[URGENT]
            : gasFeeParamsBySpeed[CUSTOM];
          gasUpdateToCustomGasFee({
            ...gasFeeParams,
            option: CUSTOM,
          });
          setShouldOpenCustomGasSheet({ focusTo: null, shouldOpen: true });
        }
      });
    },
    [gasFeeParamsBySpeed, updateGasFeeOption]
  );

  const formatTransactionTime = useCallback(() => {
    if (!gasPriceReady) return '';
    const time = parseFloat(estimatedTimeValue || 0).toFixed(0);
    let timeSymbol = '~';

    if (selectedGasFeeOption === CUSTOM) {
      const customWei = gasFeesBySpeed?.[CUSTOM]?.estimatedFee?.value?.amount;
      if (customWei) {
        const normalWei = gasFeesBySpeed?.[NORMAL]?.estimatedFee?.value?.amount;
        const urgentWei = gasFeesBySpeed?.[URGENT]?.estimatedFee?.value?.amount;
        const minGasPriceSlow = normalWei | urgentWei;
        const maxGasPriceFast = urgentWei;
        if (normalWei < minGasPriceSlow) {
          timeSymbol = '>';
        } else if (normalWei > maxGasPriceFast) {
          timeSymbol = '<';
        }

        return `${timeSymbol}${time} ${estimatedTimeUnit}`;
      } else {
        return '';
      }
    }

    if (time === '0' && estimatedTimeUnit === 'min') {
      return '';
    }

    return `${timeSymbol}${time} ${estimatedTimeUnit}`;
  }, [
    estimatedTimeUnit,
    estimatedTimeValue,
    gasFeesBySpeed,
    gasPriceReady,
    selectedGasFeeOption,
  ]);

  const openGasHelper = useCallback(() => {
    android && Keyboard.dismiss();
    const network = currentNetwork ?? networkTypes.mainnet;
    const networkName = networkInfo[network].name;
    navigate(Routes.EXPLAIN_SHEET, { network: networkName, type: 'gas' });
  }, [currentNetwork, navigate]);

  const handlePressMenuItem = useCallback(
    ({ nativeEvent: { actionKey } }) => {
      handlePressSpeedOption(actionKey);
    },
    [handlePressSpeedOption]
  );

  const nativeFeeCurrency = useMemo(() => {
    switch (currentNetwork) {
      case networkTypes.polygon:
        return { mainnet_address: MATIC_MAINNET_ADDRESS, symbol: 'MATIC' };
      case networkTypes.optimism:
      case networkTypes.arbitrum:
      default:
        return { mainnet_address: ETH_ADDRESS, symbol: 'ETH' };
    }
  }, [currentNetwork]);

  const speedOptions = useMemo(() => {
    if (speeds) return speeds;
    switch (currentNetwork) {
      case networkTypes.polygon:
        return [NORMAL, FAST, URGENT];
      case networkTypes.optimism:
      case networkTypes.arbitrum:
        return [NORMAL];
      default:
        return GasSpeedOrder;
    }
  }, [currentNetwork, speeds]);

  const menuConfig = useMemo(() => {
    const menuOptions = speedOptions.map(gasOption => {
      const totalGwei = add(
        gasFeeParamsBySpeed[gasOption]?.maxFeePerGas?.gwei,
        gasFeeParamsBySpeed[gasOption]?.maxPriorityFeePerGas?.gwei
      );
      const estimatedGwei = add(
        currentBlockParams?.baseFeePerGas?.gwei,
        gasFeeParamsBySpeed[gasOption]?.maxPriorityFeePerGas?.gwei
      );
      const gweiDisplay =
        currentNetwork === networkTypes.polygon
          ? gasFeeParamsBySpeed[gasOption]?.gasPrice?.display
          : gasOption === 'custom' && selectedGasFeeOption !== 'custom'
          ? ''
          : greaterThan(estimatedGwei, totalGwei)
          ? `${toFixedDecimals(totalGwei, 0)} Gwei`
          : `${toFixedDecimals(estimatedGwei, 0)}–${toFixedDecimals(
              totalGwei,
              0
            )} Gwei`;
      return {
        actionKey: gasOption,
        actionTitle: upperFirst(gasOption),
        discoverabilityTitle: gweiDisplay,
        icon: {
          iconType: 'ASSET',
          iconValue: GAS_ICONS[gasOption],
        },
      };
    });
    return {
      menuItems: menuOptions,
      menuTitle: '',
    };
  }, [
    currentBlockParams?.baseFeePerGas?.gwei,
    currentNetwork,
    gasFeeParamsBySpeed,
    selectedGasFeeOption,
    speedOptions,
  ]);

  const gasOptionsAvailable = useMemo(() => speedOptions.length > 1, [
    speedOptions,
  ]);

  const onDonePress = useCallback(() => {
    if (canGoBack) {
      goBack();
    } else {
      validateGasParams?.current?.(goBack);
    }
  }, [canGoBack, goBack, validateGasParams]);

  const onPressAndroid = useCallback(() => {
    if (gasIsNotReady) return;
    const uppercasedSpeedOptions = speedOptions.map(speed => upperFirst(speed));
    const androidContractActions = [...uppercasedSpeedOptions];

    showActionSheetWithOptions(
      {
        cancelButtonIndex: androidContractActions.length,
        options: androidContractActions,
        showSeparators: true,
        title: '',
      },
      buttonIndex => {
        handlePressSpeedOption(lowerCase(androidContractActions[buttonIndex]));
      }
    );
  }, [gasIsNotReady, handlePressSpeedOption, speedOptions]);

  const renderGasSpeedPager = useMemo(() => {
    if (showGasOptions) return;
    const pager = (
      <GasSpeedLabelPager
        colorForAsset={
          gasOptionsAvailable
            ? makeColorMoreChill(
                rawColorForAsset || colors.appleBlue,
                colors.shadowBlack
              )
            : colors.alpha(colors.blueGreyDark, 0.12)
        }
        currentNetwork={currentNetwork}
        dropdownEnabled={gasOptionsAvailable}
        label={selectedGasFeeOption ?? NORMAL}
        showGasOptions={showGasOptions}
        showPager
        theme={theme}
      />
    );
    if (!gasOptionsAvailable || gasIsNotReady) return pager;
    return (
      <ContextMenuButton
        activeOpacity={0}
        enableContextMenu
        menuConfig={menuConfig}
        {...(android ? { onPress: onPressAndroid } : {})}
        isMenuPrimaryAction
        onPressMenuItem={handlePressMenuItem}
        useActionSheetFallback={false}
        wrapNativeComponent={false}
      >
        {pager}
      </ContextMenuButton>
    );
  }, [
    colors,
    currentNetwork,
    gasIsNotReady,
    gasOptionsAvailable,
    handlePressMenuItem,
    menuConfig,
    onPressAndroid,
    rawColorForAsset,
    selectedGasFeeOption,
    showGasOptions,
    theme,
  ]);

  useEffect(() => {
    const gasOptions = speeds || GasSpeedOrder;
    const currentSpeedIndex = gasOptions?.indexOf(selectedGasFeeOption);
    // If the option isn't available anymore, we need to reset it
    if (currentSpeedIndex === -1) {
      handlePressSpeedOption(NORMAL);
    }
  }, [handlePressSpeedOption, speeds, selectedGasFeeOption, isL2]);

  // had to do this hack because calling it directly from `onPress`
  // would make the expanded sheet come up with too much force
  // instead calling it from `useEffect` makes it appear smoothly
  useEffect(() => {
    if (
      shouldOpenCustomGasSheet.shouldOpen &&
      !prevShouldOpenCustomGasSheet.shouldOpen
    ) {
      openCustomGasSheet();
      setShouldOpenCustomGasSheet({ focusTo: null, shouldOpen: false });
    }
  }, [
    openCustomGasSheet,
    prevShouldOpenCustomGasSheet,
    shouldOpenCustomGasSheet.shouldOpen,
  ]);

  useEffect(() => {
    const estimatedTime = (selectedGasFee?.estimatedTime?.display || '').split(
      ' '
    );

    setEstimatedTimeValue(estimatedTime[0] || 0);
    setEstimatedTimeUnit(estimatedTime[1] || 'min');
  }, [selectedGasFee, selectedGasFeeOption]);

  return (
    <Container
      bottom={bottom}
      horizontalPadding={horizontalPadding}
      marginBottom={marginBottom}
      testID={testID}
    >
      <Row justify="space-between">
        <ButtonPressAnimation
          onPress={openGasHelper}
          scaleTo={0.9}
          testID="estimated-fee-label"
        >
          <Row>
            <NativeCoinIconWrapper>
              <CoinIcon
                address={nativeFeeCurrency.address}
                size={18}
                symbol={nativeFeeCurrency.symbol}
              />
            </NativeCoinIconWrapper>
            <Column>
              <AnimateNumber
                formatter={formatGasPrice}
                interval={6}
                renderContent={renderGasPriceText}
                steps={6}
                timing="linear"
                value={price}
              />
            </Column>
            <Column>
              <Text letterSpacing="one" size="lmedium" weight="heavy">
                {' '}
              </Text>
            </Column>
            <Column>
              <TransactionTimeLabel
                formatter={formatTransactionTime}
                theme={theme}
              />
            </Column>
          </Row>
          <Row justify="space-between">
            <Label
              color={
                theme === 'dark'
                  ? colors.alpha(darkModeThemeColors.blueGreyDark, 0.6)
                  : colors.alpha(colors.blueGreyDark, 0.6)
              }
              size="smedium"
              weight="bold"
            >
              Estimated fee{' '}
              <Label
                color={
                  theme === 'dark'
                    ? colors.alpha(darkModeThemeColors.blueGreyDark, 0.25)
                    : colors.alpha(colors.blueGreyDark, 0.25)
                }
                size="smedium"
                weight="bold"
              >
                􀅵
              </Label>
            </Label>
          </Row>
        </ButtonPressAnimation>
        <Centered>
          <GasSpeedPagerCentered testID="gas-speed-pager">
            {renderGasSpeedPager}
          </GasSpeedPagerCentered>
          <Centered>
            {isL2 ? (
              <ChainBadgeContainer>
                <ChainBadge assetType={currentNetwork} position="relative" />
              </ChainBadgeContainer>
            ) : showGasOptions ? (
              <CustomGasButton
                borderColor={makeColorMoreChill(
                  rawColorForAsset || colors.appleBlue,
                  colors.shadowBlack
                )}
                onPress={onDonePress}
                testID="gas-speed-done-button"
              >
                <DoneCustomGas
                  color={
                    theme !== 'light'
                      ? colors.whiteLabel
                      : makeColorMoreChill(
                          rawColorForAsset || colors.appleBlue,
                          colors.shadowBlack
                        )
                  }
                >
                  Done
                </DoneCustomGas>
              </CustomGasButton>
            ) : (
              <CustomGasButton
                borderColor={
                  theme === 'dark'
                    ? colors.alpha(darkModeThemeColors.blueGreyDark, 0.12)
                    : colors.alpha(colors.blueGreyDark, 0.06)
                }
                onPress={openCustomOptions}
                testID="gas-speed-custom"
              >
                <Symbol
                  color={
                    theme === 'dark'
                      ? colors.whiteLabel
                      : colors.alpha(colors.blueGreyDark, 0.8)
                  }
                >
                  􀌆
                </Symbol>
              </CustomGasButton>
            )}
          </Centered>
        </Centered>
      </Row>
    </Container>
  );
};

export default GasSpeedButton;<|MERGE_RESOLUTION|>--- conflicted
+++ resolved
@@ -88,12 +88,8 @@
   hapticType: 'impactHeavy',
   justifyContent: 'center',
 })`
-<<<<<<< HEAD
-  ${margin(19, 0, android ? 0 : 19, 0)};
-=======
   ${({ marginBottom }) =>
     margin(android ? 8 : 18, 0, android ? 8 : marginBottom)};
->>>>>>> 18a46b69
   ${({ horizontalPadding }) => padding(0, horizontalPadding)};
   width: 100%;
 `;
