import AnimateNumber from '@bankify/react-native-animate-number';
import lang from 'i18n-js';
<<<<<<< HEAD
import { isEmpty, isNaN, isNil } from 'lodash';
=======
import { isNaN, upperFirst } from 'lodash';
>>>>>>> bea6ffdf
import makeColorMoreChill from 'make-color-more-chill';
import React, { useCallback, useEffect, useMemo, useState } from 'react';
import { InteractionManager, Keyboard } from 'react-native';
import { darkModeThemeColors } from '../../styles/colors';
import { ButtonPressAnimation } from '../animations';
import { ChainBadge, CoinIcon } from '../coin-icon';
import { Centered, Column, Row } from '../layout';
import { Text } from '../text';
import { GasSpeedLabelPager } from '.';
import ContextMenuButton from '@/components/native-context-menu/contextMenu';
import { isL2Network } from '@rainbow-me/handlers/web3';
import networkInfo from '@rainbow-me/helpers/networkInfo';
import networkTypes from '@rainbow-me/helpers/networkTypes';
import {
  add,
  greaterThan,
  isEmpty,
  isNil,
  toFixedDecimals,
  upperFirst,
} from '@rainbow-me/helpers/utilities';
import {
  useAccountSettings,
  useColorForAsset,
  useGas,
  usePrevious,
} from '@rainbow-me/hooks';
import { useNavigation } from '@rainbow-me/navigation';
import { ETH_ADDRESS, MATIC_MAINNET_ADDRESS } from '@rainbow-me/references';
import Routes from '@rainbow-me/routes';
import styled from '@rainbow-me/styled-components';
import { fonts, fontWithWidth, margin, padding } from '@rainbow-me/styles';
import { gasUtils } from '@rainbow-me/utils';

const {
  GAS_EMOJIS,
  GAS_ICONS,
  GasSpeedOrder,
  CUSTOM,
  URGENT,
  NORMAL,
  FAST,
} = gasUtils;

const CustomGasButton = styled(ButtonPressAnimation).attrs({
  align: 'center',
  alignItems: 'center',
  hapticType: 'impactHeavy',
  height: 30,
  justifyContent: 'center',
  scaleTo: 0.8,
})({
  borderColor: ({ borderColor, color, theme: { colors } }) =>
    borderColor || color || colors.appleBlue,
  borderRadius: 19,
  borderWidth: 2,
  ...padding.object(android ? 2 : 3, 0),
});

const Symbol = styled(Text).attrs({
  align: 'center',
  alignItems: 'center',
  lineHeight: 'normal',
  size: 'lmedium',
  weight: 'heavy',
})({
  ...padding.object(android ? 1 : 0, 6, 0, 7),
});

const DoneCustomGas = styled(Text).attrs({
  align: 'center',
  alignItems: 'center',
  justifyContent: 'center',
  lineHeight: 'normal',
  size: 'lmedium',
  weight: 'heavy',
})({
  ...padding.object(0),
  ...margin.object(0, 10),
  bottom: 0.5,
});

const ChainBadgeContainer = styled.View.attrs({
  hapticType: 'impactHeavy',
  scaleTo: 0.9,
})({
  ...padding.object(0),
  ...margin.object(0),
});

const NativeCoinIconWrapper = styled(Column)(margin.object(1.5, 5, 0, 0));

const Container = styled(Column).attrs({
  alignItems: 'center',
  hapticType: 'impactHeavy',
  justifyContent: 'center',
})(({ marginBottom, marginTop, horizontalPadding }) => ({
  ...margin.object(marginTop, 0, marginBottom),
  ...padding.object(0, horizontalPadding),
  width: '100%',
}));

const Label = styled(Text).attrs(({ size }) => ({
  lineHeight: 'normal',
  size: size || 'lmedium',
}))(({ weight }) => fontWithWidth(weight || fonts.weight.semibold));

const GasSpeedPagerCentered = styled(Centered).attrs(() => ({
  marginRight: 8,
}))({});

const TextContainer = styled(Column).attrs(() => ({
  marginBottom: ios ? 0 : 11,
}))({});

const TransactionTimeLabel = ({ formatter, theme }) => {
  const { colors } = useTheme();
  return (
    <Label
      align="right"
      color={
        theme === 'dark'
          ? colors.alpha(darkModeThemeColors.blueGreyDark, 0.6)
          : colors.alpha(colors.blueGreyDark, 0.6)
      }
      size="lmedium"
      weight="bold"
    >
      {formatter()}
    </Label>
  );
};

const GasSpeedButton = ({
  asset,
  currentNetwork,
  horizontalPadding = 19,
  marginBottom = 20,
  marginTop = 18,
  speeds = null,
  showGasOptions = false,
  testID,
  theme = 'dark',
  canGoBack = true,
  validateGasParams,
  flashbotTransaction = false,
}) => {
  const { colors } = useTheme();
  const { navigate, goBack } = useNavigation();
  const { nativeCurrencySymbol, nativeCurrency } = useAccountSettings();
  const rawColorForAsset = useColorForAsset(asset || {}, null, false, true);

  const {
    gasFeeParamsBySpeed,
    updateGasFeeOption,
    selectedGasFee,
    selectedGasFeeOption,
    currentBlockParams,
  } = useGas();

  const [gasPriceReady, setGasPriceReady] = useState(false);
  const [shouldOpenCustomGasSheet, setShouldOpenCustomGasSheet] = useState({
    focusTo: null,
    shouldOpen: false,
  });
  const prevShouldOpenCustomGasSheet = usePrevious(shouldOpenCustomGasSheet);

  // Because of the animated number component
  // we need to trim the native currency symbol
  // (and leave the number only!)
  // which gets added later in the formatGasPrice function
  const price = useMemo(() => {
    const gasPrice =
      selectedGasFee?.gasFee?.estimatedFee?.native?.value?.display;
    if (isNil(gasPrice)) return null;
    return gasPrice
      .replace(',', '') // In case gas price is > 1k!
      .replace(nativeCurrencySymbol, '')
      .trim();
  }, [nativeCurrencySymbol, selectedGasFee]);

  const isL2 = useMemo(() => isL2Network(currentNetwork), [currentNetwork]);

  const gasIsNotReady = useMemo(
    () =>
      isNil(price) ||
      isEmpty(gasFeeParamsBySpeed) ||
      isEmpty(selectedGasFee?.gasFee),
    [gasFeeParamsBySpeed, price, selectedGasFee]
  );

  const formatGasPrice = useCallback(
    animatedValue => {
      if (animatedValue === null || isNaN(animatedValue)) {
        return 0;
      }
      !gasPriceReady && setGasPriceReady(true);
      // L2's are very cheap,
      // so let's default to the last 2 significant decimals
      if (isL2) {
        const numAnimatedValue = Number.parseFloat(animatedValue);
        if (numAnimatedValue < 0.01) {
          return `${nativeCurrencySymbol}${numAnimatedValue.toPrecision(2)}`;
        } else {
          return `${nativeCurrencySymbol}${numAnimatedValue.toFixed(2)}`;
        }
      } else {
        return `${nativeCurrencySymbol}${
          nativeCurrency === 'ETH'
            ? (Math.ceil(Number(animatedValue) * 10000) / 10000).toFixed(4)
            : (Math.ceil(Number(animatedValue) * 100) / 100).toFixed(2)
        }`;
      }
    },
    [gasPriceReady, isL2, nativeCurrencySymbol, nativeCurrency]
  );

  const openCustomOptionsRef = useRef();

  const openCustomGasSheet = useCallback(() => {
    if (gasIsNotReady) return;
    navigate(Routes.CUSTOM_GAS_SHEET, {
      asset,
      flashbotTransaction,
      focusTo: shouldOpenCustomGasSheet.focusTo,
      openCustomOptions: focusTo => openCustomOptionsRef.current(focusTo),
      speeds: speeds ?? GasSpeedOrder,
      type: 'custom_gas',
    });
  }, [
    gasIsNotReady,
    navigate,
    asset,
    shouldOpenCustomGasSheet.focusTo,
    flashbotTransaction,
    speeds,
  ]);

  const openCustomOptions = useCallback(
    focusTo => {
      if (ios) {
        setShouldOpenCustomGasSheet({ focusTo, shouldOpen: true });
      } else {
        openCustomGasSheet();
      }
    },
    [openCustomGasSheet]
  );

  openCustomOptionsRef.current = openCustomOptions;

  const renderGasPriceText = useCallback(
    animatedNumber => {
      const priceText =
        animatedNumber === 0 ? lang.t('swap.loading') : animatedNumber;
      return (
        <Text
          color={
            theme === 'dark'
              ? colors.whiteLabel
              : colors.alpha(colors.blueGreyDark, 0.8)
          }
          lineHeight="normal"
          size="lmedium"
          weight="heavy"
        >
          {priceText}
        </Text>
      );
    },
    [theme, colors]
  );

  // I'M SHITTY CODE BUT GOT THINGS DONE REFACTOR ME ASAP
  const handlePressSpeedOption = useCallback(
    selectedSpeed => {
      if (selectedSpeed === CUSTOM) {
        if (ios) {
          InteractionManager.runAfterInteractions(() => {
            setShouldOpenCustomGasSheet({
              focusTo: null,
              shouldOpen: true,
            });
          });
        } else {
          openCustomGasSheet();
          setTimeout(() => updateGasFeeOption(selectedSpeed), 500);
          return;
        }
      }
      updateGasFeeOption(selectedSpeed);
    },
    [updateGasFeeOption, openCustomGasSheet]
  );

  const formatTransactionTime = useCallback(() => {
    if (!gasPriceReady || !selectedGasFee?.estimatedTime?.display) return '';
    const estimatedTime = (selectedGasFee?.estimatedTime?.display || '').split(
      ' '
    );
    const [estimatedTimeValue = 0, estimatedTimeUnit = 'min'] = estimatedTime;
    const time = parseFloat(estimatedTimeValue).toFixed(0);

    let timeSymbol = estimatedTimeUnit === 'hr' ? '>' : '~';
    if (!estimatedTime || (time === '0' && estimatedTimeUnit === 'min')) {
      return '';
    }
    return `${timeSymbol}${time} ${estimatedTimeUnit}`;
  }, [gasPriceReady, selectedGasFee?.estimatedTime?.display]);

  const openGasHelper = useCallback(() => {
    Keyboard.dismiss();
    const network = currentNetwork ?? networkTypes.mainnet;
    const networkName = networkInfo[network].name;
    navigate(Routes.EXPLAIN_SHEET, { network: networkName, type: 'gas' });
  }, [currentNetwork, navigate]);

  const handlePressMenuItem = useCallback(
    ({ nativeEvent: { actionKey } }) => {
      handlePressSpeedOption(actionKey);
    },
    [handlePressSpeedOption]
  );

  const nativeFeeCurrency = useMemo(() => {
    switch (currentNetwork) {
      case networkTypes.polygon:
        return { mainnet_address: MATIC_MAINNET_ADDRESS, symbol: 'MATIC' };
      case networkTypes.optimism:
      case networkTypes.arbitrum:
      default:
        return { mainnet_address: ETH_ADDRESS, symbol: 'ETH' };
    }
  }, [currentNetwork]);

  const speedOptions = useMemo(() => {
    if (speeds) return speeds;
    switch (currentNetwork) {
      case networkTypes.polygon:
        return [NORMAL, FAST, URGENT];
      case networkTypes.optimism:
      case networkTypes.arbitrum:
        return [NORMAL];
      default:
        return GasSpeedOrder;
    }
  }, [currentNetwork, speeds]);

  const menuConfig = useMemo(() => {
    const menuOptions = speedOptions.map(gasOption => {
      const totalGwei = add(
        gasFeeParamsBySpeed[gasOption]?.maxFeePerGas?.gwei,
        gasFeeParamsBySpeed[gasOption]?.maxPriorityFeePerGas?.gwei
      );
      const estimatedGwei = add(
        currentBlockParams?.baseFeePerGas?.gwei,
        gasFeeParamsBySpeed[gasOption]?.maxPriorityFeePerGas?.gwei
      );
      const gweiDisplay =
        currentNetwork === networkTypes.polygon
          ? gasFeeParamsBySpeed[gasOption]?.gasPrice?.display
          : gasOption === 'custom' && selectedGasFeeOption !== 'custom'
          ? ''
          : greaterThan(estimatedGwei, totalGwei)
          ? `${toFixedDecimals(totalGwei, 0)} Gwei`
          : `${toFixedDecimals(estimatedGwei, 0)}–${toFixedDecimals(
              totalGwei,
              0
            )} Gwei`;
      return {
        actionKey: gasOption,
        actionTitle:
          (android ? `${GAS_EMOJIS[gasOption]}  ` : '') + upperFirst(gasOption),
        discoverabilityTitle: gweiDisplay,
        icon: {
          iconType: 'ASSET',
          iconValue: GAS_ICONS[gasOption],
        },
      };
    });
    return {
      menuItems: menuOptions,
      menuTitle: '',
    };
  }, [
    currentBlockParams?.baseFeePerGas?.gwei,
    currentNetwork,
    gasFeeParamsBySpeed,
    selectedGasFeeOption,
    speedOptions,
  ]);

  const gasOptionsAvailable = useMemo(() => speedOptions.length > 1, [
    speedOptions.length,
  ]);

  const onDonePress = useCallback(() => {
    if (canGoBack) {
      goBack();
    } else {
      validateGasParams?.current?.(goBack);
    }
  }, [canGoBack, goBack, validateGasParams]);

  const renderGasSpeedPager = useMemo(() => {
    if (showGasOptions) return;
    const label = selectedGasFeeOption ?? NORMAL;
    const pager = (
      <GasSpeedLabelPager
        colorForAsset={
          gasOptionsAvailable
            ? makeColorMoreChill(
                rawColorForAsset || colors.appleBlue,
                colors.shadowBlack
              )
            : colors.alpha(colors.blueGreyDark, 0.12)
        }
        currentNetwork={currentNetwork}
        dropdownEnabled={gasOptionsAvailable}
        label={label}
        showGasOptions={showGasOptions}
        showPager
        theme={theme}
      />
    );
    if (!gasOptionsAvailable || gasIsNotReady) return pager;
    return (
      <ContextMenuButton
        activeOpacity={0}
        enableContextMenu
        isAnchoredToRight
        isMenuPrimaryAction
        menuConfig={menuConfig}
        onPressMenuItem={handlePressMenuItem}
        useActionSheetFallback={false}
        wrapNativeComponent={false}
      >
        {pager}
      </ContextMenuButton>
    );
  }, [
    colors,
    currentNetwork,
    gasIsNotReady,
    gasOptionsAvailable,
    handlePressMenuItem,
    menuConfig,
    rawColorForAsset,
    selectedGasFeeOption,
    showGasOptions,
    theme,
  ]);

  useEffect(() => {
    const gasOptions = speeds || GasSpeedOrder;
    const currentSpeedIndex = gasOptions?.indexOf(selectedGasFeeOption);
    // If the option isn't available anymore, we need to reset it
    // take the first speed or normal by default
    if (currentSpeedIndex === -1) {
      handlePressSpeedOption(gasOptions?.[0] || NORMAL);
    }
  }, [handlePressSpeedOption, speeds, selectedGasFeeOption, isL2]);

  // had to do this hack because calling it directly from `onPress`
  // would make the expanded sheet come up with too much force
  // instead calling it from `useEffect` makes it appear smoothly
  useEffect(() => {
    if (
      shouldOpenCustomGasSheet.shouldOpen &&
      !prevShouldOpenCustomGasSheet.shouldOpen
    ) {
      openCustomGasSheet();
      setShouldOpenCustomGasSheet({ focusTo: null, shouldOpen: false });
    }
  }, [
    openCustomGasSheet,
    prevShouldOpenCustomGasSheet,
    shouldOpenCustomGasSheet.shouldOpen,
  ]);

  return (
    <Container
      horizontalPadding={horizontalPadding}
      marginBottom={marginBottom}
      marginTop={marginTop}
      testID={testID}
    >
      <Row justify="space-between">
        <ButtonPressAnimation
          onPress={openGasHelper}
          scaleTo={0.9}
          testID="estimated-fee-label"
        >
          <Row style={{ top: android ? 8 : 0 }}>
            <NativeCoinIconWrapper>
              <CoinIcon
                address={nativeFeeCurrency.address}
                size={18}
                symbol={nativeFeeCurrency.symbol}
              />
            </NativeCoinIconWrapper>
            <TextContainer>
              <Text>
                <AnimateNumber
                  formatter={formatGasPrice}
                  interval={6}
                  renderContent={renderGasPriceText}
                  steps={6}
                  timing="linear"
                  value={price}
                />
                <Text letterSpacing="one" size="lmedium" weight="heavy">
                  {' '}
                </Text>
                <TransactionTimeLabel
                  formatter={formatTransactionTime}
                  theme={theme}
                />
              </Text>
            </TextContainer>
          </Row>
          <Row justify="space-between">
            <Label
              color={
                theme === 'dark'
                  ? colors.alpha(darkModeThemeColors.blueGreyDark, 0.6)
                  : colors.alpha(colors.blueGreyDark, 0.6)
              }
              size="smedium"
              weight="bold"
            >
              {lang.t('swap.gas.estimated_fee')}{' '}
              <Label
                color={
                  theme === 'dark'
                    ? colors.alpha(darkModeThemeColors.blueGreyDark, 0.25)
                    : colors.alpha(colors.blueGreyDark, 0.25)
                }
                size="smedium"
                weight="bold"
              >
                􀅵
              </Label>
            </Label>
          </Row>
        </ButtonPressAnimation>
        <Centered>
          <GasSpeedPagerCentered testID="gas-speed-pager">
            {renderGasSpeedPager}
          </GasSpeedPagerCentered>

          <Centered>
            {isL2 ? (
              <ChainBadgeContainer>
                <ChainBadge assetType={currentNetwork} position="relative" />
              </ChainBadgeContainer>
            ) : showGasOptions ? (
              <CustomGasButton
                borderColor={makeColorMoreChill(
                  rawColorForAsset || colors.appleBlue,
                  colors.shadowBlack
                )}
                onPress={onDonePress}
                testID="gas-speed-done-button"
              >
                <DoneCustomGas
                  color={
                    theme !== 'light'
                      ? colors.whiteLabel
                      : makeColorMoreChill(
                          rawColorForAsset || colors.appleBlue,
                          colors.shadowBlack
                        )
                  }
                >
                  Done
                </DoneCustomGas>
              </CustomGasButton>
            ) : (
              <CustomGasButton
                borderColor={
                  theme === 'dark'
                    ? colors.alpha(darkModeThemeColors.blueGreyDark, 0.12)
                    : colors.alpha(colors.blueGreyDark, 0.06)
                }
                onPress={openCustomOptions}
                testID="gas-speed-custom"
              >
                <Symbol
                  color={
                    theme === 'dark'
                      ? colors.whiteLabel
                      : colors.alpha(colors.blueGreyDark, 0.8)
                  }
                >
                  􀌆
                </Symbol>
              </CustomGasButton>
            )}
          </Centered>
        </Centered>
      </Row>
    </Container>
  );
};

export default GasSpeedButton;<|MERGE_RESOLUTION|>--- conflicted
+++ resolved
@@ -1,10 +1,6 @@
 import AnimateNumber from '@bankify/react-native-animate-number';
 import lang from 'i18n-js';
-<<<<<<< HEAD
-import { isEmpty, isNaN, isNil } from 'lodash';
-=======
-import { isNaN, upperFirst } from 'lodash';
->>>>>>> bea6ffdf
+import isNaN from 'lodash/isNaN';
 import makeColorMoreChill from 'make-color-more-chill';
 import React, { useCallback, useEffect, useMemo, useState } from 'react';
 import { InteractionManager, Keyboard } from 'react-native';
