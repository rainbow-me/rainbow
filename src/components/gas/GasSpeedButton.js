--- conflicted
+++ resolved
@@ -69,11 +69,7 @@
 `;
 
 const NativeCoinIconWrapper = styled(Column)`
-<<<<<<< HEAD
-  ${margin(1, 5, 0, 0)};
-=======
   ${margin(1.5, 5, 0, 0)};
->>>>>>> 58dc0931
 `;
 
 const Container = styled(Column).attrs({
