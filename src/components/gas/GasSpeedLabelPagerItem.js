--- conflicted
+++ resolved
@@ -87,7 +87,6 @@
           containerHeight={GasSpeedLabelPagerItemHeight}
           label={label}
         />
-<<<<<<< HEAD
         <GasSpeedLabel
           color={
             theme !== 'light'
@@ -95,11 +94,7 @@
               : colors.alpha(colors.blueGreyDark, 0.8)
           }
         >
-          {upperFirst(label)}
-=======
-        <GasSpeedLabel color={theme !== 'light' ? 'white' : null}>
           {lang.t(`swap.gas.${label}`)}
->>>>>>> ad0e1cd7
         </GasSpeedLabel>
       </GasSpeedRow>
     </TransitionContainer>
