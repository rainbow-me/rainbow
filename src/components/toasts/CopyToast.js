--- conflicted
+++ resolved
@@ -1,14 +1,7 @@
-<<<<<<< HEAD
-import React, { useEffect, useState } from 'react';
-import { magicMemo } from '../../utils';
-import Toast from './Toast';
-import { usePrevious, useTimeout } from '@rainbow-me/hooks';
-=======
 import React, { useEffect } from 'react';
 import Toast from './Toast';
 import { useBooleanState, usePrevious } from '@rainbow-me/hooks';
 import { magicMemo } from '@rainbow-me/utils';
->>>>>>> 256aaba4
 
 const CopyToast = ({ copiedText, copyCount }) => {
   const [isVisible, showToast] = useBooleanState(false, 3000);
