import React, { useMemo } from 'react';
import { ChainId } from '@/state/backendNetworks/types';
import FastImage from 'react-native-fast-image';
import { useBackendNetworksStore } from '@/state/backendNetworks/backendNetworks';
import styled from '@/styled-thing';
import { Centered } from '../layout';
import { position as positions } from '@/styles';

<<<<<<< HEAD
type ChainIconProps = {
  containerSize: number;
  iconSize: number;
};
=======
import ApechainBadge from '@/assets/badges/apechain.png';
import ArbitrumBadge from '@/assets/badges/arbitrum.png';
import AvalancheBadge from '@/assets/badges/avalanche.png';
import BaseBadge from '@/assets/badges/base.png';
import BlastBadge from '@/assets/badges/blast.png';
import BscBadge from '@/assets/badges/bsc.png';
import DegenBadge from '@/assets/badges/degen.png';
import EthereumBadge from '@/assets/badges/ethereum.png';
import GnosisBadge from '@/assets/badges/gnosis.png';
import GravityBadge from '@/assets/badges/gravity.png';
import InkBadge from '@/assets/badges/ink.png';
import LineaBadge from '@/assets/badges/linea.png';
import OptimismBadge from '@/assets/badges/optimism.png';
import PolygonBadge from '@/assets/badges/polygon.png';
import SankoBadge from '@/assets/badges/sanko.png';
import ScrollBadge from '@/assets/badges/scroll.png';
import ZksyncBadge from '@/assets/badges/zksync.png';
import ZoraBadge from '@/assets/badges/zora.png';
>>>>>>> 3c4334f9

const ChainIcon = styled(FastImage)(({ containerSize, iconSize }: ChainIconProps) => ({
  height: containerSize,
  top: iconSize / 5,
  width: containerSize,
}));

<<<<<<< HEAD
type ChainIconPositionWrapperProps = {
  marginBottom: number;
  iconSize: number;
  badgeXPosition: number;
  badgeYPosition: number;
  position: 'absolute' | 'relative';
};

const ChainIconPositionWrapper = styled(Centered)(
  ({ marginBottom, iconSize, badgeXPosition, badgeYPosition, position }: ChainIconPositionWrapperProps) => ({
    bottom: position === 'relative' ? 0 : badgeYPosition,
    left: position === 'relative' ? 0 : badgeXPosition,
    ...positions.sizeAsObject(iconSize),
    elevation: 10,
    marginBottom,
    overflow: 'visible',
    position: position || 'absolute',
    zIndex: 10,
  })
);

export function ChainImage({
  chainId,
  size = 20,
  showBadge = true,
  badgeXPosition = 0,
  badgeYPosition = 0,
  position = 'absolute',
}: {
  chainId: ChainId | null | undefined;
  size?: number;
  position?: 'absolute' | 'relative';
  showBadge?: boolean;
  badgeXPosition?: number;
  badgeYPosition?: number;
}) {
  const { containerSize, iconSize } = useMemo(
    () => ({
      containerSize: size,
      iconSize: size,
    }),
    [size]
  );
=======
export function ChainImage({ chainId, size = 20 }: { chainId: ChainId | null | undefined; size?: number }) {
  const source = useMemo(() => {
    switch (chainId) {
      case ChainId.apechain:
        return ApechainBadge;
      case ChainId.arbitrum:
        return ArbitrumBadge;
      case ChainId.avalanche:
        return AvalancheBadge;
      case ChainId.base:
        return BaseBadge;
      case ChainId.blast:
        return BlastBadge;
      case ChainId.bsc:
        return BscBadge;
      case ChainId.degen:
        return DegenBadge;
      case ChainId.gnosis:
        return GnosisBadge;
      case ChainId.gravity:
        return GravityBadge;
      case ChainId.ink:
        return InkBadge;
      case ChainId.linea:
        return LineaBadge;
      case ChainId.mainnet:
        return EthereumBadge;
      case ChainId.optimism:
        return OptimismBadge;
      case ChainId.polygon:
        return PolygonBadge;
      case ChainId.sanko:
        return SankoBadge;
      case ChainId.scroll:
        return ScrollBadge;
      case ChainId.zksync:
        return ZksyncBadge;
      case ChainId.zora:
        return ZoraBadge;
      default:
        return { uri: '' };
    }
  }, [chainId]);
>>>>>>> 3c4334f9

  if (!chainId) return null;

  const badgeUrl = useBackendNetworksStore.getState().getChainsBadge()[chainId];

  if (!badgeUrl || !showBadge) return null;

  return badgeXPosition || badgeYPosition ? (
    <ChainIconPositionWrapper
      badgeXPosition={badgeXPosition}
      badgeYPosition={badgeYPosition}
      iconSize={iconSize}
      marginBottom={0}
      position={position}
    >
      <ChainIcon containerSize={containerSize} iconSize={iconSize} source={{ uri: badgeUrl }} />
    </ChainIconPositionWrapper>
  ) : (
    <FastImage key={`${chainId}-badge-${size}`} source={{ uri: badgeUrl }} style={{ borderRadius: size / 2, height: size, width: size }} />
  );
}<|MERGE_RESOLUTION|>--- conflicted
+++ resolved
@@ -6,31 +6,10 @@
 import { Centered } from '../layout';
 import { position as positions } from '@/styles';
 
-<<<<<<< HEAD
 type ChainIconProps = {
   containerSize: number;
   iconSize: number;
 };
-=======
-import ApechainBadge from '@/assets/badges/apechain.png';
-import ArbitrumBadge from '@/assets/badges/arbitrum.png';
-import AvalancheBadge from '@/assets/badges/avalanche.png';
-import BaseBadge from '@/assets/badges/base.png';
-import BlastBadge from '@/assets/badges/blast.png';
-import BscBadge from '@/assets/badges/bsc.png';
-import DegenBadge from '@/assets/badges/degen.png';
-import EthereumBadge from '@/assets/badges/ethereum.png';
-import GnosisBadge from '@/assets/badges/gnosis.png';
-import GravityBadge from '@/assets/badges/gravity.png';
-import InkBadge from '@/assets/badges/ink.png';
-import LineaBadge from '@/assets/badges/linea.png';
-import OptimismBadge from '@/assets/badges/optimism.png';
-import PolygonBadge from '@/assets/badges/polygon.png';
-import SankoBadge from '@/assets/badges/sanko.png';
-import ScrollBadge from '@/assets/badges/scroll.png';
-import ZksyncBadge from '@/assets/badges/zksync.png';
-import ZoraBadge from '@/assets/badges/zora.png';
->>>>>>> 3c4334f9
 
 const ChainIcon = styled(FastImage)(({ containerSize, iconSize }: ChainIconProps) => ({
   height: containerSize,
@@ -38,9 +17,7 @@
   width: containerSize,
 }));
 
-<<<<<<< HEAD
 type ChainIconPositionWrapperProps = {
-  marginBottom: number;
   iconSize: number;
   badgeXPosition: number;
   badgeYPosition: number;
@@ -48,12 +25,11 @@
 };
 
 const ChainIconPositionWrapper = styled(Centered)(
-  ({ marginBottom, iconSize, badgeXPosition, badgeYPosition, position }: ChainIconPositionWrapperProps) => ({
+  ({ iconSize, badgeXPosition, badgeYPosition, position }: ChainIconPositionWrapperProps) => ({
     bottom: position === 'relative' ? 0 : badgeYPosition,
     left: position === 'relative' ? 0 : badgeXPosition,
     ...positions.sizeAsObject(iconSize),
     elevation: 10,
-    marginBottom,
     overflow: 'visible',
     position: position || 'absolute',
     zIndex: 10,
@@ -82,51 +58,6 @@
     }),
     [size]
   );
-=======
-export function ChainImage({ chainId, size = 20 }: { chainId: ChainId | null | undefined; size?: number }) {
-  const source = useMemo(() => {
-    switch (chainId) {
-      case ChainId.apechain:
-        return ApechainBadge;
-      case ChainId.arbitrum:
-        return ArbitrumBadge;
-      case ChainId.avalanche:
-        return AvalancheBadge;
-      case ChainId.base:
-        return BaseBadge;
-      case ChainId.blast:
-        return BlastBadge;
-      case ChainId.bsc:
-        return BscBadge;
-      case ChainId.degen:
-        return DegenBadge;
-      case ChainId.gnosis:
-        return GnosisBadge;
-      case ChainId.gravity:
-        return GravityBadge;
-      case ChainId.ink:
-        return InkBadge;
-      case ChainId.linea:
-        return LineaBadge;
-      case ChainId.mainnet:
-        return EthereumBadge;
-      case ChainId.optimism:
-        return OptimismBadge;
-      case ChainId.polygon:
-        return PolygonBadge;
-      case ChainId.sanko:
-        return SankoBadge;
-      case ChainId.scroll:
-        return ScrollBadge;
-      case ChainId.zksync:
-        return ZksyncBadge;
-      case ChainId.zora:
-        return ZoraBadge;
-      default:
-        return { uri: '' };
-    }
-  }, [chainId]);
->>>>>>> 3c4334f9
 
   if (!chainId) return null;
 
@@ -135,13 +66,7 @@
   if (!badgeUrl || !showBadge) return null;
 
   return badgeXPosition || badgeYPosition ? (
-    <ChainIconPositionWrapper
-      badgeXPosition={badgeXPosition}
-      badgeYPosition={badgeYPosition}
-      iconSize={iconSize}
-      marginBottom={0}
-      position={position}
-    >
+    <ChainIconPositionWrapper badgeXPosition={badgeXPosition} badgeYPosition={badgeYPosition} iconSize={iconSize} position={position}>
       <ChainIcon containerSize={containerSize} iconSize={iconSize} source={{ uri: badgeUrl }} />
     </ChainIconPositionWrapper>
   ) : (
