import React, { useMemo, forwardRef } from 'react';
import { ChainId } from '@/state/backendNetworks/types';

import ApechainBadge from '@/assets/badges/apechain.png';
import ArbitrumBadge from '@/assets/badges/arbitrum.png';
import AvalancheBadge from '@/assets/badges/avalanche.png';
import BaseBadge from '@/assets/badges/base.png';
import BlastBadge from '@/assets/badges/blast.png';
import BscBadge from '@/assets/badges/bsc.png';
import DegenBadge from '@/assets/badges/degen.png';
import EthereumBadge from '@/assets/badges/ethereum.png';
import GnosisBadge from '@/assets/badges/gnosis.png';
import GravityBadge from '@/assets/badges/gravity.png';
import InkBadge from '@/assets/badges/ink.png';
import LineaBadge from '@/assets/badges/linea.png';
import OptimismBadge from '@/assets/badges/optimism.png';
import PolygonBadge from '@/assets/badges/polygon.png';
import SankoBadge from '@/assets/badges/sanko.png';
import ScrollBadge from '@/assets/badges/scroll.png';
import ZksyncBadge from '@/assets/badges/zksync.png';
import ZoraBadge from '@/assets/badges/zora.png';
import FastImage, { FastImageProps, Source } from 'react-native-fast-image';
import Animated from 'react-native-reanimated';

<<<<<<< HEAD
import FastImage, { FastImageProps, Source } from 'react-native-fast-image';
import Animated from 'react-native-reanimated';

=======
>>>>>>> 0acafeb7
export const ChainImage = forwardRef(function ChainImage(
  {
    chainId,
    size = 20,
    style,
  }: {
    chainId: ChainId | null | undefined;
    size?: number;
    style?: FastImageProps['style'];
  },
  ref
) {
  const source = useMemo(() => {
    switch (chainId) {
      case ChainId.apechain:
        return ApechainBadge;
      case ChainId.arbitrum:
        return ArbitrumBadge;
      case ChainId.avalanche:
        return AvalancheBadge;
      case ChainId.base:
        return BaseBadge;
      case ChainId.blast:
        return BlastBadge;
      case ChainId.bsc:
        return BscBadge;
      case ChainId.degen:
        return DegenBadge;
      case ChainId.gnosis:
        return GnosisBadge;
      case ChainId.gravity:
        return GravityBadge;
      case ChainId.ink:
        return InkBadge;
      case ChainId.linea:
        return LineaBadge;
      case ChainId.mainnet:
        return EthereumBadge;
      case ChainId.optimism:
        return OptimismBadge;
      case ChainId.polygon:
        return PolygonBadge;
      case ChainId.sanko:
        return SankoBadge;
      case ChainId.scroll:
        return ScrollBadge;
      case ChainId.zksync:
        return ZksyncBadge;
      case ChainId.zora:
        return ZoraBadge;
      default:
        return { uri: '' };
    }
  }, [chainId]);

  if (!chainId) return null;

  return (
    <FastImage
      // @ts-expect-error couldn't figure out how to type this ref to make ts happy
      ref={ref}
      key={`${chainId}-badge-${size}`}
      source={source as Source}
      style={[{ borderRadius: size / 2, height: size, width: size }, style]}
    />
  );
});

export const AnimatedChainImage = Animated.createAnimatedComponent(ChainImage);<|MERGE_RESOLUTION|>--- conflicted
+++ resolved
@@ -22,12 +22,6 @@
 import FastImage, { FastImageProps, Source } from 'react-native-fast-image';
 import Animated from 'react-native-reanimated';
 
-<<<<<<< HEAD
-import FastImage, { FastImageProps, Source } from 'react-native-fast-image';
-import Animated from 'react-native-reanimated';
-
-=======
->>>>>>> 0acafeb7
 export const ChainImage = forwardRef(function ChainImage(
   {
     chainId,
