--- conflicted
+++ resolved
@@ -1,12 +1,11 @@
 import React, { useMemo, forwardRef } from 'react';
+import FastImage from 'react-native-fast-image';
 import { ChainId } from '@/state/backendNetworks/types';
-import FastImage from 'react-native-fast-image';
-import { useBackendNetworksStore } from '@/state/backendNetworks/backendNetworks';
 import styled from '@/styled-thing';
 import { Centered } from '../layout';
 import { position as positions } from '@/styles';
+import { useBackendNetworksStore } from '@/state/backendNetworks/backendNetworks';
 
-<<<<<<< HEAD
 type ChainIconProps = {
   containerSize: number;
   iconSize: number;
@@ -37,128 +36,45 @@
   })
 );
 
-export function ChainImage({
-  chainId,
-  size = 20,
-  showBadge = true,
-  badgeXPosition = 0,
-  badgeYPosition = 0,
-  position = 'absolute',
-}: {
+type ChainImageProps = {
   chainId: ChainId | null | undefined;
   size?: number;
   position?: 'absolute' | 'relative';
   showBadge?: boolean;
   badgeXPosition?: number;
   badgeYPosition?: number;
-}) {
-  const { containerSize, iconSize } = useMemo(
-    () => ({
-      containerSize: size,
-      iconSize: size,
-    }),
-    [size]
-  );
+};
 
-  if (!chainId) return null;
+export const ChainImage = forwardRef<React.ElementRef<typeof FastImage>, ChainImageProps>(
+  ({ chainId, size = 20, showBadge = true, badgeXPosition = 0, badgeYPosition = 0, position = 'absolute' }, ref) => {
+    const { containerSize, iconSize } = useMemo(
+      () => ({
+        containerSize: size,
+        iconSize: size,
+      }),
+      [size]
+    );
 
-  const badgeUrl = useBackendNetworksStore.getState().getChainsBadge()[chainId];
+    if (!chainId) return null;
 
-  if (!badgeUrl || !showBadge) return null;
+    const badgeUrl = useBackendNetworksStore.getState().getChainsBadge()[chainId];
 
-  return badgeXPosition || badgeYPosition ? (
-    <ChainIconPositionWrapper badgeXPosition={badgeXPosition} badgeYPosition={badgeYPosition} iconSize={iconSize} position={position}>
-      <ChainIcon containerSize={containerSize} iconSize={iconSize} source={{ uri: badgeUrl }} />
-    </ChainIconPositionWrapper>
-  ) : (
-    <FastImage key={`${chainId}-badge-${size}`} source={{ uri: badgeUrl }} style={{ borderRadius: size / 2, height: size, width: size }} />
-=======
-import ApechainBadge from '@/assets/badges/apechain.png';
-import ArbitrumBadge from '@/assets/badges/arbitrum.png';
-import AvalancheBadge from '@/assets/badges/avalanche.png';
-import BaseBadge from '@/assets/badges/base.png';
-import BlastBadge from '@/assets/badges/blast.png';
-import BscBadge from '@/assets/badges/bsc.png';
-import DegenBadge from '@/assets/badges/degen.png';
-import EthereumBadge from '@/assets/badges/ethereum.png';
-import GnosisBadge from '@/assets/badges/gnosis.png';
-import GravityBadge from '@/assets/badges/gravity.png';
-import InkBadge from '@/assets/badges/ink.png';
-import LineaBadge from '@/assets/badges/linea.png';
-import OptimismBadge from '@/assets/badges/optimism.png';
-import PolygonBadge from '@/assets/badges/polygon.png';
-import SankoBadge from '@/assets/badges/sanko.png';
-import ScrollBadge from '@/assets/badges/scroll.png';
-import ZksyncBadge from '@/assets/badges/zksync.png';
-import ZoraBadge from '@/assets/badges/zora.png';
-import FastImage, { FastImageProps, Source } from 'react-native-fast-image';
-import Animated from 'react-native-reanimated';
+    if (!badgeUrl || !showBadge) return null;
 
-export const ChainImage = forwardRef(function ChainImage(
-  {
-    chainId,
-    size = 20,
-    style,
-  }: {
-    chainId: ChainId | null | undefined;
-    size?: number;
-    style?: FastImageProps['style'];
-  },
-  ref
-) {
-  const source = useMemo(() => {
-    switch (chainId) {
-      case ChainId.apechain:
-        return ApechainBadge;
-      case ChainId.arbitrum:
-        return ArbitrumBadge;
-      case ChainId.avalanche:
-        return AvalancheBadge;
-      case ChainId.base:
-        return BaseBadge;
-      case ChainId.blast:
-        return BlastBadge;
-      case ChainId.bsc:
-        return BscBadge;
-      case ChainId.degen:
-        return DegenBadge;
-      case ChainId.gnosis:
-        return GnosisBadge;
-      case ChainId.gravity:
-        return GravityBadge;
-      case ChainId.ink:
-        return InkBadge;
-      case ChainId.linea:
-        return LineaBadge;
-      case ChainId.mainnet:
-        return EthereumBadge;
-      case ChainId.optimism:
-        return OptimismBadge;
-      case ChainId.polygon:
-        return PolygonBadge;
-      case ChainId.sanko:
-        return SankoBadge;
-      case ChainId.scroll:
-        return ScrollBadge;
-      case ChainId.zksync:
-        return ZksyncBadge;
-      case ChainId.zora:
-        return ZoraBadge;
-      default:
-        return { uri: '' };
-    }
-  }, [chainId]);
+    return badgeXPosition || badgeYPosition ? (
+      <ChainIconPositionWrapper badgeXPosition={badgeXPosition} badgeYPosition={badgeYPosition} iconSize={iconSize} position={position}>
+        <ChainIcon containerSize={containerSize} iconSize={iconSize} source={{ uri: badgeUrl }} ref={ref} />
+      </ChainIconPositionWrapper>
+    ) : (
+      <FastImage
+        // @ts-expect-error couldn't figure out how to type this ref to make ts happy
+        ref={ref}
+        key={`${chainId}-badge-${size}`}
+        source={{ uri: badgeUrl }}
+        style={{ borderRadius: size / 2, height: size, width: size }}
+      />
+    );
+  }
+);
 
-  if (!chainId) return null;
-
-  return (
-    <FastImage
-      // @ts-expect-error couldn't figure out how to type this ref to make ts happy
-      ref={ref}
-      key={`${chainId}-badge-${size}`}
-      source={source as Source}
-      style={[{ borderRadius: size / 2, height: size, width: size }, style]}
-    />
->>>>>>> 7a2ade35
-  );
-});+ChainImage.displayName = 'ChainImage';