--- conflicted
+++ resolved
@@ -98,35 +98,15 @@
     ...props
   }) =>
     showShadow ? (
-<<<<<<< HEAD
-      <ShadowStack
-        {...props}
-        {...borders.buildCircleAsObject(size)}
-        backgroundColor={bgColor}
-        shadows={[
-          [0, 4, 6, colors.dark, 0.04],
-          [0, 1, 3, colors.dark, 0.08],
-        ]}
-        shouldRasterizeIOS
-      >
-        <ReactCoinIcon
-          address={address || ''}
-          bgColor={bgColor}
-          fallbackRenderer={CoinIconFallback}
-          size={size}
-          symbol={symbol || ''}
-        />
-      </ShadowStack>
-=======
       <>
         {(isPinned || isHidden) && isCoinListEdited ? (
           <IndicatorIcon>
             <Icon
+              color={colors.white}
+              height={isPinned ? 13 : 10}
               marginTop={isPinned ? 1 : 0}
               name={isPinned ? 'pin' : 'hidden'}
               width={isPinned ? 8 : 14}
-              height={isPinned ? 13 : 10}
-              color={colors.white}
             />
           </IndicatorIcon>
         ) : null}
@@ -134,23 +114,22 @@
           {...props}
           {...borders.buildCircleAsObject(size)}
           backgroundColor={bgColor}
+          opacity={isHidden ? 0.4 : 1}
           shadows={[
             [0, 4, 6, colors.dark, 0.04],
             [0, 1, 3, colors.dark, 0.08],
           ]}
           shouldRasterizeIOS
-          opacity={isHidden ? 0.4 : 1}
         >
           <ReactCoinIcon
+            address={address || ''}
             bgColor={bgColor}
             fallbackRenderer={CoinIconFallback}
             size={size}
             symbol={symbol || ''}
-            address={address || ''}
           />
         </ShadowStack>
       </>
->>>>>>> 2844e00b
     ) : (
       <ReactCoinIcon
         {...props}
