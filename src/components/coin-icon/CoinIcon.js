import PropTypes from 'prop-types';
import React, { useState, useCallback } from 'react';
import FastImage from 'react-native-fast-image';
<<<<<<< HEAD
import styled, { css } from 'styled-components/primitives';
=======
import ShadowStack from 'react-native-shadow-stack';
import { css } from 'styled-components/primitives';
>>>>>>> d2bac65a
import ReactCoinIcon, { FallbackIcon } from 'react-coin-icon';
import { onlyUpdateForKeys } from 'recompact';
import { toChecksumAddress } from '../../handlers/web3';
import { borders, colors, fonts } from '../../styles';
import { Icon } from '../icons';

const CoinIconSize = 40;

const fallbackTextStyles = css`
  font-family: ${fonts.family.SFProRounded};
  letter-spacing: ${fonts.letterSpacing.roundedTight};
  margin-bottom: 1;
  text-align: center;
`;

const IndicatorIcon = styled.View`
  align-items: center;
  background-color: ${colors.blueGreyDark50};
  border-radius: 10;
  bottom: 3;
  height: 20;
  justify-content: center;
  left: 10;
  position: absolute;
  shadow-color: ${colors.blueGreyDark};
  shadow-offset: 0px 4px;
  shadow-opacity: 0.4;
  shadow-radius: 6;
  width: 20;
  z-index: 10;
`;

const CoinIconFallback = fallbackProps => {
  const { height, width, address, symbol } = fallbackProps;
  const [remoteIconUrl, setRemoteIconUrl] = useState(null);
  const [iconNotAvailable, setIconNotAvailable] = useState(false);
  const loadRemoteIcon = useCallback(async () => {
    if (address) {
      const checksummedAddress = toChecksumAddress(address);
      const potentialIconUrl = `https://raw.githubusercontent.com/trustwallet/assets/master/blockchains/ethereum/assets/${checksummedAddress}/logo.png`;
      setRemoteIconUrl(potentialIconUrl);
    }
  }, [address]);

  if (!iconNotAvailable) {
    loadRemoteIcon();
  }

  if (iconNotAvailable) {
    return (
      <FallbackIcon
        {...fallbackProps}
        textStyles={fallbackTextStyles}
        symbol={symbol || ''}
      />
    );
  } else if (remoteIconUrl) {
    return (
      <FastImage
        {...fallbackProps}
        style={{ height, width }}
        source={{ uri: remoteIconUrl }}
        onError={() => {
          setIconNotAvailable(true);
        }}
      />
    );
  }
  return null;
};

const enhance = onlyUpdateForKeys([
  'bgColor',
  'symbol',
  'address',
  'isCoinListEdited',
  'isPinned',
  'isHidden',
]);
const CoinIcon = enhance(
  ({
    bgColor,
    showShadow,
    size,
    symbol,
    address,
    isPinned,
    isHidden,
    isCoinListEdited,
    ...props
  }) =>
    showShadow ? (
      <>
        {(isPinned || isHidden) && isCoinListEdited ? (
          <IndicatorIcon>
            <Icon
              marginTop={isPinned ? 1 : 0}
              name={isPinned ? 'pin' : 'hidden'}
              width={isPinned ? 8 : 14}
              height={isPinned ? 13 : 10}
              color={colors.white}
            />
          </IndicatorIcon>
        ) : null}
        <ShadowStack
          {...props}
          {...borders.buildCircleAsObject(size)}
          backgroundColor={bgColor}
          shadows={[
            [0, 4, 6, colors.dark, 0.04],
            [0, 1, 3, colors.dark, 0.08],
          ]}
          shouldRasterizeIOS
          opacity={isHidden ? 0.4 : 1}
        >
          <ReactCoinIcon
            bgColor={bgColor}
            fallbackRenderer={CoinIconFallback}
            size={size}
            symbol={symbol || ''}
            address={address || ''}
          />
        </ShadowStack>
      </>
    ) : (
      <ReactCoinIcon
        {...props}
        bgColor={bgColor}
        fallbackRenderer={CoinIconFallback}
        size={size}
        symbol={symbol}
        address={address || ''}
      />
    )
);

CoinIcon.propTypes = {
  address: PropTypes.oneOfType([PropTypes.oneOf([null]), PropTypes.string]),
  bgColor: PropTypes.string,
  showShadow: PropTypes.bool,
  size: PropTypes.number,
  symbol: PropTypes.oneOfType([PropTypes.oneOf([null]), PropTypes.string]),
};

CoinIcon.defaultProps = {
  showShadow: true,
  size: CoinIconSize,
};

CoinIcon.size = CoinIconSize;

export default CoinIcon;<|MERGE_RESOLUTION|>--- conflicted
+++ resolved
@@ -1,12 +1,8 @@
 import PropTypes from 'prop-types';
 import React, { useState, useCallback } from 'react';
 import FastImage from 'react-native-fast-image';
-<<<<<<< HEAD
+import ShadowStack from 'react-native-shadow-stack';
 import styled, { css } from 'styled-components/primitives';
-=======
-import ShadowStack from 'react-native-shadow-stack';
-import { css } from 'styled-components/primitives';
->>>>>>> d2bac65a
 import ReactCoinIcon, { FallbackIcon } from 'react-coin-icon';
 import { onlyUpdateForKeys } from 'recompact';
 import { toChecksumAddress } from '../../handlers/web3';
