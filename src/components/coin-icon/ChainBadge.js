--- conflicted
+++ resolved
@@ -28,13 +28,10 @@
 import AvalancheBadgeDark from '../../assets/badges/avalancheBadgeDark.png';
 import AvalancheBadgeLarge from '../../assets/badges/avalancheBadgeLarge.png';
 import AvalancheBadgeLargeDark from '../../assets/badges/avalancheBadgeLargeDark.png';
-<<<<<<< HEAD
-=======
 import BlastBadge from '../../assets/badges/blastBadge.png';
 import BlastBadgeDark from '../../assets/badges/blastBadgeDark.png';
 import BlastBadgeLarge from '../../assets/badges/blastBadgeLarge.png';
 import BlastBadgeLargeDark from '../../assets/badges/blastBadgeLargeDark.png';
->>>>>>> 048a38ba
 import { Centered } from '../layout';
 import styled from '@/styled-thing';
 import { position as positions } from '@/styles';
@@ -89,11 +86,8 @@
         val = isDarkMode ? BaseBadgeLargeDark : BaseBadgeLarge;
       } else if (network === Network.avalanche) {
         val = isDarkMode ? AvalancheBadgeLargeDark : AvalancheBadgeLarge;
-<<<<<<< HEAD
-=======
       } else if (network === Network.blast) {
         val = isDarkMode ? BlastBadgeLargeDark : BlastBadgeLarge;
->>>>>>> 048a38ba
       }
     } else {
       if (network === Network.arbitrum) {
@@ -110,11 +104,8 @@
         val = isDarkMode ? BaseBadgeDark : BaseBadge;
       } else if (network === Network.avalanche) {
         val = isDarkMode ? AvalancheBadgeDark : AvalancheBadge;
-<<<<<<< HEAD
-=======
       } else if (network === Network.blast) {
         val = isDarkMode ? BlastBadgeDark : BlastBadge;
->>>>>>> 048a38ba
       }
     }
     return val;
