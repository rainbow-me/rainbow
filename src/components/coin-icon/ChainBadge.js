import React from 'react';
import FastImage from 'react-native-fast-image';
import ArbitrumBadge from '../../assets/badges/arbitrumBadge.png';
import ArbitrumBadgeDark from '../../assets/badges/arbitrumBadgeDark.png';
import ArbitrumBadgeLarge from '../../assets/badges/arbitrumBadgeLarge.png';
import ArbitrumBadgeLargeDark from '../../assets/badges/arbitrumBadgeLargeDark.png';
import OptimismBadge from '../../assets/badges/optimismBadge.png';
import OptimismBadgeDark from '../../assets/badges/optimismBadgeDark.png';
import OptimismBadgeLarge from '../../assets/badges/optimismBadgeLarge.png';
import OptimismBadgeLargeDark from '../../assets/badges/optimismBadgeLargeDark.png';
import PolygonBadge from '../../assets/badges/polygonBadge.png';
import PolygonBadgeDark from '../../assets/badges/polygonBadgeDark.png';
import PolygonBadgeLarge from '../../assets/badges/polygonBadgeLarge.png';
import PolygonBadgeLargeDark from '../../assets/badges/polygonBadgeLargeDark.png';
import BscBadge from '../../assets/badges/bscBadge.png';
import BscBadgeDark from '../../assets/badges/bscBadgeDark.png';
import BscBadgeLarge from '../../assets/badges/bscBadgeLarge.png';
import BscBadgeLargeDark from '../../assets/badges/bscBadgeLargeDark.png';
import ZoraBadge from '../../assets/badges/zoraBadge.png';
import ZoraBadgeDark from '../../assets/badges/zoraBadgeDark.png';
import ZoraBadgeLarge from '../../assets/badges/zoraBadgeLarge.png';
import ZoraBadgeLargeDark from '../../assets/badges/zoraBadgeLargeDark.png';
import BaseBadge from '../../assets/badges/baseBadge.png';
import BaseBadgeDark from '../../assets/badges/baseBadgeDark.png';
import BaseBadgeLarge from '../../assets/badges/baseBadgeLarge.png';
import BaseBadgeLargeDark from '../../assets/badges/baseBadgeLargeDark.png';
<<<<<<< HEAD
import BlastBadge from '../../assets/badges/blastBadge.png';
import BlastBadgeDark from '../../assets/badges/blastBadgeDark.png';
import BlastBadgeLarge from '../../assets/badges/blastBadgeLarge.png';
import BlastBadgeLargeDark from '../../assets/badges/blastBadgeLargeDark.png';
=======
import AvalancheBadge from '../../assets/badges/avalancheBadge.png';
import AvalancheBadgeDark from '../../assets/badges/avalancheBadgeDark.png';
import AvalancheBadgeLarge from '../../assets/badges/avalancheBadgeLarge.png';
import AvalancheBadgeLargeDark from '../../assets/badges/avalancheBadgeLargeDark.png';
>>>>>>> fc46edce
import { Centered } from '../layout';
import styled from '@/styled-thing';
import { position as positions } from '@/styles';
import { ChainBadgeSizeConfigs } from '@/components/coin-icon/ChainBadgeSizeConfigs';
import { Network } from '@/networks/types';

const ChainIcon = styled(FastImage)({
  height: ({ containerSize }) => containerSize,
  top: ({ iconSize }) => iconSize / 5,
  width: ({ containerSize }) => containerSize,
});

const IndicatorIconContainer = styled(Centered)(({ marginBottom, iconSize, badgeXPosition, badgeYPosition, position }) => ({
  bottom: position === 'relative' ? 0 : badgeYPosition,
  left: position === 'relative' ? 0 : badgeXPosition,
  ...positions.sizeAsObject(iconSize),
  elevation: 10,
  marginBottom,
  overflow: 'visible',
  position: position || 'absolute',
  zIndex: 10,
}));

export default function ChainBadge({
  network,
  badgeXPosition = -7,
  badgeYPosition = 0,
  marginBottom = 0,
  position = 'absolute',
  size = 'small',
  forceDark = false,
}) {
  const { isDarkMode: isDarkModeGlobal } = useTheme();
  const { containerSize, iconSize } = ChainBadgeSizeConfigs[size];

  const isDarkMode = forceDark ? true : isDarkModeGlobal;

  const source = useMemo(() => {
    let val = null;
    if (size === 'large') {
      if (network === Network.arbitrum) {
        val = isDarkMode ? ArbitrumBadgeLargeDark : ArbitrumBadgeLarge;
      } else if (network === Network.optimism) {
        val = isDarkMode ? OptimismBadgeLargeDark : OptimismBadgeLarge;
      } else if (network === Network.polygon) {
        val = isDarkMode ? PolygonBadgeLargeDark : PolygonBadgeLarge;
      } else if (network === Network.bsc) {
        val = isDarkMode ? BscBadgeLargeDark : BscBadgeLarge;
      } else if (network === Network.zora) {
        val = isDarkMode ? ZoraBadgeLargeDark : ZoraBadgeLarge;
      } else if (network === Network.base) {
        val = isDarkMode ? BaseBadgeLargeDark : BaseBadgeLarge;
<<<<<<< HEAD
      } else if (network === Network.blast) {
        val = isDarkMode ? BlastBadgeLargeDark : BlastBadgeLarge;
=======
      } else if (network === Network.avalanche) {
        val = isDarkMode ? AvalancheBadgeLargeDark : AvalancheBadgeLarge;
>>>>>>> fc46edce
      }
    } else {
      if (network === Network.arbitrum) {
        val = isDarkMode ? ArbitrumBadgeDark : ArbitrumBadge;
      } else if (network === Network.optimism) {
        val = isDarkMode ? OptimismBadgeDark : OptimismBadge;
      } else if (network === Network.polygon) {
        val = isDarkMode ? PolygonBadgeDark : PolygonBadge;
      } else if (network === Network.bsc) {
        val = isDarkMode ? BscBadgeDark : BscBadge;
      } else if (network === Network.zora) {
        val = isDarkMode ? ZoraBadgeDark : ZoraBadge;
      } else if (network === Network.base) {
        val = isDarkMode ? BaseBadgeDark : BaseBadge;
<<<<<<< HEAD
      } else if (network === Network.blast) {
        val = isDarkMode ? BlastBadgeDark : BlastBadge;
=======
      } else if (network === Network.avalanche) {
        val = isDarkMode ? AvalancheBadgeDark : AvalancheBadge;
>>>>>>> fc46edce
      }
    }
    return val;
  }, [network, isDarkMode, size]);

  if (!source) return null;

  return (
    <IndicatorIconContainer
      badgeXPosition={badgeXPosition}
      badgeYPosition={badgeYPosition}
      iconSize={iconSize}
      marginBottom={marginBottom}
      position={position}
    >
      <ChainIcon containerSize={containerSize} iconSize={iconSize} source={source} />
    </IndicatorIconContainer>
  );
}<|MERGE_RESOLUTION|>--- conflicted
+++ resolved
@@ -24,17 +24,14 @@
 import BaseBadgeDark from '../../assets/badges/baseBadgeDark.png';
 import BaseBadgeLarge from '../../assets/badges/baseBadgeLarge.png';
 import BaseBadgeLargeDark from '../../assets/badges/baseBadgeLargeDark.png';
-<<<<<<< HEAD
+import AvalancheBadge from '../../assets/badges/avalancheBadge.png';
+import AvalancheBadgeDark from '../../assets/badges/avalancheBadgeDark.png';
+import AvalancheBadgeLarge from '../../assets/badges/avalancheBadgeLarge.png';
+import AvalancheBadgeLargeDark from '../../assets/badges/avalancheBadgeLargeDark.png';
 import BlastBadge from '../../assets/badges/blastBadge.png';
 import BlastBadgeDark from '../../assets/badges/blastBadgeDark.png';
 import BlastBadgeLarge from '../../assets/badges/blastBadgeLarge.png';
 import BlastBadgeLargeDark from '../../assets/badges/blastBadgeLargeDark.png';
-=======
-import AvalancheBadge from '../../assets/badges/avalancheBadge.png';
-import AvalancheBadgeDark from '../../assets/badges/avalancheBadgeDark.png';
-import AvalancheBadgeLarge from '../../assets/badges/avalancheBadgeLarge.png';
-import AvalancheBadgeLargeDark from '../../assets/badges/avalancheBadgeLargeDark.png';
->>>>>>> fc46edce
 import { Centered } from '../layout';
 import styled from '@/styled-thing';
 import { position as positions } from '@/styles';
@@ -87,13 +84,10 @@
         val = isDarkMode ? ZoraBadgeLargeDark : ZoraBadgeLarge;
       } else if (network === Network.base) {
         val = isDarkMode ? BaseBadgeLargeDark : BaseBadgeLarge;
-<<<<<<< HEAD
+      } else if (network === Network.avalanche) {
+        val = isDarkMode ? AvalancheBadgeLargeDark : AvalancheBadgeLarge;
       } else if (network === Network.blast) {
         val = isDarkMode ? BlastBadgeLargeDark : BlastBadgeLarge;
-=======
-      } else if (network === Network.avalanche) {
-        val = isDarkMode ? AvalancheBadgeLargeDark : AvalancheBadgeLarge;
->>>>>>> fc46edce
       }
     } else {
       if (network === Network.arbitrum) {
@@ -108,13 +102,10 @@
         val = isDarkMode ? ZoraBadgeDark : ZoraBadge;
       } else if (network === Network.base) {
         val = isDarkMode ? BaseBadgeDark : BaseBadge;
-<<<<<<< HEAD
+      } else if (network === Network.avalanche) {
+        val = isDarkMode ? AvalancheBadgeDark : AvalancheBadge;
       } else if (network === Network.blast) {
         val = isDarkMode ? BlastBadgeDark : BlastBadge;
-=======
-      } else if (network === Network.avalanche) {
-        val = isDarkMode ? AvalancheBadgeDark : AvalancheBadge;
->>>>>>> fc46edce
       }
     }
     return val;
