--- conflicted
+++ resolved
@@ -12,13 +12,8 @@
 import { event } from '@/analytics/event';
 import { IS_ANDROID } from '@/env';
 import { capitalize, uniqBy } from 'lodash';
-<<<<<<< HEAD
-import { RainbowDeposit, RainbowPosition } from '@/resources/defi/types';
+import { RainbowBorrow, RainbowClaimable, RainbowDeposit, RainbowPosition, RainbowStake } from '@/resources/defi/types';
 import { Network } from '@/state/backendNetworks/types';
-=======
-import { RainbowBorrow, RainbowClaimable, RainbowDeposit, RainbowPosition, RainbowStake } from '@/resources/defi/types';
-import { Network } from '@/chains/types';
->>>>>>> d4d70d8f
 import RainbowCoinIcon from '../coin-icon/RainbowCoinIcon';
 import { useAccountSettings } from '@/hooks';
 import { useExternalToken } from '@/resources/assets/externalAssetsQuery';
