--- conflicted
+++ resolved
@@ -1,8 +1,4 @@
 import lang from 'i18n-js';
-<<<<<<< HEAD
-import isEmpty from 'lodash/isEmpty';
-=======
->>>>>>> 5bbc8848
 import LottieView from 'lottie-react-native';
 import React, { Fragment, useMemo } from 'react';
 import { StyleSheet } from 'react-native';
