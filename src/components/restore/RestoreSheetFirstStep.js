--- conflicted
+++ resolved
@@ -148,11 +148,8 @@
         <SheetRow
           as={ButtonPressAnimation}
           onPress={onWatchAddress}
-<<<<<<< HEAD
+          scaleTo={0.9}
           testID="watch-address-button"
-=======
-          scaleTo={0.9}
->>>>>>> 6175f3bf
         >
           <Column>
             <TextIcon color={colors.mintDark}>􀒒</TextIcon>
