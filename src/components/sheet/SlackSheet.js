<<<<<<< HEAD
import React from 'react';
import { Platform } from 'react-native';
=======
import React, { useMemo } from 'react';
>>>>>>> 9a37c7cc
import { ScrollView } from 'react-native-gesture-handler';
import { useSafeArea } from 'react-native-safe-area-context';
import styled from 'styled-components/primitives';
import { useDimensions } from '../../hooks';
import { Centered } from '../layout';
import SheetHandleFixedToTop, {
  SheetHandleFixedToTopHeight,
} from './SheetHandleFixedToTop';
import { colors } from '@rainbow-me/styles';

const Container = styled(Centered).attrs({ direction: 'column' })`
  background-color: ${({ backgroundColor }) => backgroundColor};
  bottom: 0;
  left: 0;
  overflow: hidden;
  position: absolute;
  right: 0;
`;

const Content = styled(ScrollView).attrs({
  directionalLockEnabled: true,
  keyboardShouldPersistTaps: 'always',
})`
  background-color: ${({ backgroundColor }) => backgroundColor};
  ${({ contentHeight, deviceHeight }) =>
    contentHeight ? `height: ${deviceHeight + contentHeight}` : null};
  padding-top: ${SheetHandleFixedToTopHeight};
  width: 100%;
`;

const Whitespace = styled.View`
  background-color: ${({ backgroundColor }) => backgroundColor};
  flex: 1;
  height: ${({ deviceHeight }) => deviceHeight};
  z-index: -1;
`;

export default function SlackSheet({
  backgroundColor = colors.white,
  borderRadius = 30,
  children,
  contentHeight,
  hideHandle = false,
  scrollEnabled = true,
  ...props
}) {
  const { height: deviceHeight } = useDimensions();
  const insets = useSafeArea();
  const bottomInset = useMemo(
    () => (insets.bottom || scrollEnabled ? 42 : 30),
    [insets.bottom, scrollEnabled]
  );

  const contentContainerStyle = useMemo(
    () => ({
      paddingBottom: bottomInset,
    }),
    [bottomInset]
  );

  const scrollIndicatorInsets = useMemo(
    () => ({
      bottom: bottomInset,
      top: borderRadius + SheetHandleFixedToTopHeight,
    }),
    [borderRadius, bottomInset]
  );

  return (
<<<<<<< HEAD
    <Container {...props} backgroundColor={backgroundColor}>
      {Platform.OS === 'ios' && (
        <SheetHandleFixedToTop showBlur={scrollEnabled} />
      )}
=======
    <Container backgroundColor={backgroundColor} {...props}>
      {!hideHandle && <SheetHandleFixedToTop showBlur={scrollEnabled} />}
>>>>>>> 9a37c7cc
      <Content
        backgroundColor={backgroundColor}
        contentContainerStyle={scrollEnabled && contentContainerStyle}
        contentHeight={contentHeight}
        deviceHeight={deviceHeight}
        directionalLockEnabled
        scrollEnabled={scrollEnabled}
        scrollIndicatorInsets={scrollIndicatorInsets}
      >
        {children}
        {!scrollEnabled && (
          <Whitespace
            backgroundColor={backgroundColor}
            deviceHeight={deviceHeight}
          />
        )}
      </Content>
    </Container>
  );
}<|MERGE_RESOLUTION|>--- conflicted
+++ resolved
@@ -1,9 +1,4 @@
-<<<<<<< HEAD
-import React from 'react';
-import { Platform } from 'react-native';
-=======
 import React, { useMemo } from 'react';
->>>>>>> 9a37c7cc
 import { ScrollView } from 'react-native-gesture-handler';
 import { useSafeArea } from 'react-native-safe-area-context';
 import styled from 'styled-components/primitives';
@@ -73,15 +68,8 @@
   );
 
   return (
-<<<<<<< HEAD
-    <Container {...props} backgroundColor={backgroundColor}>
-      {Platform.OS === 'ios' && (
-        <SheetHandleFixedToTop showBlur={scrollEnabled} />
-      )}
-=======
     <Container backgroundColor={backgroundColor} {...props}>
-      {!hideHandle && <SheetHandleFixedToTop showBlur={scrollEnabled} />}
->>>>>>> 9a37c7cc
+      {!hideHandle && ios && <SheetHandleFixedToTop showBlur={scrollEnabled} />}
       <Content
         backgroundColor={backgroundColor}
         contentContainerStyle={scrollEnabled && contentContainerStyle}
