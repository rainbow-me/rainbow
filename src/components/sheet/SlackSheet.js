--- conflicted
+++ resolved
@@ -110,9 +110,6 @@
     }),
     [borderRadius, bottomInset]
   );
-<<<<<<< HEAD
-  const bg = backgroundColor || colors.white;
-=======
 
   // In discover sheet we need to set it additionally
   useEffect(
@@ -125,7 +122,8 @@
     []
   );
 
->>>>>>> b2f67e3f
+  const bg = backgroundColor || colors.white;
+
   return (
     <Fragment>
       {android ? (
