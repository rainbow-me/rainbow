import React, { useMemo } from 'react';
<<<<<<< HEAD
import {
  Pressable,
  StyleSheet,
  TouchableWithoutFeedback,
  View,
} from 'react-native';
import { ScrollView } from 'react-native-gesture-handler';
=======
import { View } from 'react-native';
import Animated from 'react-native-reanimated';
>>>>>>> b1eb9bcd
import { useSafeArea } from 'react-native-safe-area-context';
import styled from 'styled-components/primitives';
import { useDimensions } from '../../hooks';
import deviceUtils from '../../utils/deviceUtils';
import { Centered } from '../layout';
import { useReanimatedValue } from '../list/MarqueeList';
import SheetHandleFixedToTop, {
  SheetHandleFixedToTopHeight,
} from './SheetHandleFixedToTop';
import { useNavigation } from '@rainbow-me/navigation';
import { colors } from '@rainbow-me/styles';

const Container = styled(Centered).attrs({ direction: 'column' })`
  background-color: ${({ backgroundColor }) => backgroundColor};
  bottom: 0;
  left: 0;
  overflow: hidden;
  position: absolute;
  border-radius: 20;
  top: ${({ contentHeight, additionalTopPadding }) =>
    contentHeight && additionalTopPadding
      ? deviceUtils.dimensions.height - contentHeight
      : 0};
  right: 0;
`;

const { event } = Animated;

const Content = styled(Animated.ScrollView).attrs(({ y }) => ({
  directionalLockEnabled: true,
  keyboardShouldPersistTaps: 'always',
  onScroll: event([
    {
      nativeEvent: {
        contentOffset: {
          y,
        },
      },
    },
  ]),
  scrollEventThrottle: 16,
}))`
  background-color: ${({ backgroundColor }) => backgroundColor};
  ${({ contentHeight, deviceHeight }) =>
    contentHeight ? `height: ${deviceHeight + contentHeight}` : null};
  padding-top: ${SheetHandleFixedToTopHeight};
  width: 100%;
`;

const Whitespace = styled.View`
  background-color: ${({ backgroundColor }) => backgroundColor};
  flex: 1;
  height: ${({ deviceHeight }) => deviceHeight};
  z-index: -1;
`;

export default function SlackSheet({
  backgroundColor = colors.white,
  borderRadius = 30,
  children,
  contentHeight,
  hideHandle = false,
  renderHeader,
  scrollEnabled = true,
  additionalTopPadding = false,
  ...props
}) {
  const yPosition = useReanimatedValue(0);
  const { height: deviceHeight } = useDimensions();
  const { goBack } = useNavigation();
  const insets = useSafeArea();
  const bottomInset = useMemo(
    () => (insets.bottom || scrollEnabled ? 42 : 30),
    [insets.bottom, scrollEnabled]
  );

  const contentContainerStyle = useMemo(
    () => ({
      paddingBottom: bottomInset,
    }),
    [bottomInset]
  );

  const scrollIndicatorInsets = useMemo(
    () => ({
      bottom: bottomInset,
      top: borderRadius + SheetHandleFixedToTopHeight,
    }),
    [borderRadius, bottomInset]
  );

  return (
<<<<<<< HEAD
    <>
      {android ? (
        <Pressable onPress={goBack} style={[StyleSheet.absoluteFillObject]} />
      ) : null}
      <Container
        additionalTopPadding={additionalTopPadding}
        backgroundColor={backgroundColor}
        contentHeight={contentHeight}
        {...props}
      >
        <TouchableWithoutFeedback
          style={[StyleSheet.absoluteFillObject, { backgroundColor: 'red' }]}
        >
          <View
            style={[StyleSheet.absoluteFillObject, { backgroundColor: 'red' }]}
          />
        </TouchableWithoutFeedback>
        {!hideHandle && ios && (
          <SheetHandleFixedToTop showBlur={scrollEnabled} />
        )}
=======
    <Container backgroundColor={backgroundColor} {...props}>
      {!hideHandle && <SheetHandleFixedToTop showBlur={scrollEnabled} />}
      <View style={{ backgroundColor, height: '100%', width: '100%' }}>
        {renderHeader?.(yPosition)}

>>>>>>> b1eb9bcd
        <Content
          backgroundColor={backgroundColor}
          contentContainerStyle={scrollEnabled && contentContainerStyle}
          contentHeight={contentHeight}
          deviceHeight={deviceHeight}
          directionalLockEnabled
          scrollEnabled={scrollEnabled}
          scrollIndicatorInsets={scrollIndicatorInsets}
<<<<<<< HEAD
=======
          y={yPosition}
>>>>>>> b1eb9bcd
        >
          {children}
          {!scrollEnabled && (
            <Whitespace
              backgroundColor={backgroundColor}
              deviceHeight={deviceHeight}
            />
          )}
        </Content>
<<<<<<< HEAD
      </Container>
    </>
=======
      </View>
    </Container>
>>>>>>> b1eb9bcd
  );
}<|MERGE_RESOLUTION|>--- conflicted
+++ resolved
@@ -1,16 +1,11 @@
 import React, { useMemo } from 'react';
-<<<<<<< HEAD
 import {
   Pressable,
   StyleSheet,
   TouchableWithoutFeedback,
   View,
 } from 'react-native';
-import { ScrollView } from 'react-native-gesture-handler';
-=======
-import { View } from 'react-native';
 import Animated from 'react-native-reanimated';
->>>>>>> b1eb9bcd
 import { useSafeArea } from 'react-native-safe-area-context';
 import styled from 'styled-components/primitives';
 import { useDimensions } from '../../hooks';
@@ -103,7 +98,6 @@
   );
 
   return (
-<<<<<<< HEAD
     <>
       {android ? (
         <Pressable onPress={goBack} style={[StyleSheet.absoluteFillObject]} />
@@ -124,40 +118,28 @@
         {!hideHandle && ios && (
           <SheetHandleFixedToTop showBlur={scrollEnabled} />
         )}
-=======
-    <Container backgroundColor={backgroundColor} {...props}>
-      {!hideHandle && <SheetHandleFixedToTop showBlur={scrollEnabled} />}
-      <View style={{ backgroundColor, height: '100%', width: '100%' }}>
-        {renderHeader?.(yPosition)}
-
->>>>>>> b1eb9bcd
-        <Content
-          backgroundColor={backgroundColor}
-          contentContainerStyle={scrollEnabled && contentContainerStyle}
-          contentHeight={contentHeight}
-          deviceHeight={deviceHeight}
-          directionalLockEnabled
-          scrollEnabled={scrollEnabled}
-          scrollIndicatorInsets={scrollIndicatorInsets}
-<<<<<<< HEAD
-=======
-          y={yPosition}
->>>>>>> b1eb9bcd
-        >
-          {children}
-          {!scrollEnabled && (
-            <Whitespace
-              backgroundColor={backgroundColor}
-              deviceHeight={deviceHeight}
-            />
-          )}
-        </Content>
-<<<<<<< HEAD
+        <View style={{ backgroundColor, height: '100%', width: '100%' }}>
+          {renderHeader?.(yPosition)}
+          <Content
+            backgroundColor={backgroundColor}
+            contentContainerStyle={scrollEnabled && contentContainerStyle}
+            contentHeight={contentHeight}
+            deviceHeight={deviceHeight}
+            directionalLockEnabled
+            scrollEnabled={scrollEnabled}
+            scrollIndicatorInsets={scrollIndicatorInsets}
+            y={yPosition}
+          >
+            {children}
+            {!scrollEnabled && (
+              <Whitespace
+                backgroundColor={backgroundColor}
+                deviceHeight={deviceHeight}
+              />
+            )}
+          </Content>
+        </View>
       </Container>
     </>
-=======
-      </View>
-    </Container>
->>>>>>> b1eb9bcd
   );
 }