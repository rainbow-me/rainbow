import React from 'react';
import styled from 'styled-components/primitives';
<<<<<<< HEAD
import { padding } from '../../styles';
import { neverRerender } from '../../utils';
=======
>>>>>>> cc590b15
import { Centered } from '../layout';
import SheetHandle, { HandleHeight } from './SheetHandle';
import { padding } from '@rainbow-me/styles';

const paddingBottom = 8;
const paddingTop = 6;

export const SheetHandleFixedToTopHeight =
  HandleHeight + paddingBottom + paddingTop;

const Container = styled(Centered).attrs({
  pointerEvents: 'none',
})`
  ${padding(paddingTop, 0, paddingBottom)};
  left: 0;
  position: absolute;
  right: 0;
  top: 0;
  z-index: 9;
`;

export default function SheetHandleFixedToTop({ showBlur }) {
  return (
    <Container>
      <SheetHandle showBlur={showBlur} />
    </Container>
  );
}<|MERGE_RESOLUTION|>--- conflicted
+++ resolved
@@ -1,10 +1,5 @@
 import React from 'react';
 import styled from 'styled-components/primitives';
-<<<<<<< HEAD
-import { padding } from '../../styles';
-import { neverRerender } from '../../utils';
-=======
->>>>>>> cc590b15
 import { Centered } from '../layout';
 import SheetHandle, { HandleHeight } from './SheetHandle';
 import { padding } from '@rainbow-me/styles';
