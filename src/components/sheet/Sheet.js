import PropTypes from 'prop-types';
import React from 'react';
import { useSafeArea } from 'react-native-safe-area-context';
import { useNavigation } from 'react-navigation-hooks';
import { useDimensions } from '../../hooks';
import { borders, colors } from '../../styles';
import TouchableBackdrop from '../TouchableBackdrop';
import { Centered, Column } from '../layout';
import SheetHandle from './SheetHandle';

<<<<<<< HEAD
const Sheet = ({ borderRadius, children }) => {
=======
const Sheet = ({ children }) => {
  const { width } = useDimensions();
>>>>>>> ac88bfdc
  const { goBack } = useNavigation();
  const insets = useSafeArea();

  return (
    <Column height="100%" justify="end" width={width}>
      <TouchableBackdrop onPress={goBack} />
      <Column
        backgroundColor={colors.white}
        css={borders.buildRadius('top', borderRadius)}
        paddingBottom={insets.bottom}
        width="100%"
      >
        <Centered paddingBottom={7} paddingTop={6}>
          <SheetHandle />
        </Centered>
        {children}
      </Column>
    </Column>
  );
};

Sheet.propTypes = {
  borderRadius: PropTypes.number,
  children: PropTypes.node,
};

Sheet.defaultProps = {
  borderRadius: 39,
};

export default Sheet;<|MERGE_RESOLUTION|>--- conflicted
+++ resolved
@@ -8,12 +8,8 @@
 import { Centered, Column } from '../layout';
 import SheetHandle from './SheetHandle';
 
-<<<<<<< HEAD
 const Sheet = ({ borderRadius, children }) => {
-=======
-const Sheet = ({ children }) => {
   const { width } = useDimensions();
->>>>>>> ac88bfdc
   const { goBack } = useNavigation();
   const insets = useSafeArea();
 
