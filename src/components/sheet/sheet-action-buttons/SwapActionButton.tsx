import lang from 'i18n-js';
import React, { useCallback } from 'react';
import SheetActionButton from './SheetActionButton';
import Routes from '@/navigation/routesNames';
import { useTheme } from '@/theme';
import { RainbowToken } from '@/entities';
import { ethereumUtils } from '@/utils';
import { userAssetsStore } from '@/state/assets/userAssets';
import { isSameAsset, parseSearchAsset } from '@/__swaps__/utils/assets';
import { SwapAssetType } from '@/__swaps__/types/swap';
import { swapsStore } from '@/state/swaps/swapsStore';
import { InteractionManager } from 'react-native';
import { AddressOrEth, AssetType, ParsedSearchAsset } from '@/__swaps__/types/assets';
<<<<<<< HEAD
import exchangeModalTypes from '@/helpers/exchangeModalTypes';
import { useBackendNetworksStore } from '@/state/backendNetworks/backendNetworks';
=======
import { chainsIdByName, chainsName } from '@/chains';
import useNavigationForNonReadOnlyWallets from '@/hooks/useNavigationForNonReadOnlyWallets';
>>>>>>> 384662a6

type SwapActionButtonProps = {
  asset: RainbowToken;
  color: string;
  inputType: SwapAssetType;
  label?: string;
  weight?: string;
};

function SwapActionButton({ asset, color: givenColor, inputType, label, weight = 'heavy', ...props }: SwapActionButtonProps) {
  const { colors } = useTheme();
  const navigate = useNavigationForNonReadOnlyWallets();

  const color = givenColor || colors.swapPurple;

  const goToSwap = useCallback(async () => {
<<<<<<< HEAD
    if (swapsV2Enabled || swaps_v2) {
      if (isReadOnlyWallet && !enableActionsOnReadOnlyWallet) {
        watchingAlert();
        return;
      }

      const chainId = useBackendNetworksStore.getState().getChainsIdByName()[asset.network];
      const chainName = useBackendNetworksStore.getState().getChainsName()[chainId];
      const uniqueId = `${asset.address}_${chainId}`;
      const userAsset = userAssetsStore.getState().userAssets.get(uniqueId);

      const parsedAsset = parseSearchAsset({
        assetWithPrice: {
          ...asset,
          uniqueId,
          address: asset.address as AddressOrEth,
          type: asset.type as AssetType,
          chainId,
          chainName,
          isNativeAsset: false,
          native: {},
        },
        searchAsset: {
          ...asset,
          uniqueId,
          chainId,
          chainName,
          address: asset.address as AddressOrEth,
          highLiquidity: asset.highLiquidity ?? false,
          isRainbowCurated: asset.isRainbowCurated ?? false,
          isVerified: asset.isVerified ?? false,
          mainnetAddress: (asset.mainnet_address ?? '') as AddressOrEth,
          networks: asset.networks ?? [],
          type: asset.type as AssetType,
        },
        userAsset,
      });
=======
    const chainId = chainsIdByName[asset.network];
    const uniqueId = `${asset.address}_${chainId}`;
    const userAsset = userAssetsStore.getState().userAssets.get(uniqueId);

    const parsedAsset = parseSearchAsset({
      assetWithPrice: {
        ...asset,
        uniqueId,
        address: asset.address as AddressOrEth,
        type: asset.type as AssetType,
        chainId,
        chainName: chainsName[chainId],
        isNativeAsset: false,
        native: {},
      },
      searchAsset: {
        ...asset,
        uniqueId,
        chainId,
        chainName: chainsName[chainId],
        address: asset.address as AddressOrEth,
        highLiquidity: asset.highLiquidity ?? false,
        isRainbowCurated: asset.isRainbowCurated ?? false,
        isVerified: asset.isVerified ?? false,
        mainnetAddress: (asset.mainnet_address ?? '') as AddressOrEth,
        networks: asset.networks ?? [],
        type: asset.type as AssetType,
      },
      userAsset,
    });
>>>>>>> 384662a6

    if (inputType === SwapAssetType.inputAsset) {
      swapsStore.setState({ inputAsset: userAsset || parsedAsset });

      const nativeAssetForChain = await ethereumUtils.getNativeAssetForNetwork({ chainId });
      if (nativeAssetForChain && !isSameAsset({ address: nativeAssetForChain.address as AddressOrEth, chainId }, parsedAsset)) {
        const userOutputAsset = userAssetsStore.getState().getUserAsset(`${nativeAssetForChain.address}_${chainId}`);

<<<<<<< HEAD
          if (userOutputAsset) {
            swapsStore.setState({ outputAsset: userOutputAsset });
          } else {
            const outputAsset = {
              ...nativeAssetForChain,
              uniqueId: `${nativeAssetForChain.address}_${chainId}`,
              chainId,
              chainName,
              address: nativeAssetForChain.address as AddressOrEth,
              type: nativeAssetForChain.type as AssetType,
              mainnetAddress: nativeAssetForChain.mainnet_address as AddressOrEth,
              networks: nativeAssetForChain.networks,
              colors: {
                primary: nativeAssetForChain.colors?.primary,
                fallback: nativeAssetForChain.colors?.fallback || undefined, // Ensure fallback is either string or undefined
              },
              highLiquidity: nativeAssetForChain.highLiquidity ?? false,
              isRainbowCurated: nativeAssetForChain.isRainbowCurated ?? false,
              isVerified: nativeAssetForChain.isVerified ?? false,
              native: {} as ParsedSearchAsset['native'],
              balance: {
                amount: nativeAssetForChain.balance?.amount ?? '0',
                display: nativeAssetForChain.balance?.display ?? '0',
              },
              isNativeAsset: true,
              price: {
                value: nativeAssetForChain.price?.value ?? 0,
                relative_change_24h: nativeAssetForChain.price?.relative_change_24h ?? 0,
              },
            } satisfies ParsedSearchAsset;
=======
        if (userOutputAsset) {
          swapsStore.setState({ outputAsset: userOutputAsset });
        } else {
          const outputAsset = {
            ...nativeAssetForChain,
            uniqueId: `${nativeAssetForChain.address}_${chainId}`,
            chainId,
            chainName: chainsName[chainId],
            address: nativeAssetForChain.address as AddressOrEth,
            type: nativeAssetForChain.type as AssetType,
            mainnetAddress: nativeAssetForChain.mainnet_address as AddressOrEth,
            networks: nativeAssetForChain.networks,
            colors: {
              primary: nativeAssetForChain.colors?.primary,
              fallback: nativeAssetForChain.colors?.fallback || undefined, // Ensure fallback is either string or undefined
            },
            highLiquidity: nativeAssetForChain.highLiquidity ?? false,
            isRainbowCurated: nativeAssetForChain.isRainbowCurated ?? false,
            isVerified: nativeAssetForChain.isVerified ?? false,
            native: {} as ParsedSearchAsset['native'],
            balance: {
              amount: nativeAssetForChain.balance?.amount ?? '0',
              display: nativeAssetForChain.balance?.display ?? '0',
            },
            isNativeAsset: true,
            price: {
              value: nativeAssetForChain.price?.value ?? 0,
              relative_change_24h: nativeAssetForChain.price?.relative_change_24h ?? 0,
            },
          } satisfies ParsedSearchAsset;
>>>>>>> 384662a6

          swapsStore.setState({ outputAsset });
        }
      }
    } else {
      const largestBalanceSameChainUserAsset = userAssetsStore
        .getState()
        .getUserAssets()
        .find(userAsset => userAsset.chainId === chainId && userAsset.address !== asset.address);
      if (largestBalanceSameChainUserAsset) {
        swapsStore.setState({ inputAsset: largestBalanceSameChainUserAsset });
      } else {
        swapsStore.setState({ inputAsset: null });
      }
      swapsStore.setState({ outputAsset: parsedAsset });
    }

    InteractionManager.runAfterInteractions(() => {
      navigate(Routes.SWAP);
    });
  }, [asset, inputType, navigate]);

  return (
    <SheetActionButton
      {...props}
      color={color}
      label={label || `􀖅 ${lang.t('button.swap')}`}
      onPress={goToSwap}
      testID="swap"
      weight={weight}
      truncate
    />
  );
}

export default React.memo(SwapActionButton);<|MERGE_RESOLUTION|>--- conflicted
+++ resolved
@@ -11,13 +11,8 @@
 import { swapsStore } from '@/state/swaps/swapsStore';
 import { InteractionManager } from 'react-native';
 import { AddressOrEth, AssetType, ParsedSearchAsset } from '@/__swaps__/types/assets';
-<<<<<<< HEAD
-import exchangeModalTypes from '@/helpers/exchangeModalTypes';
+import useNavigationForNonReadOnlyWallets from '@/hooks/useNavigationForNonReadOnlyWallets';
 import { useBackendNetworksStore } from '@/state/backendNetworks/backendNetworks';
-=======
-import { chainsIdByName, chainsName } from '@/chains';
-import useNavigationForNonReadOnlyWallets from '@/hooks/useNavigationForNonReadOnlyWallets';
->>>>>>> 384662a6
 
 type SwapActionButtonProps = {
   asset: RainbowToken;
@@ -34,45 +29,8 @@
   const color = givenColor || colors.swapPurple;
 
   const goToSwap = useCallback(async () => {
-<<<<<<< HEAD
-    if (swapsV2Enabled || swaps_v2) {
-      if (isReadOnlyWallet && !enableActionsOnReadOnlyWallet) {
-        watchingAlert();
-        return;
-      }
-
-      const chainId = useBackendNetworksStore.getState().getChainsIdByName()[asset.network];
-      const chainName = useBackendNetworksStore.getState().getChainsName()[chainId];
-      const uniqueId = `${asset.address}_${chainId}`;
-      const userAsset = userAssetsStore.getState().userAssets.get(uniqueId);
-
-      const parsedAsset = parseSearchAsset({
-        assetWithPrice: {
-          ...asset,
-          uniqueId,
-          address: asset.address as AddressOrEth,
-          type: asset.type as AssetType,
-          chainId,
-          chainName,
-          isNativeAsset: false,
-          native: {},
-        },
-        searchAsset: {
-          ...asset,
-          uniqueId,
-          chainId,
-          chainName,
-          address: asset.address as AddressOrEth,
-          highLiquidity: asset.highLiquidity ?? false,
-          isRainbowCurated: asset.isRainbowCurated ?? false,
-          isVerified: asset.isVerified ?? false,
-          mainnetAddress: (asset.mainnet_address ?? '') as AddressOrEth,
-          networks: asset.networks ?? [],
-          type: asset.type as AssetType,
-        },
-        userAsset,
-      });
-=======
+    const chainsIdByName = useBackendNetworksStore.getState().getChainsIdByName();
+    const chainsName = useBackendNetworksStore.getState().getChainsName();
     const chainId = chainsIdByName[asset.network];
     const uniqueId = `${asset.address}_${chainId}`;
     const userAsset = userAssetsStore.getState().userAssets.get(uniqueId);
@@ -103,7 +61,6 @@
       },
       userAsset,
     });
->>>>>>> 384662a6
 
     if (inputType === SwapAssetType.inputAsset) {
       swapsStore.setState({ inputAsset: userAsset || parsedAsset });
@@ -112,38 +69,6 @@
       if (nativeAssetForChain && !isSameAsset({ address: nativeAssetForChain.address as AddressOrEth, chainId }, parsedAsset)) {
         const userOutputAsset = userAssetsStore.getState().getUserAsset(`${nativeAssetForChain.address}_${chainId}`);
 
-<<<<<<< HEAD
-          if (userOutputAsset) {
-            swapsStore.setState({ outputAsset: userOutputAsset });
-          } else {
-            const outputAsset = {
-              ...nativeAssetForChain,
-              uniqueId: `${nativeAssetForChain.address}_${chainId}`,
-              chainId,
-              chainName,
-              address: nativeAssetForChain.address as AddressOrEth,
-              type: nativeAssetForChain.type as AssetType,
-              mainnetAddress: nativeAssetForChain.mainnet_address as AddressOrEth,
-              networks: nativeAssetForChain.networks,
-              colors: {
-                primary: nativeAssetForChain.colors?.primary,
-                fallback: nativeAssetForChain.colors?.fallback || undefined, // Ensure fallback is either string or undefined
-              },
-              highLiquidity: nativeAssetForChain.highLiquidity ?? false,
-              isRainbowCurated: nativeAssetForChain.isRainbowCurated ?? false,
-              isVerified: nativeAssetForChain.isVerified ?? false,
-              native: {} as ParsedSearchAsset['native'],
-              balance: {
-                amount: nativeAssetForChain.balance?.amount ?? '0',
-                display: nativeAssetForChain.balance?.display ?? '0',
-              },
-              isNativeAsset: true,
-              price: {
-                value: nativeAssetForChain.price?.value ?? 0,
-                relative_change_24h: nativeAssetForChain.price?.relative_change_24h ?? 0,
-              },
-            } satisfies ParsedSearchAsset;
-=======
         if (userOutputAsset) {
           swapsStore.setState({ outputAsset: userOutputAsset });
         } else {
@@ -174,7 +99,6 @@
               relative_change_24h: nativeAssetForChain.price?.relative_change_24h ?? 0,
             },
           } satisfies ParsedSearchAsset;
->>>>>>> 384662a6
 
           swapsStore.setState({ outputAsset });
         }
