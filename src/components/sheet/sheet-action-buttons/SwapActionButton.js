import lang from 'i18n-js';
import React, { useCallback } from 'react';
import { Alert } from 'react-native';
import SheetActionButton from './SheetActionButton';
import {
  CurrencySelectionTypes,
  ExchangeModalTypes,
} from '@rainbow-me/helpers';
import AssetInputTypes from '@rainbow-me/helpers/assetInputTypes';
import {
  useExpandedStateNavigation,
  useSwapCurrencyHandlers,
} from '@rainbow-me/hooks';
import Routes from '@rainbow-me/routes';
import { ethereumUtils } from '@rainbow-me/utils';

function SwapActionButton({
  asset,
  color: givenColor,
  inputType,
  label,
  requireVerification,
  verified,
  weight = 'heavy',
  ...props
}) {
  const { colors } = useTheme();
  const color = givenColor || colors.swapPurple;

  const { updateInputCurrency, updateOutputCurrency } = useSwapCurrencyHandlers(
    {
      defaultInputAsset: inputType === AssetInputTypes.in ? asset : null,
      defaultOutputAsset: inputType === AssetInputTypes.out ? asset : null,
      shouldUpdate: true,
      type: ExchangeModalTypes.swap,
    }
  );

  const navigate = useExpandedStateNavigation(inputType);
  const goToSwap = useCallback(() => {
    navigate(Routes.EXCHANGE_MODAL, params => {
      if (params.outputAsset) {
        return {
          params: {
<<<<<<< HEAD
            chainId: ethereumUtils.getChainIdFromType(asset.type),
=======
>>>>>>> 54ec0fd6
            defaultOutputAsset: asset,
            fromDiscover: true,
            onSelectCurrency: updateInputCurrency,
            params: {
              ...params,
              ignoreInitialTypeCheck: true,
            },
            showCoinIcon: true,
            title: lang.t('swap.modal_types.get_symbol_with', {
              symbol: params.outputAsset.symbol,
            }),
            type: CurrencySelectionTypes.input,
          },
          screen: Routes.CURRENCY_SELECT_SCREEN,
        };
      } else {
        return {
          params: {
            chainId: ethereumUtils.getChainIdFromType(asset.type),
            defaultInputAsset: asset,
            fromDiscover: true,
            onSelectCurrency: updateOutputCurrency,
            params: {
              ...params,
              ignoreInitialTypeCheck: true,
            },
            title: lang.t('swap.modal_types.swap'),
            type: CurrencySelectionTypes.output,
          },
          screen: Routes.CURRENCY_SELECT_SCREEN,
        };
      }
    });
<<<<<<< HEAD
  }, [asset, navigate, updateInputCurrency, updateOutputCurrency]);
=======
  }, [asset, navigate, updateInputCurrency]);
>>>>>>> 54ec0fd6
  const handlePress = useCallback(() => {
    if (requireVerification && !verified) {
      Alert.alert(
        lang.t('exchange.unverified_token.unverified_token_title'),
        lang.t('exchange.unverified_token.token_not_verified'),
        [
          {
            onPress: goToSwap,
            text: lang.t('button.proceed_anyway'),
          },
          {
            style: 'cancel',
            text: lang.t('exchange.unverified_token.go_back'),
          },
        ]
      );
    } else {
      goToSwap();
    }
  }, [goToSwap, requireVerification, verified]);

  return (
    <SheetActionButton
      {...props}
      color={color}
      label={label || `􀖅 ${lang.t('button.swap')}`}
      onPress={handlePress}
      testID="swap"
      weight={weight}
    />
  );
}

export default React.memo(SwapActionButton);<|MERGE_RESOLUTION|>--- conflicted
+++ resolved
@@ -42,10 +42,7 @@
       if (params.outputAsset) {
         return {
           params: {
-<<<<<<< HEAD
             chainId: ethereumUtils.getChainIdFromType(asset.type),
-=======
->>>>>>> 54ec0fd6
             defaultOutputAsset: asset,
             fromDiscover: true,
             onSelectCurrency: updateInputCurrency,
@@ -79,11 +76,7 @@
         };
       }
     });
-<<<<<<< HEAD
   }, [asset, navigate, updateInputCurrency, updateOutputCurrency]);
-=======
-  }, [asset, navigate, updateInputCurrency]);
->>>>>>> 54ec0fd6
   const handlePress = useCallback(() => {
     if (requireVerification && !verified) {
       Alert.alert(
