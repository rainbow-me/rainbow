/* eslint-disable react/no-unused-prop-types */
/* 👆 Had to disable this ESLint rule it was false positive on shared Props interface */
import React, {
  PropsWithChildren,
  useCallback,
  useContext,
  useMemo,
} from 'react';
import {
  processColor,
  requireNativeComponent,
  StyleProp,
  StyleSheet,
  View,
  ViewStyle,
} from 'react-native';
import {
  createNativeWrapper,
  NativeViewGestureHandlerGestureEvent,
  RawButtonProps,
} from 'react-native-gesture-handler';
import { PureNativeButton } from 'react-native-gesture-handler/src/components/GestureButtons';
import Animated, {
  AnimateProps,
  Easing,
  runOnJS,
  useAnimatedGestureHandler,
  useAnimatedStyle,
  useDerivedValue,
  useSharedValue,
  withTiming,
} from 'react-native-reanimated';
import { normalizeTransformOrigin } from './NativeButton';
import { ScaleButtonContext } from './ScaleButtonZoomable';
import { BaseButtonAnimationProps } from './types';
import { useLongPressEvents } from '@rainbow-me/hooks';

interface BaseProps extends BaseButtonAnimationProps {
  backgroundColor: string;
  borderRadius: number;
  contentContainerStyle: StyleProp<ViewStyle>;
  isLongPress?: boolean;
  onLongPressEnded: () => void;
  overflowMargin: number;
  reanimatedButton?: boolean;
  shouldLongPressHoldPress?: boolean;
  skipTopMargin?: boolean;
  wrapperStyle: StyleProp<ViewStyle>;
}

type Props = PropsWithChildren<BaseProps>;

const ZoomableRawButton = requireNativeComponent<
  Omit<
    Props,
    | 'contentContainerStyle'
    | 'overflowMargin'
    | 'backgroundColor'
    | 'borderRadius'
    | 'onLongPressEnded'
    | 'wrapperStyle'
    | 'onLongPress'
  > &
    Pick<RawButtonProps, 'rippleColor'>
>('RNZoomableButton');

const ZoomableButton = createNativeWrapper(ZoomableRawButton);

const AnimatedRawButton = createNativeWrapper<
  AnimateProps<PropsWithChildren<RawButtonProps>>
>(Animated.createAnimatedComponent(PureNativeButton), {
  shouldActivateOnStart: true,
  shouldCancelWhenOutside: true,
});

const OVERFLOW_MARGIN = 5;

const transparentColor = processColor('transparent');

const ScaleButton = ({
  children,
  contentContainerStyle,
  duration,
  minLongPressDuration,
  onLongPress,
  onPress,
  overflowMargin,
  scaleTo = 0.86,
  wrapperStyle,
  testID,
}: PropsWithChildren<Props>) => {
  const parentScale = useContext(ScaleButtonContext);
  const childScale = useSharedValue(1);
  const scale = parentScale || childScale;
  const hasScaledDown = useSharedValue(0);
  const scaleTraversed = useDerivedValue(() => {
    const value = withTiming(scale.value, {
      duration,
      easing: Easing.bezier(0.25, 0.1, 0.25, 1),
    });
    if (parentScale) {
      return 1;
    } else {
      return value;
    }
  });
  const sz = useAnimatedStyle(() => {
    return {
      transform: [
        {
          scale: scaleTraversed.value,
        },
      ],
    };
  });

  const { handleCancel, handlePress, handleStartPress } = useLongPressEvents({
    minLongPressDuration,
    onLongPress,
    onPress,
  });

  const gestureHandler = useAnimatedGestureHandler<NativeViewGestureHandlerGestureEvent>(
    {
      onActive: () => {
        runOnJS(handleStartPress)();
        if (hasScaledDown.value === 0) {
          scale.value = scaleTo;
        }
        hasScaledDown.value = 1;
      },
      onCancel: () => {
        scale.value = 1;
        hasScaledDown.value = 0;
        runOnJS(handleCancel)();
      },
      onEnd: () => {
        hasScaledDown.value = 0;
        scale.value = 1;
        runOnJS(handlePress)();
      },
      onFail: () => {
        runOnJS(handleCancel)();
      },
    }
  );

  return (
<<<<<<< HEAD
    <View style={[cx.overflow, wrapperStyle]} testID={testID}>
=======
    <View style={[sx.overflow, wrapperStyle]}>
>>>>>>> ff35b533
      <View style={{ margin: -overflowMargin }}>
        <AnimatedRawButton
          hitSlop={-overflowMargin}
          onGestureEvent={gestureHandler}
          rippleColor={transparentColor}
          style={sx.overflow}
        >
          <View style={sx.transparentBackground}>
            <View style={{ padding: overflowMargin }}>
              <Animated.View style={[sz, contentContainerStyle]}>
                {children}
              </Animated.View>
            </View>
          </View>
        </AnimatedRawButton>
      </View>
    </View>
  );
};

const SimpleScaleButton = ({
  backgroundColor,
  borderRadius,
  children,
  contentContainerStyle,
  duration,
  minLongPressDuration,
  onLongPress,
  onLongPressEnded,
  shouldLongPressHoldPress,
  isLongPress,
  onLayout,
  onPress,
  overflowMargin,
  scaleTo,
  skipTopMargin,
  transformOrigin,
  wrapperStyle,
  testID,
}: Props) => {
  const onNativePress = useCallback(
    ({ nativeEvent: { type } }) => {
      if (type === 'longPress') {
        onLongPress?.();
      } else if (shouldLongPressHoldPress && type === 'longPressEnded') {
        onLongPressEnded?.();
      } else {
        onPress?.();
      }
    },
    [onLongPress, onLongPressEnded, onPress, shouldLongPressHoldPress]
  );

  // we won't guess if there are any animated styles in there but we can
  // not render the Animated.View if we don't use that prop at all
  const Wrapper = contentContainerStyle ? Animated.View : View;

  return (
    <View
      onLayout={onLayout}
      style={[
        {
          backgroundColor,
          borderRadius,
          overflow: 'visible',
        },
        wrapperStyle,
      ]}
      testID={testID}
    >
      <View
        style={{
          margin: -overflowMargin,
          marginTop: skipTopMargin ? -OVERFLOW_MARGIN : -overflowMargin,
        }}
      >
        <ZoomableButton
          duration={duration}
          hitSlop={-overflowMargin}
          isLongPress={isLongPress}
          minLongPressDuration={minLongPressDuration}
          onPress={onNativePress}
          rippleColor={transparentColor}
          scaleTo={scaleTo}
          shouldLongPressHoldPress={shouldLongPressHoldPress}
          style={sx.overflow}
          transformOrigin={transformOrigin}
        >
          <View style={sx.transparentBackground}>
            <View
              style={{
                padding: overflowMargin,
                paddingTop: skipTopMargin ? OVERFLOW_MARGIN : overflowMargin,
              }}
            >
              {/* @ts-expect-error TS can't infer types where we use this dynamic wrapper */}
              <Wrapper style={contentContainerStyle}>{children}</Wrapper>
            </View>
          </View>
        </ZoomableButton>
      </View>
    </View>
  );
};
export default function ButtonPressAnimation({
  backgroundColor = 'transparent',
  borderRadius = 0,
  children,
  contentContainerStyle,
  disabled,
  duration = 160,
  minLongPressDuration = 500,
  onLayout,
  onLongPress,
  onLongPressEnded,
  shouldLongPressHoldPress,
  onPress,
  overflowMargin = OVERFLOW_MARGIN,
  reanimatedButton,
  scaleTo = 0.86,
  skipTopMargin,
  style,
  testID,
  transformOrigin,
  wrapperStyle,
}: Props) {
  const normalizedTransformOrigin = useMemo(
    () => normalizeTransformOrigin(transformOrigin),
    [transformOrigin]
  );

  const ButtonElement = reanimatedButton ? ScaleButton : SimpleScaleButton;
  return disabled ? (
    <View onLayout={onLayout} style={[sx.overflow, style]}>
      {children}
    </View>
  ) : (
    <ButtonElement
      backgroundColor={backgroundColor}
      borderRadius={borderRadius}
      contentContainerStyle={contentContainerStyle}
      duration={duration}
      isLongPress={!!onLongPress}
      minLongPressDuration={minLongPressDuration}
      onLayout={onLayout}
      onLongPress={onLongPress}
      onLongPressEnded={onLongPressEnded}
      onPress={onPress}
      overflowMargin={overflowMargin}
      scaleTo={scaleTo}
      shouldLongPressHoldPress={shouldLongPressHoldPress}
      skipTopMargin={skipTopMargin}
      testID={testID}
      transformOrigin={normalizedTransformOrigin}
      wrapperStyle={wrapperStyle}
    >
      <View pointerEvents="box-only" style={[sx.overflow, style]}>
        {children}
      </View>
    </ButtonElement>
  );
}

const sx = StyleSheet.create({
  overflow: {
    overflow: 'visible',
  },
  transparentBackground: {
    backgroundColor: 'transparent',
  },
});<|MERGE_RESOLUTION|>--- conflicted
+++ resolved
@@ -146,11 +146,7 @@
   );
 
   return (
-<<<<<<< HEAD
-    <View style={[cx.overflow, wrapperStyle]} testID={testID}>
-=======
-    <View style={[sx.overflow, wrapperStyle]}>
->>>>>>> ff35b533
+    <View style={[sx.overflow, wrapperStyle]} testID={testID}>
       <View style={{ margin: -overflowMargin }}>
         <AnimatedRawButton
           hitSlop={-overflowMargin}
