import React from 'react';
import { View } from 'react-native';
import {
  TouchableNativeFeedback,
  TouchableOpacity,
} from 'react-native-gesture-handler';
import styled from 'styled-components/primitives';

const RadiusWrapper = styled.View`
  border-radius: ${({ borderRadius }) => borderRadius};
  overflow: hidden;
`;

const Wrapper = ({ children, radius }) =>
  radius ? (
    <RadiusWrapper borderRadius={radius}>{children}</RadiusWrapper>
  ) : (
    children
  );

export default function ButtonPressAnimation({
  children,
  disabled,
  onLongPress,
  onPress,
  onPressStart,
  style,
  opacityTouchable = false,
<<<<<<< HEAD
  radiusAndroid: radius,
=======
  wrapperStyle,
>>>>>>> 6194cafd
}) {
  if (disabled) {
    return <View style={style}>{children}</View>;
  }
  if (opacityTouchable) {
    return (
      <TouchableOpacity
        disabled={disabled}
        onLongPress={onLongPress}
        onPress={onPress}
        onPressStart={onPressStart}
        style={style}
      >
        {children}
      </TouchableOpacity>
    );
  }
  return (
<<<<<<< HEAD
    <Wrapper radius={radius}>
      <TouchableNativeFeedback
        background={TouchableNativeFeedback.Ripple('#CCCCCC')}
        disabled={disabled}
        onLongPress={onLongPress}
        onPress={onPress}
        onPressStart={onPressStart}
      >
        <View pointerEvents="box-only" style={style}>
          {children}
        </View>
      </TouchableNativeFeedback>
    </Wrapper>
=======
    <TouchableNativeFeedback
      background={TouchableNativeFeedback.Ripple('#CCCCCC')}
      disabled={disabled}
      onLongPress={onLongPress}
      onPress={onPress}
      onPressStart={onPressStart}
      style={wrapperStyle}
    >
      <View pointerEvents="box-only" style={style}>
        {children}
      </View>
    </TouchableNativeFeedback>
>>>>>>> 6194cafd
  );
}<|MERGE_RESOLUTION|>--- conflicted
+++ resolved
@@ -26,11 +26,8 @@
   onPressStart,
   style,
   opacityTouchable = false,
-<<<<<<< HEAD
+  wrapperStyle,
   radiusAndroid: radius,
-=======
-  wrapperStyle,
->>>>>>> 6194cafd
 }) {
   if (disabled) {
     return <View style={style}>{children}</View>;
@@ -49,7 +46,6 @@
     );
   }
   return (
-<<<<<<< HEAD
     <Wrapper radius={radius}>
       <TouchableNativeFeedback
         background={TouchableNativeFeedback.Ripple('#CCCCCC')}
@@ -57,25 +53,12 @@
         onLongPress={onLongPress}
         onPress={onPress}
         onPressStart={onPressStart}
+        style={wrapperStyle}
       >
         <View pointerEvents="box-only" style={style}>
           {children}
         </View>
       </TouchableNativeFeedback>
     </Wrapper>
-=======
-    <TouchableNativeFeedback
-      background={TouchableNativeFeedback.Ripple('#CCCCCC')}
-      disabled={disabled}
-      onLongPress={onLongPress}
-      onPress={onPress}
-      onPressStart={onPressStart}
-      style={wrapperStyle}
-    >
-      <View pointerEvents="box-only" style={style}>
-        {children}
-      </View>
-    </TouchableNativeFeedback>
->>>>>>> 6194cafd
   );
 }