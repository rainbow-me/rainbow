--- conflicted
+++ resolved
@@ -1,9 +1,5 @@
 import React from 'react';
-<<<<<<< HEAD
-import Animated, { Easing, FadeInDown } from 'react-native-reanimated';
-=======
 import Animated, { Easing, FadeInDown, FadeOut } from 'react-native-reanimated';
->>>>>>> 22fd1ee7
 import styled from '@rainbow-me/styled-components';
 
 const AnimatedContainer = styled(Animated.View)({
@@ -14,31 +10,19 @@
 const easing = Easing.bezier(0.4, 0, 0.22, 1);
 
 export default function FlyInAnimation({
-<<<<<<< HEAD
-  distance = 30,
-  duration = 175,
-  ...props
-}) {
-=======
   distance = 16,
   duration = 100,
   ...props
 }) {
   const exitDuration = duration / 3;
->>>>>>> 22fd1ee7
   return (
     <AnimatedContainer
       {...props}
       entering={FadeInDown.duration(duration)
-<<<<<<< HEAD
-        .easing(Easing.bezier(0.165, 0.84, 0.44, 1))
-        .withInitialValues({ transform: [{ translateY: distance }] })}
-=======
         .easing(easing)
         .withInitialValues({ transform: [{ translateY: distance }] })
         .delay(exitDuration)}
       exiting={FadeOut.duration(exitDuration).easing(easing)}
->>>>>>> 22fd1ee7
     />
   );
 }