--- conflicted
+++ resolved
@@ -4,11 +4,6 @@
   isGestureActiveProc,
   onEitherGestureActiveChange,
 } from './gestureState';
-<<<<<<< HEAD
-export { default as runSpring } from './spring';
-=======
-export { default as interpolate } from './interpolate';
->>>>>>> 2838ce35
 export { default as timing } from './timing';
 export { default as transformOrigin } from './transformOrigin';
 export { divide, multiply } from './math';
