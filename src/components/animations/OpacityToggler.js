--- conflicted
+++ resolved
@@ -5,16 +5,7 @@
   { endingOpacity = 0, isVisible, style, ...props },
   ref
 ) => {
-<<<<<<< HEAD
-  const animation = useSpringTransition(bin(isVisible), {
-    ...SpringUtils.makeConfigFromOrigamiTensionAndFriction({
-      friction,
-      tension,
-    }),
-  });
-=======
   const startingOpacity = 1;
->>>>>>> ce57e116
 
   const opacity = isVisible ? endingOpacity : startingOpacity;
 
