/* eslint-disable @typescript-eslint/no-non-null-assertion */
import { getChainColorWorklet } from '@/__swaps__/utils/swaps';
import { useBackendNetworksStore } from '@/state/backendNetworks/backendNetworks';
import { ChainId } from '@/state/backendNetworks/types';
import { AnimatedBlurView } from '@/components/AnimatedComponents/AnimatedBlurView';
import { ButtonPressAnimation } from '@/components/animations';
import { SPRING_CONFIGS, TIMING_CONFIGS } from '@/components/animations/animationConfigs';
import { AnimatedChainImage, ChainImage } from '@/components/coin-icon/ChainImage';
import { AnimatedText, Box, DesignSystemProvider, globalColors, Separator, Text, useBackgroundColor, useColorMode } from '@/design-system';
import { useForegroundColor } from '@/design-system/color/useForegroundColor';
import * as i18n from '@/languages';
import { useTheme } from '@/theme';
import deviceUtils, { DEVICE_WIDTH } from '@/utils/deviceUtils';
import MaskedView from '@react-native-masked-view/masked-view';
import chroma from 'chroma-js';
<<<<<<< HEAD
import { PropsWithChildren, useEffect } from 'react';
import React, { Pressable, StyleSheet, View } from 'react-native';
import { RouteProp, useRoute } from '@react-navigation/native';
=======
import { PropsWithChildren, ReactElement, useEffect } from 'react';
import React, { Pressable, View } from 'react-native';
>>>>>>> cf938902
import { Gesture, GestureDetector } from 'react-native-gesture-handler';
import LinearGradient from 'react-native-linear-gradient';
import Animated, {
  FadeIn,
  FadeOutUp,
  LinearTransition,
  runOnJS,
  SharedValue,
  useAnimatedReaction,
  useAnimatedStyle,
  useDerivedValue,
  useSharedValue,
  withDelay,
  withSequence,
  withSpring,
  withTiming,
} from 'react-native-reanimated';
import Svg, { Path } from 'react-native-svg';
import {
  customizeNetworksBannerStore,
  defaultPinnedNetworks,
  dismissCustomizeNetworksBanner,
  networkSwitcherStore,
  shouldShowCustomizeNetworksBanner,
} from '@/state/networkSwitcher/networkSwitcher';
import { RootStackParamList } from '@/navigation/types';
import { IS_IOS } from '@/env';
import { safeAreaInsetValues } from '@/utils';
import { noop } from 'lodash';
import { TapToDismiss } from './DappBrowser/control-panel/ControlPanel';

const t = i18n.l.network_switcher;

const translations = {
  edit: i18n.t(t.edit),
  done: i18n.t(i18n.l.done),
  networks: i18n.t(t.networks),
  more: i18n.t(t.more),
  show_more: i18n.t(t.show_more),
  show_less: i18n.t(t.show_less),
  drag_to_rearrange: i18n.t(t.drag_to_rearrange),
};

function EditButton({ editing }: { editing: SharedValue<boolean> }) {
  const blue = useForegroundColor('blue');
  const borderColor = chroma(blue).alpha(0.08).hex();

  const text = useDerivedValue(() => (editing.value ? translations.done : translations.edit));

  return (
    <ButtonPressAnimation
      onPress={() => {
        'worklet';
        editing.value = !editing.value;
      }}
      scaleTo={0.95}
      style={[
        { position: 'absolute', right: 0 },
        { paddingHorizontal: 10, height: 28, justifyContent: 'center' },
        { borderColor, borderWidth: 1.33, borderRadius: 14 },
      ]}
    >
      <AnimatedText color="blue" size="17pt" weight="bold" style={{ shadowColor: '#268FFF', shadowOpacity: 0.4, shadowRadius: 12 }}>
        {text}
      </AnimatedText>
    </ButtonPressAnimation>
  );
}

function Header({ editing }: { editing: SharedValue<boolean> }) {
  const separatorTertiary = useForegroundColor('separatorTertiary');
  const fill = useForegroundColor('fill');

  const title = useDerivedValue(() => {
    return editing.value ? translations.edit : translations.networks;
  });

  return (
    <View style={{ height: 66, borderBottomWidth: 1, borderBottomColor: separatorTertiary, paddingTop: 20 }}>
      <View style={{ position: 'absolute', left: 0, right: 0, top: 6 }}>
        <View style={{ height: 5, width: 36, marginHorizontal: 'auto', borderRadius: 3, backgroundColor: fill }} />
      </View>

      <View style={{ flexDirection: 'row', alignItems: 'center', justifyContent: 'center', height: 28 }}>
        <AnimatedText color="label" size="20pt" weight="heavy">
          {title}
        </AnimatedText>

        <EditButton editing={editing} />
      </View>
    </View>
  );
}

const CustomizeNetworksBanner = !shouldShowCustomizeNetworksBanner(customizeNetworksBannerStore.getState().dismissedAt)
  ? () => null
  : function CustomizeNetworksBanner({ editing }: { editing: SharedValue<boolean> }) {
      useAnimatedReaction(
        () => editing.value,
        (editing, prev) => {
          if (!prev && editing) runOnJS(dismissCustomizeNetworksBanner)();
        }
      );

      const dismissedAt = customizeNetworksBannerStore(s => s.dismissedAt);
      if (!shouldShowCustomizeNetworksBanner(dismissedAt)) return null;

      const height = 75;
      const blue = '#268FFF';

      return (
        <DesignSystemProvider colorMode="light">
          <Animated.View
            entering={FadeIn.duration(300).delay(600)}
            exiting={FadeOutUp.duration(200)}
            style={{ position: 'absolute', top: -(height + 14), left: 0, right: 0 }}
          >
            <MaskedView
              maskElement={
                <Svg width="100%" height={height} viewBox="0 0 353 75" fill="none">
                  <Path
                    d="M1.27368 16.2855C0 20.0376 0 24.6917 0 34C0 43.3083 0 47.9624 1.27368 51.7145C3.67205 58.7799 9.22007 64.3279 16.2855 66.7263C20.0376 68 24.6917 68 34 68H303.795C305.065 68 305.7 68 306.306 68.1265C306.844 68.2388 307.364 68.4243 307.851 68.6781C308.401 68.9641 308.892 69.3661 309.874 70.17L313.454 73.0986L313.454 73.0988C314.717 74.1323 315.349 74.6491 316.052 74.8469C316.672 75.0214 317.328 75.0214 317.948 74.8469C318.651 74.6491 319.283 74.1323 320.546 73.0988L320.546 73.0986L324.269 70.0528C325.203 69.2882 325.671 68.9059 326.166 68.6362C326.634 68.3817 327.044 68.2214 327.56 68.0907C328.107 67.9521 328.787 67.911 330.146 67.8287C332.84 67.6657 334.885 67.3475 336.715 66.7263C343.78 64.3279 349.328 58.7799 351.726 51.7145C353 47.9624 353 43.3083 353 34C353 24.6917 353 20.0376 351.726 16.2855C349.328 9.22007 343.78 3.67205 336.715 1.27368C332.962 0 328.308 0 319 0H34C24.6917 0 20.0376 0 16.2855 1.27368C9.22007 3.67205 3.67205 9.22007 1.27368 16.2855Z"
                    fill="black"
                  />
                </Svg>
              }
            >
              <AnimatedBlurView blurType="xlight" blurAmount={6} style={{ height }}>
                <View
                  style={{
                    flexDirection: 'row',
                    height: 68,
                    flex: 1,
                    padding: 16 + 12,
                    gap: 12,
                    alignItems: 'center',
                    marginTop: 68 - height,
                  }}
                >
                  <LinearGradient
                    colors={['#268FFF1F', '#268FFF14']}
                    angle={135}
                    useAngle
                    style={{
                      height: 36,
                      width: 36,
                      borderRadius: 10,
                      borderWidth: 1,
                      borderColor: '#268FFF0D',
                      backgroundColor: '#268FFF14',
                      alignItems: 'center',
                      justifyContent: 'center',
                    }}
                  >
                    <Text weight="heavy" size="17pt" color={{ custom: blue }}>
                      􀍱
                    </Text>
                  </LinearGradient>
                  <View style={{ gap: 10 }}>
                    <Text weight="heavy" size="15pt" color="labelSecondary">
                      {i18n.t(t.customize_networks_banner.title)}
                    </Text>
                    <Text weight="semibold" size="13pt" color="labelQuaternary">
                      {i18n.t(t.customize_networks_banner.tap_the)}{' '}
                      <Text weight="bold" size="13pt" color={{ custom: blue }}>
                        {i18n.t(t.edit)}
                      </Text>{' '}
                      {i18n.t(t.customize_networks_banner.button_to_set_up)}
                    </Text>
                  </View>
                  <Pressable style={{ marginLeft: 'auto', height: '100%' }} onPress={dismissCustomizeNetworksBanner}>
                    <Text weight="heavy" size="13pt" color="labelQuaternary">
                      􀆄
                    </Text>
                  </Pressable>
                </View>
              </AnimatedBlurView>
            </MaskedView>
          </Animated.View>
        </DesignSystemProvider>
      );
    };

const useNetworkOptionStyle = (isSelected: SharedValue<boolean>, color?: string) => {
  const { isDarkMode } = useColorMode();
  const label = useForegroundColor('labelTertiary');

  const surfacePrimary = useBackgroundColor('surfacePrimary');
  const networkSwitcherBackgroundColor = isDarkMode ? '#191A1C' : surfacePrimary;

  const defaultStyle = {
    backgroundColor: isDarkMode ? globalColors.white10 : globalColors.grey20,
    borderColor: '#F5F8FF05',
  };
  const selectedStyle = {
    backgroundColor: chroma
      .scale([networkSwitcherBackgroundColor, color || label])(0.16)
      .hex(),
    borderColor: chroma(color || label)
      .alpha(0.16)
      .hex(),
  };

  const scale = useSharedValue(1);
  useAnimatedReaction(
    () => isSelected.value,
    current => {
      if (current === true) {
        scale.value = withSequence(withTiming(0.95, { duration: 50 }), withTiming(1, { duration: 80 }));
      }
    }
  );

  const animatedStyle = useAnimatedStyle(() => {
    const colors = isSelected.value ? selectedStyle : defaultStyle;
    return {
      backgroundColor: colors.backgroundColor,
      borderColor: colors.borderColor,
      transform: [{ scale: scale.value }],
    };
  });

  return {
    animatedStyle,
    selectedStyle,
    defaultStyle,
  };
};

function AllNetworksOption({
  selected,
  setSelected,
}: {
  selected: SharedValue<ChainId | undefined>;
  setSelected: (chainId: ChainId | undefined) => void;
}) {
  const blue = useForegroundColor('blue');

  const isSelected = useDerivedValue(() => selected.value === undefined);
  const { animatedStyle, selectedStyle, defaultStyle } = useNetworkOptionStyle(isSelected, blue);

  const overlappingBadge = useAnimatedStyle(() => {
    return {
      borderColor: isSelected.value ? selectedStyle.backgroundColor : defaultStyle.backgroundColor,
      borderWidth: 1.67,
      borderRadius: 16,
      marginLeft: -9,
      width: 16 + 1.67 * 2, // size + borders
      height: 16 + 1.67 * 2,
    };
  });

  const tapGesture = Gesture.Tap().onTouchesDown(() => {
    'worklet';
    setSelected(undefined);
  });

  return (
    <GestureDetector gesture={tapGesture}>
      <Animated.View
        style={[
          {
            height: ITEM_HEIGHT,
            paddingHorizontal: 12,
            flexDirection: 'row',
            alignItems: 'center',
            borderRadius: 24,
            borderWidth: 1.33,
          },
          animatedStyle,
        ]}
      >
        <View style={{ flexDirection: 'row', alignItems: 'center', position: 'absolute', marginLeft: 16 }}>
          <AnimatedChainImage chainId={ChainId.base} size={16} />
          <AnimatedChainImage chainId={ChainId.mainnet} size={16} style={overlappingBadge} />
          <AnimatedChainImage chainId={ChainId.optimism} size={16} style={overlappingBadge} />
          <AnimatedChainImage chainId={ChainId.arbitrum} size={16} style={overlappingBadge} />
        </View>
        <Text color="label" size="17pt" weight="bold" style={{ textAlign: 'center', flex: 1 }}>
          {i18n.t(t.all_networks)}
        </Text>
      </Animated.View>
    </GestureDetector>
  );
}

function AllNetworksSection({
  editing,
  setSelected,
  selected,
}: {
  editing: SharedValue<boolean>;
  setSelected: (chainId: ChainId | undefined) => void;
  selected: SharedValue<ChainId | undefined>;
}) {
  const style = useAnimatedStyle(() => ({
    opacity: editing.value ? withTiming(0, TIMING_CONFIGS.fastFadeConfig) : withTiming(1, TIMING_CONFIGS.fastFadeConfig),
    height: withTiming(
      editing.value ? 0 : ITEM_HEIGHT + 14, // 14 is the gap to the separator
      TIMING_CONFIGS.fastFadeConfig
    ),
    marginTop: editing.value ? 0 : 14,
    pointerEvents: editing.value ? 'none' : 'auto',
  }));
  return (
    <Animated.View style={[style, { gap: 14 }]}>
      <AllNetworksOption selected={selected} setSelected={setSelected} />
      <Separator color="separatorTertiary" direction="horizontal" thickness={1} />
    </Animated.View>
  );
}

function NetworkOption({ chainId, selected }: { chainId: ChainId; selected: SharedValue<ChainId | undefined> }) {
  const chainName = useBackendNetworksStore.getState().getChainsLabel()[chainId];
  const chainColor = getChainColorWorklet(chainId, true);
  const isSelected = useDerivedValue(() => selected.value === chainId);
  const { animatedStyle } = useNetworkOptionStyle(isSelected, chainColor);

  return (
    <Animated.View
      layout={LinearTransition.springify().mass(0.4)}
      style={[
        { height: ITEM_HEIGHT, width: ITEM_WIDTH },
        { paddingHorizontal: 12, flexDirection: 'row', alignItems: 'center' },
        { borderRadius: 24, borderWidth: 1.33 },
        animatedStyle,
      ]}
    >
      <ChainImage chainId={chainId} size={24} />
      <Text color="label" size="17pt" weight="bold" style={{ textAlign: 'center', flex: 1 }}>
        {chainName}
      </Text>
    </Animated.View>
  );
}

const SHEET_OUTER_INSET = 8;
const SHEET_INNER_PADDING = 16;
const GAP = 12;
const ITEM_WIDTH = (DEVICE_WIDTH - SHEET_INNER_PADDING * 2 - SHEET_OUTER_INSET * 2 - GAP) / 2;
const ITEM_HEIGHT = 48;
const SEPARATOR_HEIGHT = 68;
const enum Section {
  pinned,
  separator,
  unpinned,
}

function Draggable({
  children,
  dragging,
  chainId,
  networks,
  sectionsOffsets,
  isUnpinnedHidden,
}: PropsWithChildren<{
  chainId: ChainId;
  dragging: SharedValue<DraggingState | null>;
  networks: SharedValue<Record<Section.pinned | Section.unpinned, ChainId[]>>;
  sectionsOffsets: SharedValue<Record<Section, { y: number }>>;
  isUnpinnedHidden: SharedValue<boolean>;
}>) {
  const zIndex = useSharedValue(0);
  useAnimatedReaction(
    () => dragging.value?.chainId,
    (current, prev) => {
      if (current === prev) return;
      if (current === chainId) zIndex.value = 2;
      if (prev === chainId) zIndex.value = 1;
    }
  );

  const draggableStyles = useAnimatedStyle(() => {
    const section = networks.value[Section.pinned].includes(chainId) ? Section.pinned : Section.unpinned;
    const itemIndex = networks.value[section].indexOf(chainId);
    const slotPosition = positionFromIndex(itemIndex, sectionsOffsets.value[section]);

    const opacity =
      section === Section.unpinned && isUnpinnedHidden.value
        ? withTiming(0, TIMING_CONFIGS.fastFadeConfig)
        : withDelay(100, withTiming(1, TIMING_CONFIGS.fadeConfig));

    const isBeingDragged = dragging.value?.chainId === chainId;
    const position = isBeingDragged ? dragging.value!.position : slotPosition;

    return {
      opacity,
      zIndex: zIndex.value,
      transform: [
        { scale: withSpring(isBeingDragged ? 1.05 : 1, SPRING_CONFIGS.springConfig) },
        { translateX: isBeingDragged ? position.x : withSpring(position.x, SPRING_CONFIGS.springConfig) },
        { translateY: isBeingDragged ? position.y : withSpring(position.y, SPRING_CONFIGS.springConfig) },
      ],
    };
  });

  return <Animated.View style={[{ position: 'absolute' }, draggableStyles]}>{children}</Animated.View>;
}

const indexFromPosition = (x: number, y: number, offset: { y: number }) => {
  'worklet';
  const yoffsets = y > offset.y ? offset.y : 0;
  const column = x > ITEM_WIDTH + GAP / 2 ? 1 : 0;
  const row = Math.floor((y - yoffsets) / (ITEM_HEIGHT + GAP));
  const index = row * 2 + column;
  return index < 0 ? 0 : index; // row can be negative if the dragged item is above the first row
};

const positionFromIndex = (index: number, offset: { y: number }) => {
  'worklet';
  const column = index % 2;
  const row = Math.floor(index / 2);
  const position = { x: column * (ITEM_WIDTH + GAP), y: row * (ITEM_HEIGHT + GAP) + offset.y };
  return position;
};

type Point = { x: number; y: number };
type DraggingState = {
  chainId: ChainId;
  position: Point;
};

function SectionSeparator({
  sectionsOffsets,
  editing,
  expanded,
  networks,
}: {
  sectionsOffsets: SharedValue<Record<Section, { y: number }>>;
  editing: SharedValue<boolean>;
  expanded: SharedValue<boolean>;
  networks: SharedValue<Record<Section.pinned | Section.unpinned, ChainId[]>>;
}) {
  const pressed = useSharedValue(false);

  const showExpandButtonAsNetworkChip = useDerivedValue(() => {
    return !expanded.value && !editing.value && networks.value[Section.pinned].length % 2 !== 0;
  });

  const visible = useDerivedValue(() => {
    return networks.value[Section.unpinned].length > 0 || editing.value;
  });

  const tapExpand = Gesture.Tap()
    .onTouchesDown((e, s) => {
      if (editing.value || !visible.value) return s.fail();
      pressed.value = true;
    })
    .onEnd(() => {
      pressed.value = false;
      expanded.value = !expanded.value;
    });

  const text = useDerivedValue(() => {
    if (editing.value) return translations.drag_to_rearrange;
    if (showExpandButtonAsNetworkChip.value) return translations.more;
    return expanded.value ? translations.show_less : translations.show_more;
  });

  const unpinnedNetworksLength = useDerivedValue(() => networks.value[Section.unpinned].length.toString());
  const showMoreAmountStyle = useAnimatedStyle(() => ({
    opacity: expanded.value || editing.value ? 0 : 1,
  }));
  const showMoreOrLessIcon = useDerivedValue(() => (expanded.value ? '􀆇' : '􀆈') as string);
  const showMoreOrLessIconStyle = useAnimatedStyle(() => ({ opacity: editing.value ? 0 : 1 }));

  const { isDarkMode } = useTheme();

  const separatorContainerStyles = useAnimatedStyle(() => {
    if (showExpandButtonAsNetworkChip.value) {
      const position = positionFromIndex(networks.value[Section.pinned].length, sectionsOffsets.value[Section.pinned]);
      return {
        backgroundColor: isDarkMode ? globalColors.white10 : globalColors.grey20,
        borderColor: '#F5F8FF05',
        height: ITEM_HEIGHT,
        width: ITEM_WIDTH,
        flexDirection: 'row',
        alignItems: 'center',
        borderRadius: 24,
        borderWidth: 1.33,
        transform: [{ translateX: position.x }, { translateY: position.y }],
      };
    }

    return {
      backgroundColor: 'transparent',
      opacity: visible.value ? 1 : 0,
      transform: [{ translateY: sectionsOffsets.value[Section.separator].y }, { scale: withTiming(pressed.value ? 0.95 : 1) }],
      position: 'absolute',
      width: '100%',
      height: SEPARATOR_HEIGHT,
    };
  });

  return (
    <GestureDetector gesture={tapExpand}>
      <Animated.View style={[separatorContainerStyles, { gap: 8, justifyContent: 'center', alignItems: 'center', flexDirection: 'row' }]}>
        <Animated.View
          style={[
            {
              backgroundColor: isDarkMode ? '#F5F8FF05' : '#1B1D1F0f',
              height: 24,
              width: 24,
              borderRadius: 12,
              alignItems: 'center',
              justifyContent: 'center',
            },
            showMoreAmountStyle,
          ]}
        >
          <AnimatedText color="labelQuaternary" weight="bold" size="15pt" align="center">
            {unpinnedNetworksLength}
          </AnimatedText>
        </Animated.View>
        <AnimatedText color="labelQuaternary" weight="bold" size="17pt">
          {text}
        </AnimatedText>
        <Animated.View style={[{ width: 24, justifyContent: 'center' }, showMoreOrLessIconStyle]}>
          <AnimatedText color="labelQuaternary" weight="heavy" size="13pt">
            {showMoreOrLessIcon}
          </AnimatedText>
        </Animated.View>
      </Animated.View>
    </GestureDetector>
  );
}

function EmptyUnpinnedPlaceholder({
  sectionsOffsets,
  networks,
  isUnpinnedHidden,
}: {
  sectionsOffsets: SharedValue<Record<Section, { y: number }>>;
  networks: SharedValue<Record<Section.pinned | Section.unpinned, ChainId[]>>;
  isUnpinnedHidden: SharedValue<boolean>;
}) {
  const styles = useAnimatedStyle(() => {
    const isVisible = networks.value[Section.unpinned].length === 0 && !isUnpinnedHidden.value;
    return {
      opacity: isVisible ? withTiming(1, { duration: 800 }) : 0,
      transform: [{ translateY: sectionsOffsets.value[Section.unpinned].y }],
    };
  });
  const { isDarkMode } = useTheme();
  return (
    <Animated.View
      style={[
        { height: 48, width: '100%' },
        { paddingHorizontal: 12, flexDirection: 'row', alignItems: 'center' },
        { borderRadius: 24, borderWidth: 1.33 },
        { backgroundColor: isDarkMode ? globalColors.white10 : globalColors.grey20, borderColor: '#F5F8FF05' },
        styles,
      ]}
    >
      <Text color="labelQuaternary" size="15pt" weight="semibold" align="center" style={{ flex: 1 }}>
        {i18n.t(t.drag_here_to_unpin)}
      </Text>
    </Animated.View>
  );
}

function NetworksGrid({
  editing,
  setSelected,
  selected,
}: {
  editing: SharedValue<boolean>;
  setSelected: (chainId: ChainId | undefined) => void;
  selected: SharedValue<ChainId | undefined>;
}) {
  const initialPinned = networkSwitcherStore.getState().pinnedNetworks;
  const sortedSupportedChainIds = useBackendNetworksStore.getState().getSortedSupportedChainIds();
  const initialUnpinned = sortedSupportedChainIds.filter(chainId => !initialPinned.includes(chainId));
  const networks = useSharedValue({ [Section.pinned]: initialPinned, [Section.unpinned]: initialUnpinned });

  useEffect(() => {
    // persists pinned networks when closing the sheet
    // should be the only time this component is unmounted
    return () => {
      if (networks.value[Section.pinned].length > 0) {
        networkSwitcherStore.setState({ pinnedNetworks: networks.value[Section.pinned] });
      } else {
        networkSwitcherStore.setState({ pinnedNetworks: defaultPinnedNetworks });
      }
    };
  }, [networks]);

  const expanded = useSharedValue(false);
  const isUnpinnedHidden = useDerivedValue(() => !expanded.value && !editing.value);

  const dragging = useSharedValue<DraggingState | null>(null);

  const sectionsOffsets = useDerivedValue(() => {
    const pinnedHeight = Math.ceil(networks.value[Section.pinned].length / 2) * (ITEM_HEIGHT + GAP) - GAP;
    return {
      [Section.pinned]: { y: 0 },
      [Section.separator]: { y: pinnedHeight },
      [Section.unpinned]: { y: pinnedHeight + SEPARATOR_HEIGHT },
    };
  });
  const containerHeight = useDerivedValue(() => {
    const length = networks.value[Section.unpinned].length;
    const paddingBottom = 32;
    const unpinnedHeight = isUnpinnedHidden.value
      ? length === 0
        ? -SEPARATOR_HEIGHT + paddingBottom
        : 0
      : length === 0
        ? ITEM_HEIGHT + paddingBottom
        : Math.ceil((length + 1) / 2) * (ITEM_HEIGHT + GAP) - GAP + paddingBottom;
    const height = sectionsOffsets.value[Section.unpinned].y + unpinnedHeight;
    return height;
  });
  const containerStyle = useAnimatedStyle(() => ({
    height: withDelay(expanded.value ? 0 : 25, withTiming(containerHeight.value, TIMING_CONFIGS.slowerFadeConfig)),
  }));

  const dragNetwork = Gesture.Pan()
    .maxPointers(1)
    .onTouchesDown((e, s) => {
      if (!editing.value) {
        s.fail();
        return;
      }
      const touch = e.allTouches[0];
      const section = touch.y > sectionsOffsets.value[Section.unpinned].y ? Section.unpinned : Section.pinned;
      const sectionOffset = sectionsOffsets.value[section];
      const index = indexFromPosition(touch.x, touch.y, sectionOffset);
      const sectionNetworks = networks.value[section];
      const chainId = sectionNetworks[index];

      if (!chainId || (section === Section.pinned && sectionNetworks.length === 1)) {
        s.fail();
        return;
      }

      const position = positionFromIndex(index, sectionOffset);
      dragging.value = { chainId, position };
    })
    .onChange(e => {
      if (!dragging.value) return;
      const chainId = dragging.value.chainId;
      if (!chainId) return;

      const section = e.y > sectionsOffsets.value[Section.unpinned].y - SEPARATOR_HEIGHT / 2 ? Section.unpinned : Section.pinned;
      const sectionArray = networks.value[section];

      const currentIndex = sectionArray.indexOf(chainId);
      const newIndex = Math.min(indexFromPosition(e.x, e.y, sectionsOffsets.value[section]), sectionArray.length - 1);

      networks.modify(networks => {
        if (currentIndex === -1) {
          // Pin/Unpin
          if (section === Section.unpinned) networks[Section.pinned].splice(currentIndex, 1);
          else networks[Section.pinned].push(chainId);
          networks[Section.unpinned] = sortedSupportedChainIds.filter(chainId => !networks[Section.pinned].includes(chainId));
        } else if (section === Section.pinned && newIndex !== currentIndex) {
          // Reorder
          networks[Section.pinned].splice(currentIndex, 1);
          networks[Section.pinned].splice(newIndex, 0, chainId);
        }
        return networks;
      });
      dragging.modify(dragging => {
        if (!dragging) return dragging;
        dragging.position.x += e.changeX;
        dragging.position.y += e.changeY;
        return dragging;
      });
    })
    .onFinalize(() => {
      dragging.value = null;
    });

  const tapNetwork = Gesture.Tap()
    .onTouchesDown((e, s) => {
      if (editing.value) return s.fail();
    })
    .onEnd(e => {
      const section = e.y > sectionsOffsets.value[Section.unpinned].y ? Section.unpinned : Section.pinned;
      const index = indexFromPosition(e.x, e.y, sectionsOffsets.value[section]);
      const chainId = networks.value[section][index];
      if (!chainId) return;

      setSelected(chainId);
    });

  const gridGesture = Gesture.Exclusive(dragNetwork, tapNetwork);

  return (
    <GestureDetector gesture={gridGesture}>
      <Animated.View style={[containerStyle, { marginTop: 14 }]}>
        {initialPinned.map(chainId => (
          <Draggable
            key={chainId}
            networks={networks}
            dragging={dragging}
            chainId={chainId}
            sectionsOffsets={sectionsOffsets}
            isUnpinnedHidden={isUnpinnedHidden}
          >
            <NetworkOption key={chainId} chainId={chainId} selected={selected} />
          </Draggable>
        ))}

        <SectionSeparator sectionsOffsets={sectionsOffsets} expanded={expanded} editing={editing} networks={networks} />

        <EmptyUnpinnedPlaceholder sectionsOffsets={sectionsOffsets} networks={networks} isUnpinnedHidden={isUnpinnedHidden} />

        {initialUnpinned.map(chainId => (
          <Draggable
            key={chainId}
            networks={networks}
            dragging={dragging}
            chainId={chainId}
            sectionsOffsets={sectionsOffsets}
            isUnpinnedHidden={isUnpinnedHidden}
          >
            <NetworkOption key={chainId} chainId={chainId} selected={selected} />
          </Draggable>
        ))}
      </Animated.View>
    </GestureDetector>
  );
}

function Sheet({ children, editing, onClose }: PropsWithChildren<{ editing: SharedValue<boolean>; onClose: VoidFunction }>) {
  const { isDarkMode } = useTheme();
  const surfacePrimary = useBackgroundColor('surfacePrimary');
  const backgroundColor = isDarkMode ? '#191A1C' : surfacePrimary;
  const separatorSecondary = useForegroundColor('separatorSecondary');

  // make sure the onClose function is called when the sheet unmounts
  useEffect(() => {
    return () => onClose?.();
  }, [onClose]);

  return (
    <>
      <Box
        style={[
          sx.sheet,
          {
            backgroundColor,
            borderColor: separatorSecondary,
          },
        ]}
      >
        <Header editing={editing} />
        {children}
      </Box>
      <TapToDismiss />
    </>
  );
}

export function NetworkSelector() {
  const {
    params: { onClose = noop, selected, setSelected },
  } = useRoute<RouteProp<RootStackParamList, 'NetworkSelector'>>();

  const editing = useSharedValue(false);

  return (
    <Sheet editing={editing} onClose={onClose}>
      <CustomizeNetworksBanner editing={editing} />
      <AllNetworksSection editing={editing} setSelected={setSelected} selected={selected} />
      <NetworksGrid editing={editing} setSelected={setSelected} selected={selected} />
    </Sheet>
  );
}

const sx = StyleSheet.create({
  sheet: {
    flex: 1,
    width: deviceUtils.dimensions.width - 16,
    bottom: Math.max(safeAreaInsetValues.bottom + 5, IS_IOS ? 8 : 30),
    pointerEvents: 'box-none',
    position: 'absolute',
    zIndex: 30000,
    left: 8,
    right: 8,
    paddingHorizontal: 16,
    borderRadius: 42,
    borderWidth: 1.33,
  },
});<|MERGE_RESOLUTION|>--- conflicted
+++ resolved
@@ -13,14 +13,9 @@
 import deviceUtils, { DEVICE_WIDTH } from '@/utils/deviceUtils';
 import MaskedView from '@react-native-masked-view/masked-view';
 import chroma from 'chroma-js';
-<<<<<<< HEAD
 import { PropsWithChildren, useEffect } from 'react';
 import React, { Pressable, StyleSheet, View } from 'react-native';
 import { RouteProp, useRoute } from '@react-navigation/native';
-=======
-import { PropsWithChildren, ReactElement, useEffect } from 'react';
-import React, { Pressable, View } from 'react-native';
->>>>>>> cf938902
 import { Gesture, GestureDetector } from 'react-native-gesture-handler';
 import LinearGradient from 'react-native-linear-gradient';
 import Animated, {
