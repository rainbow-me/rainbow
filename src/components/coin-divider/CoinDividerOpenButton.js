--- conflicted
+++ resolved
@@ -89,40 +89,6 @@
   }));
 
   return (
-<<<<<<< HEAD
-    <ContainerButton
-      {...props}
-      isSendSheet={isSendSheet}
-      isSmallBalancesOpen={isSmallBalancesOpen}
-      onPress={onPress}
-      radiusAndroid={RoundButtonCapSize / 2}
-    >
-      <OpacityToggler isVisible={isVisible}>
-        <Content height={coinDividerHeight}>
-          <RoundButtonSizeToggler
-            color={colors.blueGreyDarkLight}
-            endingWidth={28}
-            isDarkMode={isDarkMode}
-            isOpen={isSmallBalancesOpen}
-            startingWidth={3}
-          />
-          <View>
-            <CoinDividerButtonLabel
-              isVisible={isSmallBalancesOpen}
-              label={lang.t('button.all')}
-            />
-            <CoinDividerButtonLabel
-              isVisible={!isSmallBalancesOpen}
-              label={lang.t('button.less')}
-            />
-          </View>
-          <CaretContainer>
-            <RotationArrow
-              endingOffset={20}
-              endingPosition={-90}
-              isOpen={isSmallBalancesOpen}
-            >
-=======
     <View width={isSmallBalancesOpen ? 116 : 90.5}>
       <ButtonPressAnimation onPress={onPress} scaleTo={0.8}>
         <View paddingHorizontal={19} paddingVertical={5}>
@@ -130,7 +96,6 @@
             <LabelText style={allLabelStyle}>All</LabelText>
             <LabelText style={lessLabelStyle}>Less</LabelText>
             <Animated.View style={style}>
->>>>>>> 3305d504
               <CaretIcon />
             </Animated.View>
           </Content>
