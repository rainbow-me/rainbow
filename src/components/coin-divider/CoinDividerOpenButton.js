--- conflicted
+++ resolved
@@ -62,7 +62,6 @@
   onPress,
   isSendSheet,
   ...props
-<<<<<<< HEAD
 }) => {
   const { colors, isDarkMode } = useTheme();
   return (
@@ -79,46 +78,17 @@
             color={colors.blueGreyDarkLight}
             endingWidth={28}
             isDarkMode={isDarkMode}
-=======
-}) => (
-  <ContainerButton
-    {...props}
-    isSmallBalancesOpen={isSmallBalancesOpen}
-    onPress={onPress}
-  >
-    <OpacityToggler isVisible={isVisible}>
-      <Content height={coinDividerHeight}>
-        <RoundButtonSizeToggler
-          endingWidth={28}
-          isOpen={isSmallBalancesOpen}
-          startingWidth={3}
-        />
-        <View>
-          <CoinDividerButtonLabel
-            isVisible={isSmallBalancesOpen}
-            label={lang.t('button.all')}
-          />
-          <CoinDividerButtonLabel
-            isVisible={!isSmallBalancesOpen}
-            label={lang.t('button.less')}
-          />
-        </View>
-        <CaretContainer>
-          <RotationArrow
-            endingOffset={20}
-            endingPosition={-90}
->>>>>>> ad0e1cd7
             isOpen={isSmallBalancesOpen}
             startingWidth={3}
           />
           <View>
             <CoinDividerButtonLabel
               isVisible={isSmallBalancesOpen}
-              label="All"
+              label={lang.t('button.all')}
             />
             <CoinDividerButtonLabel
               isVisible={!isSmallBalancesOpen}
-              label="Less"
+              label={lang.t('button.less')}
             />
           </View>
           <CaretContainer>
