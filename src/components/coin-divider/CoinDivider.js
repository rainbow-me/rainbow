<<<<<<< HEAD
import { map } from 'lodash';
import React, { useCallback, useEffect, useState } from 'react';
=======
import lang from 'i18n-js';
import React, { useCallback, useEffect } from 'react';
>>>>>>> ad0e1cd7
import { LayoutAnimation, View } from 'react-native';
import { useDispatch, useSelector } from 'react-redux';
import styled from 'styled-components';
import { Row, RowWithMargins } from '../layout';
import CoinDividerAssetsValue from './CoinDividerAssetsValue';
import CoinDividerEditButton from './CoinDividerEditButton';
import CoinDividerOpenButton from './CoinDividerOpenButton';
import EditOptions from '@rainbow-me/helpers/editOptionTypes';
import {
  useAccountSettings,
  useCoinListEdited,
  useCoinListEditOptions,
  useDimensions,
  useOpenSmallBalances,
} from '@rainbow-me/hooks';
import { emitChartsRequest } from '@rainbow-me/redux/explorer';
import { padding } from '@rainbow-me/styles';

export const CoinDividerHeight = 30;

const Container = styled(Row).attrs({
  align: 'center',
  justify: 'space-between',
})`
  ${padding(5, 19, 6)};
  background-color: ${({ isSticky, theme: { colors } }) =>
    isSticky ? colors.white : colors.transparent};
  height: ${CoinDividerHeight + 11};
  width: ${({ deviceWidth }) => deviceWidth};
`;

const CoinDividerButtonRow = styled(RowWithMargins).attrs(
  ({ isCoinListEdited }) => ({
    margin: 10,
    pointerEvents: isCoinListEdited ? 'auto' : 'none',
  })
)`
  position: absolute;
`;

const EditButtonWrapper = styled(Row).attrs({
  align: 'end',
})`
  position: absolute;
  right: 0;
`;

export default function CoinDivider({ balancesSum, isSticky, onEndEdit }) {
  const { nativeCurrency } = useAccountSettings();
  const dispatch = useDispatch();
  const assets = useSelector(({ data: { assets } }) => assets);

  const [fetchedCharts, setFetchedCharts] = useState(false);
  const { width: deviceWidth } = useDimensions();

  const {
    clearSelectedCoins,
    currentAction,
    setHiddenCoins,
    setIsCoinListEdited,
    setPinnedCoins,
  } = useCoinListEditOptions();

  const { isCoinListEdited } = useCoinListEdited();

  const {
    isSmallBalancesOpen,
    toggleOpenSmallBalances,
  } = useOpenSmallBalances();

  useEffect(() => {
    if (isSmallBalancesOpen && !fetchedCharts) {
      const assetCodes = map(assets, 'address');
      dispatch(emitChartsRequest(assetCodes));
      setFetchedCharts(true);
    }
  }, [
    assets,
    dispatch,
    fetchedCharts,
    isSmallBalancesOpen,
    toggleOpenSmallBalances,
  ]);

  const handlePressEdit = useCallback(() => {
    if (isCoinListEdited && onEndEdit) {
      onEndEdit();
    }
    setIsCoinListEdited(!isCoinListEdited);
    LayoutAnimation.configureNext(
      LayoutAnimation.create(200, 'easeInEaseOut', 'opacity')
    );
  }, [isCoinListEdited, onEndEdit, setIsCoinListEdited]);

  // Clear CoinListEditOptions selection queue on unmount.
  useEffect(() => () => clearSelectedCoins(), [clearSelectedCoins]);

  return (
    <Container deviceWidth={deviceWidth} isSticky={isSticky}>
      <Row>
        <View pointerEvents={isCoinListEdited ? 'none' : 'auto'}>
          <CoinDividerOpenButton
            coinDividerHeight={CoinDividerHeight}
            isSmallBalancesOpen={isSmallBalancesOpen}
            isVisible={isCoinListEdited}
            onPress={toggleOpenSmallBalances}
          />
        </View>
        <CoinDividerButtonRow isCoinListEdited={isCoinListEdited}>
          <CoinDividerEditButton
            isActive={currentAction !== EditOptions.none}
            isVisible={isCoinListEdited}
            onPress={setPinnedCoins}
            shouldReloadList
            text={
              currentAction === EditOptions.unpin
                ? lang.t('button.unpin')
                : lang.t('button.pin')
            }
          />
          <CoinDividerEditButton
            isActive={currentAction !== EditOptions.none}
            isVisible={isCoinListEdited}
            onPress={setHiddenCoins}
            shouldReloadList
            text={
              currentAction === EditOptions.unhide
                ? lang.t('button.unhide')
                : lang.t('button.hide')
            }
          />
        </CoinDividerButtonRow>
      </Row>
      <Row justify="end">
        <CoinDividerAssetsValue
          balancesSum={balancesSum}
          nativeCurrency={nativeCurrency}
          openSmallBalances={isSmallBalancesOpen}
        />
        <EditButtonWrapper
          pointerEvents={
            isCoinListEdited || isSmallBalancesOpen ? 'auto' : 'none'
          }
        >
          <CoinDividerEditButton
            isActive={isCoinListEdited}
            isVisible={isCoinListEdited || isSmallBalancesOpen}
            onPress={handlePressEdit}
            text={
              isCoinListEdited ? lang.t('button.done') : lang.t('button.edit')
            }
            textOpacityAlwaysOn
          />
        </EditButtonWrapper>
      </Row>
    </Container>
  );
}<|MERGE_RESOLUTION|>--- conflicted
+++ resolved
@@ -1,10 +1,6 @@
-<<<<<<< HEAD
+import lang from 'i18n-js';
 import { map } from 'lodash';
 import React, { useCallback, useEffect, useState } from 'react';
-=======
-import lang from 'i18n-js';
-import React, { useCallback, useEffect } from 'react';
->>>>>>> ad0e1cd7
 import { LayoutAnimation, View } from 'react-native';
 import { useDispatch, useSelector } from 'react-redux';
 import styled from 'styled-components';
