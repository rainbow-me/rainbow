import { isNil } from 'lodash';
import PropTypes from 'prop-types';
import React, { PureComponent } from 'react';
import { LayoutAnimation, View } from 'react-native';
import FastImage from 'react-native-fast-image';
import Animated from 'react-native-reanimated';
import Caret from '../../assets/family-dropdown-arrow.png';
import { colors } from '../../styles';
import { deviceUtils } from '../../utils';
import {
  ButtonPressAnimation,
  interpolate,
  OpacityToggler,
  RotationArrow,
  RoundButtonSizeToggler,
} from '../animations';
import Highlight from '../Highlight';
import { Row } from '../layout';
import { Text } from '../text';
import CoinDividerButtonLabel from './CoinDividerButtonLabel';
import { compose } from 'recompact';
import {
  withCoinCurrentAction,
  withEditOptions,
  withOpenBalances,
} from '../../hoc';
import CoinDividerEditButton from './CoinDividerEditButton';
import withCoinListEdited from '../../hoc/withCoinListEdited';

const {
  block,
  Clock,
  clockRunning,
  cond,
  set,
  spring,
  SpringUtils,
  startClock,
  Value,
} = Animated;

const CoinDividerHeight = 30;

function runTiming(clock, value, dest) {
  const state = {
    finished: new Value(1),
    position: new Value(value),
    time: new Value(0),
    velocity: new Value(0),
  };

  const config = SpringUtils.makeConfigFromOrigamiTensionAndFriction({
    ...SpringUtils.makeDefaultConfig(),
    friction: 20,
    tension: 200,
  });

  const reset = [
    set(state.finished, 0),
    set(state.time, 0),
    set(state.velocity, 0),
  ];

  return block([
    cond(state.finished, [...reset, set(config.toValue, dest)]),
    cond(clockRunning(clock), 0, startClock(clock)),
    spring(clock, state, config),
    state.position,
  ]);
}

class CoinDivider extends PureComponent {
  static propTypes = {
    assetsAmount: PropTypes.number,
    balancesSum: PropTypes.string,
    currentAction: PropTypes.string,
    isCoinDivider: PropTypes.bool,
    openSmallBalances: PropTypes.bool,
    setIsCoinListEdited: PropTypes.func,
  };

  componentWillMount() {
    this._initialState = this.props.openSmallBalances;
  }

  componentWillUpdate(prevProps) {
    const { openSmallBalances } = this.props;

    if (
      !isNil(prevProps.openSmallBalances) &&
      prevProps.openSmallBalances !== openSmallBalances
    ) {
      const clock = new Clock();
      const base = openSmallBalances
        ? runTiming(clock, -1, 1, openSmallBalances)
        : runTiming(clock, 1, -1, openSmallBalances);

      this._node = interpolate(base, {
        inputRange: [-1, 1],
        outputRange: [1, 0],
      });
    }
  }

  static height = CoinDividerHeight;

  render() {
    const {
      assetsAmount,
      balancesSum,
      isCoinDivider,
      setHiddenCoins,
      setIsCoinListEdited,
      setPinnedCoins,
      isCoinListEdited,
      setOpenSmallBalances,
      openSmallBalances,
      currentAction,
      isSticky,
    } = this.props;

    return (
      <Row
        align="center"
        height={CoinDividerHeight + 11}
        justify="space-between"
        paddingBottom={6}
        paddingTop={5}
        paddingHorizontal={19}
        width={deviceUtils.dimensions.width}
        backgroundColor={isSticky ? colors.white : colors.transparent}
      >
        <Highlight highlight={isCoinDivider} />
        <Row>
          <View
            pointerEvents={
              this.props.isCoinListEdited || assetsAmount === 0
                ? 'none'
                : 'auto'
            }
          >
            <ButtonPressAnimation
              onPress={() => setOpenSmallBalances(!openSmallBalances)}
              scaleTo={0.9}
              style={{ width: openSmallBalances ? 80 : 52.5 }}
            >
              <OpacityToggler
                endingOpacity={0}
                startingOpacity={1}
                isVisible={this.props.isCoinListEdited || assetsAmount === 0}
              >
                <Row
                  align="center"
                  borderRadius={RoundButtonSizeToggler.capSize / 2}
                  height={CoinDividerHeight}
                  justify="space-between"
                  width={52.5}
                  paddingHorizontal={10}
                >
                  <RoundButtonSizeToggler
                    animationNode={this._node}
                    endingWidth={28}
                    isAbsolute
                    reversed={!this._initialState}
                    startingWidth={3}
                    toggle={openSmallBalances}
                  />
                  <View>
                    <CoinDividerButtonLabel
                      isVisible={openSmallBalances}
                      label="All"
                      node={this._node}
                      steps={[1, 0]}
                    />
                    <CoinDividerButtonLabel
                      isVisible={openSmallBalances}
                      label="Less"
                      node={this._node}
                      steps={[0, 1]}
                    />
                  </View>
                  <View style={{ opacity: 0.6, paddingBottom: 1 }}>
                    <RotationArrow
                      endingOffset={20}
                      endingPosition={-90}
                      isOpen={openSmallBalances}
                    >
                      <FastImage
                        source={Caret}
                        style={{ height: 17, width: 9 }}
                        tintColor={colors.blueGreyDark}
                      />
                    </RotationArrow>
                  </View>
                </Row>
              </OpacityToggler>
            </ButtonPressAnimation>
          </View>
          <Row
            pointerEvents={this.props.isCoinListEdited ? 'auto' : 'none'}
            style={{ position: 'absolute' }}
          >
<<<<<<< HEAD
            <CoinDividerEditButton
              onPress={setPinnedCoins}
              isVisible={this.props.isCoinListEdited}
              isActive={currentAction !== 'none'}
              text={currentAction === 'unpin' ? 'Unpin' : 'Pin'}
              shouldReloadList
              style={{ marginRight: 10 }}
            />
            <CoinDividerEditButton
              onPress={setHiddenCoins}
              isVisible={this.props.isCoinListEdited}
              isActive={currentAction !== 'none'}
              text={currentAction === 'unhide' ? 'Unhide' : 'Hide'}
              shouldReloadList
=======
            <RoundButtonSizeToggler
              animationNode={this._node}
              endingWidth={28}
              isAbsolute
              reversed={!this._initialState}
              startingWidth={3}
              toggle={openSmallBalances}
              color={colors.white}
>>>>>>> ba0771f8
            />
          </Row>
        </Row>
        <View
          style={{
            flexDirection: 'row',
            justifyContent: 'flex-end',
            width: 100,
          }}
        >
          <View
            style={{
              height: 30,
              justifyContent: 'center',
            }}
          >
            <OpacityToggler
              isVisible={openSmallBalances || assetsAmount === 0}
              animationNode={this._node}
            >
              <Text
                align="right"
                color={colors.alpha(colors.blueGreyDark, 0.6)}
                size="lmedium"
                style={{ paddingBottom: 1 }}
              >
                {balancesSum}
              </Text>
            </OpacityToggler>
          </View>
          <View
            style={{ alignItems: 'flex-end', position: 'absolute', width: 64 }}
            pointerEvents={
              openSmallBalances || assetsAmount === 0 ? 'auto' : 'none'
            }
          >
            <CoinDividerEditButton
              animationNode={this._node}
              onPress={() => {
                setIsCoinListEdited(!this.props.isCoinListEdited);
                LayoutAnimation.configureNext(
                  LayoutAnimation.create(200, 'easeInEaseOut', 'opacity')
                );
              }}
              isVisible={openSmallBalances || assetsAmount === 0}
              isActive={isCoinListEdited}
              text={isCoinListEdited ? 'Done' : 'Edit'}
              textOpacityAlwaysOn
              shouldRelaodList
            />
          </View>
        </View>
      </Row>
    );
  }
}

export default compose(
  withEditOptions,
  withOpenBalances,
  withCoinCurrentAction,
  withCoinListEdited
)(CoinDivider);<|MERGE_RESOLUTION|>--- conflicted
+++ resolved
@@ -164,6 +164,7 @@
                     reversed={!this._initialState}
                     startingWidth={3}
                     toggle={openSmallBalances}
+                    color={colors.white}
                   />
                   <View>
                     <CoinDividerButtonLabel
@@ -200,7 +201,6 @@
             pointerEvents={this.props.isCoinListEdited ? 'auto' : 'none'}
             style={{ position: 'absolute' }}
           >
-<<<<<<< HEAD
             <CoinDividerEditButton
               onPress={setPinnedCoins}
               isVisible={this.props.isCoinListEdited}
@@ -215,16 +215,6 @@
               isActive={currentAction !== 'none'}
               text={currentAction === 'unhide' ? 'Unhide' : 'Hide'}
               shouldReloadList
-=======
-            <RoundButtonSizeToggler
-              animationNode={this._node}
-              endingWidth={28}
-              isAbsolute
-              reversed={!this._initialState}
-              startingWidth={3}
-              toggle={openSmallBalances}
-              color={colors.white}
->>>>>>> ba0771f8
             />
           </Row>
         </Row>
