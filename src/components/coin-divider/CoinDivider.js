--- conflicted
+++ resolved
@@ -33,23 +33,13 @@
 const Container = styled(Row).attrs({
   align: 'center',
   justify: 'space-between',
-<<<<<<< HEAD
 })({
-  ...padding.object(5, 19, 6),
-  backgroundColor: ({ isSticky, theme: { colors } }) =>
-    isSticky ? colors.white : colors.transparent,
+  ...padding.object(4, 19, 5, 0),
+  backgroundColor: ({ isCoinListEdited, theme: { colors } }) =>
+    isCoinListEdited ? colors.white : colors.transparent,
   height: CoinDividerContainerHeight,
   width: ({ deviceWidth }) => deviceWidth,
 });
-=======
-})`
-  ${padding(4, 19, 5, 0)};
-  background-color: ${({ isCoinListEdited, theme: { colors } }) =>
-    isCoinListEdited ? colors.white : colors.transparent};
-  height: ${CoinDividerContainerHeight};
-  width: ${({ deviceWidth }) => deviceWidth};
-`;
->>>>>>> 1d07c49d
 
 const CoinDividerButtonRow = styled(RowWithMargins).attrs(
   ({ isCoinListEdited }) => ({
