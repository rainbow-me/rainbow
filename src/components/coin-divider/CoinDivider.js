--- conflicted
+++ resolved
@@ -232,11 +232,10 @@
             >
               <Text
                 align="right"
-                color="dark"
+                color={colors.alpha(colors.blueGreyDark, 0.6)}
                 size="lmedium"
                 style={{ paddingBottom: 1 }}
               >
-<<<<<<< HEAD
                 {balancesSum}
               </Text>
             </OpacityToggler>
@@ -246,26 +245,6 @@
             pointerEvents={
               openSmallBalances || assetsAmount === 0 ? 'auto' : 'none'
             }
-=======
-                <FastImage
-                  source={Caret}
-                  style={{ height: 17, width: 9 }}
-                  tintColor={colors.blueGreyDark}
-                />
-              </RotationArrow>
-            </View>
-          </Row>
-        </ButtonPressAnimation>
-        <OpacityToggler
-          isVisible={openSmallBalances}
-          animationNode={this._node}
-        >
-          <Text
-            align="right"
-            color={colors.alpha(colors.blueGreyDark, 0.6)}
-            size="lmedium"
-            style={{ paddingBottom: 1 }}
->>>>>>> 15a515dc
           >
             <CoinDividerEditButton
               animationNode={this._node}
