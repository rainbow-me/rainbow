--- conflicted
+++ resolved
@@ -1,13 +1,8 @@
 import React from 'react';
 import { magicMemo } from '../utils';
-<<<<<<< HEAD
-import { isNil, isNumber } from '@rainbow-me/helpers/utilities';
-import styled from '@rainbow-me/styled-components';
-import { borders, position } from '@rainbow-me/styles';
-=======
+import { isNil, isNumber } from '@/helpers/utilities';
 import styled from '@/styled-thing';
 import { borders, position } from '@/styles';
->>>>>>> c0ef4cbd
 
 export const DividerSize = 2;
 
