<<<<<<< HEAD
import constant from 'lodash/constant';
import isNil from 'lodash/isNil';
import isNumber from 'lodash/isNumber';
import times from 'lodash/times';
=======
import { isNil, isNumber } from 'lodash';
>>>>>>> ff35b533
import React from 'react';
import { magicMemo } from '../utils';
import styled from '@rainbow-me/styled-components';
import { borders, position } from '@rainbow-me/styles';

export const DividerSize = 2;

const buildInsetFromProps = inset => {
  if (!inset) return [0, 0, 0, 0];
  if (isNumber(inset)) return [inset, inset, inset, inset];

  const rightInset = !isNil(inset[1]) ? inset[1] : inset[0];

  return [
    inset[0],
    rightInset,
    inset[2] || inset[0],
    !isNil(inset[3]) ? inset[3] : rightInset,
  ];
};

const horizontalBorderLineStyles = inset => `
  ${inset[3] ? borders.buildRadius('left', 2) : ''}
  ${inset[1] ? borders.buildRadius('right', 2) : ''}
  left: ${inset[3]};
  right: ${inset[1]};
`;

horizontalBorderLineStyles.object = inset => ({
  ...(inset[3] ? borders.buildRadiusAsObject('left', 2) : {}),
  ...(inset[1] ? borders.buildRadiusAsObject('right', 2) : {}),
  left: inset[3],
  right: inset[1],
});

const verticalBorderLineStyles = inset => `
  ${inset[2] ? borders.buildRadius('bottom', 2) : ''}
  ${inset[0] ? borders.buildRadius('top', 2) : ''}
  bottom: ${inset[2]};
  top: ${inset[0]};
`;

verticalBorderLineStyles.object = inset => ({
  ...(inset[2] ? borders.buildRadiusAsObject('bottom', 2) : {}),
  ...(inset[0] ? borders.buildRadiusAsObject('top', 2) : {}),
  bottom: inset[2],
  top: inset[0],
});

const BorderLine = styled.View(({ color, horizontal, inset }) => {
  const insetFromProps = buildInsetFromProps(inset);
  return {
    ...position.coverAsObject,
    backgroundColor: color,
    ...(horizontal
      ? horizontalBorderLineStyles.object(insetFromProps)
      : verticalBorderLineStyles.object(insetFromProps)),
  };
});

const Container = styled.View({
  backgroundColor: ({ backgroundColor, theme: { colors } }) =>
    backgroundColor || colors.white,
  flexShrink: 0,
  height: ({ horizontal, size }) => (horizontal ? size : '100%'),
  width: ({ horizontal, size }) => (horizontal ? '100%' : size),
});

const Divider = ({
  backgroundColor,
  color,
  horizontal = true,
  inset = [0, 0, 0, 19],
  size = DividerSize,
  ...props
}) => {
  const { colors } = useTheme();
  return (
    <Container
      {...props}
      backgroundColor={backgroundColor}
      horizontal={horizontal}
      size={size}
    >
      <BorderLine
        {...props}
        color={color || colors.rowDivider}
        horizontal={horizontal}
        inset={inset}
      />
    </Container>
  );
};

export default magicMemo(Divider, ['color', 'inset']);<|MERGE_RESOLUTION|>--- conflicted
+++ resolved
@@ -1,11 +1,5 @@
-<<<<<<< HEAD
-import constant from 'lodash/constant';
 import isNil from 'lodash/isNil';
 import isNumber from 'lodash/isNumber';
-import times from 'lodash/times';
-=======
-import { isNil, isNumber } from 'lodash';
->>>>>>> ff35b533
 import React from 'react';
 import { magicMemo } from '../utils';
 import styled from '@rainbow-me/styled-components';
