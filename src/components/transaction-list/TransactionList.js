--- conflicted
+++ resolved
@@ -240,16 +240,10 @@
 
       if (hash) {
         let buttons = [
-<<<<<<< HEAD
           ...(canBeResubmitted ? [TransactionActions.speedUp] : []),
-          ...(canBeCancelled ? [TransactionActions.attemptCancellation] : []),
+          ...(canBeCancelled ? [TransactionActions.cancel] : []),
           TransactionActions.viewOnEtherscan,
-          ...(ios ? [TransactionActions.cancel] : []),
-=======
-          ...(canBeResubmitted ? ['🚀 Speed Up', '☠️ Cancel'] : []),
-          'View on Etherscan',
-          ...(ios ? ['Close'] : []),
->>>>>>> c974d91a
+          ...(ios ? [TransactionActions.close] : []),
         ];
         if (showContactInfo) {
           buttons.unshift(
@@ -292,7 +286,7 @@
                   type: 'speed_up',
                 });
                 break;
-              case TransactionActions.attemptCancellation:
+              case TransactionActions.cancel:
                 navigate(Routes.SPEED_UP_AND_CANCEL_SHEET, {
                   tx: item,
                   type: 'cancel',
