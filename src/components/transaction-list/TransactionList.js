--- conflicted
+++ resolved
@@ -71,11 +71,7 @@
   requests,
   transactions,
 }) => {
-<<<<<<< HEAD
   const { wallets, selectedWallet } = useWallets();
-=======
-  const { selectedWallet } = useWallets();
->>>>>>> 83c6c8f2
   const [tapTarget, setTapTarget] = useState([0, 0, 0, 0]);
   const onNewEmoji = useRef();
   const setOnNewEmoji = useCallback(
