import Clipboard from '@react-native-community/clipboard';
import analytics from '@segment/analytics-react-native';
import PropTypes from 'prop-types';
import React, { useCallback, useMemo, useRef, useState } from 'react';
import { Image, Linking, requireNativeComponent } from 'react-native';
import ImagePicker from 'react-native-image-picker';
import { useDispatch } from 'react-redux';
import styled from 'styled-components/primitives';
import useExperimentalFlag, {
  AVATAR_PICKER,
} from '../../config/experimentalHooks';
import TransactionStatusTypes from '../../helpers/transactionStatusTypes';
import {
  getHumanReadableDate,
  hasAddableContact,
} from '../../helpers/transactions';
import { isENSAddressFormat } from '../../helpers/validators';
import { useNavigation } from '../../navigation/Navigation';
import { removeRequest } from '../../redux/requests';
import { FloatingEmojis } from '../floating-emojis';
import { useAccountProfile } from '@rainbow-me/hooks';
import Routes from '@rainbow-me/routes';
import { colors } from '@rainbow-me/styles';
<<<<<<< HEAD

const options = {
  allowsEditing: true,
  storageOptions: {
    path: 'images',
    skipBackup: true,
  },
  title: 'Select Avatar',
};
=======
import {
  abbreviations,
  ethereumUtils,
  showActionSheetWithOptions,
} from '@rainbow-me/utils';
>>>>>>> 80e33b1a

const NativeTransactionListView = requireNativeComponent('TransactionListView');

const Container = styled.View`
  flex: 1;
  margin-top: 0;
`;

const FloatingEmojisRegion = styled(FloatingEmojis).attrs({
  distance: 250,
  duration: 500,
  fadeOut: false,
  scaleTo: 0,
  size: 50,
  wiggleFactor: 0,
})`
  height: 0;
  left: ${({ tapTarget }) => tapTarget[0] - 24};
  position: absolute;
  top: ${({ tapTarget }) => tapTarget[1] - tapTarget[3]};
  width: ${({ tapTarget }) => tapTarget[2]};
`;

const TransactionList = ({
  addCashAvailable,
  contacts,
  initialized,
  isLoading,
  network,
  requests,
  transactions,
}) => {
  const [tapTarget, setTapTarget] = useState([0, 0, 0, 0]);
  const [imageUri, setImageUri] = useState('');
  const onNewEmoji = useRef();
  const setOnNewEmoji = useCallback(
    newOnNewEmoji => (onNewEmoji.current = newOnNewEmoji),
    []
  );
  const dispatch = useDispatch();
  const { navigate, isFocused } = useNavigation();
  const {
    accountAddress,
    accountColor,
    accountSymbol,
    accountName,
  } = useAccountProfile();

  const onAddCashPress = useCallback(() => {
    navigate(Routes.ADD_CASH_FLOW);
    analytics.track('Tapped Add Cash', {
      category: 'add cash',
    });
  }, [navigate]);

  // const onAvatarPress = useCallback(() => {
  //   navigate(Routes.AVATAR_BUILDER, {
  //     accountColor,
  //     accountName,
  //   });
  // }, [accountColor, accountName, navigate]);

  const onAvatarPress = useCallback(() => {
    ImagePicker.showImagePicker(options, response => {
      console.log('Response = ', response);

      if (response.didCancel) {
        console.log('User cancelled image picker');
      } else if (response.error) {
        console.log('ImagePicker Error: ', response.error);
      } else {
        const source = { uri: response.uri };
        setImageUri(source);
      }
    });
  }, []);

  const onReceivePress = useCallback(() => {
    navigate(Routes.RECEIVE_MODAL);
  }, [navigate]);

  const onRequestExpire = useCallback(
    e => {
      const { index } = e.nativeEvent;
      const item = requests[index];
      item && item.requestId && dispatch(removeRequest(item.requestId));
    },
    [dispatch, requests]
  );

  const onRequestPress = useCallback(
    e => {
      const { index } = e.nativeEvent;
      const item = requests[index];
      navigate(Routes.CONFIRM_REQUEST, { transactionDetails: item });
      return;
    },
    [navigate, requests]
  );

  const onTransactionPress = useCallback(
    e => {
      const { index } = e.nativeEvent;
      const item = transactions[index];
      const { hash, from, minedAt, pending, to, status, type } = item;

      const date = getHumanReadableDate(minedAt);

      const isSent =
        status === TransactionStatusTypes.sending ||
        status === TransactionStatusTypes.sent;
      const showContactInfo = hasAddableContact(status, type);

      const headerInfo = {
        address: '',
        divider: isSent ? 'to' : 'from',
        type: status.charAt(0).toUpperCase() + status.slice(1),
      };

      const contactAddress = isSent ? to : from;
      const contact = contacts[contactAddress];
      let contactColor = 0;

      if (contact) {
        headerInfo.address = contact.nickname;
        contactColor = contact.color;
      } else {
        headerInfo.address = isENSAddressFormat(contactAddress)
          ? contactAddress
          : abbreviations.address(contactAddress, 4, 10);
        contactColor = colors.getRandomColor();
      }

      if (hash) {
        let buttons = ['View on Etherscan', 'Cancel'];
        if (showContactInfo) {
          buttons.unshift(contact ? 'View Contact' : 'Add to Contacts');
        }

        showActionSheetWithOptions(
          {
            cancelButtonIndex: showContactInfo ? 2 : 1,
            options: buttons,
            title: pending
              ? `${headerInfo.type}${
                  showContactInfo
                    ? ' ' + headerInfo.divider + ' ' + headerInfo.address
                    : ''
                }`
              : showContactInfo
              ? `${headerInfo.type} ${date} ${headerInfo.divider} ${headerInfo.address}`
              : `${headerInfo.type} ${date}`,
          },
          buttonIndex => {
            if (showContactInfo && buttonIndex === 0) {
              navigate(Routes.MODAL_SCREEN, {
                address: contactAddress,
                asset: item,
                color: contactColor,
                contact,
                type: 'contact_profile',
              });
            } else if (
              (!showContactInfo && buttonIndex === 0) ||
              (showContactInfo && buttonIndex === 1)
            ) {
              const normalizedHash = hash.replace(/-.*/g, '');
              const etherscanHost = ethereumUtils.getEtherscanHostFromNetwork(
                network
              );
              Linking.openURL(`https://${etherscanHost}/tx/${normalizedHash}`);
            }
          }
        );
      }
    },
    [contacts, navigate, network, transactions]
  );

  const onCopyAddressPress = useCallback(
    e => {
      const { x, y, width, height } = e.nativeEvent;
      setTapTarget([x, y, width, height]);
      if (onNewEmoji && onNewEmoji.current) {
        onNewEmoji.current();
      }
      Clipboard.setString(accountAddress);
    },
    [accountAddress]
  );

  const onAccountNamePress = useCallback(() => {
    navigate(Routes.CHANGE_WALLET_SHEET);
  }, [navigate]);

  const data = useMemo(
    () => ({
      requests,
      transactions,
    }),
    [requests, transactions]
  );

  const loading = useMemo(() => (!initialized && !isFocused()) || isLoading, [
    initialized,
    isLoading,
    isFocused,
  ]);

  const isAvatarPickerAvailable = useExperimentalFlag(AVATAR_PICKER);

  return (
    <Container>
      <Container
        accountAddress={accountName}
        accountColor={colors.avatarColor[accountColor]}
        accountName={accountSymbol}
        addCashAvailable={addCashAvailable}
        as={NativeTransactionListView}
        data={data}
        isAvatarPickerAvailable={isAvatarPickerAvailable}
        isLoading={loading}
        onAccountNamePress={onAccountNamePress}
        onAddCashPress={onAddCashPress}
        onAvatarPress={onAvatarPress}
        onCopyAddressPress={onCopyAddressPress}
        onReceivePress={onReceivePress}
        onRequestExpire={onRequestExpire}
        onRequestPress={onRequestPress}
        onTransactionPress={onTransactionPress}
      />
      <FloatingEmojisRegion
        setOnNewEmoji={setOnNewEmoji}
        tapTarget={tapTarget}
      />
      <Image source={imageUri} style={{ height: 100, width: 100 }} />
    </Container>
  );
};

TransactionList.propTypes = {
  addCashAvailable: PropTypes.bool,
  contacts: PropTypes.array,
  initialized: PropTypes.bool,
  isLoading: PropTypes.bool,
  network: PropTypes.string,
  requests: PropTypes.array,
  transactions: PropTypes.array,
};

export default TransactionList;<|MERGE_RESOLUTION|>--- conflicted
+++ resolved
@@ -21,7 +21,11 @@
 import { useAccountProfile } from '@rainbow-me/hooks';
 import Routes from '@rainbow-me/routes';
 import { colors } from '@rainbow-me/styles';
-<<<<<<< HEAD
+import {
+  abbreviations,
+  ethereumUtils,
+  showActionSheetWithOptions,
+} from '@rainbow-me/utils';
 
 const options = {
   allowsEditing: true,
@@ -31,13 +35,6 @@
   },
   title: 'Select Avatar',
 };
-=======
-import {
-  abbreviations,
-  ethereumUtils,
-  showActionSheetWithOptions,
-} from '@rainbow-me/utils';
->>>>>>> 80e33b1a
 
 const NativeTransactionListView = requireNativeComponent('TransactionListView');
 
