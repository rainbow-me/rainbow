import React from 'react';
import { connect } from 'react-redux';
import { compose, withHandlers, withState } from 'recompact';
import { requireNativeComponent, Clipboard, Linking, View } from 'react-native';
import { FloatingEmojis } from '../floating-emojis';
import TransactionStatusTypes from '../../helpers/transactionStatusTypes';
import { isAvatarPickerAvailable } from '../../config/experimental';
import {
  withAccountInfo,
  withAccountSettings,
  withAccountTransactions,
  withRequests,
  withContacts,
} from '../../hoc';
import { removeRequest } from '../../redux/requests';
import { showActionSheetWithOptions } from '../../utils/actionsheet';
import { colors } from '../../styles';
import { abbreviations } from '../../utils';

const NativeTransactionListView = requireNativeComponent('TransactionListView');

class TransactionList extends React.PureComponent {
  static defaultProps = {
    style: {},
  };

  render() {
    const data = {
      transactions: this.props.transactions,
      requests: this.props.requests,
    };
    return (
      <View style={this.props.style}>
        <NativeTransactionListView
          data={data}
          accountAddress={this.props.accountAddress}
          accountColor={colors.avatarColor[this.props.accountColor]}
          accountName={this.props.accountName}
          onReceivePress={this.props.onReceivePress}
          onAvatarPress={this.props.onAvatarPress}
          onCopyAddressPress={this.props.onCopyAddressPress}
          onRequestPress={this.props.onRequestPress}
          onRequestExpire={this.props.onRequestExpire}
          onTransactionPress={this.props.onTransactionPress}
          style={this.props.style}
          isAvatarPickerAvailable={isAvatarPickerAvailable}
        />
        <FloatingEmojis
          style={{
            height: 0,
            left: this.props.tapTarget[0] - 24,
            top: this.props.tapTarget[1] - this.props.tapTarget[3],
            width: this.props.tapTarget[2],
          }}
          count={this.props.emojiCount}
          distance={130}
          emoji="+1"
          size="h2"
        />
      </View>
    );
  }
}

export default compose(
<<<<<<< HEAD
  connect(null, { removeExpiredRequest: removeRequest }),
=======
  withAccountInfo,
>>>>>>> 49a64109
  withAccountSettings,
  withAccountTransactions,
  withRequests,
  withContacts,
  withState('emojiCount', 'setEmojiCount', 0),
  withState('tapTarget', 'setTapTarget', [0, 0, 0, 0]),
  withHandlers({
    onAvatarPress: ({ navigation, accountColor, accountName }) => () => {
      navigation.navigate('AvatarBuilder', {
        accountColor,
        accountName,
      });
    },
    onCopyAddressPress: ({
      accountAddress,
      emojiCount,
      setEmojiCount,
      setTapTarget,
    }) => e => {
      const { x, y, width, height } = e.nativeEvent;
      setTapTarget([x, y, width, height]);
      setEmojiCount(emojiCount + 1);
      Clipboard.setString(accountAddress);
    },
    onRequestPress: ({ requests, navigation }) => e => {
      const { index } = e.nativeEvent;
      const item = requests[index];
      navigation.navigate({
        params: { transactionDetails: item },
        routeName: 'ConfirmRequest',
      });
      return;
    },
    onRequestExpire: ({ requests, removeExpiredRequest }) => e => {
      const { index } = e.nativeEvent;
      const item = requests[index];
      removeExpiredRequest(item.requestId);
    },
    onTransactionPress: ({ transactions, contacts, navigation }) => e => {
      const { index } = e.nativeEvent;
      const item = transactions[index];
      const { hash, from, to, status } = item;

      const isSent = status === TransactionStatusTypes.sent;
      const headerInfo = {
        address: '',
        divider: isSent ? 'to' : 'from',
        type: status.charAt(0).toUpperCase() + status.slice(1),
      };

      const contactAddress = isSent ? to : from;
      const contact = contacts[contactAddress];
      let contactColor = 0;

      if (contact) {
        headerInfo.address = contact.nickname;
        contactColor = contact.color;
      } else {
        headerInfo.address = abbreviations.address(contactAddress, 4, 10);
        contactColor = Math.floor(Math.random() * colors.avatarColor.length);
      }

      if (hash) {
        showActionSheetWithOptions(
          {
            cancelButtonIndex: 2,
            options: [
              contact ? 'View Contact' : 'Add to Contacts',
              'View on Etherscan',
              'Cancel',
            ],
            title: `${headerInfo.type} ${headerInfo.divider} ${headerInfo.address}`,
          },
          buttonIndex => {
            if (buttonIndex === 0) {
              navigation.navigate('ExpandedAssetScreen', {
                address: contactAddress,
                asset: item,
                color: contactColor,
                contact,
                type: 'contact',
              });
            } else if (buttonIndex === 1) {
              const normalizedHash = hash.replace(/-.*/g, '');
              Linking.openURL(`https://etherscan.io/tx/${normalizedHash}`);
            }
          },
        );
      }
    },
    onReceivePress: ({ navigation }) => () =>
      navigation.navigate('ReceiveModal'),
  }),
)(TransactionList);<|MERGE_RESOLUTION|>--- conflicted
+++ resolved
@@ -26,8 +26,8 @@
 
   render() {
     const data = {
+      requests: this.props.requests,
       transactions: this.props.transactions,
-      requests: this.props.requests,
     };
     return (
       <View style={this.props.style}>
@@ -63,11 +63,8 @@
 }
 
 export default compose(
-<<<<<<< HEAD
   connect(null, { removeExpiredRequest: removeRequest }),
-=======
   withAccountInfo,
->>>>>>> 49a64109
   withAccountSettings,
   withAccountTransactions,
   withRequests,
@@ -92,6 +89,14 @@
       setEmojiCount(emojiCount + 1);
       Clipboard.setString(accountAddress);
     },
+    onReceivePress: ({ navigation }) => () => {
+      navigation.navigate('ReceiveModal');
+    },
+    onRequestExpire: ({ requests, removeExpiredRequest }) => e => {
+      const { index } = e.nativeEvent;
+      const item = requests[index];
+      removeExpiredRequest(item.requestId);
+    },
     onRequestPress: ({ requests, navigation }) => e => {
       const { index } = e.nativeEvent;
       const item = requests[index];
@@ -100,11 +105,6 @@
         routeName: 'ConfirmRequest',
       });
       return;
-    },
-    onRequestExpire: ({ requests, removeExpiredRequest }) => e => {
-      const { index } = e.nativeEvent;
-      const item = requests[index];
-      removeExpiredRequest(item.requestId);
     },
     onTransactionPress: ({ transactions, contacts, navigation }) => e => {
       const { index } = e.nativeEvent;
@@ -154,11 +154,9 @@
               const normalizedHash = hash.replace(/-.*/g, '');
               Linking.openURL(`https://etherscan.io/tx/${normalizedHash}`);
             }
-          },
+          }
         );
       }
     },
-    onReceivePress: ({ navigation }) => () =>
-      navigation.navigate('ReceiveModal'),
-  }),
+  })
 )(TransactionList);