--- conflicted
+++ resolved
@@ -18,11 +18,8 @@
   testID?: string;
   title?: string;
   titleComponent?: React.ReactElement | null;
-<<<<<<< HEAD
   isTitleInteractive?: boolean;
-=======
   floating?: boolean;
->>>>>>> 07390196
 };
 
 export const navbarHeight = 60;
@@ -37,19 +34,12 @@
   titleComponent = <Box />,
   testID,
   title,
-<<<<<<< HEAD
+  floating = false,
   isTitleInteractive = true,
-}: NavbarProps) {
-  const { top: topInset } = useSafeAreaInsets();
-  const pointerEvents = isTitleInteractive ? 'auto' : 'box-none';
-
-  return (
-    <Box testID={testID} style={{ backgroundColor: 'transparent' }} pointerEvents={pointerEvents}>
-=======
-  floating = false,
 }: NavbarProps) {
   const { top: safeAreaTopInset } = useSafeAreaInsets();
   const topInset = topInsetProp ?? safeAreaTopInset;
+  const pointerEvents = isTitleInteractive ? 'auto' : 'box-none';
 
   const animatedStyle = useAnimatedStyle(() => {
     if (!scrollY) {
@@ -67,7 +57,6 @@
 
   const NavbarContent = (
     <>
->>>>>>> 07390196
       {hasStatusBarInset && <Box style={{ backgroundColor: 'transparent' }} height={{ custom: topInset }} />}
       <Box
         alignItems="center"
