import { upperCase, upperFirst } from 'lodash';
import PropTypes from 'prop-types';
import React from 'react';
import { Linking } from 'react-native';
import { ContextMenuButton } from 'react-native-ios-context-menu';
import { magicMemo, showActionSheetWithOptions } from '../utils';
import { ButtonPressAnimation } from './animations';
import { Centered, Column } from './layout';
import { Text as TextElement } from './text';
import { Inline } from '@rainbow-me/design-system';
<<<<<<< HEAD
=======
import styled from '@rainbow-me/styled-components';
>>>>>>> 9b1b4b69
import { padding } from '@rainbow-me/styles';

const HairlineSpace = '\u200a';

const PropertyActionsEnum = {
  viewTraitOnOpensea: 'viewTraitOnOpensea',
};

const viewTraitOnOpenseaAction = {
  actionKey: PropertyActionsEnum.viewTraitOnOpensea,
  actionTitle: 'View All With Property',
  discoverabilityTitle: 'OpenSea',
  icon: {
    iconType: 'SYSTEM',
    iconValue: 'magnifyingglass.circle.fill',
  },
};

const TagBorderRadius = 16;

const Container = styled(Column)({
  ...padding.object(8, 10),
  borderRadius: TagBorderRadius,
  textAlign: 'left',
  zIndex: 1,
});

const OuterBorder = styled(Centered)({
  borderColor: ({ color, theme: { colors } }) =>
    color || colors.alpha(colors.whiteLabel, 0.15),
  borderRadius: TagBorderRadius,
  borderWidth: 2,
  flex: 0,
  overflow: 'hidden',
  zIndex: 2,
});

const Text = styled(TextElement).attrs(({ color, theme: { colors } }) => ({
  color: color || colors.whiteLabel,
  size: 'lmedium',
  weight: 'semibold',
}))({
  lineHeight: 18,
});

const Title = styled(TextElement).attrs(({ color, theme: { colors } }) => ({
  color: color || colors.alpha(colors.whiteLabel, 0.5),
  size: 'tiny',
  weight: 'heavy',
}))({
  lineHeight: 13,
  marginBottom: 1,
});

const Tag = ({ color, disableMenu, slug, text, title, maxValue, ...props }) => {
  const { colors } = useTheme();

  const handlePressMenuItem = useCallback(
    ({ nativeEvent: { actionKey } }) => {
      if (actionKey === PropertyActionsEnum.viewTraitOnOpensea) {
        Linking.openURL(
          'https://opensea.io/collection/' +
            slug +
            '?search[stringTraits][0][name]=' +
            title +
            '&search[stringTraits][0][values][0]=' +
            text
        );
      }
    },
    [slug, text, title]
  );

  const menuConfig = useMemo(() => {
    return {
      menuItems: [
        {
          ...viewTraitOnOpenseaAction,
        },
      ],
      menuTitle: '',
    };
  }, []);

  const onPressAndroid = useCallback(() => {
    const androidContractActions = ['View All With Property'];

    showActionSheetWithOptions(
      {
        options: androidContractActions,
        showSeparators: true,
        title: '',
      },
      idx => {
        if (idx === 0) {
          Linking.openURL(
            'https://opensea.io/collection/' +
              slug +
              '?search[stringTraits][0][name]=' +
              title +
              '&search[stringTraits][0][values][0]=' +
              text
          );
        }
      }
    );
  }, [slug, text, title]);

  return (
    <ContextMenuButton
      activeOpacity={0}
      enableContextMenu={!disableMenu}
      menuConfig={menuConfig}
      {...(android ? { onPress: onPressAndroid } : {})}
      isMenuPrimaryAction={!disableMenu}
      onPressMenuItem={handlePressMenuItem}
      useActionSheetFallback={false}
      wrapNativeComponent={false}
    >
      <ButtonPressAnimation>
        <OuterBorder {...props} color={color}>
          <Container>
            <Title color={color}>{upperCase(title)}</Title>
            <Inline wrap={false}>
              <Text>{upperFirst(text)}</Text>
              {maxValue && (
                <Text>
                  <Text color={colors.alpha(colors.whiteLabel, 0.8)}>
                    {HairlineSpace}/{HairlineSpace}
                  </Text>
                  {maxValue}
                </Text>
              )}
            </Inline>
          </Container>
        </OuterBorder>
      </ButtonPressAnimation>
    </ContextMenuButton>
  );
};

Tag.propTypes = {
  color: PropTypes.string.isRequired,
  slug: PropTypes.string.isRequired,
  text: PropTypes.string.isRequired,
  title: PropTypes.string.isRequired,
};

export default magicMemo(Tag, ['color', 'slug', 'text', 'title', 'maxValue']);<|MERGE_RESOLUTION|>--- conflicted
+++ resolved
@@ -8,10 +8,7 @@
 import { Centered, Column } from './layout';
 import { Text as TextElement } from './text';
 import { Inline } from '@rainbow-me/design-system';
-<<<<<<< HEAD
-=======
 import styled from '@rainbow-me/styled-components';
->>>>>>> 9b1b4b69
 import { padding } from '@rainbow-me/styles';
 
 const HairlineSpace = '\u200a';
