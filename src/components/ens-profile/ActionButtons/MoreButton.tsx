import lang from 'i18n-js';
import React, { useCallback, useMemo } from 'react';
import { Keyboard } from 'react-native';
import {
  ContextMenuButton,
  MenuActionConfig,
} from 'react-native-ios-context-menu';
import { showDeleteContactActionSheet } from '../../contacts';
import More from '../MoreButton/MoreButton';
import { useClipboard, useContacts } from '@rainbow-me/hooks';
import { useNavigation } from '@rainbow-me/navigation';
import Routes from '@rainbow-me/routes';
import { ethereumUtils, showActionSheetWithOptions } from '@rainbow-me/utils';
import { formatAddressForDisplay } from '@rainbow-me/utils/abbreviations';

const ACTIONS = {
  ADD_CONTACT: 'add-contact',
  COPY_ADDRESS: 'copy-address',
  ETHERSCAN: 'etherscan',
  REMOVE_CONTACT: 'remove-contact',
};

export default function MoreButton({
  address,
  ensName,
}: {
  address?: string;
  ensName?: string;
}) {
  const { navigate } = useNavigation();
  const { setClipboard } = useClipboard();
  const { contacts, onRemoveContact } = useContacts();

  const currentContact = useMemo(
    () => (address ? contacts[address.toLowerCase()] : undefined),
    [address, contacts]
  );

  const formattedAddress = useMemo(
    () => (address ? formatAddressForDisplay(address, 4, 4) : ''),
    [address]
  );

  const menuItems = useMemo(() => {
    return [
<<<<<<< HEAD
      currentContact
=======
      {
        actionKey: ACTIONS.COPY_ADDRESS,
        actionTitle: lang.t('profiles.details.copy_address'),
        discoverabilityTitle: formattedAddress,
        icon: {
          iconType: 'SYSTEM',
          iconValue: 'square.on.square',
        },
      },
      contact
>>>>>>> c44de920
        ? {
            actionKey: ACTIONS.REMOVE_CONTACT,
            actionTitle: lang.t('profiles.details.remove_from_contacts'),
            icon: {
              iconType: 'SYSTEM',
              iconValue: 'person.crop.circle.badge.minus',
            },
          }
        : {
            actionKey: ACTIONS.ADD_CONTACT,
            actionTitle: lang.t('profiles.details.add_to_contacts'),
            icon: {
              iconType: 'SYSTEM',
              iconValue: 'person.crop.circle.badge.plus',
            },
          },
      {
        actionKey: ACTIONS.ETHERSCAN,
        actionTitle: lang.t('profiles.details.view_on_etherscan'),
        icon: {
          iconType: 'SYSTEM',
          iconValue: 'link',
        },
      },
    ] as MenuActionConfig[];
  }, [currentContact, formattedAddress]);

  const handlePressMenuItem = useCallback(
    ({ nativeEvent: { actionKey } }) => {
      if (actionKey === ACTIONS.COPY_ADDRESS) {
        setClipboard(address);
      }
      if (address && actionKey === ACTIONS.ETHERSCAN) {
        ethereumUtils.openAddressInBlockExplorer(address);
      }
      if (actionKey === ACTIONS.ADD_CONTACT) {
        navigate(Routes.MODAL_SCREEN, {
          address,
          contact: currentContact,
          ens: ensName,
          nickname: ensName,
          type: 'contact_profile',
        });
      }
      if (actionKey === ACTIONS.REMOVE_CONTACT) {
        showDeleteContactActionSheet({
          address,
          nickname: currentContact.nickname,
          removeContact: onRemoveContact,
        });
        android && Keyboard.dismiss();
      }
    },
    [address, currentContact, ensName, navigate, onRemoveContact, setClipboard]
  );

  const handleAndroidPress = useCallback(() => {
    const actionSheetOptions = menuItems
      .map(item => item?.actionTitle)
      .filter(x => x) as any;

    showActionSheetWithOptions(
      {
        options: actionSheetOptions,
      },
      async (buttonIndex: number) => {
        const actionKey = menuItems[buttonIndex]?.actionKey;
        handlePressMenuItem({ nativeEvent: { actionKey } });
      }
    );
  }, [handlePressMenuItem, menuItems]);

  return (
    <ContextMenuButton
      enableContextMenu
      menuConfig={{ menuItems, menuTitle: '' }}
      {...(android ? { onPress: handleAndroidPress } : {})}
      isMenuPrimaryAction
      onPressMenuItem={handlePressMenuItem}
      useActionSheetFallback={false}
    >
      <More />
    </ContextMenuButton>
  );
}<|MERGE_RESOLUTION|>--- conflicted
+++ resolved
@@ -31,7 +31,7 @@
   const { setClipboard } = useClipboard();
   const { contacts, onRemoveContact } = useContacts();
 
-  const currentContact = useMemo(
+  const contact = useMemo(
     () => (address ? contacts[address.toLowerCase()] : undefined),
     [address, contacts]
   );
@@ -43,9 +43,6 @@
 
   const menuItems = useMemo(() => {
     return [
-<<<<<<< HEAD
-      currentContact
-=======
       {
         actionKey: ACTIONS.COPY_ADDRESS,
         actionTitle: lang.t('profiles.details.copy_address'),
@@ -56,7 +53,6 @@
         },
       },
       contact
->>>>>>> c44de920
         ? {
             actionKey: ACTIONS.REMOVE_CONTACT,
             actionTitle: lang.t('profiles.details.remove_from_contacts'),
@@ -82,7 +78,7 @@
         },
       },
     ] as MenuActionConfig[];
-  }, [currentContact, formattedAddress]);
+  }, [contact, formattedAddress]);
 
   const handlePressMenuItem = useCallback(
     ({ nativeEvent: { actionKey } }) => {
@@ -95,7 +91,7 @@
       if (actionKey === ACTIONS.ADD_CONTACT) {
         navigate(Routes.MODAL_SCREEN, {
           address,
-          contact: currentContact,
+          contact,
           ens: ensName,
           nickname: ensName,
           type: 'contact_profile',
@@ -104,13 +100,13 @@
       if (actionKey === ACTIONS.REMOVE_CONTACT) {
         showDeleteContactActionSheet({
           address,
-          nickname: currentContact.nickname,
+          nickname: contact.nickname,
           removeContact: onRemoveContact,
         });
         android && Keyboard.dismiss();
       }
     },
-    [address, currentContact, ensName, navigate, onRemoveContact, setClipboard]
+    [address, contact, ensName, navigate, onRemoveContact, setClipboard]
   );
 
   const handleAndroidPress = useCallback(() => {
