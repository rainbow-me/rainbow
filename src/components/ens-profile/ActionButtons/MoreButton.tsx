import lang from 'i18n-js';
import React, { useCallback, useMemo } from 'react';
import { Keyboard } from 'react-native';
import {
  ContextMenuButton,
  MenuActionConfig,
} from 'react-native-ios-context-menu';
import { showDeleteContactActionSheet } from '../../contacts';
import More from '../MoreButton/MoreButton';
import { useClipboard, useContacts } from '@rainbow-me/hooks';
import { useNavigation } from '@rainbow-me/navigation';
import Routes from '@rainbow-me/routes';
import { ethereumUtils, showActionSheetWithOptions } from '@rainbow-me/utils';
import { formatAddressForDisplay } from '@rainbow-me/utils/abbreviations';

const ACTIONS = {
  ADD_CONTACT: 'add-contact',
  COPY_ADDRESS: 'copy-address',
  ETHERSCAN: 'etherscan',
  REMOVE_CONTACT: 'remove-contact',
};

export default function MoreButton({
  address,
  ensName,
  avatarUrl,
  emoji,
  accentColor,
}: {
  address?: string;
  ensName?: string;
  avatarUrl?: string | null;
  emoji?: string | null;
  accentColor?: string;
}) {
  const { navigate } = useNavigation();
  const { setClipboard } = useClipboard();
  const { contacts, onRemoveContact } = useContacts();

  const currentContact = useMemo(
    () => (address ? contacts[address.toLowerCase()] : undefined),
    [address, contacts]
  );

  const formattedAddress = useMemo(
    () => (address ? formatAddressForDisplay(address, 4, 4) : ''),
    [address]
  );

  const menuItems = useMemo(() => {
    return [
      contact
        ? {
            actionKey: ACTIONS.REMOVE_CONTACT,
            actionTitle: lang.t('profiles.details.remove_from_contacts'),
            icon: {
              iconType: 'SYSTEM',
              iconValue: 'person.text.rectangle',
            },
          }
        : {
            actionKey: ACTIONS.ADD_CONTACT,
            actionTitle: lang.t('profiles.details.add_to_contacts'),
            icon: {
              iconType: 'SYSTEM',
              iconValue: 'person.text.rectangle',
            },
          },
      {
        actionKey: ACTIONS.COPY_ADDRESS,
        actionTitle: lang.t('profiles.details.copy_address'),
        discoverabilityTitle: formattedAddress,
        icon: {
          iconType: 'SYSTEM',
          iconValue: 'doc.on.doc',
        },
      },
      {
        actionKey: ACTIONS.ETHERSCAN,
        actionTitle: lang.t('profiles.details.view_on_etherscan'),
        icon: {
          iconType: 'SYSTEM',
          iconValue: 'safari.fill',
        },
      },
    ] as MenuActionConfig[];
  }, [contact, formattedAddress]);

  const handlePressMenuItem = useCallback(
    ({ nativeEvent: { actionKey } }) => {
      if (actionKey === ACTIONS.COPY_ADDRESS) {
        setClipboard(address);
      }
      if (address && actionKey === ACTIONS.ETHERSCAN) {
        ethereumUtils.openAddressInBlockExplorer(address);
      }
      if (actionKey === ACTIONS.ADD_CONTACT) {
        navigate(Routes.MODAL_SCREEN, {
          address,
          color: accentColor,
          avatarUrl,
          emoji,
          contact: currentContact || {
            address: address,
            nickname: ensName,
            temporary: true,
          },
          type: 'contact_profile',
        });
      }
      if (actionKey === ACTIONS.REMOVE_CONTACT) {
        showDeleteContactActionSheet({
          address,
          nickname: contact.nickname,
          removeContact: onRemoveContact,
        });
        android && Keyboard.dismiss();
      }
    },
<<<<<<< HEAD
    [address, avatarUrl, currentContact, emoji, ensName, navigate, setClipboard]
=======
    [address, contact, navigate, onRemoveContact, setClipboard]
>>>>>>> b8dea802
  );

  const handleAndroidPress = useCallback(() => {
    const actionSheetOptions = menuItems
      .map(item => item?.actionTitle)
      .filter(x => x) as any;

    showActionSheetWithOptions(
      {
        options: actionSheetOptions,
      },
      async (buttonIndex: number) => {
        const actionKey = menuItems[buttonIndex]?.actionKey;
        handlePressMenuItem({ nativeEvent: { actionKey } });
      }
    );
  }, [handlePressMenuItem, menuItems]);

  return (
    <ContextMenuButton
      enableContextMenu
      menuConfig={{ menuItems, menuTitle: '' }}
      {...(android ? { onPress: handleAndroidPress } : {})}
      isMenuPrimaryAction
      onPressMenuItem={handlePressMenuItem}
      useActionSheetFallback={false}
    >
      <More />
    </ContextMenuButton>
  );
}<|MERGE_RESOLUTION|>--- conflicted
+++ resolved
@@ -49,7 +49,7 @@
 
   const menuItems = useMemo(() => {
     return [
-      contact
+      currentContact
         ? {
             actionKey: ACTIONS.REMOVE_CONTACT,
             actionTitle: lang.t('profiles.details.remove_from_contacts'),
@@ -84,7 +84,7 @@
         },
       },
     ] as MenuActionConfig[];
-  }, [contact, formattedAddress]);
+  }, [currentContact, formattedAddress]);
 
   const handlePressMenuItem = useCallback(
     ({ nativeEvent: { actionKey } }) => {
@@ -111,17 +111,22 @@
       if (actionKey === ACTIONS.REMOVE_CONTACT) {
         showDeleteContactActionSheet({
           address,
-          nickname: contact.nickname,
+          nickname: currentContact.nickname,
           removeContact: onRemoveContact,
         });
         android && Keyboard.dismiss();
       }
     },
-<<<<<<< HEAD
-    [address, avatarUrl, currentContact, emoji, ensName, navigate, setClipboard]
-=======
-    [address, contact, navigate, onRemoveContact, setClipboard]
->>>>>>> b8dea802
+    [
+      address,
+      avatarUrl,
+      currentContact,
+      emoji,
+      ensName,
+      navigate,
+      onRemoveContact,
+      setClipboard,
+    ]
   );
 
   const handleAndroidPress = useCallback(() => {
