import lang from 'i18n-js';
import React from 'react';
import ActionButton from './ActionButton';
import { useWatchWallet } from '@rainbow-me/hooks';

export default function WatchButton({
  address,
  ensName,
  avatarUrl,
}: {
  address?: string;
  ensName?: string;
  avatarUrl?: string | null;
}) {
  const { isWatching, watchWallet } = useWatchWallet({
    address,
    avatarUrl,
    ensName,
  });

  return (
    <ActionButton
      color="action"
      onPress={watchWallet}
<<<<<<< HEAD
      paddingHorizontal={isWatching ? { custom: 11.25 } : undefined}
=======
      testID="profile-sheet-watch-button"
>>>>>>> b8dea802
      variant={!isWatching ? 'solid' : 'outlined'}
    >
      {(isWatching ? '' : '􀨭 ') + lang.t(`profiles.actions.${isWatching ? 'watching' : 'watch'}`)}
    </ActionButton>
  );
}<|MERGE_RESOLUTION|>--- conflicted
+++ resolved
@@ -22,11 +22,8 @@
     <ActionButton
       color="action"
       onPress={watchWallet}
-<<<<<<< HEAD
       paddingHorizontal={isWatching ? { custom: 11.25 } : undefined}
-=======
       testID="profile-sheet-watch-button"
->>>>>>> b8dea802
       variant={!isWatching ? 'solid' : 'outlined'}
     >
       {(isWatching ? '' : '􀨭 ') + lang.t(`profiles.actions.${isWatching ? 'watching' : 'watch'}`)}
