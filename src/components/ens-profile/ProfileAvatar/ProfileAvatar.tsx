import React, { useCallback } from 'react';
import { Text as NativeText } from 'react-native';
import Animated, {
  Easing,
  useAnimatedStyle,
  useSharedValue,
  withTiming,
} from 'react-native-reanimated';
import { ImagePreviewOverlayTarget } from '../../images/ImagePreviewOverlay';
import Skeleton from '../../skeleton/Skeleton';
import AvatarCoverPhotoMaskSvg from '../../svg/AvatarCoverPhotoMaskSvg';
import { BackgroundProvider, Box, Cover } from '@rainbow-me/design-system';
import { ImgixImage } from '@rainbow-me/images';
const size = 70;

export default function ProfileAvatar({
  accountSymbol,
  avatarUrl,
  isLoading,
  enableZoomOnPress,
  handleOnPress,
}: {
  accountSymbol?: string | null;
  avatarUrl?: string | null;
  isLoading?: boolean;
  enableZoomOnPress?: boolean;
  handleOnPress?: () => void;
}) {
  const opacity = useSharedValue(0);

  const style = useAnimatedStyle(() => {
    return {
      opacity: withTiming(opacity.value, {
        duration: 500,
        easing: Easing.linear,
      }),
    };
  });

  const onLoadEnd = useCallback(() => {
    opacity.value = 1;
  }, [opacity]);

  return (
    <Box height={{ custom: size }} width={{ custom: size }}>
      <Cover alignHorizontal="center">
        <BackgroundProvider color="body">
          {({ backgroundColor }) => (
            <AvatarCoverPhotoMaskSvg backgroundColor={backgroundColor as any} />
          )}
        </BackgroundProvider>
      </Cover>
      {isLoading ? (
        <Box height={{ custom: size }}>
          <Skeleton animated>
            <Box
              background="body"
              borderRadius={size / 2}
              height={{ custom: size }}
              width={{ custom: size }}
            />
          </Skeleton>
        </Box>
      ) : (
        <Box
          alignItems="center"
          background={avatarUrl ? 'body' : 'accent'}
          borderRadius={size / 2}
          justifyContent="center"
          shadow="15px light"
          width={{ custom: size }}
        >
          {avatarUrl ? (
<<<<<<< HEAD
            <Animated.View style={style}>
              <ImagePreviewOverlayTarget
                aspectRatioType="avatar"
                backgroundMask="avatar"
                borderRadius={size / 2}
                enableZoomOnPress={enableZoomOnPress}
=======
            <ImagePreviewOverlayTarget
              aspectRatioType="avatar"
              backgroundMask="avatar"
              borderRadius={size / 2}
              disableEnteringWithPinch
              height={{ custom: size }}
              hideStatusBar={false}
              imageUrl={avatarUrl}
              topOffset={ios ? 112 : 107}
            >
              <Box
                as={ImgixImage}
>>>>>>> 701dc8c6
                height={{ custom: size }}
                onPress={handleOnPress}
                topOffset={ios ? 112 : 107}
              >
                <Box
                  as={ImgixImage}
                  height={{ custom: size }}
                  onLoadEnd={onLoadEnd}
                  source={{ uri: avatarUrl }}
                  width={{ custom: size }}
                />
              </ImagePreviewOverlayTarget>
            </Animated.View>
          ) : (
            <NativeText style={{ fontSize: 38 }}>
              {accountSymbol || ''}
            </NativeText>
          )}
        </Box>
      )}
    </Box>
  );
}<|MERGE_RESOLUTION|>--- conflicted
+++ resolved
@@ -71,28 +71,16 @@
           width={{ custom: size }}
         >
           {avatarUrl ? (
-<<<<<<< HEAD
             <Animated.View style={style}>
               <ImagePreviewOverlayTarget
                 aspectRatioType="avatar"
                 backgroundMask="avatar"
                 borderRadius={size / 2}
+                disableEnteringWithPinch
                 enableZoomOnPress={enableZoomOnPress}
-=======
-            <ImagePreviewOverlayTarget
-              aspectRatioType="avatar"
-              backgroundMask="avatar"
-              borderRadius={size / 2}
-              disableEnteringWithPinch
-              height={{ custom: size }}
-              hideStatusBar={false}
-              imageUrl={avatarUrl}
-              topOffset={ios ? 112 : 107}
-            >
-              <Box
-                as={ImgixImage}
->>>>>>> 701dc8c6
                 height={{ custom: size }}
+                hideStatusBar={false}
+                imageUrl={avatarUrl}
                 onPress={handleOnPress}
                 topOffset={ios ? 112 : 107}
               >
