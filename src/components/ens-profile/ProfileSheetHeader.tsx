import { useRoute } from '@react-navigation/core';
import React, { useCallback, useContext, useMemo } from 'react';
import { ModalContext } from '../../react-native-cool-modals/NativeStackView';
import { ProfileSheetConfigContext } from '../../screens/ProfileSheet';
import Skeleton from '../skeleton/Skeleton';
import ActionButtons from './ActionButtons/ActionButtons';
import ProfileAvatar from './ProfileAvatar/ProfileAvatar';
import ProfileCover from './ProfileCover/ProfileCover';
import ProfileDescription from './ProfileDescription/ProfileDescription';
import RecordTags, {
  Placeholder as RecordTagsPlaceholder,
} from './RecordTags/RecordTags';
import { PROFILES, useExperimentalFlag } from '@rainbow-me/config';
import {
  Bleed,
  Box,
  Column,
  Columns,
  Divider,
  Heading,
  Inset,
  Stack,
} from '@rainbow-me/design-system';
import { UniqueAsset } from '@rainbow-me/entities';
import { maybeSignUri } from '@rainbow-me/handlers/imgix';
import { ENS_RECORDS } from '@rainbow-me/helpers/ens';
import {
  useENSAddress,
  useENSAvatar,
  useENSCover,
  useENSFirstTransactionTimestamp,
  useENSRecords,
  useFetchUniqueTokens,
} from '@rainbow-me/hooks';
import { useNavigation } from '@rainbow-me/navigation';
import Routes from '@rainbow-me/routes';
import { isENSNFTRecord, parseENSNFTRecord } from '@rainbow-me/utils';
import { addressHashedEmoji } from '@rainbow-me/utils/profileUtils';

export default function ProfileSheetHeader({
  ensName: defaultEnsName,
  isLoading,
  isPreview,
}: {
  ensName?: string;
  isLoading?: boolean;
  isPreview?: boolean;
}) {
  const { params } = useRoute<any>();
  const { enableZoomableImages } = useContext(ProfileSheetConfigContext);
  const { layout } = useContext(ModalContext) || {};
  const profilesEnabled = useExperimentalFlag(PROFILES);
  const ensName = defaultEnsName || params?.address;

  const { data: profileAddress } = useENSAddress(ensName, {
    enabled: profilesEnabled,
  });
  const { data: { coinAddresses, records } = {} } = useENSRecords(ensName, {
    enabled: profilesEnabled,
  });
  const { data: avatar, isFetched: isAvatarFetched } = useENSAvatar(ensName, {
    enabled: profilesEnabled,
  });
  const { data: cover, isFetched: isCoverFetched } = useENSCover(ensName, {
    enabled: profilesEnabled,
  });
  const isImagesFetched = isAvatarFetched && isCoverFetched;

  const { navigate } = useNavigation();
  const { data: uniqueTokens } = useFetchUniqueTokens({
    address: profileAddress ?? '',
  });

  const handleSelectNFT = useCallback(
    (uniqueToken: UniqueAsset) => {
      navigate(Routes.EXPANDED_ASSET_SHEET, {
        asset: uniqueToken,
        backgroundOpacity: 1,
        cornerRadius: 'device',
        external: true,
        springDamping: 1,
        topOffset: 0,
        transitionDuration: 0.25,
        type: 'unique_token',
      });
    },
    [navigate]
  );

  const getUniqueToken = useCallback(
    (avatarOrCover: string) => {
      const { contractAddress, tokenId } = parseENSNFTRecord(avatarOrCover);
      const uniqueToken = uniqueTokens?.find(
        token =>
          token.asset_contract.address === contractAddress &&
          token.id === tokenId
      );
      return uniqueToken;
    },
    [uniqueTokens]
  );

  const avatarUrl = avatar?.imageUrl;

  const { enableZoomOnPressAvatar, onPressAvatar } = useMemo(() => {
    const avatar = records?.avatar;

    const isNFTAvatar = avatar && isENSNFTRecord(avatar);
    const avatarUniqueToken = isNFTAvatar && getUniqueToken(avatar);

    const onPressAvatar = avatarUniqueToken
      ? () => handleSelectNFT(avatarUniqueToken)
      : undefined;

    const enableZoomOnPressAvatar = enableZoomableImages && !onPressAvatar;

    return {
      enableZoomOnPressAvatar,
      onPressAvatar,
    };
  }, [enableZoomableImages, getUniqueToken, handleSelectNFT, records?.avatar]);

  const coverUrl = maybeSignUri(cover?.imageUrl || undefined, { w: 400 });

  const { enableZoomOnPressCover, onPressCover } = useMemo(() => {
<<<<<<< HEAD
    const cover = records?.cover;
=======
    const cover = records?.header;
>>>>>>> d4614a4b

    const isNFTCover = cover && isENSNFTRecord(cover);
    const coverUniqueToken = isNFTCover && getUniqueToken(cover);

    const onPressCover = coverUniqueToken
      ? () => handleSelectNFT(coverUniqueToken)
      : undefined;

    const enableZoomOnPressCover = enableZoomableImages && !onPressCover;

    return {
      coverUrl,
      enableZoomOnPressCover,
      onPressCover,
    };
  }, [
    coverUrl,
    enableZoomableImages,
    getUniqueToken,
    handleSelectNFT,
<<<<<<< HEAD
    records?.cover,
=======
    records?.header,
>>>>>>> d4614a4b
  ]);

  const { data: firstTransactionTimestamp } = useENSFirstTransactionTimestamp(
    ensName
  );

  const emoji = useMemo(
    () => (profileAddress ? addressHashedEmoji(profileAddress) : ''),
    [profileAddress]
  );

  return (
    <Box
      background="body"
      {...(ios && { onLayout: (e: any) => setTimeout(() => layout(e), 500) })}
    >
      <Stack space={{ custom: 18 }}>
        <ProfileCover
          coverUrl={coverUrl}
          enableZoomOnPress={enableZoomOnPressCover}
          handleOnPress={onPressCover}
          isFetched={isImagesFetched}
        />
        <Bleed top={{ custom: 38 }}>
          <Inset left="19px" right="15px" top={{ custom: 1 }}>
            <Columns>
              <Column width="content">
                <ProfileAvatar
                  accountSymbol={emoji as string}
                  avatarUrl={avatarUrl}
                  enableZoomOnPress={enableZoomOnPressAvatar}
                  handleOnPress={onPressAvatar}
                  isFetched={isImagesFetched}
                />
              </Column>
              {!isLoading && (
                <Inset top="34px">
                  <ActionButtons
                    address={profileAddress ?? ''}
                    avatarUrl={avatarUrl}
                    ensName={ensName}
                  />
                </Inset>
              )}
            </Columns>
          </Inset>
        </Bleed>
        <Inset horizontal="19px">
          <Stack space="19px">
            <Heading size="23px">{ensName}</Heading>
            <>
              {isLoading ? (
                <DescriptionPlaceholder />
              ) : records?.description ? (
                <ProfileDescription description={records?.description} />
              ) : null}
            </>
            <Bleed horizontal="19px">
              {isLoading ? (
                <RecordTagsPlaceholder />
              ) : (
                <>
                  {records && (
                    <RecordTags
                      firstTransactionTimestamp={firstTransactionTimestamp}
                      records={{
                        ...records,
                        ...coinAddresses,
                      }}
                      show={[
                        ENS_RECORDS.displayName,
                        ENS_RECORDS.url,
                        ENS_RECORDS.twitter,
                        ENS_RECORDS.email,
                        ENS_RECORDS.instagram,
                        ENS_RECORDS.discord,
                        ENS_RECORDS.github,
                        ENS_RECORDS.BTC,
                        ENS_RECORDS.snapchat,
                        ENS_RECORDS.telegram,
                        ENS_RECORDS.reddit,
                        ENS_RECORDS.pronouns,
                        ENS_RECORDS.notice,
                        ENS_RECORDS.keywords,
                        ENS_RECORDS.LTC,
                        ENS_RECORDS.DOGE,
                      ]}
                    />
                  )}
                </>
              )}
            </Bleed>
            {!isPreview && (
              <Inset bottom="6px">
                <Divider color="divider60" />
              </Inset>
            )}
          </Stack>
        </Inset>
      </Stack>
    </Box>
  );
}

function DescriptionPlaceholder() {
  return (
    <Box height={{ custom: 40 }}>
      <Skeleton animated>
        <Stack space="8px">
          <Box
            background="body"
            borderRadius={10}
            height={{ custom: 14 }}
            width="full"
          />
          <Box
            background="body"
            borderRadius={10}
            height={{ custom: 14 }}
            width="1/3"
          />
        </Stack>
      </Skeleton>
    </Box>
  );
}<|MERGE_RESOLUTION|>--- conflicted
+++ resolved
@@ -123,11 +123,7 @@
   const coverUrl = maybeSignUri(cover?.imageUrl || undefined, { w: 400 });
 
   const { enableZoomOnPressCover, onPressCover } = useMemo(() => {
-<<<<<<< HEAD
-    const cover = records?.cover;
-=======
     const cover = records?.header;
->>>>>>> d4614a4b
 
     const isNFTCover = cover && isENSNFTRecord(cover);
     const coverUniqueToken = isNFTCover && getUniqueToken(cover);
@@ -148,11 +144,7 @@
     enableZoomableImages,
     getUniqueToken,
     handleSelectNFT,
-<<<<<<< HEAD
-    records?.cover,
-=======
     records?.header,
->>>>>>> d4614a4b
   ]);
 
   const { data: firstTransactionTimestamp } = useENSFirstTransactionTimestamp(
