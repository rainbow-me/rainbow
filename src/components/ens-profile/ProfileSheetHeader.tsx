import { useRoute } from '@react-navigation/core';
import React, { useContext } from 'react';
import { ModalContext } from '../../react-native-cool-modals/NativeStackView';
import { ProfileSheetConfigContext } from '../../screens/ProfileSheet';
import Skeleton from '../skeleton/Skeleton';
import ActionButtons from './ActionButtons/ActionButtons';
import ProfileAvatar from './ProfileAvatar/ProfileAvatar';
import ProfileCover from './ProfileCover/ProfileCover';
import ProfileDescription from './ProfileDescription/ProfileDescription';
import RecordTags, {
  Placeholder as RecordTagsPlaceholder,
} from './RecordTags/RecordTags';
import { abbreviateEnsForDisplay } from '@/utils/abbreviations';
import { getLowResUrl } from '@/utils/getLowResUrl';
import { PROFILES, useExperimentalFlag } from '@/config';
import {
  Bleed,
  Box,
  Column,
  Columns,
  Divider,
  Heading,
  Inset,
  Stack,
} from '@/design-system';
import { ENS_RECORDS } from '@/helpers/ens';
import {
  useENSAddress,
  useENSAvatar,
  useENSCover,
  useENSFirstTransactionTimestamp,
  useENSRecords,
  useFetchUniqueTokens,
  useOpenENSNFTHandler,
  useRainbowProfile,
} from '@/hooks';

export default function ProfileSheetHeader({
  ensName: defaultEnsName,
  isLoading,
  isPreview,
}: {
  ensName?: string;
  isLoading?: boolean;
  isPreview?: boolean;
}) {
  const { params } = useRoute<any>();
  const { enableZoomableImages } = useContext(ProfileSheetConfigContext);
  const { layout } = useContext(ModalContext) || {};
  const profilesEnabled = useExperimentalFlag(PROFILES);
  const ensName = defaultEnsName || params?.address;

  const { data: profileAddress } = useENSAddress(ensName, {
    enabled: profilesEnabled,
  });
<<<<<<< HEAD
  const { rainbowProfile } = useRainbowProfile(profileAddress);
  const { data: { coinAddresses, records } = {} } = useENSRecords(ensName, {
    enabled: profilesEnabled,
  });
=======
  const { data: { coinAddresses, contenthash, records } = {} } = useENSRecords(
    ensName,
    {
      enabled: profilesEnabled,
    }
  );
>>>>>>> 78a4a1e0
  const { data: avatar, isFetched: isAvatarFetched } = useENSAvatar(ensName, {
    enabled: profilesEnabled,
  });
  const { data: cover, isFetched: isCoverFetched } = useENSCover(ensName, {
    enabled: profilesEnabled,
  });
  const isImagesFetched = isAvatarFetched && isCoverFetched;

  const { data: uniqueTokens } = useFetchUniqueTokens({
    address: profileAddress ?? '',
    // Don't want to refetch tokens if we already have them.
    staleTime: Infinity,
  });

  const avatarUrl = avatar?.imageUrl;
  const { onPress: onPressAvatar } = useOpenENSNFTHandler({
    uniqueTokens,
    value: records?.avatar,
  });
  const enableZoomOnPressAvatar = enableZoomableImages && !onPressAvatar;

  const coverUrl = getLowResUrl(cover?.imageUrl || '', { w: 400 });
  const { onPress: onPressCover } = useOpenENSNFTHandler({
    uniqueTokens,
    value: records?.header,
  });
  const enableZoomOnPressCover = enableZoomableImages && !onPressCover;

  const { data: firstTransactionTimestamp } = useENSFirstTransactionTimestamp(
    ensName
  );

  return (
    <Box
      background="body"
      {...(ios && { onLayout: (e: any) => setTimeout(() => layout(e), 500) })}
    >
      <Stack space={{ custom: 18 }}>
        <ProfileCover
          coverUrl={coverUrl}
          enableZoomOnPress={enableZoomOnPressCover}
          handleOnPress={onPressCover}
          isFetched={isImagesFetched}
        />
        <Bleed top={{ custom: 38 }}>
          <Inset left="19px" right="15px" top={{ custom: 1 }}>
            <Columns>
              <Column width="content">
                <ProfileAvatar
                  avatarUrl={avatarUrl}
                  emoji={rainbowProfile?.emoji}
                  enableZoomOnPress={enableZoomOnPressAvatar}
                  handleOnPress={onPressAvatar}
                  isFetched={isImagesFetched}
                />
              </Column>
              {!isLoading && (
                <Inset top="34px">
                  <ActionButtons
                    address={profileAddress ?? ''}
                    avatarUrl={avatarUrl}
                    ensName={ensName}
                  />
                </Inset>
              )}
            </Columns>
          </Inset>
        </Bleed>
        <Inset horizontal="19px">
          <Stack space="19px">
            <Heading size="23px / 27px (Deprecated)" weight="heavy">
              {abbreviateEnsForDisplay(ensName)}
            </Heading>
            <>
              {isLoading ? (
                <DescriptionPlaceholder />
              ) : records?.description ? (
                <ProfileDescription description={records?.description} />
              ) : null}
            </>
            <Bleed horizontal="19px">
              {isLoading ? (
                <RecordTagsPlaceholder />
              ) : (
                <>
                  {records && (
                    <RecordTags
                      firstTransactionTimestamp={firstTransactionTimestamp}
                      records={{
                        contenthash,
                        ...records,
                        ...coinAddresses,
                      }}
                      show={[
                        ENS_RECORDS.name,
                        ENS_RECORDS.displayName,
                        ENS_RECORDS.url,
                        ENS_RECORDS.twitter,
                        ENS_RECORDS.email,
                        ENS_RECORDS.instagram,
                        ENS_RECORDS.discord,
                        ENS_RECORDS.github,
                        ENS_RECORDS.BTC,
                        ENS_RECORDS.snapchat,
                        ENS_RECORDS.telegram,
                        ENS_RECORDS.reddit,
                        ENS_RECORDS.pronouns,
                        ENS_RECORDS.notice,
                        ENS_RECORDS.keywords,
                        ENS_RECORDS.LTC,
                        ENS_RECORDS.DOGE,
                      ]}
                    />
                  )}
                </>
              )}
            </Bleed>
            {!isPreview && (
              <Inset bottom="6px">
                <Divider color="divider60" />
              </Inset>
            )}
          </Stack>
        </Inset>
      </Stack>
    </Box>
  );
}

function DescriptionPlaceholder() {
  return (
    <Box height={{ custom: 40 }}>
      <Skeleton animated>
        <Stack space="8px">
          <Box
            background="body"
            borderRadius={10}
            height={{ custom: 14 }}
            width="full"
          />
          <Box
            background="body"
            borderRadius={10}
            height={{ custom: 14 }}
            width="1/3"
          />
        </Stack>
      </Skeleton>
    </Box>
  );
}<|MERGE_RESOLUTION|>--- conflicted
+++ resolved
@@ -53,19 +53,13 @@
   const { data: profileAddress } = useENSAddress(ensName, {
     enabled: profilesEnabled,
   });
-<<<<<<< HEAD
   const { rainbowProfile } = useRainbowProfile(profileAddress);
-  const { data: { coinAddresses, records } = {} } = useENSRecords(ensName, {
-    enabled: profilesEnabled,
-  });
-=======
   const { data: { coinAddresses, contenthash, records } = {} } = useENSRecords(
     ensName,
     {
       enabled: profilesEnabled,
     }
   );
->>>>>>> 78a4a1e0
   const { data: avatar, isFetched: isAvatarFetched } = useENSAvatar(ensName, {
     enabled: profilesEnabled,
   });
