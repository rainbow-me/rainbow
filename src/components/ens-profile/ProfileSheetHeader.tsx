import { useRoute } from '@react-navigation/core';
import React, { useContext, useMemo } from 'react';
import { ModalContext } from '../../react-native-cool-modals/NativeStackView';
import { ProfileSheetConfigContext } from '../../screens/ProfileSheet';
import Skeleton from '../skeleton/Skeleton';
import ActionButtons from './ActionButtons/ActionButtons';
import ProfileAvatar from './ProfileAvatar/ProfileAvatar';
import ProfileCover from './ProfileCover/ProfileCover';
import ProfileDescription from './ProfileDescription/ProfileDescription';
import RecordTags, {
  Placeholder as RecordTagsPlaceholder,
} from './RecordTags/RecordTags';
import { abbreviateEnsForDisplay } from '@/utils/abbreviations';
import { getLowResUrl } from '@/utils/getLowResUrl';
import { PROFILES, useExperimentalFlag } from '@/config';
import {
  Bleed,
  Box,
  Column,
  Columns,
  Heading,
  Inset,
  Separator,
  Stack,
} from '@/design-system';
import { ENS_RECORDS } from '@/helpers/ens';
import {
  useENSAddress,
  useENSAvatar,
  useENSCover,
  useENSFirstTransactionTimestamp,
  useENSRecords,
  useFetchUniqueTokens,
  useOpenENSNFTHandler,
} from '@/hooks';
import { addressHashedEmoji } from '@/utils/profileUtils';

export default function ProfileSheetHeader({
  ensName: defaultEnsName,
  isLoading,
  isPreview,
}: {
  ensName?: string;
  isLoading?: boolean;
  isPreview?: boolean;
}) {
  const { params } = useRoute<any>();
  const { enableZoomableImages } = useContext(ProfileSheetConfigContext);
  const { layout } = useContext(ModalContext) || {};
  const profilesEnabled = useExperimentalFlag(PROFILES);
  const ensName = defaultEnsName || params?.address;

  const { data: profileAddress } = useENSAddress(ensName, {
    enabled: profilesEnabled,
  });
  const { data: { coinAddresses, contenthash, records } = {} } = useENSRecords(
    ensName,
    {
      enabled: profilesEnabled,
    }
  );
  const { data: avatar, isFetched: isAvatarFetched } = useENSAvatar(ensName, {
    enabled: profilesEnabled,
  });
  const { data: cover, isFetched: isCoverFetched } = useENSCover(ensName, {
    enabled: profilesEnabled,
  });
  const isImagesFetched = isAvatarFetched && isCoverFetched;

  const { data: uniqueTokens } = useFetchUniqueTokens({
    address: profileAddress ?? '',
    // Don't want to refetch tokens if we already have them.
    staleTime: Infinity,
  });

  const avatarUrl = avatar?.imageUrl;
  const { onPress: onPressAvatar } = useOpenENSNFTHandler({
    uniqueTokens,
    value: records?.avatar,
  });
  const enableZoomOnPressAvatar = enableZoomableImages && !onPressAvatar;

  const coverUrl = getLowResUrl(cover?.imageUrl || '', { w: 400 });
  const { onPress: onPressCover } = useOpenENSNFTHandler({
    uniqueTokens,
    value: records?.header,
  });
  const enableZoomOnPressCover = enableZoomableImages && !onPressCover;

  const { data: firstTransactionTimestamp } = useENSFirstTransactionTimestamp(
    ensName
  );

  const emoji = useMemo(
    () => (profileAddress ? addressHashedEmoji(profileAddress) : ''),
    [profileAddress]
  );

  return (
    <Box
      background="body (Deprecated)"
      {...(ios && { onLayout: (e: any) => setTimeout(() => layout(e), 500) })}
    >
      <Stack space={{ custom: 18 }}>
        <ProfileCover
          coverUrl={coverUrl}
          enableZoomOnPress={enableZoomOnPressCover}
          handleOnPress={onPressCover}
          isFetched={isImagesFetched}
        />
        <Bleed top={{ custom: 38 }}>
          <Inset
            left="19px (Deprecated)"
            right="15px (Deprecated)"
            top={{ custom: 1 }}
          >
            <Columns>
              <Column width="content">
                <ProfileAvatar
                  accountSymbol={emoji as string}
                  avatarUrl={avatarUrl}
                  enableZoomOnPress={enableZoomOnPressAvatar}
                  handleOnPress={onPressAvatar}
                  isFetched={isImagesFetched}
                />
              </Column>
              {!isLoading && (
                <Inset top="34px (Deprecated)">
                  <ActionButtons
                    address={profileAddress ?? ''}
                    avatarUrl={avatarUrl}
                    ensName={ensName}
                  />
                </Inset>
              )}
            </Columns>
          </Inset>
        </Bleed>
<<<<<<< HEAD
        <Inset horizontal="19px">
          <Stack space="19px">
            <Heading
              color="primary (Deprecated)"
              size="23px / 27px (Deprecated)"
              weight="heavy"
            >
=======
        <Inset horizontal="19px (Deprecated)">
          <Stack space="19px (Deprecated)">
            <Heading size="23px / 27px (Deprecated)" weight="heavy">
>>>>>>> 8b4be48a
              {abbreviateEnsForDisplay(ensName)}
            </Heading>
            <>
              {isLoading ? (
                <DescriptionPlaceholder />
              ) : records?.description ? (
                <ProfileDescription description={records?.description} />
              ) : null}
            </>
            <Bleed horizontal="19px (Deprecated)">
              {isLoading ? (
                <RecordTagsPlaceholder />
              ) : (
                <>
                  {records && (
                    <RecordTags
                      firstTransactionTimestamp={firstTransactionTimestamp}
                      records={{
                        contenthash,
                        ...records,
                        ...coinAddresses,
                      }}
                      show={[
                        ENS_RECORDS.name,
                        ENS_RECORDS.displayName,
                        ENS_RECORDS.url,
                        ENS_RECORDS.twitter,
                        ENS_RECORDS.email,
                        ENS_RECORDS.instagram,
                        ENS_RECORDS.discord,
                        ENS_RECORDS.github,
                        ENS_RECORDS.BTC,
                        ENS_RECORDS.snapchat,
                        ENS_RECORDS.telegram,
                        ENS_RECORDS.reddit,
                        ENS_RECORDS.pronouns,
                        ENS_RECORDS.notice,
                        ENS_RECORDS.keywords,
                        ENS_RECORDS.LTC,
                        ENS_RECORDS.DOGE,
                      ]}
                    />
                  )}
                </>
              )}
            </Bleed>
            {!isPreview && (
              <Inset bottom="6px">
                <Separator color="divider60 (Deprecated)" />
              </Inset>
            )}
          </Stack>
        </Inset>
      </Stack>
    </Box>
  );
}

function DescriptionPlaceholder() {
  return (
    <Box height={{ custom: 40 }}>
      <Skeleton animated>
        <Stack space="8px">
          <Box
            background="body (Deprecated)"
            borderRadius={10}
            height={{ custom: 14 }}
            width="full"
          />
          <Box
            background="body (Deprecated)"
            borderRadius={10}
            height={{ custom: 14 }}
            width="1/3"
          />
        </Stack>
      </Skeleton>
    </Box>
  );
}<|MERGE_RESOLUTION|>--- conflicted
+++ resolved
@@ -136,19 +136,13 @@
             </Columns>
           </Inset>
         </Bleed>
-<<<<<<< HEAD
-        <Inset horizontal="19px">
-          <Stack space="19px">
+        <Inset horizontal="19px (Deprecated)">
+          <Stack space="19px (Deprecated)">
             <Heading
               color="primary (Deprecated)"
               size="23px / 27px (Deprecated)"
               weight="heavy"
             >
-=======
-        <Inset horizontal="19px (Deprecated)">
-          <Stack space="19px (Deprecated)">
-            <Heading size="23px / 27px (Deprecated)" weight="heavy">
->>>>>>> 8b4be48a
               {abbreviateEnsForDisplay(ensName)}
             </Heading>
             <>
