import { useRoute } from '@react-navigation/core';
import React, { useCallback, useContext, useMemo } from 'react';
import { ModalContext } from '../../react-native-cool-modals/NativeStackView';
import Skeleton from '../skeleton/Skeleton';
import ActionButtons from './ActionButtons/ActionButtons';
import ProfileAvatar from './ProfileAvatar/ProfileAvatar';
import ProfileCover from './ProfileCover/ProfileCover';
import ProfileDescription from './ProfileDescription/ProfileDescription';
import RecordTags, {
  Placeholder as RecordTagsPlaceholder,
} from './RecordTags/RecordTags';
import {
  Bleed,
  Box,
  Column,
  Columns,
  Divider,
  Heading,
  Inset,
  Stack,
} from '@rainbow-me/design-system';
import { UniqueAsset } from '@rainbow-me/entities';
import { ENS_RECORDS } from '@rainbow-me/helpers/ens';
import {
  useENSProfile,
  useFetchUniqueTokens,
  useFirstTransactionTimestamp,
} from '@rainbow-me/hooks';
import { useNavigation } from '@rainbow-me/navigation';
import Routes from '@rainbow-me/routes';
import { isENSNFTRecord, parseENSNFTRecord } from '@rainbow-me/utils';
import { addressHashedEmoji } from '@rainbow-me/utils/profileUtils';

export default function ProfileSheetHeader({
  ensName: defaultEnsName,
  isLoading,
  isPreview,
}: {
  ensName?: string;
  isLoading?: boolean;
  isPreview?: boolean;
}) {
  const { params } = useRoute<any>();
  const { layout } = useContext(ModalContext) || {};

  const ensName = defaultEnsName || params?.address;
  const { data: profile } = useENSProfile(ensName);
  const profileAddress = profile?.primary.address;
  const { navigate } = useNavigation();
  const { data: uniqueTokens } = useFetchUniqueTokens({
    address: profileAddress,
  });

  const handleSelectNFT = useCallback(
    (uniqueToken: UniqueAsset) => {
      navigate(Routes.EXPANDED_ASSET_SHEET, {
        asset: uniqueToken,
        external: true,
        type: 'unique_token',
      });
    },
    [navigate]
  );

  const getUniqueToken = useCallback(
    (avatarOrCover: string) => {
      const { contractAddress, tokenId } = parseENSNFTRecord(avatarOrCover);
      const uniqueToken = uniqueTokens?.find(
        token =>
          token.asset_contract.address === contractAddress &&
          token.id === tokenId
      );
      return uniqueToken;
    },
    [uniqueTokens]
  );

  const { enableZoomOnPressAvatar, onPressAvatar, avatarUrl } = useMemo(() => {
    const avatarUrl = profile?.images.avatarUrl;
    const avatar = profile?.records.avatar;

    const isNFTAvatar = avatar && isENSNFTRecord(avatar);
    const avatarUniqueToken = isNFTAvatar && getUniqueToken(avatar);

    const onPressAvatar = () => {
      if (!avatar || !isNFTAvatar || !avatarUniqueToken) return null;
      handleSelectNFT(avatarUniqueToken);
    };

    const enableZoomOnPressAvatar =
      !avatarUrl || !isNFTAvatar || !avatarUniqueToken;

    return {
      avatarUrl,
      enableZoomOnPressAvatar,
      onPressAvatar,
    };
  }, [
    getUniqueToken,
    handleSelectNFT,
    profile?.images.avatarUrl,
    profile?.records.avatar,
  ]);

  const { enableZoomOnPressCover, onPressCover, coverUrl } = useMemo(() => {
    const coverUrl = profile?.images.coverUrl;
    const cover = profile?.records.cover;

    const isNFTCover = cover && isENSNFTRecord(cover);
    const coverUniqueToken = isNFTCover && getUniqueToken(cover);

    const onPressCover = () => {
      if (!cover || !isNFTCover || !coverUniqueToken) return null;
      handleSelectNFT(coverUniqueToken);
    };

    const enableZoomOnPressCover =
      !coverUrl || !isNFTCover || !coverUniqueToken;

    return {
      coverUrl,
      enableZoomOnPressCover,
      onPressCover,
    };
  }, [
    getUniqueToken,
    handleSelectNFT,
    profile?.images.coverUrl,
    profile?.records.cover,
  ]);

  const { data: firstTransactionTimestamp } = useFirstTransactionTimestamp({
    ensName,
  });

  const emoji = useMemo(
    () => (profileAddress ? addressHashedEmoji(profileAddress) : ''),
    [profileAddress]
  );

  return (
    <Box
      {...(ios && { onLayout: (e: any) => setTimeout(() => layout(e), 500) })}
    >
      <Stack space={{ custom: 18 }}>
        <ProfileCover
          coverUrl={coverUrl}
          enableZoomOnPress={enableZoomOnPressCover}
          handleOnPress={onPressCover}
          isLoading={isLoading}
        />
        <Bleed top={{ custom: 38 }}>
          <Inset left="19px" right="15px" top={{ custom: 1 }}>
            <Columns>
              <Column width="content">
                <ProfileAvatar
                  accountSymbol={emoji as string}
                  avatarUrl={avatarUrl}
                  enableZoomOnPress={enableZoomOnPressAvatar}
                  handleOnPress={onPressAvatar}
                  isLoading={isLoading}
                />
              </Column>
              {!isLoading && (
<<<<<<< HEAD
                <Inset top="30px">
                  <ActionButtons
                    address={profileAddress}
                    avatarUrl={avatarUrl}
                    ensName={ensName}
                  />
=======
                <Inset top="34px">
                  <ActionButtons address={profileAddress} ensName={ensName} />
>>>>>>> c44de920
                </Inset>
              )}
            </Columns>
          </Inset>
        </Bleed>
        <Inset horizontal="19px">
          <Stack space="19px">
            <Heading size="23px">{ensName}</Heading>
            <>
              {isLoading ? (
                <DescriptionPlaceholder />
              ) : profile?.records?.description ? (
                <ProfileDescription
                  description={profile?.records?.description}
                />
              ) : null}
            </>
            <Bleed horizontal="19px">
              {isLoading ? (
                <RecordTagsPlaceholder />
              ) : (
                <>
                  {profile?.records && (
                    <RecordTags
                      firstTransactionTimestamp={firstTransactionTimestamp}
                      records={{
                        ...profile?.records,
                        ...profile?.coinAddresses,
                      }}
                      show={[
                        ENS_RECORDS.displayName,
                        ENS_RECORDS.url,
                        ENS_RECORDS.twitter,
                        ENS_RECORDS.email,
                        ENS_RECORDS.instagram,
                        ENS_RECORDS.discord,
                        ENS_RECORDS.github,
                        ENS_RECORDS.BTC,
                        ENS_RECORDS.snapchat,
                        ENS_RECORDS.telegram,
                        ENS_RECORDS.reddit,
                        ENS_RECORDS.pronouns,
                        ENS_RECORDS.notice,
                        ENS_RECORDS.keywords,
                        ENS_RECORDS.LTC,
                        ENS_RECORDS.DOGE,
                      ]}
                    />
                  )}
                </>
              )}
            </Bleed>
            {!isPreview && (
              <Inset bottom="6px">
                <Divider color="divider60" />
              </Inset>
            )}
          </Stack>
        </Inset>
      </Stack>
    </Box>
  );
}

function DescriptionPlaceholder() {
  return (
    <Box height={{ custom: 40 }}>
      <Skeleton animated>
        <Stack space="8px">
          <Box
            background="body"
            borderRadius={10}
            height={{ custom: 14 }}
            width="full"
          />
          <Box
            background="body"
            borderRadius={10}
            height={{ custom: 14 }}
            width="1/3"
          />
        </Stack>
      </Skeleton>
    </Box>
  );
}<|MERGE_RESOLUTION|>--- conflicted
+++ resolved
@@ -162,17 +162,12 @@
                 />
               </Column>
               {!isLoading && (
-<<<<<<< HEAD
-                <Inset top="30px">
+                <Inset top="34px">
                   <ActionButtons
                     address={profileAddress}
                     avatarUrl={avatarUrl}
                     ensName={ensName}
                   />
-=======
-                <Inset top="34px">
-                  <ActionButtons address={profileAddress} ensName={ensName} />
->>>>>>> c44de920
                 </Inset>
               )}
             </Columns>
