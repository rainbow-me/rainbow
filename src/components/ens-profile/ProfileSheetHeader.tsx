--- conflicted
+++ resolved
@@ -123,11 +123,7 @@
   const coverUrl = maybeSignUri(cover?.imageUrl || undefined, { w: 400 });
 
   const { enableZoomOnPressCover, onPressCover } = useMemo(() => {
-<<<<<<< HEAD
-    const cover = records?.cover;
-=======
     const cover = records?.header;
->>>>>>> 0d91b39d
 
     const isNFTCover = cover && isENSNFTRecord(cover);
     const coverUniqueToken = isNFTCover && getUniqueToken(cover);
@@ -148,11 +144,7 @@
     enableZoomableImages,
     getUniqueToken,
     handleSelectNFT,
-<<<<<<< HEAD
-    records?.cover,
-=======
     records?.header,
->>>>>>> 0d91b39d
   ]);
 
   const { data: firstTransactionTimestamp } = useENSFirstTransactionTimestamp(
