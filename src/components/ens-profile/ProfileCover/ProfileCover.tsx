--- conflicted
+++ resolved
@@ -75,16 +75,12 @@
         <ImagePreviewOverlayTarget
           aspectRatioType="cover"
           borderRadius={0}
-<<<<<<< HEAD
+          disableEnteringWithPinch
           enableZoomOnPress={enableZoomOnPress}
-          height="126px"
-          onPress={handleOnPress}
-=======
-          disableEnteringWithPinch
           height="126px"
           hideStatusBar={false}
           imageUrl={coverUrl}
->>>>>>> 701dc8c6
+          onPress={handleOnPress}
           topOffset={ios ? 112 : 107}
         >
           <Animated.View style={style}>
