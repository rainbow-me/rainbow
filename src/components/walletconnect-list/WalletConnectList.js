--- conflicted
+++ resolved
@@ -1,22 +1,11 @@
-<<<<<<< HEAD
 import { get } from 'lodash';
 import PropTypes from 'prop-types';
 import React from 'react';
 import { FlatList } from 'react-native';
-import { compose, onlyUpdateForPropTypes, withHandlers } from 'recompact';
-import styled from 'styled-components/primitives';
-import { withWalletConnectConnections, withSafeAreaViewInsetValues } from '../../hoc';
-import { borders, colors, shadow } from '../../styles';
-import { Column } from '../layout';
-=======
-import PropTypes from 'prop-types';
-import React from 'react';
-import { FlatList } from 'react-native';
-import { pure } from 'recompact';
 import { safeAreaInsetValues } from '../../utils';
 import { BubbleSheet } from '../bubble-sheet';
 import { FlexItem } from '../layout';
->>>>>>> 6f5b7166
+import { pure } from 'recompact';
 import WalletConnectListItem from './WalletConnectListItem';
 
 const maxListItemsForDeviceSize = safeAreaInsetValues.bottom ? 4 : 3;
@@ -44,25 +33,9 @@
       keyExtractor={keyExtractor}
       onLayout={onLayout}
       removeClippedSubviews
-<<<<<<< HEAD
-      renderItem={({ index, item }) => (
-        <WalletConnectListItem
-          dappUrl={item.dappUrl}
-          dappName={item.dappName}
-          dappIcon={item.dappIcon}
-          key={get(item, 'dappName', index)}
-          onPress={onHandleDisconnectAlert}
-        />
-      )}
-      scrollIndicatorInsets={{
-        bottom: safeAreaInset.bottom,
-        top: SheetBorderRadius,
-      }}
-=======
       renderItem={renderItem}
       scrollEventThrottle={32}
       scrollIndicatorInsets={scrollIndicatorInsets}
->>>>>>> 6f5b7166
     />
   </FlexItem>
 );
@@ -72,30 +45,8 @@
   onLayout: PropTypes.func,
 };
 
-<<<<<<< HEAD
-export default compose(
-  withSafeAreaViewInsetValues,
-  withWalletConnectConnections,
-  withHandlers({
-    onHandleDisconnectAlert: ({ walletConnectDisconnectAllByDappName }) => (dappName) => {
-      showActionSheetWithOptions({
-        cancelButtonIndex: 1,
-        destructiveButtonIndex: 0,
-        options: ['Disconnect', 'Cancel'],
-        title: `Would you like to disconnect from ${dappName}?`,
-      }, (buttonIndex) => {
-        if (buttonIndex === 0) {
-          walletConnectDisconnectAllByDappName(dappName);
-        }
-      });
-    },
-  }),
-  onlyUpdateForPropTypes,
-)(WalletConnectList);
-=======
 WalletConnectList.defaultProps = {
   items: [],
 };
 
-export default pure(WalletConnectList);
->>>>>>> 6f5b7166
+export default pure(WalletConnectList);