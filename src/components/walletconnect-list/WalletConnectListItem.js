import analytics from '@segment/analytics-react-native';
import lang from 'i18n-js';
import React, { useCallback, useMemo } from 'react';
import ChainLogo from '../ChainLogo';
import NetworkPill from '../NetworkPill';
import { RequestVendorLogoIcon } from '../coin-icon';
import { ContactAvatar } from '../contacts';
import ImageAvatar from '../contacts/ImageAvatar';
import { ContextMenuButton } from '../context-menu';
import { Centered, ColumnWithMargins, Row } from '../layout';
import { Text, TruncatedText } from '../text';
import { getAccountProfileInfo } from '@rainbow-me/helpers/accountInfo';
import {
  dappLogoOverride,
  dappNameOverride,
} from '@rainbow-me/helpers/dappNameHandler';
import { findWalletWithAccount } from '@rainbow-me/helpers/findWalletWithAccount';
import networkInfo from '@rainbow-me/helpers/networkInfo';
import {
  androidShowNetworksActionSheet,
  changeConnectionMenuItems,
  NETWORK_MENU_ACTION_KEY_FILTER,
  networksMenuItems,
} from '@rainbow-me/helpers/walletConnectNetworks';
import {
  useAccountSettings,
  useWalletConnectConnections,
  useWallets,
} from '@rainbow-me/hooks';
import { Navigation, useNavigation } from '@rainbow-me/navigation';
import Routes from '@rainbow-me/routes';
import styled from '@rainbow-me/styled-components';
import { padding } from '@rainbow-me/styles';
import { ethereumUtils, showActionSheetWithOptions } from '@rainbow-me/utils';

const ContainerPadding = 15;
const VendorLogoIconSize = 50;
export const WalletConnectListItemHeight =
  VendorLogoIconSize + ContainerPadding * 2;

const LabelText = styled(Text).attrs(() => ({
  align: 'center',
  size: 'lmedium',
  weight: 'heavy',
}))({
  marginBottom: 1,
});

const networksAvailable = networksMenuItems();

const androidContextMenuActions = [
  lang.t('walletconnect.switch_wallet'),
  lang.t('walletconnect.disconnect'),
];

if (networksAvailable.length > 1) {
  androidContextMenuActions.splice(
    0,
    0,
    lang.t('walletconnect.switch_network')
  );
}

const SessionRow = styled(Row)({
  alignItems: 'center',
  justifyContent: 'flex-start',
});

const rowStyle = padding.object(
  ContainerPadding,
  0,
  ContainerPadding + 10,
  ContainerPadding
);

const columnStyle = padding.object(0, 10, 0, 12);

export default function WalletConnectListItem({
  account,
  chainId,
  dappIcon,
  dappName,
  dappUrl,
}) {
  const {
    walletConnectDisconnectAllByDappUrl,
    walletConnectUpdateSessionConnectorByDappUrl,
  } = useWalletConnectConnections();
  const { goBack } = useNavigation();
  const { colors } = useTheme();
  const { wallets, walletNames } = useWallets();
  const { network } = useAccountSettings();

  const overrideLogo = useMemo(() => {
    return dappLogoOverride(dappUrl);
  }, [dappUrl]);

  const overrideName = useMemo(() => {
    return dappNameOverride(dappUrl);
  }, [dappUrl]);

  const approvalAccountInfo = useMemo(() => {
    const selectedWallet = findWalletWithAccount(wallets, account);
    const approvalAccountInfo = getAccountProfileInfo(
      selectedWallet,
      walletNames,
      network,
      account
    );
    return {
      ...approvalAccountInfo,
    };
  }, [wallets, walletNames, network, account]);

  const connectionNetworkInfo = useMemo(() => {
    const network = ethereumUtils.getNetworkFromChainId(Number(chainId));
    return {
      chainId,
      color: colors.networkColors[network],
      name: networkInfo[network]?.name,
      value: network,
    };
  }, [chainId, colors]);

  const handlePressChangeWallet = useCallback(() => {
    Navigation.handleAction(Routes.CHANGE_WALLET_SHEET, {
      currentAccountAddress: account,
      onChangeWallet: address => {
        walletConnectUpdateSessionConnectorByDappUrl(dappUrl, address, chainId);
        goBack();
      },
      watchOnly: true,
    });
  }, [
    account,
    chainId,
    dappUrl,
    goBack,
    walletConnectUpdateSessionConnectorByDappUrl,
  ]);

  const onPressAndroid = useCallback(() => {
    showActionSheetWithOptions(
      {
        options: androidContextMenuActions,
        showSeparators: true,
        title: overrideName || dappName,
      },
      idx => {
        if (idx === 0 && networksAvailable.length > 1) {
          androidShowNetworksActionSheet(({ chainId }) => {
            walletConnectUpdateSessionConnectorByDappUrl(
              dappUrl,
              account,
              chainId
            );
          });
        } else if ((idx === 0 && networksAvailable.length === 1) || idx === 1) {
          handlePressChangeWallet();
        } else if ((idx === 1 && networksAvailable.length === 1) || idx === 2) {
          walletConnectDisconnectAllByDappUrl(dappUrl);
          analytics.track(
            'Manually disconnected from WalletConnect connection',
            {
              dappName,
              dappUrl,
            }
          );
        }
      }
    );
  }, [
    account,
    dappName,
    dappUrl,
    handlePressChangeWallet,
    overrideName,
    walletConnectUpdateSessionConnectorByDappUrl,
    walletConnectDisconnectAllByDappUrl,
  ]);

  const handleOnPressMenuItem = useCallback(
    ({ nativeEvent: { actionKey } }) => {
      if (actionKey === 'disconnect') {
        walletConnectDisconnectAllByDappUrl(dappUrl);
        analytics.track('Manually disconnected from WalletConnect connection', {
          dappName,
          dappUrl,
        });
      } else if (actionKey === 'switch-account') {
        handlePressChangeWallet();
      } else if (actionKey.indexOf(NETWORK_MENU_ACTION_KEY_FILTER) !== -1) {
        const networkValue = actionKey.replace(
          NETWORK_MENU_ACTION_KEY_FILTER,
          ''
        );
        const chainId = ethereumUtils.getChainIdFromNetwork(networkValue);
        walletConnectUpdateSessionConnectorByDappUrl(dappUrl, account, chainId);
      }
    },
    [
      account,
      dappName,
      dappUrl,
      handlePressChangeWallet,
      walletConnectDisconnectAllByDappUrl,
      walletConnectUpdateSessionConnectorByDappUrl,
    ]
  );

  return (
    <ContextMenuButton
      menuItems={changeConnectionMenuItems()}
      menuTitle={overrideName || dappName}
      onPressAndroid={onPressAndroid}
      onPressMenuItem={handleOnPressMenuItem}
    >
      <Row align="center" height={WalletConnectListItemHeight}>
        <Row align="center" flex={1} style={rowStyle}>
          <RequestVendorLogoIcon
            backgroundColor={colors.white}
            dappName={dappName}
            imageUrl={overrideLogo || dappIcon}
            size={VendorLogoIconSize}
          />
          <ColumnWithMargins
            flex={1}
            margin={android ? -4 : 5}
            style={columnStyle}
          >
            <Row width="95%">
              <TruncatedText size="lmedium" weight="heavy">
<<<<<<< HEAD
                {overrideName ||
                  dappName ||
                  lang.t('walletconnect.unknown_application')}{' '}
=======
                {overrideName || dappName || 'Unknown Application'}
>>>>>>> 1fc8c486
              </TruncatedText>
            </Row>

            <SessionRow>
              <Centered
                style={{
                  paddingLeft: 10,
                }}
              >
                {approvalAccountInfo.accountImage ? (
                  <ImageAvatar
                    image={approvalAccountInfo.accountImage}
                    size="smaller"
                  />
                ) : (
                  <ContactAvatar
                    color={
                      isNaN(approvalAccountInfo.accountColor)
                        ? colors.skeleton
                        : approvalAccountInfo.accountColor
                    }
                    size="smaller"
                    value={approvalAccountInfo.accountSymbol}
                  />
                )}
                <TruncatedText
                  size="medium"
                  style={{
                    color: colors.alpha(colors.blueGreyDark, 0.6),
                    paddingLeft: 5,
                    paddingRight: 19,
                    width: '100%',
                  }}
                  weight="bold"
                >
                  {approvalAccountInfo.accountName}
                </TruncatedText>
              </Centered>
            </SessionRow>
          </ColumnWithMargins>
          <ContextMenuButton
            menuItems={networksMenuItems()}
            menuTitle={lang.t('walletconnect.change_network')}
            onPressAndroid={onPressAndroid}
            onPressMenuItem={handleOnPressMenuItem}
          >
            <NetworkPill mainnet={connectionNetworkInfo.value === 'mainnet'}>
              <Row align="center">
                <ChainLogo
                  marginRight={5}
                  network={connectionNetworkInfo.value}
                />
                <LabelText
                  color={
                    connectionNetworkInfo.value === 'mainnet'
                      ? colors.alpha(colors.blueGreyDark, 0.5)
                      : colors.alpha(colors.blueGreyDark, 0.8)
                  }
                  numberOfLines={1}
                >
                  {connectionNetworkInfo.name}
                </LabelText>
              </Row>
            </NetworkPill>
          </ContextMenuButton>
        </Row>
      </Row>
    </ContextMenuButton>
  );
}<|MERGE_RESOLUTION|>--- conflicted
+++ resolved
@@ -230,13 +230,9 @@
           >
             <Row width="95%">
               <TruncatedText size="lmedium" weight="heavy">
-<<<<<<< HEAD
                 {overrideName ||
                   dappName ||
-                  lang.t('walletconnect.unknown_application')}{' '}
-=======
-                {overrideName || dappName || 'Unknown Application'}
->>>>>>> 1fc8c486
+                  lang.t('walletconnect.unknown_application')}
               </TruncatedText>
             </Row>
 
