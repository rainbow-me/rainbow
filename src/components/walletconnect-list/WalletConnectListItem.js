import { pickBy, values } from 'lodash';
import PropTypes from 'prop-types';
import React from 'react';
import lang from 'i18n-js';
import { compose, withHandlers } from 'recompact';
import { withWalletConnectConnections } from '../../hoc';
import { padding } from '../../styles';
import { RequestVendorLogoIcon } from '../coin-icon';
import ContextMenu from '../ContextMenu';
import {
  Centered,
  ColumnWithMargins,
  FlexItem,
  Row,
} from '../layout';
import { Text, TruncatedText } from '../text';

const ContainerPadding = 15;
const VendorLogoIconSize = 50;
const WalletConnectListItemHeight = VendorLogoIconSize + (ContainerPadding * 2);

const enhance = compose(
  withWalletConnectConnections,
  withHandlers({
    onPressActionSheet: ({
      dappName,
      walletConnectDisconnectAllByDappName,
    }) => (buttonIndex) => {
      if (buttonIndex === 0) {
        walletConnectDisconnectAllByDappName(dappName);
      }
    },
  }),
);

const WalletConnectListItem = enhance(({
  dappName,
  dappIcon,
  dappUrl,
  onPressActionSheet,
}) => (
  <Row align="center" height={WalletConnectListItemHeight}>
    <Row
      align="center"
      component={FlexItem}
      flex={1}
      css={padding(ContainerPadding, 0, ContainerPadding, ContainerPadding)}
    >
      <RequestVendorLogoIcon
        dappName={dappName}
        imageUrl={dappIcon}
        size={VendorLogoIconSize}
      />
      <ColumnWithMargins
        css={padding(0, 18, 1.5, 12)}
        flex={1}
        margin={3.5}
      >
        <TruncatedText letterSpacing="tight" size="lmedium" weight="medium">
          {dappName || 'Unknown connection'}
        </TruncatedText>
<<<<<<< HEAD
        <Text color="blueGreyLighter" size="medium">
          {dappUrl}
=======
        <Text color="blueGreyLightest" size="medium">
          Expires in {distanceInWordsStrict(Date.now(), expires)}
>>>>>>> d371a3a9
        </Text>
      </ColumnWithMargins>
    </Row>
    <Centered>
      <ContextMenu
        css={padding(0, 24, 3, 48)}
        destructiveButtonIndex={0}
        onPressActionSheet={onPressActionSheet}
        options={[
          'Disconnect',
          lang.t('wallet.action.cancel'),
        ]}
        title={`Would you like to disconnect from ${dappName}?`}
      />
    </Centered>
  </Row>
));

WalletConnectListItem.propTypes = {
  dappName: PropTypes.string.isRequired,
  dappIcon: PropTypes.string.isRequired,
  dappUrl: PropTypes.string.isRequired,
  onPressActionSheet: PropTypes.func.isRequired,
};

WalletConnectListItem.height = WalletConnectListItemHeight;

export default WalletConnectListItem;<|MERGE_RESOLUTION|>--- conflicted
+++ resolved
@@ -59,14 +59,6 @@
         <TruncatedText letterSpacing="tight" size="lmedium" weight="medium">
           {dappName || 'Unknown connection'}
         </TruncatedText>
-<<<<<<< HEAD
-        <Text color="blueGreyLighter" size="medium">
-          {dappUrl}
-=======
-        <Text color="blueGreyLightest" size="medium">
-          Expires in {distanceInWordsStrict(Date.now(), expires)}
->>>>>>> d371a3a9
-        </Text>
       </ColumnWithMargins>
     </Row>
     <Centered>
