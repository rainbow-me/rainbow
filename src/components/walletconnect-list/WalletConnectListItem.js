import analytics from '@segment/analytics-react-native';
import { capitalize } from 'lodash';
import React, { useCallback, useMemo } from 'react';
import styled from 'styled-components';
import ChainLogo from '../ChainLogo';
import { RequestVendorLogoIcon } from '../coin-icon';
import { ContactAvatar } from '../contacts';
import ImageAvatar from '../contacts/ImageAvatar';
import { ContextMenuButton } from '../context-menu';
import { Centered, Column, ColumnWithMargins, Row } from '../layout';
import { Text, TruncatedText } from '../text';
import { getAccountProfileInfo } from '@rainbow-me/helpers/accountInfo';
import {
  dappLogoOverride,
  dappNameOverride,
  isDappAuthenticated,
} from '@rainbow-me/helpers/dappNameHandler';
<<<<<<< HEAD
import networkInfo from '@rainbow-me/helpers/networkInfo';
=======
import { findWalletWithAccount } from '@rainbow-me/helpers/findWalletWithAccount';
>>>>>>> e05df0e4
import {
  androidShowNetworksActionSheet,
  changeConnectionMenuItems,
  NETWORK_MENU_ACTION_KEY_FILTER,
} from '@rainbow-me/helpers/walletConnectNetworks';
import {
  useAccountSettings,
  useWalletConnectConnections,
  useWallets,
} from '@rainbow-me/hooks';
import { Navigation } from '@rainbow-me/navigation';
import Routes from '@rainbow-me/routes';
import { padding } from '@rainbow-me/styles';
import { ethereumUtils, showActionSheetWithOptions } from '@rainbow-me/utils';

const ContainerPadding = 15;
const VendorLogoIconSize = 50;
export const WalletConnectListItemHeight =
  VendorLogoIconSize + ContainerPadding * 2;

const LabelText = styled(Text).attrs(() => ({
  lineHeight: 22,
  size: 'lmedium',
<<<<<<< HEAD
  weight: 'regular',
=======
  weight: 'semibold',
>>>>>>> e05df0e4
}))``;

const androidContextMenuActions = [
  'Switch Network',
  'Switch Account',
  'Disconnect',
];

const AvatarWrapper = styled(Column)`
  margin-right: 5;
`;

const SessionRow = styled(Row)`
  justify-content: space-between;
  margin-top: 4;
`;

export default function WalletConnectListItem({
  account,
  chainId,
  dappIcon,
  dappName,
  dappUrl,
<<<<<<< HEAD
  version,
=======
>>>>>>> e05df0e4
}) {
  const {
    walletConnectDisconnectAllByDappName,
    walletConnectUpdateSessionConnectorByDappName,
<<<<<<< HEAD
    walletConnectV2DisconnectByDappName,
    walletConnectV2UpdateSessionByDappName,
=======
>>>>>>> e05df0e4
  } = useWalletConnectConnections();
  const { colors } = useTheme();
  const { wallets, walletNames } = useWallets();
  const { network } = useAccountSettings();

  const isAuthenticated = useMemo(() => {
    return isDappAuthenticated(dappUrl);
  }, [dappUrl]);

  const overrideLogo = useMemo(() => {
    return dappLogoOverride(dappUrl);
  }, [dappUrl]);

  const overrideName = useMemo(() => {
    return dappNameOverride(dappUrl);
  }, [dappUrl]);

  const approvalAccountInfo = useMemo(() => {
<<<<<<< HEAD
=======
    const selectedWallet = findWalletWithAccount(wallets, account);
>>>>>>> e05df0e4
    const approvalAccountInfo = getAccountProfileInfo(
      selectedWallet,
      walletNames,
      network,
      account
    );
    return {
      ...approvalAccountInfo,
<<<<<<< HEAD
      accountLabel:
        approvalAccountInfo.accountENS ||
        approvalAccountInfo.accountName ||
        account,
    };
  }, [walletNames, network, account, selectedWallet]);
=======
    };
  }, [wallets, walletNames, network, account]);
>>>>>>> e05df0e4

  const connectionNetworkInfo = useMemo(() => {
    const network = ethereumUtils.getNetworkFromChainId(chainId);
    return {
      chainId,
<<<<<<< HEAD
      color: networkInfo[network]?.color,
      name: capitalize(network?.charAt(0)) + network?.slice(1),
      value: network,
    };
  }, [chainId]);

  const walletConnectUpdateSession = useCallback(
    (dappName, address, chainId) => {
      const updateSession =
        version === 'v2'
          ? walletConnectV2UpdateSessionByDappName
          : walletConnectUpdateSessionConnectorByDappName;
      updateSession(dappName, address, chainId);
    },
    [
      version,
      walletConnectUpdateSessionConnectorByDappName,
      walletConnectV2UpdateSessionByDappName,
    ]
  );

  const walletConnectDisconnect = useCallback(
    dappName => {
      const updateSession =
        version === 'v2'
          ? walletConnectV2DisconnectByDappName
          : walletConnectDisconnectAllByDappName;
      updateSession(dappName);
    },
    [
      version,
      walletConnectDisconnectAllByDappName,
      walletConnectV2DisconnectByDappName,
    ]
  );
=======
      color: colors.networkColors[network],
      name: capitalize(network?.charAt(0)) + network?.slice(1),
      value: network,
    };
  }, [chainId, colors]);
>>>>>>> e05df0e4

  const handlePressChangeWallet = useCallback(() => {
    Navigation.handleAction(Routes.CHANGE_WALLET_SHEET, {
      currentAccountAddress: account,
      onChangeWallet: address => {
<<<<<<< HEAD
        walletConnectUpdateSession(dappName, address, chainId);
      },
      watchOnly: true,
    });
  }, [account, chainId, dappName, walletConnectUpdateSession]);
=======
        walletConnectUpdateSessionConnectorByDappName(
          dappName,
          address,
          chainId
        );
      },
      watchOnly: true,
    });
  }, [
    account,
    chainId,
    dappName,
    walletConnectUpdateSessionConnectorByDappName,
  ]);
>>>>>>> e05df0e4

  const onPressAndroid = useCallback(() => {
    showActionSheetWithOptions(
      {
        options: androidContextMenuActions,
        showSeparators: true,
<<<<<<< HEAD
        title: `Change ${dappName} connection?`,
=======
        title: dappName,
>>>>>>> e05df0e4
      },
      idx => {
        if (idx === 0) {
          androidShowNetworksActionSheet(({ chainId }) => {
<<<<<<< HEAD
            walletConnectUpdateSession(dappName, account, chainId);
=======
            walletConnectUpdateSessionConnectorByDappName(
              dappName,
              account,
              chainId
            );
>>>>>>> e05df0e4
          });
        } else if (idx === 1) {
          handlePressChangeWallet();
        } else if (idx === 2) {
<<<<<<< HEAD
          walletConnectDisconnect(dappName);
=======
          walletConnectDisconnectAllByDappName(dappName);
>>>>>>> e05df0e4
          analytics.track(
            'Manually disconnected from WalletConnect connection',
            {
              dappName,
              dappUrl,
            }
          );
        }
      }
    );
  }, [
    account,
    dappName,
    dappUrl,
    handlePressChangeWallet,
<<<<<<< HEAD
    walletConnectUpdateSession,
    walletConnectDisconnect,
=======
    walletConnectUpdateSessionConnectorByDappName,
    walletConnectDisconnectAllByDappName,
>>>>>>> e05df0e4
  ]);

  const handleOnPressMenuItem = useCallback(
    ({ nativeEvent: { actionKey } }) => {
      if (actionKey === 'disconnect') {
<<<<<<< HEAD
        walletConnectDisconnect(dappName);
=======
        walletConnectDisconnectAllByDappName(dappName);
>>>>>>> e05df0e4
        analytics.track('Manually disconnected from WalletConnect connection', {
          dappName,
          dappUrl,
        });
      } else if (actionKey === 'switch-account') {
        handlePressChangeWallet();
<<<<<<< HEAD
        //
=======
>>>>>>> e05df0e4
      } else if (actionKey.indexOf(NETWORK_MENU_ACTION_KEY_FILTER) !== -1) {
        const networkValue = actionKey.replace(
          NETWORK_MENU_ACTION_KEY_FILTER,
          ''
        );
        const chainId = ethereumUtils.getChainIdFromNetwork(networkValue);
<<<<<<< HEAD
        walletConnectUpdateSession(dappName, account, chainId);
=======
        walletConnectUpdateSessionConnectorByDappName(
          dappName,
          account,
          chainId
        );
>>>>>>> e05df0e4
      }
    },
    [
      account,
      dappName,
      dappUrl,
      handlePressChangeWallet,
<<<<<<< HEAD
      walletConnectDisconnect,
      walletConnectUpdateSession,
=======
      walletConnectDisconnectAllByDappName,
      walletConnectUpdateSessionConnectorByDappName,
>>>>>>> e05df0e4
    ]
  );

  return (
    <ContextMenuButton
      menuItems={changeConnectionMenuItems()}
      menuTitle={dappName}
      onPressAndroid={onPressAndroid}
      onPressMenuItem={handleOnPressMenuItem}
    >
      <Row align="center" height={WalletConnectListItemHeight}>
        <Row
          align="center"
          css={padding(ContainerPadding, 0, ContainerPadding, ContainerPadding)}
          flex={1}
        >
          <RequestVendorLogoIcon
            backgroundColor={colors.white}
            dappName={dappName}
            imageUrl={overrideLogo || dappIcon}
            size={VendorLogoIconSize}
          />
          <ColumnWithMargins css={padding(0, 19, 1.5, 12)} flex={1} margin={2}>
            <Row width="70%">
              <TruncatedText
                letterSpacing="roundedTight"
                size="lmedium"
                weight="bold"
              >
                {overrideName || dappName || 'Unknown Application'}{' '}
              </TruncatedText>
              {isAuthenticated && (
                <Text
                  align="center"
                  color={colors.appleBlue}
                  letterSpacing="roundedMedium"
                  size="lmedium"
                  weight="bold"
                >
                  􀇻
                </Text>
              )}
            </Row>

            <SessionRow>
              <Row>
                <AvatarWrapper>
                  {approvalAccountInfo.accountImage ? (
                    <ImageAvatar
                      image={approvalAccountInfo.accountImage}
                      size="smaller"
                    />
                  ) : (
                    <ContactAvatar
                      color={
                        isNaN(approvalAccountInfo.accountColor)
                          ? colors.skeleton
                          : approvalAccountInfo.accountColor
                      }
                      size="smaller"
                      value={approvalAccountInfo.accountSymbol}
                    />
                  )}
                </AvatarWrapper>
                <TruncatedText
                  size="medium"
                  style={{ color: colors.alpha(colors.blueGreyDark, 0.5) }}
                  weight="semibold"
                >
                  {approvalAccountInfo.accountName}
                </TruncatedText>
              </Row>
              <Row>
                <Centered marginBottom={0} marginRight={8} marginTop={5}>
                  <ChainLogo network={connectionNetworkInfo.value} />
                </Centered>
                <LabelText
                  color={colors.networkColors[connectionNetworkInfo.value]}
                  numberOfLines={1}
                >
                  {connectionNetworkInfo.name}
                </LabelText>
              </Row>
            </SessionRow>
          </ColumnWithMargins>
        </Row>
      </Row>
    </ContextMenuButton>
  );
}<|MERGE_RESOLUTION|>--- conflicted
+++ resolved
@@ -15,11 +15,7 @@
   dappNameOverride,
   isDappAuthenticated,
 } from '@rainbow-me/helpers/dappNameHandler';
-<<<<<<< HEAD
 import networkInfo from '@rainbow-me/helpers/networkInfo';
-=======
-import { findWalletWithAccount } from '@rainbow-me/helpers/findWalletWithAccount';
->>>>>>> e05df0e4
 import {
   androidShowNetworksActionSheet,
   changeConnectionMenuItems,
@@ -43,11 +39,7 @@
 const LabelText = styled(Text).attrs(() => ({
   lineHeight: 22,
   size: 'lmedium',
-<<<<<<< HEAD
-  weight: 'regular',
-=======
   weight: 'semibold',
->>>>>>> e05df0e4
 }))``;
 
 const androidContextMenuActions = [
@@ -71,19 +63,13 @@
   dappIcon,
   dappName,
   dappUrl,
-<<<<<<< HEAD
   version,
-=======
->>>>>>> e05df0e4
 }) {
   const {
     walletConnectDisconnectAllByDappName,
     walletConnectUpdateSessionConnectorByDappName,
-<<<<<<< HEAD
     walletConnectV2DisconnectByDappName,
     walletConnectV2UpdateSessionByDappName,
-=======
->>>>>>> e05df0e4
   } = useWalletConnectConnections();
   const { colors } = useTheme();
   const { wallets, walletNames } = useWallets();
@@ -102,10 +88,6 @@
   }, [dappUrl]);
 
   const approvalAccountInfo = useMemo(() => {
-<<<<<<< HEAD
-=======
-    const selectedWallet = findWalletWithAccount(wallets, account);
->>>>>>> e05df0e4
     const approvalAccountInfo = getAccountProfileInfo(
       selectedWallet,
       walletNames,
@@ -114,23 +96,17 @@
     );
     return {
       ...approvalAccountInfo,
-<<<<<<< HEAD
       accountLabel:
         approvalAccountInfo.accountENS ||
         approvalAccountInfo.accountName ||
         account,
     };
   }, [walletNames, network, account, selectedWallet]);
-=======
-    };
-  }, [wallets, walletNames, network, account]);
->>>>>>> e05df0e4
 
   const connectionNetworkInfo = useMemo(() => {
     const network = ethereumUtils.getNetworkFromChainId(chainId);
     return {
       chainId,
-<<<<<<< HEAD
       color: networkInfo[network]?.color,
       name: capitalize(network?.charAt(0)) + network?.slice(1),
       value: network,
@@ -166,73 +142,33 @@
       walletConnectV2DisconnectByDappName,
     ]
   );
-=======
-      color: colors.networkColors[network],
-      name: capitalize(network?.charAt(0)) + network?.slice(1),
-      value: network,
-    };
-  }, [chainId, colors]);
->>>>>>> e05df0e4
 
   const handlePressChangeWallet = useCallback(() => {
     Navigation.handleAction(Routes.CHANGE_WALLET_SHEET, {
       currentAccountAddress: account,
       onChangeWallet: address => {
-<<<<<<< HEAD
         walletConnectUpdateSession(dappName, address, chainId);
       },
       watchOnly: true,
     });
   }, [account, chainId, dappName, walletConnectUpdateSession]);
-=======
-        walletConnectUpdateSessionConnectorByDappName(
-          dappName,
-          address,
-          chainId
-        );
-      },
-      watchOnly: true,
-    });
-  }, [
-    account,
-    chainId,
-    dappName,
-    walletConnectUpdateSessionConnectorByDappName,
-  ]);
->>>>>>> e05df0e4
 
   const onPressAndroid = useCallback(() => {
     showActionSheetWithOptions(
       {
         options: androidContextMenuActions,
         showSeparators: true,
-<<<<<<< HEAD
         title: `Change ${dappName} connection?`,
-=======
-        title: dappName,
->>>>>>> e05df0e4
       },
       idx => {
         if (idx === 0) {
           androidShowNetworksActionSheet(({ chainId }) => {
-<<<<<<< HEAD
             walletConnectUpdateSession(dappName, account, chainId);
-=======
-            walletConnectUpdateSessionConnectorByDappName(
-              dappName,
-              account,
-              chainId
-            );
->>>>>>> e05df0e4
           });
         } else if (idx === 1) {
           handlePressChangeWallet();
         } else if (idx === 2) {
-<<<<<<< HEAD
           walletConnectDisconnect(dappName);
-=======
-          walletConnectDisconnectAllByDappName(dappName);
->>>>>>> e05df0e4
           analytics.track(
             'Manually disconnected from WalletConnect connection',
             {
@@ -248,48 +184,27 @@
     dappName,
     dappUrl,
     handlePressChangeWallet,
-<<<<<<< HEAD
     walletConnectUpdateSession,
     walletConnectDisconnect,
-=======
-    walletConnectUpdateSessionConnectorByDappName,
-    walletConnectDisconnectAllByDappName,
->>>>>>> e05df0e4
   ]);
 
   const handleOnPressMenuItem = useCallback(
     ({ nativeEvent: { actionKey } }) => {
       if (actionKey === 'disconnect') {
-<<<<<<< HEAD
         walletConnectDisconnect(dappName);
-=======
-        walletConnectDisconnectAllByDappName(dappName);
->>>>>>> e05df0e4
         analytics.track('Manually disconnected from WalletConnect connection', {
           dappName,
           dappUrl,
         });
       } else if (actionKey === 'switch-account') {
         handlePressChangeWallet();
-<<<<<<< HEAD
-        //
-=======
->>>>>>> e05df0e4
       } else if (actionKey.indexOf(NETWORK_MENU_ACTION_KEY_FILTER) !== -1) {
         const networkValue = actionKey.replace(
           NETWORK_MENU_ACTION_KEY_FILTER,
           ''
         );
         const chainId = ethereumUtils.getChainIdFromNetwork(networkValue);
-<<<<<<< HEAD
         walletConnectUpdateSession(dappName, account, chainId);
-=======
-        walletConnectUpdateSessionConnectorByDappName(
-          dappName,
-          account,
-          chainId
-        );
->>>>>>> e05df0e4
       }
     },
     [
@@ -297,13 +212,8 @@
       dappName,
       dappUrl,
       handlePressChangeWallet,
-<<<<<<< HEAD
       walletConnectDisconnect,
       walletConnectUpdateSession,
-=======
-      walletConnectDisconnectAllByDappName,
-      walletConnectUpdateSessionConnectorByDappName,
->>>>>>> e05df0e4
     ]
   );
 
