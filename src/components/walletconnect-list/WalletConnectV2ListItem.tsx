import React, { useCallback, useMemo } from 'react';
import { SessionTypes } from '@walletconnect/types';
import RadialGradient from 'react-native-radial-gradient';

import { RequestVendorLogoIcon, CoinIcon } from '../coin-icon';
import { ContactAvatar } from '../contacts';
import ImageAvatar from '../contacts/ImageAvatar';
import { ContextMenuButton } from '../context-menu';
import { Centered, ColumnWithMargins, Row } from '../layout';
import { Text, TruncatedText } from '../text';
import { analytics } from '@/analytics';
import { getAccountProfileInfo } from '@/helpers/accountInfo';
import { findWalletWithAccount } from '@/helpers/findWalletWithAccount';
import { changeConnectionMenuItems } from '@/helpers/walletConnectNetworks';
import { useWallets } from '@/hooks';
import { Navigation, useNavigation } from '@/navigation';
import Routes from '@/navigation/routesNames';
import styled from '@/styled-thing';
import { padding, position } from '@/styles';
import { ethereumUtils, showActionSheetWithOptions } from '@/utils';
import * as lang from '@/languages';
import { useTheme } from '@/theme';
import { logger, RainbowError } from '@/logger';
import { changeAccount, disconnectSession, isSupportedChain } from '@/walletConnect';
import { Box, Inline } from '@/design-system';
import ChainBadge from '@/components/coin-icon/ChainBadge';
import { ETH_ADDRESS, ETH_SYMBOL } from '@/references';

import { Network } from '@/helpers';

const CONTAINER_PADDING = 15;
const VENDOR_LOGO_ICON_SIZE = 50;
export const WALLET_CONNECT_LIST_ITEM_HEIGHT = VENDOR_LOGO_ICON_SIZE + CONTAINER_PADDING * 2;

const androidContextMenuActions = [lang.t('walletconnect.switch_wallet'), lang.t('walletconnect.disconnect')];

const SessionRow = styled(Row)({
  alignItems: 'center',
  justifyContent: 'flex-start',
});

const rowStyle = padding.object(CONTAINER_PADDING, CONTAINER_PADDING, CONTAINER_PADDING + 10, CONTAINER_PADDING);

const columnStyle = padding.object(0, 10, 0, 12);

export function WalletConnectV2ListItem({ session, reload }: { session: SessionTypes.Struct; reload(): void }) {
  const { goBack } = useNavigation();
  const { colors } = useTheme();
  const { wallets, walletNames } = useWallets();

  const radialGradientProps = {
    center: [0, 1],
    colors: colors.gradients.lightGreyWhite,
    pointerEvents: 'none',
    style: {
      ...position.coverAsObject,
      overflow: 'hidden',
    },
  };

  const { dappName, dappUrl, dappLogo, address, chainIds } = React.useMemo(() => {
    const { namespaces, requiredNamespaces, peer } = session;
    const { metadata } = peer;
    const { chains } = requiredNamespaces.eip155;
    const eip155Account = namespaces.eip155?.accounts?.[0] || undefined;

<<<<<<< HEAD
    if (!eip155Account) {
      const e = new RainbowError(
        `WalletConnectV2ListItem: unsupported namespace`
      );
=======
    if (!eip155Account || !chains || !chains.length) {
      const e = new RainbowError(`WalletConnectV2ListItem: unsupported namespace`);
>>>>>>> 14f80d49
      logger.error(e);

      // defensive, just for types, should never happen
      throw e;
    }

<<<<<<< HEAD
    const address = eip155Account?.split(':')?.[2];
    const chainIds =
      chains
        ?.map(chain => parseInt(chain.split(':')[1]))
        ?.filter(isSupportedChain) ?? [];
=======
    const [ns, rawChainId, address] = eip155Account?.split(':') as [string, string, string];
    const chainIds = chains.map(chain => parseInt(chain.split(':')[1])).filter(isSupportedChain);
>>>>>>> 14f80d49

    if (!address) {
      const e = new RainbowError(`WalletConnectV2ListItem: could not parse address`);
      logger.error(e);

      // defensive, just for types, should never happen
      throw e;
    }

    return {
      dappName: metadata.name || 'Unknown Dapp',
      dappUrl: metadata.url || 'Unknown URL',
      dappLogo: metadata && metadata.icons ? metadata.icons[0] : undefined,
      address: address,
      chainIds: chainIds,
    };
  }, [session]);

  const availableNetworks = useMemo(() => {
    return chainIds
      .map(network => ethereumUtils.getNetworkFromChainId(Number(network)))
      .sort(network => (network === Network.mainnet ? -1 : 1));
  }, [chainIds]);

  const approvalAccountInfo = useMemo(() => {
    const selectedWallet = findWalletWithAccount(wallets!, address);
    const approvalAccountInfo = getAccountProfileInfo(selectedWallet, walletNames, address);
    return {
      ...approvalAccountInfo,
    };
  }, [wallets, walletNames, address]);

  const handlePressChangeWallet = useCallback(() => {
    Navigation.handleAction(Routes.CHANGE_WALLET_SHEET, {
      currentAccountAddress: address,
      onChangeWallet: async (address: string) => {
        await changeAccount(session, { address });
        reload();
        goBack();
      },
      watchOnly: true,
    });
  }, [session, address, dappUrl, goBack]);

  const onPressAndroid = useCallback(() => {
    showActionSheetWithOptions(
      {
        options: androidContextMenuActions,
        showSeparators: true,
        title: dappName,
      },
      async (index: number) => {
        if (index === 0) {
          handlePressChangeWallet();
        } else if (index === 1) {
          await disconnectSession(session);
          reload();
          analytics.track('Manually disconnected from WalletConnect connection', {
            dappName,
            dappUrl,
          });
        }
      }
    );
  }, [session, address, dappName, dappUrl, handlePressChangeWallet]);

  const handleOnPressMenuItem = useCallback(
    // @ts-expect-error ContextMenu is an untyped JS component and can't type its onPress handler properly
    async ({ nativeEvent: { actionKey } }) => {
      if (actionKey === 'disconnect') {
        await disconnectSession(session);
        reload();
        analytics.track('Manually disconnected from WalletConnect connection', {
          dappName,
          dappUrl,
        });
      } else if (actionKey === 'switch-account') {
        handlePressChangeWallet();
      }
    },
    [address, dappName, dappUrl, handlePressChangeWallet]
  );

  return (
    <ContextMenuButton
      testID="wallet_connect_v2_list_item"
      menuItems={changeConnectionMenuItems({ isWalletConnectV2: true })}
      menuTitle={dappName}
      onPressAndroid={onPressAndroid}
      onPressMenuItem={handleOnPressMenuItem}
    >
      <Row align="center" height={WALLET_CONNECT_LIST_ITEM_HEIGHT}>
        <Row align="center" flex={1} style={rowStyle}>
          {/* @ts-expect-error */}
          <RequestVendorLogoIcon backgroundColor={colors.white} dappName={dappName} imageUrl={dappLogo} size={VENDOR_LOGO_ICON_SIZE} />
          <ColumnWithMargins flex={1} margin={android ? -4 : 5} style={columnStyle}>
            <Row width="95%">
              <TruncatedText size="lmedium" weight="heavy">
                {dappName || lang.t('walletconnect.unknown_application')}
              </TruncatedText>
            </Row>

            <SessionRow>
              <Centered
                style={{
                  paddingLeft: 10,
                }}
              >
                {approvalAccountInfo.accountImage ? (
                  <ImageAvatar image={approvalAccountInfo.accountImage} size="smaller" />
                ) : (
                  <ContactAvatar
                    color={isNaN(approvalAccountInfo.accountColor) ? colors.skeleton : approvalAccountInfo.accountColor}
                    size="smaller"
                    value={approvalAccountInfo.accountSymbol}
                  />
                )}
                <TruncatedText
                  size="medium"
                  style={{
                    color: colors.alpha(colors.blueGreyDark, 0.6),
                    paddingLeft: 5,
                    paddingRight: 19,
                    width: '100%',
                  }}
                  weight="bold"
                >
                  {approvalAccountInfo.accountName}
                </TruncatedText>
              </Centered>
            </SessionRow>
          </ColumnWithMargins>
<<<<<<< HEAD
          {!!availableNetworks?.length && (
            <Box
              borderRadius={99}
              paddingVertical="8px"
              paddingHorizontal="12px"
              justifyContent="center"
            >
              <RadialGradient
                {...radialGradientProps}
                // @ts-expect-error overloaded props RadialGradient
                borderRadius={99}
                radius={600}
              />
              <Inline alignVertical="center" alignHorizontal="justify">
                <Inline alignVertical="center">
                  <Box style={{ flexDirection: 'row' }}>
                    {availableNetworks?.map((network, index) => {
                      return (
                        <Box
                          background="body (Deprecated)"
                          key={`availableNetwork-${network}`}
                          marginLeft={{ custom: index > 0 ? -4 : 0 }}
                          style={{
                            backgroundColor: colors.transparent,
                            zIndex: availableNetworks?.length - index,
                            borderRadius: 30,
                          }}
                        >
                          {network !== Network.mainnet ? (
                            <ChainBadge
                              network={network}
                              position="relative"
                              size="small"
                            />
                          ) : (
                            <CoinIcon
                              address={ETH_ADDRESS}
                              size={20}
                              symbol={ETH_SYMBOL}
                              network={network}
                            />
                          )}
                        </Box>
                      );
                    })}
                  </Box>
                </Inline>
=======

          <Box borderRadius={99} paddingVertical="8px" paddingHorizontal="12px" justifyContent="center">
            <RadialGradient
              {...radialGradientProps}
              // @ts-expect-error overloaded props RadialGradient
              borderRadius={99}
              radius={600}
            />
            <Inline alignVertical="center" alignHorizontal="justify">
              <Inline alignVertical="center">
                <Box style={{ flexDirection: 'row' }}>
                  {availableNetworks?.map((network, index) => {
                    return (
                      <Box
                        background="body (Deprecated)"
                        key={`availableNetwork-${network}`}
                        marginLeft={{ custom: index > 0 ? -4 : 0 }}
                        style={{
                          backgroundColor: colors.transparent,
                          zIndex: availableNetworks?.length - index,
                          borderRadius: 30,
                        }}
                      >
                        {network !== Network.mainnet ? (
                          <ChainBadge network={network} position="relative" size="small" />
                        ) : (
                          <CoinIcon address={ETH_ADDRESS} size={20} symbol={ETH_SYMBOL} network={network} />
                        )}
                      </Box>
                    );
                  })}
                </Box>
>>>>>>> 14f80d49
              </Inline>
            </Box>
          )}
        </Row>
      </Row>
    </ContextMenuButton>
  );
}<|MERGE_RESOLUTION|>--- conflicted
+++ resolved
@@ -64,31 +64,16 @@
     const { chains } = requiredNamespaces.eip155;
     const eip155Account = namespaces.eip155?.accounts?.[0] || undefined;
 
-<<<<<<< HEAD
     if (!eip155Account) {
-      const e = new RainbowError(
-        `WalletConnectV2ListItem: unsupported namespace`
-      );
-=======
-    if (!eip155Account || !chains || !chains.length) {
       const e = new RainbowError(`WalletConnectV2ListItem: unsupported namespace`);
->>>>>>> 14f80d49
       logger.error(e);
 
       // defensive, just for types, should never happen
       throw e;
     }
 
-<<<<<<< HEAD
     const address = eip155Account?.split(':')?.[2];
-    const chainIds =
-      chains
-        ?.map(chain => parseInt(chain.split(':')[1]))
-        ?.filter(isSupportedChain) ?? [];
-=======
-    const [ns, rawChainId, address] = eip155Account?.split(':') as [string, string, string];
-    const chainIds = chains.map(chain => parseInt(chain.split(':')[1])).filter(isSupportedChain);
->>>>>>> 14f80d49
+    const chainIds = chains?.map(chain => parseInt(chain.split(':')[1]))?.filter(isSupportedChain) ?? [];
 
     if (!address) {
       const e = new RainbowError(`WalletConnectV2ListItem: could not parse address`);
@@ -221,14 +206,8 @@
               </Centered>
             </SessionRow>
           </ColumnWithMargins>
-<<<<<<< HEAD
           {!!availableNetworks?.length && (
-            <Box
-              borderRadius={99}
-              paddingVertical="8px"
-              paddingHorizontal="12px"
-              justifyContent="center"
-            >
+            <Box borderRadius={99} paddingVertical="8px" paddingHorizontal="12px" justifyContent="center">
               <RadialGradient
                 {...radialGradientProps}
                 // @ts-expect-error overloaded props RadialGradient
@@ -251,58 +230,15 @@
                           }}
                         >
                           {network !== Network.mainnet ? (
-                            <ChainBadge
-                              network={network}
-                              position="relative"
-                              size="small"
-                            />
+                            <ChainBadge network={network} position="relative" size="small" />
                           ) : (
-                            <CoinIcon
-                              address={ETH_ADDRESS}
-                              size={20}
-                              symbol={ETH_SYMBOL}
-                              network={network}
-                            />
+                            <CoinIcon address={ETH_ADDRESS} size={20} symbol={ETH_SYMBOL} network={network} />
                           )}
                         </Box>
                       );
                     })}
                   </Box>
                 </Inline>
-=======
-
-          <Box borderRadius={99} paddingVertical="8px" paddingHorizontal="12px" justifyContent="center">
-            <RadialGradient
-              {...radialGradientProps}
-              // @ts-expect-error overloaded props RadialGradient
-              borderRadius={99}
-              radius={600}
-            />
-            <Inline alignVertical="center" alignHorizontal="justify">
-              <Inline alignVertical="center">
-                <Box style={{ flexDirection: 'row' }}>
-                  {availableNetworks?.map((network, index) => {
-                    return (
-                      <Box
-                        background="body (Deprecated)"
-                        key={`availableNetwork-${network}`}
-                        marginLeft={{ custom: index > 0 ? -4 : 0 }}
-                        style={{
-                          backgroundColor: colors.transparent,
-                          zIndex: availableNetworks?.length - index,
-                          borderRadius: 30,
-                        }}
-                      >
-                        {network !== Network.mainnet ? (
-                          <ChainBadge network={network} position="relative" size="small" />
-                        ) : (
-                          <CoinIcon address={ETH_ADDRESS} size={20} symbol={ETH_SYMBOL} network={network} />
-                        )}
-                      </Box>
-                    );
-                  })}
-                </Box>
->>>>>>> 14f80d49
               </Inline>
             </Box>
           )}
