import React, { useEffect } from 'react';
import {
  Easing,
  useSharedValue,
  withRepeat,
  withTiming,
} from 'react-native-reanimated';
import { withThemeContext } from '../../context/ThemeContext';
import { CoinRowHeight } from '../coin-row';
<<<<<<< HEAD
import { ColumnWithMargins, RowWithMargins } from '../layout';
import Skeleton, { FakeAvatar, FakeRow, FakeText } from '../skeleton/Skeleton';
import { padding } from '@rainbow-me/styles';
=======
import { ColumnWithMargins, Row, RowWithMargins } from '../layout';
import styled from '@rainbow-me/styled-components';
import { padding, position } from '@rainbow-me/styles';
>>>>>>> 9b1b4b69

export const AssetListItemSkeletonHeight = CoinRowHeight;

const Container = styled.View({
  height: AssetListItemSkeletonHeight,
  opacity: ({ descendingOpacity, index }) =>
    1 - 0.2 * (descendingOpacity ? index : 0),
  width: '100%',
});

<<<<<<< HEAD
=======
const FakeAvatar = styled.View({
  ...position.sizeAsObject(40),
  backgroundColor: ({ theme: { colors } }) => colors.skeleton,
  borderRadius: 20,
});

const FakeRow = styled(Row).attrs({
  align: 'flex-end',
  flex: 0,
  height: 10,
  justify: 'space-between',
  paddingBottom: 5,
  paddingTop: 5,
})({});

const FakeText = styled.View({
  backgroundColor: ({ theme: { colors } }) => colors.skeleton,
  borderRadius: 5,
  height: 10,
});

>>>>>>> 9b1b4b69
const Wrapper = styled(RowWithMargins).attrs({
  align: 'flex-end',
  justify: 'space-between',
  margin: 10,
<<<<<<< HEAD
})`
  ${({ ignorePaddingHorizontal }) =>
    padding(
      9,
      ignorePaddingHorizontal ? 0 : 19,
      10,
      ignorePaddingHorizontal ? 0 : 19
    )};
  background-color: ${({ theme: { colors } }) => colors.transparent};
`;

=======
})(({ ignorePaddingHorizontal, theme: { colors } }) => ({
  ...padding.object(
    9,
    ignorePaddingHorizontal ? 0 : 19,
    10,
    ignorePaddingHorizontal ? 0 : 19
  ),
  ...position.sizeAsObject('100%'),
  backgroundColor: colors.transparent,
}));

const Gradient = styled(LinearGradient).attrs({
  end: { x: 1, y: 0.5 },
  start: { x: 0, y: 0.5 },
})(position.sizeAsObject('100%'));

>>>>>>> 9b1b4b69
function AssetListItemSkeleton({
  animated = true,
  index = 0,
  descendingOpacity,
  ignorePaddingHorizontal,
  colors,
}) {
  const progress = useSharedValue(0);

  useEffect(() => {
    if (!animated) {
      return;
    }
    progress.value = withRepeat(
      withTiming(1, {
        duration: 1250,
        easing: Easing.linear,
      }),
      -1
    );
  }, [animated, progress]);

  return (
    <Container descendingOpacity={descendingOpacity} index={index}>
      <Skeleton animated={animated}>
        <Wrapper
          ignorePaddingHorizontal={ignorePaddingHorizontal}
          index={index}
        >
          <FakeAvatar />
          <ColumnWithMargins
            backgroundColor={colors.transparent}
            flex={1}
            margin={10}
          >
            <FakeRow>
              <FakeText width={100} />
              <FakeText width={80} />
            </FakeRow>
            <FakeRow>
              <FakeText width={60} />
              <FakeText width={50} />
            </FakeRow>
          </ColumnWithMargins>
        </Wrapper>
      </Skeleton>
    </Container>
  );
}

export default withThemeContext(AssetListItemSkeleton);<|MERGE_RESOLUTION|>--- conflicted
+++ resolved
@@ -1,3 +1,4 @@
+import styled from '@rainbow-me/styled-components';
 import React, { useEffect } from 'react';
 import {
   Easing,
@@ -7,15 +8,9 @@
 } from 'react-native-reanimated';
 import { withThemeContext } from '../../context/ThemeContext';
 import { CoinRowHeight } from '../coin-row';
-<<<<<<< HEAD
 import { ColumnWithMargins, RowWithMargins } from '../layout';
 import Skeleton, { FakeAvatar, FakeRow, FakeText } from '../skeleton/Skeleton';
 import { padding } from '@rainbow-me/styles';
-=======
-import { ColumnWithMargins, Row, RowWithMargins } from '../layout';
-import styled from '@rainbow-me/styled-components';
-import { padding, position } from '@rainbow-me/styles';
->>>>>>> 9b1b4b69
 
 export const AssetListItemSkeletonHeight = CoinRowHeight;
 
@@ -26,64 +21,20 @@
   width: '100%',
 });
 
-<<<<<<< HEAD
-=======
-const FakeAvatar = styled.View({
-  ...position.sizeAsObject(40),
-  backgroundColor: ({ theme: { colors } }) => colors.skeleton,
-  borderRadius: 20,
-});
-
-const FakeRow = styled(Row).attrs({
-  align: 'flex-end',
-  flex: 0,
-  height: 10,
-  justify: 'space-between',
-  paddingBottom: 5,
-  paddingTop: 5,
-})({});
-
-const FakeText = styled.View({
-  backgroundColor: ({ theme: { colors } }) => colors.skeleton,
-  borderRadius: 5,
-  height: 10,
-});
-
->>>>>>> 9b1b4b69
 const Wrapper = styled(RowWithMargins).attrs({
   align: 'flex-end',
   justify: 'space-between',
   margin: 10,
-<<<<<<< HEAD
-})`
-  ${({ ignorePaddingHorizontal }) =>
-    padding(
-      9,
-      ignorePaddingHorizontal ? 0 : 19,
-      10,
-      ignorePaddingHorizontal ? 0 : 19
-    )};
-  background-color: ${({ theme: { colors } }) => colors.transparent};
-`;
-
-=======
-})(({ ignorePaddingHorizontal, theme: { colors } }) => ({
+})(({ ignorePaddingHorizontal }) => ({
   ...padding.object(
     9,
     ignorePaddingHorizontal ? 0 : 19,
     10,
     ignorePaddingHorizontal ? 0 : 19
   ),
-  ...position.sizeAsObject('100%'),
-  backgroundColor: colors.transparent,
+  backgroundColor: ({ theme: { colors } }) => colors.transparent,
 }));
 
-const Gradient = styled(LinearGradient).attrs({
-  end: { x: 1, y: 0.5 },
-  start: { x: 0, y: 0.5 },
-})(position.sizeAsObject('100%'));
-
->>>>>>> 9b1b4b69
 function AssetListItemSkeleton({
   animated = true,
   index = 0,
