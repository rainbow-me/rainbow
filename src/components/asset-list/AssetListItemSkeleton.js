import MaskedView from '@react-native-community/masked-view';
import React, { useEffect } from 'react';
import { View } from 'react-native';
import LinearGradient from 'react-native-linear-gradient';
import Animated, {
  Easing,
  interpolate,
  useAnimatedStyle,
  useSharedValue,
  withRepeat,
  withTiming,
} from 'react-native-reanimated';
import { withThemeContext } from '../../context/ThemeContext';
import { deviceUtils } from '../../utils';
import { CoinRowHeight } from '../coin-row';
import { ColumnWithMargins, Row, RowWithMargins } from '../layout';
import { padding, position } from '@rainbow-me/styles';
import styled from 'rainbowed-components';

export const AssetListItemSkeletonHeight = CoinRowHeight;

const Container = styled.View({
  height: AssetListItemSkeletonHeight,
  opacity: ({ descendingOpacity, index }) =>
    1 - 0.2 * (descendingOpacity ? index : 0),
  width: '100%',
});

const FakeAvatar = styled.View({
  ...position.sizeAsObject(40),
  backgroundColor: ({ theme: { colors } }) => colors.skeleton,
  borderRadius: 20,
});

const FakeRow = styled(Row).attrs({
  align: 'flex-end',
  flex: 0,
  height: 10,
  justify: 'space-between',
  paddingBottom: 5,
  paddingTop: 5,
})({});

const FakeText = styled.View({
  backgroundColor: ({ theme: { colors } }) => colors.skeleton,
  borderRadius: 5,
  height: 10,
});

const Wrapper = styled(RowWithMargins).attrs({
  align: 'flex-end',
  justify: 'space-between',
  margin: 10,
})(({ ignorePaddingHorizontal, theme: { colors } }) => ({
  ...padding.object(
    9,
    ignorePaddingHorizontal ? 0 : 19,
    10,
    ignorePaddingHorizontal ? 0 : 19
  ),
  ...position.sizeAsObject('100%'),
  backgroundColor: colors.transparent,
}));

const Gradient = styled(LinearGradient).attrs({
  end: { x: 1, y: 0.5 },
  start: { x: 0, y: 0.5 },
})`
  ${position.size('100%')};
`;

function AssetListItemSkeleton({
  animated = true,
  index = 0,
  descendingOpacity,
  ignorePaddingHorizontal,
  colors,
}) {
  const gradientColors = [
    colors.skeleton,
    colors.shimmer,
    colors.skeleton,
    colors.skeleton,
  ];

  const gradientSteps = [0, 0.2, 0.4, 1];

  const progress = useSharedValue(0);

  useEffect(() => {
    if (!animated) {
      return;
    }
    progress.value = withRepeat(
      withTiming(1, {
        duration: 1250,
        easing: Easing.linear,
      }),
      -1
    );
  }, [animated, progress]);

  const style = useAnimatedStyle(() => {
    const translateX = interpolate(
      progress.value,
      [0, 1],
      [
        deviceUtils.dimensions.width * -1.17,
        deviceUtils.dimensions.width * 1.17,
<<<<<<< HEAD
      ],
    });

    return (
      <View
        backgroundColor={gradientColors[0]}
        css={position.sizeAsObject('100%')}
      >
        <AnimatedLinearGradient
          {...position.sizeAsObject('100%')}
          colors={gradientColors}
          end={{ x: 1, y: 0.5 }}
          locations={gradientSteps}
          start={{ x: 0, y: 0.5 }}
          style={{ transform: [{ translateX }] }}
        />
      </View>
    );
  }

  render() {
    const {
      animated,
      descendingOpacity,
      ignorePaddingHorizontal,
      index,
      colors,
    } = this.props;

    const skeletonElement = (
      <Wrapper ignorePaddingHorizontal={ignorePaddingHorizontal} index={index}>
        <FakeAvatar />
        <ColumnWithMargins
          backgroundColor={colors.transparent}
          flex={1}
          margin={10}
        >
          <FakeRow>
            <FakeText width={100} />
            <FakeText width={80} />
          </FakeRow>
          <FakeRow>
            <FakeText width={60} />
            <FakeText width={50} />
          </FakeRow>
        </ColumnWithMargins>
      </Wrapper>
    );

    return (
      <Container descendingOpacity={descendingOpacity} index={index}>
        {animated && ios ? (
          <MaskedView maskElement={skeletonElement}>
            {this.renderShimmer()}
          </MaskedView>
        ) : (
          skeletonElement
        )}
      </Container>
=======
      ]
>>>>>>> abaef4c8
    );
    return {
      backgroundColor: 'red',
      transform: [
        {
          translateX,
        },
      ],
    };
  }, []);

  const skeletonElement = (
    <Wrapper ignorePaddingHorizontal={ignorePaddingHorizontal} index={index}>
      <FakeAvatar />
      <ColumnWithMargins
        backgroundColor={colors.transparent}
        flex={1}
        margin={10}
      >
        <FakeRow>
          <FakeText width={100} />
          <FakeText width={80} />
        </FakeRow>
        <FakeRow>
          <FakeText width={60} />
          <FakeText width={50} />
        </FakeRow>
      </ColumnWithMargins>
    </Wrapper>
  );

  return (
    <Container descendingOpacity={descendingOpacity} index={index}>
      {animated ? (
        <MaskedView maskElement={skeletonElement}>
          <View backgroundColor={gradientColors[0]}>
            <Animated.View style={style}>
              <Gradient colors={gradientColors} locations={gradientSteps} />
            </Animated.View>
          </View>
        </MaskedView>
      ) : (
        skeletonElement
      )}
    </Container>
  );
}

export default withThemeContext(AssetListItemSkeleton);<|MERGE_RESOLUTION|>--- conflicted
+++ resolved
@@ -10,12 +10,12 @@
   withRepeat,
   withTiming,
 } from 'react-native-reanimated';
+import styled from 'styled-components';
 import { withThemeContext } from '../../context/ThemeContext';
 import { deviceUtils } from '../../utils';
 import { CoinRowHeight } from '../coin-row';
 import { ColumnWithMargins, Row, RowWithMargins } from '../layout';
 import { padding, position } from '@rainbow-me/styles';
-import styled from 'rainbowed-components';
 
 export const AssetListItemSkeletonHeight = CoinRowHeight;
 
@@ -39,7 +39,7 @@
   justify: 'space-between',
   paddingBottom: 5,
   paddingTop: 5,
-})({});
+})(Row);
 
 const FakeText = styled.View({
   backgroundColor: ({ theme: { colors } }) => colors.skeleton,
@@ -65,9 +65,7 @@
 const Gradient = styled(LinearGradient).attrs({
   end: { x: 1, y: 0.5 },
   start: { x: 0, y: 0.5 },
-})`
-  ${position.size('100%')};
-`;
+})(position.sizeAsObject('100%'));
 
 function AssetListItemSkeleton({
   animated = true,
@@ -107,69 +105,7 @@
       [
         deviceUtils.dimensions.width * -1.17,
         deviceUtils.dimensions.width * 1.17,
-<<<<<<< HEAD
-      ],
-    });
-
-    return (
-      <View
-        backgroundColor={gradientColors[0]}
-        css={position.sizeAsObject('100%')}
-      >
-        <AnimatedLinearGradient
-          {...position.sizeAsObject('100%')}
-          colors={gradientColors}
-          end={{ x: 1, y: 0.5 }}
-          locations={gradientSteps}
-          start={{ x: 0, y: 0.5 }}
-          style={{ transform: [{ translateX }] }}
-        />
-      </View>
-    );
-  }
-
-  render() {
-    const {
-      animated,
-      descendingOpacity,
-      ignorePaddingHorizontal,
-      index,
-      colors,
-    } = this.props;
-
-    const skeletonElement = (
-      <Wrapper ignorePaddingHorizontal={ignorePaddingHorizontal} index={index}>
-        <FakeAvatar />
-        <ColumnWithMargins
-          backgroundColor={colors.transparent}
-          flex={1}
-          margin={10}
-        >
-          <FakeRow>
-            <FakeText width={100} />
-            <FakeText width={80} />
-          </FakeRow>
-          <FakeRow>
-            <FakeText width={60} />
-            <FakeText width={50} />
-          </FakeRow>
-        </ColumnWithMargins>
-      </Wrapper>
-    );
-
-    return (
-      <Container descendingOpacity={descendingOpacity} index={index}>
-        {animated && ios ? (
-          <MaskedView maskElement={skeletonElement}>
-            {this.renderShimmer()}
-          </MaskedView>
-        ) : (
-          skeletonElement
-        )}
-      </Container>
-=======
       ]
->>>>>>> abaef4c8
     );
     return {
       backgroundColor: 'red',
