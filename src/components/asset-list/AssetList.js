import {useClipboard} from "@rainbow-me/hooks";
import lang from 'i18n-js';
import React from 'react';
import { useSafeArea } from 'react-native-safe-area-context';
import { magicMemo } from '../../utils';
import { FabWrapperBottomPosition, FloatingActionButtonSize } from '../fab';
import { ListFooter } from '../list';
import EmptyAssetList from './EmptyAssetList';
import RecyclerAssetList from './RecyclerAssetList';
import RecyclerAssetList2 from './RecyclerAssetList2';

const FabSizeWithPadding =
  FloatingActionButtonSize + FabWrapperBottomPosition * 2;

const AssetList = ({
  fetchData,
  hideHeader,
  isEmpty,
  isWalletEthZero,
  network,
  scrollViewTracker,
  sections,
  ...props
}) => {
  const insets = useSafeArea();

  return isEmpty ? (
    <EmptyAssetList
      {...props}
      hideHeader={hideHeader}
      isWalletEthZero={isWalletEthZero}
      network={network}
      title={lang.t('account.tab_balances')}
    />
  ) : (
<<<<<<< HEAD
    // <RecyclerAssetList
    //   fetchData={fetchData}
    //   hideHeader={hideHeader}
    //   isBlockingUpdate={isBlockingUpdate}
    //   paddingBottom={insets.bottom + FabSizeWithPadding - ListFooter.height}
    //   scrollViewTracker={scrollViewTracker}
    //   sections={sections}
    //   setIsBlockingUpdate={setIsBlockingUpdate}
    //   {...props}
    // />

  <RecyclerAssetList2/>
=======
    <RecyclerAssetList
      fetchData={fetchData}
      hideHeader={hideHeader}
      paddingBottom={
        insets.bottom + FabSizeWithPadding - ListFooter.height + (android && 60)
      }
      scrollViewTracker={scrollViewTracker}
      sections={sections}
      {...props}
    />
>>>>>>> 96dbecfd
  );
};

export default magicMemo(AssetList, ['isEmpty', 'isWalletEthZero', 'sections']);<|MERGE_RESOLUTION|>--- conflicted
+++ resolved
@@ -33,7 +33,6 @@
       title={lang.t('account.tab_balances')}
     />
   ) : (
-<<<<<<< HEAD
     // <RecyclerAssetList
     //   fetchData={fetchData}
     //   hideHeader={hideHeader}
@@ -45,19 +44,7 @@
     //   {...props}
     // />
 
-  <RecyclerAssetList2/>
-=======
-    <RecyclerAssetList
-      fetchData={fetchData}
-      hideHeader={hideHeader}
-      paddingBottom={
-        insets.bottom + FabSizeWithPadding - ListFooter.height + (android && 60)
-      }
-      scrollViewTracker={scrollViewTracker}
-      sections={sections}
-      {...props}
-    />
->>>>>>> 96dbecfd
+    <RecyclerAssetList2 />
   );
 };
 
