--- conflicted
+++ resolved
@@ -34,14 +34,9 @@
     <RecyclerAssetList
       fetchData={fetchData}
       hideHeader={hideHeader}
-<<<<<<< HEAD
-      isBlockingUpdate={isBlockingUpdate}
       paddingBottom={
         insets.bottom + FabSizeWithPadding - ListFooter.height + (android && 60)
       }
-=======
-      paddingBottom={insets.bottom + FabSizeWithPadding - ListFooter.height}
->>>>>>> ae7da536
       scrollViewTracker={scrollViewTracker}
       sections={sections}
       {...props}
