import { findIndex, get, has, isNil } from 'lodash';
import PropTypes from 'prop-types';
import React, { Component, Fragment } from 'react';
import { LayoutAnimation, RefreshControl, View } from 'react-native';
import { PanGestureHandler } from 'react-native-gesture-handler';
import { compose, pure } from 'recompact';
import {
  BaseItemAnimator,
  DataProvider,
  LayoutProvider,
  RecyclerListView,
} from 'recyclerlistview';
import StickyContainer from 'recyclerlistview/dist/reactnative/core/StickyContainer';
import {
  withAccountSettings,
  withCoinListEdited,
  withFabSelection,
  withOpenBalances,
  withOpenFamilyTabs,
  withOpenInvestmentCards,
  withOpenSavings,
} from '../../hoc';
import { colors } from '../../styles';
import {
  deviceUtils,
  isNewValueForPath,
  safeAreaInsetValues,
} from '../../utils';
import { CoinDivider } from '../coin-divider';
import { CoinRow } from '../coin-row';
import AssetListHeader from './AssetListHeader';
import { ViewTypes } from './RecyclerViewTypes';

const NOOP = () => undefined;
let globalDeviceDimensions = 0;

class LayoutItemAnimator extends BaseItemAnimator {
  constructor(rlv) {
    super();
    this.rlv = rlv;
  }

  animateDidMount = NOOP;
<<<<<<< HEAD
  animateShift = () => {
    if (
      this.rlv.getContentDimension().height <
        this.rlv.getCurrentScrollOffset() + globalDeviceDimensions + 46 &&
      this.rlv.getCurrentScrollOffset() > 0
    ) {
      LayoutAnimation.configureNext({
        duration: 250,
        update: {
          delay: 10,
          type: 'easeInEaseOut',
        },
      });
    } else {
      LayoutAnimation.configureNext({
        duration: 200,
        update: {
          initialVelocity: 0,
          springDamping: 1,
          type: LayoutAnimation.Types.spring,
        },
      });
    }
  };
  animateWillMount = NOOP;
  animateWillUnmount = NOOP;
  animateWillUpdate = () => {
    // if (this.rlv._refreshViewability) {
    //   console.log(this.rlv._refreshViewability());
    // }
=======
  animateShift = NOOP;
  animateWillMount = NOOP;
  animateWillUnmount = NOOP;
  animateWillUpdate = () => {
    if (
      this.rlv.getContentDimension().height <
        this.rlv.getCurrentScrollOffset() + globalDeviceDimensions + 46 &&
      this.rlv.getCurrentScrollOffset() > 0
    ) {
      LayoutAnimation.configureNext({
        duration: 250,
        update: {
          delay: 10,
          type: 'easeInEaseOut',
        },
      });
    } else {
      LayoutAnimation.configureNext({
        duration: 200,
        update: {
          initialVelocity: 0,
          springDamping: 1,
          type: LayoutAnimation.Types.spring,
        },
      });
    }
>>>>>>> 90f72dec
  };
}

let smallBalancedChanged = false;
let smallBalancesIndex = 0;

const AssetListHeaderRenderer = pure(data => <AssetListHeader {...data} />);

const hasRowChanged = (r1, r2) => {
  const isNewTitle = isNewValueForPath(r1, r2, 'title');
  const isNewTotalItems = isNewValueForPath(r1, r2, 'totalItems');
  const isNewTotalValue = isNewValueForPath(r1, r2, 'totalValue');
  const isNewAsset = isNewValueForPath(r1, r2, 'item.uniqueId');
  const isNewTokenFamilyId = isNewValueForPath(r1, r2, 'item.familyId');
  const isNewTokenFamilyName = isNewValueForPath(r1, r2, 'item.familyName');
  const isNewTokenFamilySize = isNewValueForPath(r1, r2, 'item.childrenAmount');
  const isNewUniswapPercentageOwned = isNewValueForPath(
    r1,
    r2,
    'item.percentageOwned'
  );
  const isNewUniswapToken = isNewValueForPath(r1, r2, 'item.tokenSymbol');
  const isPinned = isNewValueForPath(r1, r2, 'item.isPinned');
  const isNewSmallBalancesRow = isNewValueForPath(
    r1,
    r2,
    'item.smallBalancesContainer'
  );

  const isCollectiblesRow = has(r1, 'item.tokens') && has(r2, 'item.tokens');
  let isNewAssetBalance = false;

  let savingsSectionChanged = false;
  if (r1?.item?.savingsContainer && r2?.item?.savingsContainer) {
    if (r1.item.assets.length !== r2.item.assets.length) {
      savingsSectionChanged = true;
    } else if (r2.item.assets.length > 0) {
      for (let i = 0; i < r2.item.assets.length; i++) {
        if (r1.item.assets[i].supplyRate) {
          if (r1.item.assets[i].supplyRate !== r2.item.assets[i].supplyRate) {
            savingsSectionChanged = true;
          }
        } else if (r1.item.assets[i].supplyBalanceUnderlying) {
          if (
            r1.item.assets[i].supplyBalanceUnderlying !==
            r2.item.assets[i].supplyBalanceUnderlying
          ) {
            savingsSectionChanged = true;
          }
        }
      }
    }
  }

  if (!isCollectiblesRow) {
    isNewAssetBalance = isNewValueForPath(
      r1,
      r2,
      'item.native.balance.display'
    );
  }

  if (r1?.item?.smallBalancesContainer && r2?.item?.smallBalancesContainer) {
    if (r1.item.assets.length !== r2.item.assets.length) {
      smallBalancedChanged = true;
    } else if (r2.item.assets.length > 0) {
      for (let i = 0; i < r2.item.assets.length; i++) {
        if (r1.item.assets[i].native && r2.item.assets[i].native) {
          if (
            get(r1.item.assets[i].native, 'balance.display', null) !==
              get(r2.item.assets[i].native, 'balance.display', null) ||
            r1.item.assets[i].isHidden !== r2.item.assets[i].isHidden
          ) {
            smallBalancedChanged = true;
          }
        } else if (r1.item.assets[i].isHidden !== r2.item.assets[i].isHidden) {
          smallBalancedChanged = true;
        }
      }
    }
  }

  return (
    isNewAsset ||
    isNewAssetBalance ||
    isNewSmallBalancesRow ||
    isNewTitle ||
    isNewTokenFamilyId ||
    isNewTokenFamilyName ||
    isNewTokenFamilySize ||
    isNewTotalItems ||
    isNewTotalValue ||
    isNewUniswapPercentageOwned ||
    isNewUniswapToken ||
    isPinned ||
    savingsSectionChanged ||
    smallBalancedChanged
  );
};

class RecyclerAssetList extends Component {
  static propTypes = {
    externalScrollView: PropTypes.any,
    fetchData: PropTypes.func,
    hideHeader: PropTypes.bool,
    nativeCurrency: PropTypes.string,
    openFamilyTabs: PropTypes.object,
    openInvestmentCards: PropTypes.object,
    openSavings: PropTypes.bool,
    openSmallBalances: PropTypes.bool,
    paddingBottom: PropTypes.number,
    renderAheadOffset: PropTypes.number,
    sections: PropTypes.arrayOf(
      PropTypes.shape({
        balances: PropTypes.bool,
        collectibles: PropTypes.bool,
        data: PropTypes.array.isRequired,
        header: PropTypes.shape({
          title: PropTypes.string,
          totalItems: PropTypes.number,
          totalValue: PropTypes.string,
        }),
        investments: PropTypes.bool,
        perData: PropTypes.object,
        renderItem: PropTypes.func.isRequired,
        type: PropTypes.string,
      })
    ),
  };

  static defaultProps = {
    renderAheadOffset: deviceUtils.dimensions.height,
  };

  constructor(props) {
    super(props);

    this.state = {
      dataProvider: new DataProvider(hasRowChanged, this.getStableId),
      headersIndices: [],
      isRefreshing: false,
      items: [],
      itemsCount: 0,
      showCoinListEditor: false,
      stickyComponentsIndices: [],
    };

    this.layoutProvider = new LayoutProvider(
      index => {
        // Main list logic 👇
        // Every component to render properly should return object
        // containing at least height and index

        // Height should be calculated via calculateHeight func from ViewTypes object

        // Index is type index not some single row index so should describle one kind of objects

        const { openFamilyTabs, openInvestmentCards, sections } = this.props;

        const { headersIndices } = this.state;
        if (headersIndices.includes(index)) {
          return {
            height: ViewTypes.HEADER.calculateHeight({
              hideHeader: this.props.hideHeader,
            }),
            index: ViewTypes.HEADER.index,
            visibleDuringCoinEdit: ViewTypes.HEADER.visibleDuringCoinEdit,
          };
        }

        if (index === this.state.itemsCount - 1) {
          return {
            height: ViewTypes.FOOTER.calculateHeight({
              paddingBottom: this.props.paddingBottom
                ? this.props.paddingBottom
                : 0,
            }),
            index: ViewTypes.FOOTER.index,
          };
        }

        const balancesIndex = findIndex(
          sections,
          ({ name }) => name === 'balances'
        );
        const collectiblesIndex = findIndex(
          sections,
          ({ name }) => name === 'collectibles'
        );
        const investmentsIndex = findIndex(
          sections,
          ({ name }) => name === 'investments'
        );

        if (
          balancesIndex > -1 &&
          (index <= headersIndices[collectiblesIndex] ||
            collectiblesIndex < 0) &&
          (index <= headersIndices[investmentsIndex] || investmentsIndex < 0)
        ) {
          const balanceItemsCount = get(
            sections,
            `[${balancesIndex}].data.length`,
            0
          );
          const lastBalanceIndex =
            headersIndices[balancesIndex] + balanceItemsCount;
          if (index === lastBalanceIndex - 2) {
            if (this.coinDividerIndex !== index) {
              this.coinDividerIndex = index;
              if (this.props.isCoinListEdited) {
                this.checkEditStickyHeader(this.rlv.getCurrentScrollOffset());
              }
            }
            if (
              sections[balancesIndex].data[lastBalanceIndex - 2]
                .smallBalancesContainer
            ) {
              return {
                height: ViewTypes.COIN_DIVIDER.calculateHeight(),
                index: ViewTypes.COIN_DIVIDER.index,
                visibleDuringCoinEdit:
                  ViewTypes.COIN_DIVIDER.visibleDuringCoinEdit,
              };
            }
          }
          if (index === lastBalanceIndex - 1) {
            if (
              sections[balancesIndex].data[lastBalanceIndex - 2] &&
              sections[balancesIndex].data[lastBalanceIndex - 2]
                .smallBalancesContainer
            ) {
              smallBalancesIndex = index - 1;
              return {
                height: ViewTypes.COIN_SMALL_BALANCES.calculateHeight({
                  isCoinListEdited: this.props.isCoinListEdited,
                  isOpen: this.props.openSmallBalances,
                  smallBalancesLength:
                    sections[balancesIndex].data[smallBalancesIndex].assets
                      .length,
                }),
                index: ViewTypes.COIN_SMALL_BALANCES.index,
                visibleDuringCoinEdit:
                  ViewTypes.COIN_SMALL_BALANCES.visibleDuringCoinEdit,
              };
            }
          }
          if (index === lastBalanceIndex) {
            if (
              sections[balancesIndex].data[lastBalanceIndex - 1]
                .savingsContainer
            ) {
              return {
                height: ViewTypes.COIN_SAVINGS.calculateHeight({
                  amountOfRows:
                    sections[balancesIndex].data[index - 1].assets.length,
                  isOpen: this.props.openSavings,
                }),
                index: ViewTypes.COIN_SAVINGS.index,
              };
            }
            this.lastAssetIndex = index;
          }
          const firstBalanceIndex = headersIndices[balancesIndex] + 1;
          const isFirst =
            index === firstBalanceIndex &&
            !sections[balancesIndex].data[firstBalanceIndex - 1]
              .smallBalancesContainer;

          return {
            height: ViewTypes.COIN_ROW.calculateHeight({
              areSmallCollectibles: this.state.areSmallCollectibles,
              isFirst,
              isLast: index === lastBalanceIndex,
            }),
            index: ViewTypes.COIN_ROW.index,
            isFirst,
            visibleDuringCoinEdit: ViewTypes.COIN_ROW.visibleDuringCoinEdit,
          };
        }

        if (investmentsIndex > -1) {
          const investmentItemsCount = get(
            sections,
            `[${investmentsIndex}].data.length`,
            0
          );
          const lastInvestmentIndex =
            headersIndices[investmentsIndex] + investmentItemsCount;

          if (
            index > headersIndices[investmentsIndex] &&
            index <= lastInvestmentIndex
          ) {
            const isOpen = !openInvestmentCards[
              sections[investmentsIndex].data[
                index - headersIndices[investmentsIndex] - 1
              ].uniqueId
            ];

            return {
              height: ViewTypes.UNISWAP_ROW.calculateHeight({
                isLast: index === lastInvestmentIndex,
                isOpen,
              }),
              index: ViewTypes.UNISWAP_ROW.index,
            };
          }
        }

        if (collectiblesIndex > -1) {
          if (index > headersIndices[collectiblesIndex]) {
<<<<<<< HEAD
            const familyIndex = this.state.items[index].familySectionIndex;
            const isFirst = index === headersIndices[collectiblesIndex] + 1;
            const isHeader =
              sections[collectiblesIndex].data[familyIndex].isHeader;
=======
            const familyIndex = index - headersIndices[collectiblesIndex] - 1;
>>>>>>> 90f72dec
            return {
              height: ViewTypes.UNIQUE_TOKEN_ROW.calculateHeight({
                amountOfRows: get(
                  sections,
                  `[${collectiblesIndex}].data[${familyIndex}].tokens`,
                  []
                ).length,
<<<<<<< HEAD
                isFirst,
                isHeader,
=======
                isFirst: index === headersIndices[collectiblesIndex] + 1,
>>>>>>> 90f72dec
                isOpen:
                  openFamilyTabs[
                    sections[collectiblesIndex].data[familyIndex].familyName
                  ],
              }),
              index: ViewTypes.UNIQUE_TOKEN_ROW.index,
<<<<<<< HEAD
              isFirst,
              isHeader,
=======
              isFirst: index === headersIndices[collectiblesIndex] + 1,
>>>>>>> 90f72dec
            };
          }
        }

        return {
          height: ViewTypes.UNKNOWN.calculateHeight(),
          index: ViewTypes.UNKNOWN.index,
        };
      },
      (type, dim) => {
        // Set height of element using object created above 👇
        dim.width = deviceUtils.dimensions.width;
        if (this.props.isCoinListEdited && !type.visibleDuringCoinEdit) {
          dim.height = 0;
        } else {
          dim.height = type.height;
        }
      }
    );
  }

  static getDerivedStateFromProps({ sections, openFamilyTabs }, state) {
    const headersIndices = [];
    const stickyComponentsIndices = [];
    const items = sections.reduce((ctx, section) => {
      headersIndices.push(ctx.length);
      stickyComponentsIndices.push(ctx.length);
      ctx = ctx.concat([
        {
          isHeader: true,
          ...section.header,
        },
      ]);
      if (section.collectibles) {
        section.data.forEach((item, index) => {
          if (item.isHeader || openFamilyTabs[item.familyName]) {
            ctx.push({
              familySectionIndex: index,
              item: { ...item, ...section.perData },
              renderItem: section.renderItem,
            });
          }
        });
      } else {
        ctx = ctx.concat(
          section.data.map(item => ({
            item: { ...item, ...section.perData },
            renderItem: section.renderItem,
          }))
        );
      }
      return ctx;
    }, []);
    items.push({ item: { isLastPlaceholder: true }, renderItem: () => null });
    const areSmallCollectibles = (c => c && get(c, 'type') === 'small')(
      sections.find(e => e.collectibles)
    );
    return {
      areSmallCollectibles,
      dataProvider: state.dataProvider.cloneWithRows(items),
      headersIndices,
      items,
      itemsCount: items.length,
      stickyComponentsIndices,
    };
  }

  componentDidMount = () => {
    this.isCancelled = false;
  };

  componentDidUpdate(prevProps) {
    const { openFamilyTabs, nativeCurrency, sections } = this.props;

    if (nativeCurrency !== prevProps.nativeCurrency) {
      setTimeout(() => {
        this.rlv.scrollToTop(false);
      }, 200);
    }

    let collectibles = {};
    let prevCollectibles = {};

    sections.forEach(section => {
      if (section.collectibles) {
        collectibles = section;
      }
    });

    prevProps.sections.forEach(section => {
      if (section.collectibles) {
        prevCollectibles = section;
      }
    });

    const bottomHorizonOfScreen =
      this.rlv.getCurrentScrollOffset() + globalDeviceDimensions;

    // Auto-scroll to opened family logic 👇
    if (openFamilyTabs !== prevProps.openFamilyTabs && collectibles.data) {
      let i = 0;
      while (i < collectibles.data.length) {
        if (
          openFamilyTabs[collectibles.data[i].familyName] === true &&
          !prevProps.openFamilyTabs[collectibles.data[i].familyName]
        ) {
          const safeIndex = i;
          const safeCollectibles = collectibles;
          const familyIndex = findIndex(this.state.dataProvider._data, function(
            data
          ) {
            return (
              data.item?.familyName ===
              safeCollectibles.data[safeIndex].familyName
            );
          });

          const focusedFamilyItem = this.state.dataProvider._data[familyIndex]
            .item;
          const focusedFamilyHeight = ViewTypes.UNIQUE_TOKEN_ROW.calculateHeight(
            {
              amountOfRows: Math.ceil(
                Number(focusedFamilyItem.childrenAmount) / 2
              ),
              isFirst: false,
              isOpen: true,
            }
          );

          const startOfDesiredComponent =
            this.rlv.getLayout(familyIndex).y - AssetListHeader.height;

          if (focusedFamilyHeight < globalDeviceDimensions) {
            const endOfDesiredComponent =
              startOfDesiredComponent +
              focusedFamilyHeight +
              AssetListHeader.height;

            if (endOfDesiredComponent > bottomHorizonOfScreen) {
              this.scrollToOffset(
                endOfDesiredComponent - globalDeviceDimensions,
                true
              );
            }
          } else {
            this.scrollToOffset(startOfDesiredComponent, true);
          }

          break;
        }
        i++;
      }
    }

    // Auto-scroll to end of the list if something was closed/disappeared 👇
    if (
      this.rlv.getContentDimension().height < bottomHorizonOfScreen + 46 &&
      this.rlv.getCurrentScrollOffset() > 0 &&
      !this.props.isCoinListEdited
    ) {
      setTimeout(() => {
        this.rlv.scrollToEnd({ animated: true });
      }, 10);
    }

    // Auto-scroll to showcase family if something was added/removed 👇
    if (
      collectibles.data &&
      prevCollectibles.data &&
      collectibles.data[0].familyName === 'Showcase' &&
      (collectibles.data[0].childrenAmount !==
        prevCollectibles.data[0].childrenAmount ||
        prevCollectibles.data[0].familyName !== 'Showcase')
    ) {
      const familyIndex = findIndex(this.state.dataProvider._data, function(
        data
      ) {
        return data.item?.familyName === 'Showcase';
      });

      const startOfDesiredComponent =
        this.rlv.getLayout(familyIndex).y - AssetListHeader.height;
      this.scrollToOffset(startOfDesiredComponent, true);
    }
  }

  componentWillUnmount = () => {
    this.isCancelled = true;
  };

  rlv = React.createRef();

  contentSize = 0;

  layoutMeasurement = 0;

  position = 0;

  renderList = [];
  savingsList = [];
  savingsSumValue = 0;

  checkEditStickyHeader = offsetY => {
    const offsetHeight = CoinRow.height * (this.coinDividerIndex - 1) + 5;
    if (this.props.isCoinListEdited && offsetY > offsetHeight) {
      this.setState({ showCoinListEditor: true });
    } else if (
      (offsetY < offsetHeight || !this.props.isCoinListEdited) &&
      this.state.showCoinListEditor === true
    ) {
      this.setState({ showCoinListEditor: false });
    }
  };

  scrollToOffset = (position, animated) => {
    setTimeout(() => {
      this.rlv.scrollToOffset(0, position, animated);
    }, 5);
  };

  getStableId = index => {
    const { dataProvider } = this.state;
    const row = get(dataProvider, `_data[${index}]`);

    if (row.item && row.item.familyName) {
      return `family_${row.item.familyName}_${row.item.familyId}`;
    }

    if (row.isHeader && (!row.item || !row.item.familyName)) {
      return `header_${row.title}`;
    }

    if (row.item && row.item.address) {
      return `balance_${row.item.address}`;
    }

    if (row.item && row.item.uniqueId) {
      return `investment_${row.item.uniqueId}`;
    }

    if (row.item && row.item.smallBalancesContainer) {
      return `balance_${row.item.stableId}`;
    }

    if (row.item && row.item.coinDivider) {
      return `coinDivider`;
    }

    if (row.item && row.item.savingsContainer) {
      return `savingsContainer`;
    }

    if (index === dataProvider._data.length - 1) {
      return 'footer';
    }

    return index;
  };

  handleListRef = ref => {
    this.rlv = ref;
  };

  handleOnLayout = ({ nativeEvent }) => {
    // set globalDeviceDimensions
    // used in LayoutItemAnimator and auto-scroll logic above 👇
    const topMargin = nativeEvent.layout.y;
    const additionalPadding = 10;
    globalDeviceDimensions =
      deviceUtils.dimensions.height -
      topMargin -
      AssetListHeader.height -
      additionalPadding;
  };

  handleRefresh = () => {
    if (this.state.isRefreshing) return;

    this.setState({ isRefreshing: true }, () => {
      this.props
        .fetchData()
        .then(() => {
          if (!this.isCancelled) {
            this.setState({ isRefreshing: false });
          }
        })
        .catch(() => {
          if (!this.isCancelled) {
            this.setState({ isRefreshing: false });
          }
        });
    });
  };

  handleScroll = (_nativeEventObject, _, offsetY) => {
    if (this.props.isCoinListEdited) {
      this.checkEditStickyHeader(offsetY);
    }
  };

  renderRefreshControl = () => (
    <RefreshControl
      onRefresh={this.handleRefresh}
      refreshing={this.state.isRefreshing}
      tintColor={colors.alpha(colors.blueGreyDark, 0.4)}
    />
  );

  rowRenderer = (type, data, index) => {
    if (isNil(data) || isNil(index)) {
      return null;
    }

    const { sections, isCoinListEdited, nativeCurrency } = this.props;

    if (isCoinListEdited && !(type.index < 4)) {
      return null;
    }

    if (type.index === ViewTypes.HEADER.index) {
      return ViewTypes.HEADER.renderComponent({
        data,
        isCoinListEdited,
      });
    } else if (type.index === ViewTypes.COIN_ROW.index) {
      return ViewTypes.COIN_ROW.renderComponent({
        data,
        type,
      });
    } else if (type.index === ViewTypes.COIN_DIVIDER.index) {
      return ViewTypes.COIN_DIVIDER.renderComponent({
        data,
        isCoinListEdited,
        nativeCurrency,
      });
    } else if (type.index === ViewTypes.COIN_SMALL_BALANCES.index) {
      return ViewTypes.COIN_SMALL_BALANCES.renderComponent({
        data,
        smallBalancedChanged,
      });
    } else if (type.index === ViewTypes.COIN_SAVINGS.index) {
      return ViewTypes.COIN_SAVINGS.renderComponent({
        data,
      });
    } else if (type.index === ViewTypes.UNISWAP_ROW.index) {
      return ViewTypes.UNISWAP_ROW.renderComponent({
        data,
        type,
      });
    } else if (type.index === ViewTypes.UNIQUE_TOKEN_ROW.index) {
      return ViewTypes.UNIQUE_TOKEN_ROW.renderComponent({
        data,
        index,
        sections,
        type,
      });
    }
  };

  stickyRowRenderer = (_, data) => (
    <Fragment>
      <AssetListHeaderRenderer {...data} isSticky />
      {this.state.showCoinListEditor ? (
        <CoinDivider
          assetsAmount={this.renderList.length}
          balancesSum={0}
          isSticky
          nativeCurrency={this.props.nativeCurrency}
          onEndEdit={() => {
            this.setState({ showCoinListEditor: false });
          }}
        />
      ) : null}
    </Fragment>
  );

  render() {
    const {
      externalScrollView,
      fetchData,
      hideHeader,
      renderAheadOffset,
      isCoinListEdited,
    } = this.props;
    const {
      dataProvider,
      headersIndices,
      stickyComponentsIndices,
    } = this.state;

    return (
      <View
        backgroundColor={colors.white}
        flex={1}
        overflow="hidden"
        onLayout={this.handleOnLayout}
      >
        <PanGestureHandler enabled={isCoinListEdited}>
          <StickyContainer
            overrideRowRenderer={this.stickyRowRenderer}
            stickyHeaderIndices={
              isCoinListEdited ? [0] : stickyComponentsIndices
            }
          >
            <RecyclerListView
              dataProvider={dataProvider}
              extendedState={{ headersIndices }}
              externalScrollView={externalScrollView}
              itemAnimator={new LayoutItemAnimator(this.rlv)}
              layoutProvider={this.layoutProvider}
              onScroll={this.handleScroll}
              ref={this.handleListRef}
              renderAheadOffset={renderAheadOffset}
              rowRenderer={this.rowRenderer}
              scrollIndicatorInsets={{
                bottom: safeAreaInsetValues.bottom,
                top: hideHeader ? 0 : AssetListHeader.height,
              }}
              scrollViewProps={{
                refreshControl: fetchData && this.renderRefreshControl(),
              }}
              style={{
                backgroundColor: colors.white,
                flex: 1,
                minHeight: 1,
              }}
            />
          </StickyContainer>
        </PanGestureHandler>
      </View>
    );
  }
}

export default compose(
  withCoinListEdited,
  withFabSelection,
  withOpenFamilyTabs,
  withOpenInvestmentCards,
  withOpenBalances,
  withOpenSavings,
  withAccountSettings
)(RecyclerAssetList);<|MERGE_RESOLUTION|>--- conflicted
+++ resolved
@@ -41,7 +41,6 @@
   }
 
   animateDidMount = NOOP;
-<<<<<<< HEAD
   animateShift = () => {
     if (
       this.rlv.getContentDimension().height <
@@ -72,34 +71,6 @@
     // if (this.rlv._refreshViewability) {
     //   console.log(this.rlv._refreshViewability());
     // }
-=======
-  animateShift = NOOP;
-  animateWillMount = NOOP;
-  animateWillUnmount = NOOP;
-  animateWillUpdate = () => {
-    if (
-      this.rlv.getContentDimension().height <
-        this.rlv.getCurrentScrollOffset() + globalDeviceDimensions + 46 &&
-      this.rlv.getCurrentScrollOffset() > 0
-    ) {
-      LayoutAnimation.configureNext({
-        duration: 250,
-        update: {
-          delay: 10,
-          type: 'easeInEaseOut',
-        },
-      });
-    } else {
-      LayoutAnimation.configureNext({
-        duration: 200,
-        update: {
-          initialVelocity: 0,
-          springDamping: 1,
-          type: LayoutAnimation.Types.spring,
-        },
-      });
-    }
->>>>>>> 90f72dec
   };
 }
 
@@ -412,14 +383,10 @@
 
         if (collectiblesIndex > -1) {
           if (index > headersIndices[collectiblesIndex]) {
-<<<<<<< HEAD
             const familyIndex = this.state.items[index].familySectionIndex;
             const isFirst = index === headersIndices[collectiblesIndex] + 1;
             const isHeader =
               sections[collectiblesIndex].data[familyIndex].isHeader;
-=======
-            const familyIndex = index - headersIndices[collectiblesIndex] - 1;
->>>>>>> 90f72dec
             return {
               height: ViewTypes.UNIQUE_TOKEN_ROW.calculateHeight({
                 amountOfRows: get(
@@ -427,24 +394,16 @@
                   `[${collectiblesIndex}].data[${familyIndex}].tokens`,
                   []
                 ).length,
-<<<<<<< HEAD
                 isFirst,
                 isHeader,
-=======
-                isFirst: index === headersIndices[collectiblesIndex] + 1,
->>>>>>> 90f72dec
                 isOpen:
                   openFamilyTabs[
                     sections[collectiblesIndex].data[familyIndex].familyName
                   ],
               }),
               index: ViewTypes.UNIQUE_TOKEN_ROW.index,
-<<<<<<< HEAD
               isFirst,
               isHeader,
-=======
-              isFirst: index === headersIndices[collectiblesIndex] + 1,
->>>>>>> 90f72dec
             };
           }
         }
