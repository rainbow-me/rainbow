--- conflicted
+++ resolved
@@ -430,24 +430,6 @@
             ref={ref => { this.rlv = ref; }}
             renderAheadOffset={renderAheadOffset}
             rowRenderer={this.rowRenderer}
-<<<<<<< HEAD
-            onScroll={(event, _offsetX, offsetY) => {
-              this.position = offsetY;
-              if (this.contentSize !== event.nativeEvent.contentSize.height) {
-                this.contentSize = event.nativeEvent.contentSize.height;
-              }
-              if (this.layoutMeasurement !== event.nativeEvent.layoutMeasurement.height) {
-                this.layoutMeasurement = event.nativeEvent.layoutMeasurement.height;
-              }
-              if ((event.nativeEvent.contentSize.height - event.nativeEvent.layoutMeasurement.height >= offsetY && offsetY >= 0)
-                || (offsetY < -60 && offsetY > -62)) {
-                if (this.props.scrollViewTracker) {
-                  this.props.scrollViewTracker.setValue(offsetY);
-                }
-              }
-            }}
-=======
->>>>>>> 076ed3eb
             scrollIndicatorInsets={{
               bottom: safeAreaInsetValues.bottom,
               top: hideHeader ? 0 : AssetListHeader.height,
