import { get, has } from 'lodash';
import PropTypes from 'prop-types';
import React, { PureComponent } from 'react';
import { RefreshControl, ScrollView } from 'react-native';
import Animated from 'react-native-reanimated';
import { pure } from 'recompact';
import {
  DataProvider,
  LayoutProvider,
  RecyclerListView,
} from 'recyclerlistview';
import StickyContainer from 'recyclerlistview/dist/reactnative/core/StickyContainer';
import styled from 'styled-components/primitives';
import connect from 'react-redux/es/connect/connect';
import {
  buildAssetHeaderUniqueIdentifier,
  buildAssetUniqueIdentifier,
} from '../../helpers/assets';
import { colors } from '../../styles';
import { deviceUtils, isNewValueForPath, safeAreaInsetValues } from '../../utils';
import { CoinRow, CollectiblesSendRow } from '../coin-row';
import { ListFooter } from '../list';
import { UniqueTokenRow } from '../unique-token';
import AssetListHeader from './AssetListHeader';

export const ViewTypes = {
  HEADER: 0,
  COIN_ROW: 1, // eslint-disable-line sort-keys
  COIN_ROW_LAST: 2,
  UNIQUE_TOKEN_ROW: 3,
  UNIQUE_TOKEN_ROW_FIRST: 4,
  UNIQUE_TOKEN_ROW_LAST: 5,
};

const Wrapper = styled.View`
  flex: 1;
  overflow: hidden;
`;

// eslint-disable-next-line react/prop-types
const AssetListHeaderRenderer = pure(data => <AssetListHeader {...data} />);

const hasRowChanged = (r1, r2) => {
  if (has(r1, 'isHeader')) {
    const isNewShowShitcoinsValue = isNewValueForPath(r1, r2, 'showShitcoins');
    const isNewTitle = isNewValueForPath(r1, r2, 'title');
    const isNewTotalItems = isNewValueForPath(r1, r2, 'totalItems');
    const isNewTotalValue = isNewValueForPath(r1, r2, 'totalValue');

    return isNewShowShitcoinsValue || isNewTitle || isNewTotalItems || isNewTotalValue;
  }

  const isNewAsset = isNewValueForPath(r1, r2, 'item.uniqueId');

  const isNewTokenFirst = isNewValueForPath(r1, r2, 'item.tokens.[0].uniqueId');
  const isNewTokenSecond = isNewValueForPath(r1, r2, 'item.tokens.[1].uniqueId');

  const isCollectiblesRow = has(r1, 'item.tokens') && has(r2, 'item.tokens');
  let isNewAssetBalance = false;

  if (!isCollectiblesRow) {
    isNewAssetBalance = isNewValueForPath(r1, r2, 'item.native.balance.display');
  }

  return isNewAsset
    || isNewAssetBalance
    || isNewTokenFirst
    || isNewTokenSecond;
};

class RecyclerAssetList extends PureComponent {
  static propTypes = {
    fetchData: PropTypes.func,
    hideHeader: PropTypes.bool,
    paddingBottom: PropTypes.number,
    renderAheadOffset: PropTypes.number,
    scrollingVelocity: PropTypes.number,
    scrollViewTracker: PropTypes.object,
    sections: PropTypes.arrayOf(PropTypes.shape({
      balances: PropTypes.bool,
      collectibles: PropTypes.bool,
      data: PropTypes.array.isRequired,
      header: PropTypes.shape({
        title: PropTypes.string,
        totalItems: PropTypes.number,
        totalValue: PropTypes.string,
      }),
      perData: PropTypes.object,
      renderItem: PropTypes.func.isRequired,
      type: PropTypes.string,
    })),
  };

  static defaultProps = {
    renderAheadOffset: deviceUtils.dimensions.height,
  };

  rlv = React.createRef();

  position = 0;

  constructor(props) {
    super(props);

    this.state = {
      dataProvider: new DataProvider(hasRowChanged, this.getStableId),
      headersIndices: [],
    };

    this.layoutProvider = new LayoutProvider(
      index => {
        const { sections } = this.props;
        const { headersIndices } = this.state;

        if (headersIndices.includes(index)) {
          return ViewTypes.HEADER;
        }

        // This logic appears to be quite complex since there might be some race conditions
        // regarding order of received sections while importing from seeds
        const areBalancesLoaded = get(sections, '[0].balances');
        const areCollectiblesLoaded = sections.length === 2 || get(sections, '[0].collectibles');

        if (areBalancesLoaded && areCollectiblesLoaded) {
          if (index === headersIndices[1] - 1) {
            return ViewTypes.COIN_ROW_LAST;
          }
        }

        if (areCollectiblesLoaded) {
          const idx = areBalancesLoaded ? 1 : 0;
          if (index === headersIndices[idx] + 1) {
            return ViewTypes.UNIQUE_TOKEN_ROW_FIRST;
          }
          if (index === this.state.length - 1) {
            return ViewTypes.UNIQUE_TOKEN_ROW_LAST;
          }
          if (index > headersIndices[idx]) {
            return ViewTypes.UNIQUE_TOKEN_ROW;
          }
        }
        return ViewTypes.COIN_ROW;
      },
      (type, dim) => {
        dim.width = deviceUtils.dimensions.width;
        if (this.state.areSmallCollectibles
            && (
              type === ViewTypes.UNIQUE_TOKEN_ROW_LAST
              || type === ViewTypes.UNIQUE_TOKEN_ROW_FIRST
              || type === ViewTypes.UNIQUE_TOKEN_ROW
            )
        ) {
          dim.height = CoinRow.height;
          if (type === ViewTypes.UNIQUE_TOKEN_ROW_FIRST) {
            dim.height += CollectiblesSendRow.dividerHeight;
          } else if (type === ViewTypes.UNIQUE_TOKEN_ROW_LAST) {
            // We want to add enough spacing below the list so that when the user scrolls to the bottom,
            // the bottom of the list content lines up with the top of the FABs (+ padding).
            dim.height += (props.paddingBottom || 0);
          }
          return;
        }

        if (type === ViewTypes.UNIQUE_TOKEN_ROW) {
          dim.height = UniqueTokenRow.getHeight(false, false);
        } else if (type === ViewTypes.UNIQUE_TOKEN_ROW_LAST) {
          // We want to add enough spacing below the list so that when the user scrolls to the bottom,
          // the bottom of the list content lines up with the top of the FABs (+ padding).
          dim.height = UniqueTokenRow.getHeight(false, true) + (props.paddingBottom || 0);
        } else if (type === ViewTypes.UNIQUE_TOKEN_ROW_FIRST) {
          dim.height = UniqueTokenRow.getHeight(true, false);
        } else if (type === ViewTypes.COIN_ROW_LAST) {
          dim.height = this.state.areSmallCollectibles ? CoinRow.height : CoinRow.height + ListFooter.height;
        } else if (type === ViewTypes.COIN_ROW) {
          dim.height = CoinRow.height;
        } else {
          dim.height = this.props.hideHeader ? 0 : AssetListHeader.height;
        }
      },
    );
  }

  static getDerivedStateFromProps({ sections }, state) {
    const headersIndices = [];

    const items = sections.reduce((ctx, section) => {
      headersIndices.push(ctx.length);
      return ctx
        .concat([{
          isHeader: true,
          ...section.header,
        }])
        .concat(section.data.map(item => ({ item: { ...item, ...section.perData }, renderItem: section.renderItem })));
    }, []);

    const areSmallCollectibles = (c => c && get(c, 'type') === 'small')(sections.find(e => e.collectibles));

    return {
      areSmallCollectibles,
      dataProvider: state.dataProvider.cloneWithRows(items),
      headersIndices,
      length: items.length,
    };
  }

  componentDidMount = () => {
    this.isCancelled = false;
  };

  componentDidUpdate(prev) {
    // sorry
    if (this.props.scrollingVelocity === 0) {
      clearInterval(this.interval);
    }
    if (this.props.scrollingVelocity && this.props.scrollingVelocity !== prev.scrollingVelocity) {
      clearInterval(this.interval);
      this.interval = setInterval(() => {
        this.rlv.scrollToOffset(0, this.position + this.props.scrollingVelocity * 10);
      }, 30);
    }
  }

  componentWillUnmount = () => {
    this.isCancelled = true;
    clearInterval(this.interval);
  };

  getStableId = (index) => {
    const row = get(this.state, `dataProvider._data[${index}]`);

    return has(row, 'isHeader')
      ? buildAssetHeaderUniqueIdentifier(row)
      : buildAssetUniqueIdentifier(row.item);
  };

  handleRefresh = () => {
    if (this.state.isRefreshing) return;
    this.setState({ isRefreshing: true });
    this.props.fetchData().then(() => {
      if (!this.isCancelled) {
        this.setState({ isRefreshing: false });
      }
    });
  };

  renderRefreshControl = () => (
    <RefreshControl
      onRefresh={this.handleRefresh}
      refreshing={this.state.isRefreshing}
      tintColor={colors.alpha(colors.blueGreyLight, 0.666)}
    />
  );

  rowRenderer = (type, data, index) => {
    const { item, renderItem } = data;
    const { hideHeader, sections } = this.props;

    if (type === ViewTypes.HEADER) {
      return hideHeader ? null : <AssetListHeaderRenderer {...data} />;
    }

    return (type === ViewTypes.COIN_ROW || type === ViewTypes.COIN_ROW_LAST)
      ? renderItem({ item })
      : renderItem({
        isFirstRow: type === ViewTypes.UNIQUE_TOKEN_ROW_FIRST,
        isLastRow: type === ViewTypes.UNIQUE_TOKEN_ROW_LAST,
        item: item.tokens ? item.tokens : item,
        shouldPrioritizeImageLoading: index < sections[0].data.length + 9,
        uniqueId: item.uniqueId,
      });
  };

  render() {
    const { hideHeader, renderAheadOffset, ...props } = this.props;
    const { dataProvider, headersIndices } = this.state;

    return (
      <Wrapper>
        <StickyContainer stickyHeaderIndices={headersIndices}>
          <RecyclerListView
<<<<<<< HEAD
            ref={ref => { this.rlv = ref; }}
=======
            {...props}
>>>>>>> ddffa702
            layoutProvider={this.layoutProvider}
            dataProvider={dataProvider}
            extendedState={{ headersIndices }}
            renderAheadOffset={renderAheadOffset}
            rowRenderer={this.rowRenderer}
            onScroll={event => {
              this.position = event.nativeEvent.contentOffset.y;
              this.props.scrollViewTracker.setValue(event.nativeEvent.contentOffset.y);
            }}
            scrollIndicatorInsets={{
              bottom: safeAreaInsetValues.bottom,
              top: hideHeader ? 0 : AssetListHeader.height,
            }}
            scrollViewProps={{
              refreshControl: this.renderRefreshControl(),
            }}
          />
        </StickyContainer>
      </Wrapper>
    );
  }
}

const mapStateToProps = ({
  selectedWithFab: {
    scrollingVelocity,
  },
}) => ({
  scrollingVelocity,
});
export default connect(mapStateToProps)(RecyclerAssetList);<|MERGE_RESOLUTION|>--- conflicted
+++ resolved
@@ -278,11 +278,8 @@
       <Wrapper>
         <StickyContainer stickyHeaderIndices={headersIndices}>
           <RecyclerListView
-<<<<<<< HEAD
             ref={ref => { this.rlv = ref; }}
-=======
             {...props}
->>>>>>> ddffa702
             layoutProvider={this.layoutProvider}
             dataProvider={dataProvider}
             extendedState={{ headersIndices }}
