--- conflicted
+++ resolved
@@ -793,15 +793,9 @@
         });
   };
 
-<<<<<<< HEAD
-  overrideROwRenderer = (type, data) => {
-    return <AssetListHeader {...data} isSticky />;
-  };
-=======
   stickyRowRenderer = (_, data) => (
     <AssetListHeaderRenderer {...data} isSticky />
   );
->>>>>>> ae9e1e0e
 
   render() {
     const {
@@ -815,13 +809,8 @@
     return (
       <View backgroundColor={colors.white} flex={1} overflow="hidden">
         <StickyContainer
-<<<<<<< HEAD
-          stickyHeaderIndices={headersIndices}
-          overrideRowRenderer={this.overrideROwRenderer}
-=======
           overrideRowRenderer={this.stickyRowRenderer}
           stickyHeaderIndices={headersIndices}
->>>>>>> ae9e1e0e
         >
           <RecyclerListView
             dataProvider={dataProvider}
