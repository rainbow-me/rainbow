<<<<<<< HEAD
import connect from 'react-redux/es/connect/connect';
import _, {
=======
import {
  findIndex,
>>>>>>> 94242ddf
  get,
  has,
  indexOf,
  keyBy,
  keys,
} from 'lodash';
import PropTypes from 'prop-types';
import React, { PureComponent } from 'react';
import { RefreshControl, LayoutAnimation } from 'react-native';
import { pure } from 'recompact';
import {
  DataProvider,
  LayoutProvider,
  RecyclerListView,
} from 'recyclerlistview';
import StickyContainer from 'recyclerlistview/dist/reactnative/core/StickyContainer';
import styled from 'styled-components/primitives';
import {
  buildAssetHeaderUniqueIdentifier,
  buildAssetUniqueIdentifier,
} from '../../helpers/assets';
import { colors } from '../../styles';
import { deviceUtils, isNewValueForPath, safeAreaInsetValues } from '../../utils';
import { CoinRow, CollectiblesSendRow } from '../coin-row';
import { InvestmentCard, UniswapInvestmentCard } from '../investment-cards';
import { ListFooter } from '../list';
import AssetListHeader from './AssetListHeader';
import { withOpenFamilyTabs } from '../../hoc';
import { CardMargin, CardSize } from '../unique-token/UniqueTokenRow';

export const ViewTypes = {
  HEADER: 0,
  COIN_ROW: 1, // eslint-disable-line sort-keys
  COIN_ROW_LAST: 2,
  UNIQUE_TOKEN_ROW: 3,
  UNIQUE_TOKEN_ROW_CLOSED: 4,
  UNIQUE_TOKEN_ROW_CLOSED_LAST: 5,
  UNIQUE_TOKEN_ROW_FIRST: 8, // TODO remove
  UNIQUE_TOKEN_ROW_LAST: 9, // TODO remove
  UNISWAP_ROW: 6,
  UNISWAP_ROW_LAST: 7,
};

const Wrapper = styled.View`
  flex: 1;
  overflow: hidden;
`;

const NOOP = () => undefined;

const layoutItemAnimator = {
  animateDidMount: NOOP,
  animateShift: NOOP,
  animateWillMount: NOOP,
  animateWillUnmount: NOOP,
  animateWillUpdate: () => LayoutAnimation.configureNext(LayoutAnimation.create(200, 'easeInEaseOut', 'opacity')),
};


// eslint-disable-next-line react/prop-types
const AssetListHeaderRenderer = pure(data => <AssetListHeader {...data} />);

const hasRowChanged = (r1, r2) => {
  if (has(r1, 'isHeader')) {
    const isNewShowShitcoinsValue = isNewValueForPath(r1, r2, 'showShitcoins');
    const isNewTitle = isNewValueForPath(r1, r2, 'title');
    const isNewTotalItems = isNewValueForPath(r1, r2, 'totalItems');
    const isNewTotalValue = isNewValueForPath(r1, r2, 'totalValue');

    return isNewShowShitcoinsValue || isNewTitle || isNewTotalItems || isNewTotalValue;
  }

  const isNewAsset = isNewValueForPath(r1, r2, 'item.uniqueId');
  const isNewTokenFirst = isNewValueForPath(r1, r2, 'item.tokens.[0].uniqueId');
  const isNewTokenSecond = isNewValueForPath(r1, r2, 'item.tokens.[1].uniqueId');
  const isNewUniswapFirst = isNewValueForPath(r1, r2, 'item.tokens.[0].percentageOwned');
  const isNewUniswapSecond = isNewValueForPath(r1, r2, 'item.tokens.[1].percentageOwned');

  const isCollectiblesRow = has(r1, 'item.tokens') && has(r2, 'item.tokens');
  let isNewAssetBalance = false;

  if (!isCollectiblesRow) {
    isNewAssetBalance = isNewValueForPath(r1, r2, 'item.native.balance.display');
  }

  return isNewAsset
    || isNewAssetBalance
    || isNewTokenFirst
    || isNewTokenSecond
    || isNewUniswapFirst
    || isNewUniswapSecond;
};

class RecyclerAssetList extends PureComponent {
  static propTypes = {
    fetchData: PropTypes.func,
    hideHeader: PropTypes.bool,
    openFamilyTabs: PropTypes.array,
    paddingBottom: PropTypes.number,
    renderAheadOffset: PropTypes.number,
    scrollingVelocity: PropTypes.number,
    scrollViewTracker: PropTypes.object,
    sections: PropTypes.arrayOf(PropTypes.shape({
      balances: PropTypes.bool,
      collectibles: PropTypes.bool,
      data: PropTypes.array.isRequired,
      header: PropTypes.shape({
        title: PropTypes.string,
        totalItems: PropTypes.number,
        totalValue: PropTypes.string,
      }),
      investments: PropTypes.bool,
      perData: PropTypes.object,
      renderItem: PropTypes.func.isRequired,
      type: PropTypes.string,
    })),
  };

  static defaultProps = {
    renderAheadOffset: deviceUtils.dimensions.height,
  };

  rlv = React.createRef();

  position = 0;

  constructor(props) {
    super(props);

    this.state = {
      dataProvider: new DataProvider(hasRowChanged, this.getStableId),
      headersIndices: [],
      isRefreshing: false,
    };

    this.layoutProvider = new LayoutProvider(
      index => {
        const { sections, openFamilyTabs } = this.props;
        const { headersIndices } = this.state;
        if (headersIndices.includes(index)) {
          return ViewTypes.HEADER;
        }

        const balancesIndex = findIndex(sections, ({ name }) => name === 'balances');
        const collectiblesIndex = findIndex(sections, ({ name }) => name === 'collectibles');
        const investmentsIndex = findIndex(sections, ({ name }) => name === 'investments');

        if (balancesIndex > -1) {
          const balanceItemsCount = get(sections, `[${balancesIndex}].data.length`, 0);
          const lastBalanceIndex = headersIndices[balancesIndex] + balanceItemsCount;
          if (index === lastBalanceIndex) {
            return ViewTypes.COIN_ROW_LAST;
          }
        }

        if (investmentsIndex > -1) {
          const investmentItemsCount = get(sections, `[${investmentsIndex}].data.length`, 0);
          const lastInvestmentIndex = headersIndices[investmentsIndex] + investmentItemsCount;

          if ((index > headersIndices[investmentsIndex]) && (index <= lastInvestmentIndex)) {
            return index === lastInvestmentIndex
              ? ViewTypes.UNISWAP_ROW_LAST
              : ViewTypes.UNISWAP_ROW;
          }
        }

<<<<<<< HEAD
        if (areCollectiblesLoaded) {
          const idx = indexOf(keys(sectionsByType), 'collectibles');
          if (index > headersIndices[idx]) {
            const familyIndex = index - headersIndices[idx] - 1;
            if (openFamilyTabs[familyIndex]) {
              const collectiblesSection =  _.findIndex(sections, (section) => section.collectibles == true );
              if(sections[collectiblesSection].data[familyIndex].tokens) {
                return {
                  get: ViewTypes.UNIQUE_TOKEN_ROW,
                  isLast: index === this.state.length - 1,
                  size: get(sections, `[${idx}].data[${familyIndex}]`).tokens.length,
                };
              }
            } else if (index === this.state.length - 1) {
              return ViewTypes.UNIQUE_TOKEN_ROW_CLOSED_LAST;
            }
            return ViewTypes.UNIQUE_TOKEN_ROW_CLOSED;
=======
        if (collectiblesIndex > -1) {
          const totalCollectibles = get(sections, `[${collectiblesIndex}].data.length`, 0);

          if (index === headersIndices[collectiblesIndex] + 1) {
            return ViewTypes.UNIQUE_TOKEN_ROW_FIRST;
          }
          if (index === (totalCollectibles + headersIndices[collectiblesIndex])) {
            return ViewTypes.UNIQUE_TOKEN_ROW_LAST;
          }
          if (index > headersIndices[collectiblesIndex]) {
            return ViewTypes.UNIQUE_TOKEN_ROW;
>>>>>>> 94242ddf
          }
        }

        return ViewTypes.COIN_ROW;
      },
      (type, dim) => {
        dim.width = deviceUtils.dimensions.width;
        if (this.state.areSmallCollectibles
            && (
              type === ViewTypes.UNIQUE_TOKEN_ROW_LAST
              || type === ViewTypes.UNIQUE_TOKEN_ROW_FIRST
              || type === ViewTypes.UNIQUE_TOKEN_ROW
            )
        ) {
          dim.height = CoinRow.height;
          if (type === ViewTypes.UNIQUE_TOKEN_ROW_FIRST) {
            dim.height += CollectiblesSendRow.dividerHeight;
          } else if (type === ViewTypes.UNIQUE_TOKEN_ROW_LAST) {
            // We want to add enough spacing below the list so that when the user scrolls to the bottom,
            // the bottom of the list content lines up with the top of the FABs (+ padding).
            dim.height += (props.paddingBottom || 0);
          }
          return;
        }
        
        if (type.get === ViewTypes.UNIQUE_TOKEN_ROW) {
          dim.height = type.size * CardSize + 54 + CardMargin * (type.size - 1) + (type.isLast ? 90 : 0);
        } else if (type === ViewTypes.UNIQUE_TOKEN_ROW_CLOSED) {
          dim.height = 54;
        } else if (type === ViewTypes.UNIQUE_TOKEN_ROW_CLOSED_LAST) {
          dim.height = 54 + 90;
        } else if (type === ViewTypes.COIN_ROW_LAST) {
          dim.height = this.state.areSmallCollectibles ? CoinRow.height : CoinRow.height + ListFooter.height;
        } else if (type === ViewTypes.COIN_ROW) {
          dim.height = CoinRow.height;
        } else if (type === ViewTypes.UNISWAP_ROW_LAST) {
          dim.height = UniswapInvestmentCard.height + InvestmentCard.margin.vertical + ListFooter.height;
        } else if (type === ViewTypes.UNISWAP_ROW) {
          dim.height = UniswapInvestmentCard.height + InvestmentCard.margin.vertical;
        } else {
          dim.height = this.props.hideHeader ? 0 : AssetListHeader.height;
        }
      },
    );
  }

  static getDerivedStateFromProps({ sections }, state) {
    const headersIndices = [];
    const items = sections.reduce((ctx, section) => {
      headersIndices.push(ctx.length);
      return ctx
        .concat([{
          isHeader: true,
          ...section.header,
        }])
        .concat(section.data.map(item => ({ item: { ...item, ...section.perData }, renderItem: section.renderItem })));
    }, []);
    const areSmallCollectibles = (c => c && get(c, 'type') === 'small')(sections.find(e => e.collectibles));
    return {
      areSmallCollectibles,
      dataProvider: state.dataProvider.cloneWithRows(items),
      headersIndices,
      length: items.length,
    };
  }

  componentDidMount = () => {
    this.isCancelled = false;
  };

  // TODO
  componentDidUpdate(prev) {
    // sorry
    balances = [];
    collectibles = []
    this.props.sections.forEach(section => {
      if(section.balances) {
        balances = section;
      } else if (section.collectibles) {
        collectibles = section;
      }
    });
    
    if (this.props.scrollingVelocity === 0) {
      clearInterval(this.interval);
    }
    if (this.props.scrollingVelocity && this.props.scrollingVelocity !== prev.scrollingVelocity) {
      clearInterval(this.interval);
      this.interval = setInterval(() => {
        this.rlv.scrollToOffset(0, this.position + this.props.scrollingVelocity * 10);
      }, 30);
    }
    if (this.props.openFamilyTabs !== prev.openFamilyTabs) {
      let i = 0;
      while(i < this.props.openFamilyTabs.length) {
        if(this.props.openFamilyTabs[i] === true && prev.openFamilyTabs[i] === false) {
          setTimeout(() => {
            let collectiblesHeight = 0;
            for(let j = 0; j < i; j++) {
              if(this.props.openFamilyTabs[j] === true) {
                collectiblesHeight += collectibles.data[j].tokens.length * CardSize + 54 + 20 * (collectibles.data[j].tokens.length - 1);
              } else {
                collectiblesHeight += 54;
              }
            }
            const diff = this.position - (CoinRow.height * balances.data.length + AssetListHeader.height * this.props.sections.length + collectiblesHeight) + (deviceUtils.dimensions.height - (deviceUtils.isSmallPhone ? 210 : 235));
            const renderSize = CardSize * collectibles.data[i].tokens.length + 20 * (collectibles.data[i].tokens.length - 1);
            if( renderSize > diff) {
              const scrollDistance = deviceUtils.dimensions.height - (deviceUtils.isSmallPhone ? 210 : 235) > renderSize ? renderSize - diff : deviceUtils.dimensions.height - (deviceUtils.isSmallPhone ? 250 : 280);
              this.rlv.scrollToOffset(0, this.position + scrollDistance , true);
            }
          }, 50);
          break;
        }
        i++;
      }
    }
  }

  componentWillUnmount = () => {
    this.isCancelled = true;
    clearInterval(this.interval);
  };

  getStableId = (index) => {
    const row = get(this.state, `dataProvider._data[${index}]`);

    return has(row, 'isHeader')
      ? buildAssetHeaderUniqueIdentifier(row)
      : buildAssetUniqueIdentifier(row.item);
  };

  handleRefresh = () => {
    if (this.state.isRefreshing) return;
    this.setState({ isRefreshing: true });
    this.props.fetchData().then(() => {
      if (!this.isCancelled) {
        this.setState({ isRefreshing: false });
      }
    }).catch(error => {
      if (!this.isCancelled) {
        this.setState({ isRefreshing: false });
      }
    });
  };

  renderRefreshControl = () => (
    <RefreshControl
      onRefresh={this.handleRefresh}
      refreshing={this.state.isRefreshing}
      tintColor={colors.alpha(colors.blueGreyLight, 0.666)}
    />
  );

  rowRenderer = (type, data, index) => {
    const { item, renderItem } = data;
    const { hideHeader, sections } = this.props;

    if (type === ViewTypes.HEADER) {
      return hideHeader ? null : <AssetListHeaderRenderer {...data} />;
    }

    const isNotUniqueToken = (
      type === ViewTypes.COIN_ROW
      || type === ViewTypes.COIN_ROW_LAST
      || type === ViewTypes.UNISWAP_ROW
      || type === ViewTypes.UNISWAP_ROW_LAST
    );

    // TODO sections
    return isNotUniqueToken
      ? renderItem({ item })
      : renderItem({
        isFirstRow: type === ViewTypes.UNIQUE_TOKEN_ROW_FIRST,
        isLastRow: type === ViewTypes.UNIQUE_TOKEN_ROW_LAST,
        item: item.tokens,
        shouldPrioritizeImageLoading: index < sections[0].data.length + 9,
        uniqueId: item.uniqueId,
        familyImage: item.familyImage,
        familyName: item.familyName,
        familyId: item.familyId,
        childrenAmount: item.childrenAmount,
      });
  };

  render() {
    const { hideHeader, renderAheadOffset, ...props } = this.props;
    const { dataProvider, headersIndices } = this.state;

    return (
      <Wrapper>
        <StickyContainer stickyHeaderIndices={headersIndices}>
          <RecyclerListView
            ref={ref => { this.rlv = ref; }}
            {...props}
            layoutProvider={this.layoutProvider}
            dataProvider={dataProvider}
            extendedState={{ headersIndices }}
            renderAheadOffset={renderAheadOffset}
            itemAnimator={layoutItemAnimator}
            rowRenderer={this.rowRenderer}
            onScroll={event => {
              this.position = event.nativeEvent.contentOffset.y;
              if(this.props.scrollViewTracker) {
                this.props.scrollViewTracker.setValue(event.nativeEvent.contentOffset.y);
              }
            }}
            scrollIndicatorInsets={{
              bottom: safeAreaInsetValues.bottom,
              top: hideHeader ? 0 : AssetListHeader.height,
            }}
            scrollViewProps={{
              refreshControl: this.renderRefreshControl(),
            }}
          />
        </StickyContainer>
      </Wrapper>
    );
  }
}

const mapStateToProps = ({
  selectedWithFab: {
    scrollingVelocity,
  },
}) => ({
  scrollingVelocity,
});
export default connect(mapStateToProps)(withOpenFamilyTabs(RecyclerAssetList));<|MERGE_RESOLUTION|>--- conflicted
+++ resolved
@@ -1,10 +1,6 @@
-<<<<<<< HEAD
 import connect from 'react-redux/es/connect/connect';
-import _, {
-=======
 import {
   findIndex,
->>>>>>> 94242ddf
   get,
   has,
   indexOf,
@@ -171,37 +167,21 @@
           }
         }
 
-<<<<<<< HEAD
-        if (areCollectiblesLoaded) {
-          const idx = indexOf(keys(sectionsByType), 'collectibles');
-          if (index > headersIndices[idx]) {
-            const familyIndex = index - headersIndices[idx] - 1;
+        if (collectiblesIndex > -1) {
+          if (index > headersIndices[collectiblesIndex]) {
+            const familyIndex = index - headersIndices[collectiblesIndex] - 1;
             if (openFamilyTabs[familyIndex]) {
-              const collectiblesSection =  _.findIndex(sections, (section) => section.collectibles == true );
-              if(sections[collectiblesSection].data[familyIndex].tokens) {
+              if(sections[collectiblesIndex].data[familyIndex].tokens) {
                 return {
                   get: ViewTypes.UNIQUE_TOKEN_ROW,
                   isLast: index === this.state.length - 1,
-                  size: get(sections, `[${idx}].data[${familyIndex}]`).tokens.length,
+                  size: get(sections, `[${collectiblesIndex}].data[${familyIndex}]`).tokens.length,
                 };
               }
             } else if (index === this.state.length - 1) {
               return ViewTypes.UNIQUE_TOKEN_ROW_CLOSED_LAST;
             }
             return ViewTypes.UNIQUE_TOKEN_ROW_CLOSED;
-=======
-        if (collectiblesIndex > -1) {
-          const totalCollectibles = get(sections, `[${collectiblesIndex}].data.length`, 0);
-
-          if (index === headersIndices[collectiblesIndex] + 1) {
-            return ViewTypes.UNIQUE_TOKEN_ROW_FIRST;
-          }
-          if (index === (totalCollectibles + headersIndices[collectiblesIndex])) {
-            return ViewTypes.UNIQUE_TOKEN_ROW_LAST;
-          }
-          if (index > headersIndices[collectiblesIndex]) {
-            return ViewTypes.UNIQUE_TOKEN_ROW;
->>>>>>> 94242ddf
           }
         }
 
