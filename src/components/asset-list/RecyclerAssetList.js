import { findIndex, get, has, isNil } from 'lodash';
import PropTypes from 'prop-types';
import React, { Component } from 'react';
import { LayoutAnimation, RefreshControl, View } from 'react-native';
import { compose, pure } from 'recompact';
import {
  BaseItemAnimator,
  DataProvider,
  LayoutProvider,
  RecyclerListView,
} from 'recyclerlistview';
import StickyContainer from 'recyclerlistview/dist/reactnative/core/StickyContainer';
import {
  withFabSelection,
  withOpenBalances,
  withOpenFamilyTabs,
  withOpenInvestmentCards,
} from '../../hoc';
import { colors } from '../../styles';
import {
  deviceUtils,
  isNewValueForPath,
  safeAreaInsetValues,
} from '../../utils';
import { CoinDivider, SmallBalancesWrapper } from '../coin-divider';
import { CoinRow } from '../coin-row';
import { TokenFamilyHeader } from '../token-family';
import { FloatingActionButton } from '../fab';
import {
  InvestmentCard,
  UniswapInvestmentCard,
  InvestmentCardHeader,
} from '../investment-cards';
import { ListFooter } from '../list';
import { UniqueTokenRow } from '../unique-token';
import AssetListHeader from './AssetListHeader';
import { TokenFamilyWrapPaddingTop } from '../token-family/TokenFamilyWrap';

/* eslint-disable sort-keys */
export const ViewTypes = {
  HEADER: 0,
  COIN_ROW: 1,
  COIN_ROW_LAST: 2,
  COIN_SMALL_BALANCES: 3,
  FOOTER: 11,
  UNIQUE_TOKEN_ROW: 4,
  UNIQUE_TOKEN_ROW_CLOSED: 5,
  UNIQUE_TOKEN_ROW_CLOSED_LAST: 6,
  UNIQUE_TOKEN_ROW_FIRST: 8, // TODO remove
  UNIQUE_TOKEN_ROW_LAST: 9, // TODO remove
  UNISWAP_ROW: 7,
  UNISWAP_ROW_CLOSED: 9,
  UNISWAP_ROW_CLOSED_LAST: 10,
  UNISWAP_ROW_LAST: 8,
};
/* eslint-enable sort-keys */

const NOOP = () => undefined;

class LayoutItemAnimator extends BaseItemAnimator {
  animateDidMount = NOOP;
  animateShift = () =>
    LayoutAnimation.configureNext({
      duration: 200,
      update: {
        initialVelocity: 0,
        springDamping: 1,
        type: LayoutAnimation.Types.spring,
      },
    });
  animateWillMount = NOOP;
  animateWillUnmount = NOOP;
  animateWillUpdate = NOOP;
}

const layoutItemAnimator = new LayoutItemAnimator();

const reloadHeightOffsetTop = -60;
const reloadHeightOffsetBottom = -62;
let smallBalancedChanged = false;

const AssetListHeaderRenderer = pure(data => <AssetListHeader {...data} />);

const hasRowChanged = (r1, r2) => {
  const isNewShowShitcoinsValue = isNewValueForPath(r1, r2, 'showShitcoins');
  const isNewTitle = isNewValueForPath(r1, r2, 'title');
  const isNewTotalItems = isNewValueForPath(r1, r2, 'totalItems');
  const isNewTotalValue = isNewValueForPath(r1, r2, 'totalValue');
  const isNewAsset = isNewValueForPath(r1, r2, 'item.uniqueId');
  const isNewTokenFamilyId = isNewValueForPath(r1, r2, 'item.familyId');
  const isNewTokenFamilyName = isNewValueForPath(r1, r2, 'item.familyName');
  const isNewTokenFamilySize = isNewValueForPath(r1, r2, 'item.childrenAmount');
  const isNewUniswapPercentageOwned = isNewValueForPath(
    r1,
    r2,
    'item.percentageOwned'
  );
  const isNewUniswapToken = isNewValueForPath(r1, r2, 'item.tokenSymbol');

  const isCollectiblesRow = has(r1, 'item.tokens') && has(r2, 'item.tokens');
  let isNewAssetBalance = false;

  if (!isCollectiblesRow) {
    isNewAssetBalance = isNewValueForPath(
      r1,
      r2,
      'item.native.balance.display'
    );
  }

  if (
    r1.item &&
    r2.item &&
    r1.item.assets &&
    r2.item.assets &&
    r1.item.smallBalancesContainer &&
    r2.item.smallBalancesContainer
  ) {
    if (r1.item.assets.length !== r2.item.assets.length) {
      smallBalancedChanged = true;
    } else if (r2.item.assets.length > 0) {
      for (let i = 0; i < r2.item.assets.length; i++) {
        if (r1.item.assets[i].native) {
          if (
            r1.item.assets[i].native.balance.display !==
            r2.item.assets[i].native.balance.display
          ) {
            smallBalancedChanged = true;
          }
        }
      }
    }
  }

  return (
    isNewAsset ||
    isNewAssetBalance ||
    isNewShowShitcoinsValue ||
    isNewTitle ||
    isNewTokenFamilyId ||
    isNewTokenFamilyName ||
    isNewTokenFamilySize ||
    isNewTotalItems ||
    isNewTotalValue ||
    isNewUniswapPercentageOwned ||
    isNewUniswapToken
  );
};

class RecyclerAssetList extends Component {
  static propTypes = {
    externalScrollView: PropTypes.any,
    fetchData: PropTypes.func,
    hideHeader: PropTypes.bool,
    openFamilyTabs: PropTypes.object,
    openInvestmentCards: PropTypes.object,
    openSmallBalances: PropTypes.bool,
    paddingBottom: PropTypes.number,
    renderAheadOffset: PropTypes.number,
    scrollingVelocity: PropTypes.number,
    scrollViewTracker: PropTypes.object,
    sections: PropTypes.arrayOf(
      PropTypes.shape({
        balances: PropTypes.bool,
        collectibles: PropTypes.bool,
        data: PropTypes.array.isRequired,
        header: PropTypes.shape({
          title: PropTypes.string,
          totalItems: PropTypes.number,
          totalValue: PropTypes.string,
        }),
        investments: PropTypes.bool,
        perData: PropTypes.object,
        renderItem: PropTypes.func.isRequired,
        type: PropTypes.string,
      })
    ),
  };

  static defaultProps = {
    renderAheadOffset: deviceUtils.dimensions.height,
  };

  constructor(props) {
    super(props);

    this.state = {
      dataProvider: new DataProvider(hasRowChanged, this.getStableId),
      headersIndices: [],
      isRefreshing: false,
      itemsCount: 0,
    };

    this.layoutProvider = new LayoutProvider(
      index => {
        const { openFamilyTabs, openInvestmentCards, sections } = this.props;

        const { headersIndices } = this.state;
        if (headersIndices.includes(index)) {
          return ViewTypes.HEADER;
        }

        if (index === this.state.itemsCount - 1) {
          return ViewTypes.FOOTER;
        }

        const balancesIndex = findIndex(
          sections,
          ({ name }) => name === 'balances'
        );
        const collectiblesIndex = findIndex(
          sections,
          ({ name }) => name === 'collectibles'
        );
        const investmentsIndex = findIndex(
          sections,
          ({ name }) => name === 'investments'
        );

        if (balancesIndex > -1) {
          const balanceItemsCount = get(
            sections,
            `[${balancesIndex}].data.length`,
            0
          );
          const lastBalanceIndex =
            headersIndices[balancesIndex] + balanceItemsCount;
          if (index === lastBalanceIndex) {
            if (
              sections[balancesIndex].data[lastBalanceIndex - 1]
                .smallBalancesContainer
            ) {
              return ViewTypes.COIN_SMALL_BALANCES;
            }
            return ViewTypes.COIN_ROW_LAST;
          }
        }

        if (investmentsIndex > -1) {
          const investmentItemsCount = get(
            sections,
            `[${investmentsIndex}].data.length`,
            0
          );
          const lastInvestmentIndex =
            headersIndices[investmentsIndex] + investmentItemsCount;

          if (
            index > headersIndices[investmentsIndex] &&
            index <= lastInvestmentIndex
          ) {
            if (
              !openInvestmentCards[
                sections[investmentsIndex].data[
                  index - headersIndices[investmentsIndex] - 1
                ].uniqueId
              ]
            ) {
              return index === lastInvestmentIndex
                ? ViewTypes.UNISWAP_ROW_LAST
                : ViewTypes.UNISWAP_ROW;
            }
            return index === lastInvestmentIndex
              ? ViewTypes.UNISWAP_ROW_CLOSED_LAST
              : ViewTypes.UNISWAP_ROW_CLOSED;
          }
        }

        if (collectiblesIndex > -1) {
          if (index > headersIndices[collectiblesIndex]) {
            const familyIndex = index - headersIndices[collectiblesIndex] - 1;
            if (openFamilyTabs[familyIndex]) {
              if (
                get(
                  sections,
                  `[${collectiblesIndex}].data[${familyIndex}].tokens`
                )
              ) {
                return {
                  get: ViewTypes.UNIQUE_TOKEN_ROW,
                  isFirst: index === headersIndices[collectiblesIndex] + 1,
                  isLast: index === this.state.itemsCount - 2,
                  rowCount: get(
                    sections,
                    `[${collectiblesIndex}].data[${familyIndex}].tokens`,
                    []
                  ).length,
                };
              }
            }
            return {
              get: ViewTypes.UNIQUE_TOKEN_ROW_CLOSED,
              isFirst: index === headersIndices[collectiblesIndex] + 1,
              isLast: index === this.state.itemsCount - 2,
            };
          }
        }

        return ViewTypes.COIN_ROW;
      },
      (type, dim) => {
        const {
          hideHeader,
          openSmallBalances,
          paddingBottom,
          sections,
        } = this.props;

        const { areSmallCollectibles } = this.state;

        dim.width = deviceUtils.dimensions.width;

        if (areSmallCollectibles && type === ViewTypes.UNIQUE_TOKEN_ROW) {
          dim.height = CoinRow.height;
          return;
        }

        const fabPositionBottom = type.isLast
          ? paddingBottom - FloatingActionButton.size / 2
          : 0;
        const TokenFamilyHeaderHeight =
          TokenFamilyHeader.height + fabPositionBottom;

        const firstRowExtraTopPadding = type.isFirst ? 4 : 0;
        if (type.get === ViewTypes.UNIQUE_TOKEN_ROW) {
          const heightOfRows = type.rowCount * UniqueTokenRow.cardSize;
          const heightOfRowMargins =
            UniqueTokenRow.cardMargin * (type.rowCount - 1);
          const extraSpaceForDropShadow = 19;
          dim.height =
            TokenFamilyHeaderHeight +
            heightOfRows +
            heightOfRowMargins +
            firstRowExtraTopPadding +
            extraSpaceForDropShadow;
        } else if (type.get === ViewTypes.UNIQUE_TOKEN_ROW_CLOSED) {
          dim.height = TokenFamilyHeaderHeight + firstRowExtraTopPadding;
        } else if (type === ViewTypes.COIN_ROW_LAST) {
          dim.height = areSmallCollectibles
            ? CoinRow.height
            : CoinRow.height + ListFooter.height + 1;
        } else if (type === ViewTypes.COIN_SMALL_BALANCES) {
          const balancesIndex = findIndex(
            sections,
            ({ name }) => name === 'balances'
          );
          const size =
            sections[balancesIndex].data[
              sections[balancesIndex].data.length - 1
            ].assets.length;
          dim.height = openSmallBalances
            ? CoinDivider.height +
              size * CoinRow.height +
              ListFooter.height +
              10
            : CoinDivider.height + ListFooter.height + 14;
        } else if (type === ViewTypes.COIN_ROW) {
          dim.height = CoinRow.height;
        } else if (type === ViewTypes.UNISWAP_ROW_LAST) {
          dim.height =
            UniswapInvestmentCard.height +
            InvestmentCard.margin.vertical +
            ListFooter.height +
            8;
        } else if (type === ViewTypes.UNISWAP_ROW) {
          dim.height =
            UniswapInvestmentCard.height + InvestmentCard.margin.vertical;
        } else if (type === ViewTypes.UNISWAP_ROW_CLOSED_LAST) {
          dim.height =
            InvestmentCardHeader.height +
            InvestmentCard.margin.vertical +
            ListFooter.height +
            8;
        } else if (type === ViewTypes.UNISWAP_ROW_CLOSED) {
          dim.height =
            InvestmentCardHeader.height + InvestmentCard.margin.vertical;
        } else if (type === ViewTypes.HEADER) {
          dim.height = hideHeader ? 0 : AssetListHeader.height;
        } else if (type === ViewTypes.FOOTER) {
          dim.height = 0;
        }
      }
    );
  }

  static getDerivedStateFromProps({ sections }, state) {
    const headersIndices = [];
    const items = sections.reduce((ctx, section) => {
      headersIndices.push(ctx.length);
      return ctx
        .concat([
          {
            isHeader: true,
            ...section.header,
          },
        ])
        .concat(
          section.data.map(item => ({
            item: { ...item, ...section.perData },
            renderItem: section.renderItem,
          }))
        );
    }, []);
    items.push({ item: { isLastPlaceholder: true }, renderItem: () => null });
    const areSmallCollectibles = (c => c && get(c, 'type') === 'small')(
      sections.find(e => e.collectibles)
    );
    return {
      areSmallCollectibles,
      dataProvider: state.dataProvider.cloneWithRows(items),
      headersIndices,
      itemsCount: items.length,
    };
  }

  componentDidMount = () => {
    this.isCancelled = false;
  };

  componentDidUpdate(prevProps) {
    const {
      openFamilyTabs,
      openInvestmentCards,
      openSmallBalances,
      scrollingVelocity,
      sections,
    } = this.props;

    let balances = {};
    let collectibles = {};
    let investments = {};

    sections.forEach(section => {
      if (section.balances) {
        balances = section;
      } else if (section.collectibles) {
        collectibles = section;
      } else if (section.investments) {
        investments = section;
      }
    });

    if (scrollingVelocity === 0) {
      clearInterval(this.interval);
    }

    if (
      scrollingVelocity &&
      scrollingVelocity !== prevProps.scrollingVelocity
    ) {
      clearInterval(this.interval);
      this.interval = setInterval(() => {
        this.rlv.scrollToOffset(0, this.position + scrollingVelocity * 10);
      }, 30);
    }

    if (openFamilyTabs !== prevProps.openFamilyTabs && collectibles.data) {
      let i = 0;
      while (i < collectibles.data.length) {
        if (openFamilyTabs[i] === true && !prevProps.openFamilyTabs[i]) {
          let collectiblesHeight = 0;
          for (let j = 0; j < i; j++) {
            if (openFamilyTabs[j] && collectibles.data[j].tokens) {
              collectiblesHeight +=
                TokenFamilyHeader.height +
                collectibles.data[j].tokens.length * UniqueTokenRow.height +
                TokenFamilyWrapPaddingTop -
                2;
            } else {
              collectiblesHeight += TokenFamilyHeader.height;
            }
          }
          let investmentHeight = 0;
          if (investments.data) {
            for (let k = 0; k < investments.data.length; k++) {
              if (!openInvestmentCards[investments.data[k].uniqueId]) {
                investmentHeight +=
                  UniswapInvestmentCard.height + InvestmentCard.margin.vertical;
              } else {
                investmentHeight +=
                  InvestmentCardHeader.height + InvestmentCard.margin.vertical;
              }
            }
          }
          let balancesHeight = 0;
          if (balances.data) {
            balancesHeight += CoinRow.height * (balances.data.length - 1);
            if (
              balances.data[balances.data.length - 1].smallBalancesContainer
            ) {
              balancesHeight += CoinDivider.height + ListFooter.height + 9;
              if (openSmallBalances) {
                balancesHeight +=
                  CoinRow.height *
                  balances.data[balances.data.length - 1].assets.length;
              }
            } else {
              balancesHeight += CoinDivider.height + ListFooter.height + 16;
            }
          }
          const verticalOffset = 10;
          const deviceDimensions =
            deviceUtils.dimensions.height -
            (deviceUtils.isSmallPhone ? 210 : 235);
          const sectionBeforeCollectibles =
            AssetListHeader.height * (sections.length - 1) +
            ListFooter.height * (sections.length - 1) +
            balancesHeight +
            investmentHeight;
          const sectionsHeight = sectionBeforeCollectibles + collectiblesHeight;
          const renderSize =
            collectibles.data[i].tokens.length * UniqueTokenRow.height +
            TokenFamilyWrapPaddingTop;

          if (renderSize >= deviceDimensions) {
            const scrollDistance = sectionsHeight - this.position;
            this.scrollToOffset(
              this.position + scrollDistance - verticalOffset,
              true
            );
          } else {
            const diff = this.position - sectionsHeight + deviceDimensions;
            if (renderSize > diff) {
              const scrollDistance = renderSize - diff;
              this.scrollToOffset(this.position + scrollDistance, true);
            }
          }
          break;
        }
        i++;
      }
    }

    let shouldAutoscrollBack = false;
    if (collectibles.data) {
      for (let i = 0; i < collectibles.data.length; i++) {
        if (
          openFamilyTabs[i] === false &&
          prevProps.openFamilyTabs[i] === true
        ) {
          shouldAutoscrollBack = true;
          break;
        }
      }
    }

    if (investments.data && !shouldAutoscrollBack) {
      for (let i = 0; i < investments.data.length; i++) {
        if (
          openInvestmentCards[investments.data[i].uniqueId] === true &&
          prevProps.openInvestmentCards[investments.data[i].uniqueId] === false
        ) {
          shouldAutoscrollBack = true;
          break;
        }
      }
    }

    if (
      shouldAutoscrollBack ||
      (openSmallBalances === false && prevProps.openSmallBalances === true)
    ) {
      let balancesHeight = 0;
      if (balances.data) {
        balancesHeight += CoinRow.height * (balances.data.length - 1);
        if (balances.data[balances.data.length - 1].smallBalancesContainer) {
          balancesHeight += CoinDivider.height + ListFooter.height;
          if (openSmallBalances) {
            balancesHeight +=
              CoinRow.height *
              balances.data[balances.data.length - 1].assets.length;
          }
        } else {
          balancesHeight += CoinRow.height + ListFooter.height;
        }
      }

      let investmentHeight = 0;
      if (investments.data) {
        for (let k = 0; k < investments.data.length; k++) {
          if (!openInvestmentCards[investments.data[k].uniqueId]) {
            investmentHeight +=
              UniswapInvestmentCard.height + InvestmentCard.margin.vertical;
          } else {
            investmentHeight +=
              InvestmentCardHeader.height + InvestmentCard.margin.vertical;
          }
        }
      }

      let collectiblesHeight = 0;
      if (collectibles.data) {
        collectiblesHeight =
          collectibles.data.length > 0 ? AssetListHeader.height : 0;
        for (let j = 0; j < collectibles.data.length; j++) {
          if (openFamilyTabs[j] && collectibles.data[j].tokens) {
            collectiblesHeight +=
              TokenFamilyHeader.height +
              collectibles.data[j].tokens.length * UniqueTokenRow.height +
              TokenFamilyWrapPaddingTop -
              2;
          } else {
            collectiblesHeight += TokenFamilyHeader.height;
          }
        }
      }
      const renderSize =
        balancesHeight +
        investmentHeight +
        collectiblesHeight +
        ListFooter.height;
      const deviceDimensions =
        deviceUtils.dimensions.height - (deviceUtils.isSmallPhone ? 240 : 360);
      if (
        this.position + deviceDimensions > renderSize &&
        renderSize > deviceDimensions
      ) {
        layoutItemAnimator.animateShift = () =>
          LayoutAnimation.configureNext(
            LayoutAnimation.create(310, 'easeInEaseOut', 'opacity')
          );
        this.scrollToOffset(renderSize - deviceDimensions, true);
        setTimeout(() => {
          layoutItemAnimator.animateShift = () =>
            LayoutAnimation.configureNext(
              LayoutAnimation.create(200, 'easeInEaseOut', 'opacity')
            );
        }, 300);
      }
    }
  }

  componentWillUnmount = () => {
    this.isCancelled = true;
    clearInterval(this.interval);
  };

  rlv = React.createRef();

  contentSize = 0;

  layoutMeasurement = 0;

  position = 0;

  renderList = [];

  scrollToOffset = (position, animated) => {
    setTimeout(() => {
      this.rlv.scrollToOffset(0, position, animated);
    }, 5);
  };

  getStableId = index => {
    const { dataProvider } = this.state;
    const row = get(dataProvider, `_data[${index}]`);

    if (row.isHeader) {
      return `header_${row.title}`;
    }

    if (row.item && row.item.address) {
      return `balance_${row.item.address}`;
    }

    if (row.item && row.item.uniqueId) {
      return `investment_${row.item.uniqueId}`;
    }

    if (row.item && row.item.familyName) {
      return `family_${row.item.familyName}`;
    }

    if (row.item && row.item.smallBalancesContainer) {
      return `balance_${row.item.stableId}`;
    }

    if (index === dataProvider._data.length - 1) {
      return 'footer';
    }

    return index;
  };

  handleListRef = ref => {
    this.rlv = ref;
  };

  handleRefresh = () => {
    if (this.state.isRefreshing) return;

    this.setState({ isRefreshing: true }, () => {
      this.props
        .fetchData()
        .then(() => {
          if (!this.isCancelled) {
            this.setState({ isRefreshing: false });
          }
        })
        .catch(() => {
          if (!this.isCancelled) {
            this.setState({ isRefreshing: false });
          }
        });
    });
  };

  handleScroll = ({ nativeEvent }, _, offsetY) => {
    const { contentSize, layoutMeasurement } = nativeEvent;

    this.position = offsetY;

    if (this.contentSize !== contentSize.height) {
      this.contentSize = contentSize.height;
    }

    if (this.layoutMeasurement !== layoutMeasurement.height) {
      this.layoutMeasurement = layoutMeasurement.height;
    }

    if (
      ((contentSize.height - layoutMeasurement.height >= offsetY &&
        offsetY >= 0) ||
        (offsetY < reloadHeightOffsetTop &&
          offsetY > reloadHeightOffsetBottom)) &&
      this.props.scrollViewTracker
    ) {
      this.props.scrollViewTracker.setValue(offsetY);
    }
  };

  renderRefreshControl = () => (
    <RefreshControl
      onRefresh={this.handleRefresh}
      refreshing={this.state.isRefreshing}
      tintColor={colors.alpha(colors.blueGreyDark, 0.4)}
    />
  );

  rowRenderer = (type, data, index) => {
    if (isNil(data) || isNil(index)) {
      return null;
    }

    const { item = {}, renderItem } = data;
    const { hideHeader, sections } = this.props;

    if (type === ViewTypes.HEADER) {
      return hideHeader ? null : <AssetListHeaderRenderer {...data} />;
    }

    if (type === ViewTypes.COIN_SMALL_BALANCES) {
      if (
        this.renderList.length !== item.assets.length ||
        smallBalancedChanged
      ) {
        smallBalancedChanged = false;
        const renderList = [];
        for (let i = 0; i < item.assets.length; i++) {
          renderList.push(
            renderItem({
              item: {
                ...item.assets[i],
                isSmall: true,
              },
              key: `CoinSmallBalances${i}`,
            })
          );
        }
        this.renderList = renderList;
      }

      return <SmallBalancesWrapper assets={this.renderList} />;
    }

    const isNotUniqueToken =
      type === ViewTypes.COIN_ROW ||
      type === ViewTypes.COIN_ROW_LAST ||
      type === ViewTypes.UNISWAP_ROW ||
      type === ViewTypes.UNISWAP_ROW_LAST ||
      type === ViewTypes.UNISWAP_ROW_CLOSED ||
      type === ViewTypes.UNISWAP_ROW_CLOSED_LAST ||
      type === ViewTypes.FOOTER;

    // TODO sections
    return isNotUniqueToken
<<<<<<< HEAD
      ? renderItem({ isFirstCoinRow, item })
=======
      ? renderItem({ item })
>>>>>>> e29e55c8
      : renderItem({
          childrenAmount: item.childrenAmount,
          familyId: item.familyId,
          familyImage: item.familyImage,
          familyName: item.familyName,
          item: item.tokens,
          paddingTop: type.isFirst ? 4 : 0,
          shouldPrioritizeImageLoading:
            index < get(sections, '[0].data.length', 0) + 9,
          uniqueId: item.uniqueId,
        });
  };

  stickyRowRenderer = (_, data) => (
    <AssetListHeaderRenderer {...data} isSticky />
  );

  render() {
    const {
      externalScrollView,
      fetchData,
      hideHeader,
      renderAheadOffset,
    } = this.props;
    const { dataProvider, headersIndices } = this.state;

    return (
      <View backgroundColor={colors.white} flex={1} overflow="hidden">
        <StickyContainer
          overrideRowRenderer={this.stickyRowRenderer}
          stickyHeaderIndices={headersIndices}
        >
          <RecyclerListView
            dataProvider={dataProvider}
            disableRecycling
            extendedState={{ headersIndices }}
            externalScrollView={externalScrollView}
            itemAnimator={layoutItemAnimator}
            layoutProvider={this.layoutProvider}
            onScroll={this.handleScroll}
            ref={this.handleListRef}
            renderAheadOffset={renderAheadOffset}
            rowRenderer={this.rowRenderer}
            scrollIndicatorInsets={{
              bottom: safeAreaInsetValues.bottom,
              top: hideHeader ? 0 : AssetListHeader.height,
            }}
            scrollViewProps={{
              refreshControl: fetchData && this.renderRefreshControl(),
            }}
            style={{
              backgroundColor: colors.white,
              minHeight: 1,
            }}
          />
        </StickyContainer>
      </View>
    );
  }
}

export default compose(
  withFabSelection,
  withOpenFamilyTabs,
  withOpenInvestmentCards,
  withOpenBalances
)(RecyclerAssetList);<|MERGE_RESOLUTION|>--- conflicted
+++ resolved
@@ -40,8 +40,9 @@
 export const ViewTypes = {
   HEADER: 0,
   COIN_ROW: 1,
-  COIN_ROW_LAST: 2,
-  COIN_SMALL_BALANCES: 3,
+  COIN_ROW_FIRST: 2,
+  COIN_ROW_LAST: 3,
+  COIN_SMALL_BALANCES: 4,
   FOOTER: 11,
   UNIQUE_TOKEN_ROW: 4,
   UNIQUE_TOKEN_ROW_CLOSED: 5,
@@ -75,6 +76,7 @@
 
 const layoutItemAnimator = new LayoutItemAnimator();
 
+const firstCoinRowMarginTop = 6;
 const reloadHeightOffsetTop = -60;
 const reloadHeightOffsetBottom = -62;
 let smallBalancedChanged = false;
@@ -223,6 +225,10 @@
             `[${balancesIndex}].data.length`,
             0
           );
+          const firstBalanceIndex = headersIndices[balancesIndex] + 1;
+          if (index === firstBalanceIndex) {
+            return ViewTypes.COIN_ROW_FIRST;
+          }
           const lastBalanceIndex =
             headersIndices[balancesIndex] + balanceItemsCount;
           if (index === lastBalanceIndex) {
@@ -335,6 +341,8 @@
             extraSpaceForDropShadow;
         } else if (type.get === ViewTypes.UNIQUE_TOKEN_ROW_CLOSED) {
           dim.height = TokenFamilyHeaderHeight + firstRowExtraTopPadding;
+        } else if (type === ViewTypes.COIN_ROW_FIRST) {
+          dim.height = CoinRow.height + firstCoinRowMarginTop;
         } else if (type === ViewTypes.COIN_ROW_LAST) {
           dim.height = areSmallCollectibles
             ? CoinRow.height
@@ -775,6 +783,7 @@
 
     const isNotUniqueToken =
       type === ViewTypes.COIN_ROW ||
+      type === ViewTypes.COIN_ROW_FIRST ||
       type === ViewTypes.COIN_ROW_LAST ||
       type === ViewTypes.UNISWAP_ROW ||
       type === ViewTypes.UNISWAP_ROW_LAST ||
@@ -782,13 +791,11 @@
       type === ViewTypes.UNISWAP_ROW_CLOSED_LAST ||
       type === ViewTypes.FOOTER;
 
+    const isFirstCoinRow = type === ViewTypes.COIN_ROW_FIRST;
+
     // TODO sections
     return isNotUniqueToken
-<<<<<<< HEAD
       ? renderItem({ isFirstCoinRow, item })
-=======
-      ? renderItem({ item })
->>>>>>> e29e55c8
       : renderItem({
           childrenAmount: item.childrenAmount,
           familyId: item.familyId,
