import React, { useCallback } from 'react';
import { TokenFamilyHeader } from '../../token-family';
import { useLatestCallback, useOpenFamilies } from '@/hooks';
import { ThemeContextProps } from '@/theme';
import { useRemoteConfig } from '@/model/remoteConfig';
import { NFTS_ENABLED, useExperimentalFlag } from '@/config';
import { useNftsStore } from '@/state/nfts/nfts';

type Props = {
  name: string;
  total?: number;
  image?: string;
  theme: ThemeContextProps;
  testID?: string;
  uid: string;
};

export default React.memo(function WrappedTokenFamilyHeader({ name, total, image, theme, testID, uid }: Props) {
  const { nfts_enabled } = useRemoteConfig();
  const nftsEnabled = useExperimentalFlag(NFTS_ENABLED) || nfts_enabled;
  const openCollections = useNftsStore(state => state.openCollections);

  const { openFamilies, updateOpenFamilies } = useOpenFamilies();
  const isFamilyOpen = openFamilies[name];

  const handleToggle = useLatestCallback(() => {
    updateOpenFamilies({
      [name]: !isFamilyOpen,
    });

    const normalizedCollectionId = uid.toLowerCase();

<<<<<<< HEAD
=======
    const { openCollections } = useNftsStore.getState();

>>>>>>> 863327c4
    if (!isFamilyOpen && !openCollections.has(normalizedCollectionId)) {
      openCollections.add(normalizedCollectionId);
    } else if (isFamilyOpen && openCollections.has(normalizedCollectionId)) {
      openCollections.delete(normalizedCollectionId);
    }

    useNftsStore.setState({
      openCollections,
    });

<<<<<<< HEAD
    useNftsStore.getState().fetch({
      openCollections: Array.from(openCollections),
    });
=======
    useNftsStore.getState().fetch(
      {
        openCollections: Array.from(openCollections),
      },
      { force: true }
    );
>>>>>>> 863327c4
  });

  if (!nftsEnabled) return null;

  return (
    <TokenFamilyHeader
      childrenAmount={total}
      familyImage={image}
      isOpen={isFamilyOpen}
      onPress={handleToggle}
      testID={testID}
      theme={theme}
      title={name}
    />
  );
});<|MERGE_RESOLUTION|>--- conflicted
+++ resolved
@@ -1,4 +1,4 @@
-import React, { useCallback } from 'react';
+import React from 'react';
 import { TokenFamilyHeader } from '../../token-family';
 import { useLatestCallback, useOpenFamilies } from '@/hooks';
 import { ThemeContextProps } from '@/theme';
@@ -18,7 +18,6 @@
 export default React.memo(function WrappedTokenFamilyHeader({ name, total, image, theme, testID, uid }: Props) {
   const { nfts_enabled } = useRemoteConfig();
   const nftsEnabled = useExperimentalFlag(NFTS_ENABLED) || nfts_enabled;
-  const openCollections = useNftsStore(state => state.openCollections);
 
   const { openFamilies, updateOpenFamilies } = useOpenFamilies();
   const isFamilyOpen = openFamilies[name];
@@ -30,11 +29,8 @@
 
     const normalizedCollectionId = uid.toLowerCase();
 
-<<<<<<< HEAD
-=======
     const { openCollections } = useNftsStore.getState();
 
->>>>>>> 863327c4
     if (!isFamilyOpen && !openCollections.has(normalizedCollectionId)) {
       openCollections.add(normalizedCollectionId);
     } else if (isFamilyOpen && openCollections.has(normalizedCollectionId)) {
@@ -45,18 +41,12 @@
       openCollections,
     });
 
-<<<<<<< HEAD
-    useNftsStore.getState().fetch({
-      openCollections: Array.from(openCollections),
-    });
-=======
     useNftsStore.getState().fetch(
       {
         openCollections: Array.from(openCollections),
       },
       { force: true }
     );
->>>>>>> 863327c4
   });
 
   if (!nftsEnabled) return null;
