import React from 'react';
import { TokenFamilyHeader } from '../../token-family';
import { useLatestCallback, useOpenFamilies } from '@rainbow-me/hooks';
import { ThemeContextProps } from '@rainbow-me/theme';

type Props = {
  name: string;
  total?: number;
  image?: string;
  theme: ThemeContextProps;
  testID?: string;
};

export default React.memo(function WrappedTokenFamilyHeader({
  name,
  total,
  image,
  theme,
  testID,
}: Props) {
  const { openFamilies, updateOpenFamilies } = useOpenFamilies();
  const isFamilyOpen = openFamilies[name];

  const handleToggle = useLatestCallback(() =>
    updateOpenFamilies({
      [name]: !isFamilyOpen,
    })
  );

  return (
    <TokenFamilyHeader
      childrenAmount={total}
      familyImage={image}
      isOpen={isFamilyOpen}
      onPress={handleToggle}
<<<<<<< HEAD
      testID={`${name?.toLowerCase()}-family-header`}
=======
      testID={testID}
>>>>>>> 0d91b39d
      theme={theme}
      title={name}
    />
  );
});<|MERGE_RESOLUTION|>--- conflicted
+++ resolved
@@ -33,11 +33,7 @@
       familyImage={image}
       isOpen={isFamilyOpen}
       onPress={handleToggle}
-<<<<<<< HEAD
-      testID={`${name?.toLowerCase()}-family-header`}
-=======
       testID={testID}
->>>>>>> 0d91b39d
       theme={theme}
       title={name}
     />
