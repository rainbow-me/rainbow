--- conflicted
+++ resolved
@@ -1,36 +1,23 @@
-<<<<<<< HEAD
+import { navigateToSwaps } from '@/__swaps__/screens/Swap/navigateToSwaps';
 import { analytics } from '@/analytics';
-=======
-import Clipboard from '@react-native-clipboard/clipboard';
-import * as lang from '@/languages';
-import * as React from 'react';
-import { PressableProps } from 'react-native';
-import Animated, { useAnimatedStyle, useDerivedValue, withSpring } from 'react-native-reanimated';
->>>>>>> 08dbabd7
 import { ButtonPressAnimation } from '@/components/animations';
 import { CopyFloatingEmojis } from '@/components/floating-emojis';
 import { enableActionsOnReadOnlyWallet } from '@/config';
 import { AccentColorProvider, Box, Column, Columns, Inset, Stack, Text, useColorMode } from '@/design-system';
 import showWalletErrorAlert from '@/helpers/support';
 import { useAccountAccentColor } from '@/hooks/useAccountAccentColor';
+import * as lang from '@/languages';
 import { useRemoteConfig } from '@/model/remoteConfig';
 import { useNavigation } from '@/navigation';
 import { addressCopiedToastAtom } from '@/recoil/addressCopiedToastAtom';
-<<<<<<< HEAD
-import { userAssetsStore } from '@/state/assets/userAssets';
-import { swapsStore } from '@/state/swaps/swapsStore';
 import { useAccountProfileInfo, useWalletsStore } from '@/state/wallets/walletsStore';
 import { watchingAlert } from '@/utils';
 import Routes from '@rainbow-me/routes';
 import Clipboard from '@react-native-clipboard/clipboard';
-import lang from 'i18n-js';
 import * as React from 'react';
-import { InteractionManager, PressableProps } from 'react-native';
+import { PressableProps } from 'react-native';
 import Animated, { useAnimatedStyle, useDerivedValue, withSpring } from 'react-native-reanimated';
 import { useRecoilState } from 'recoil';
-=======
-import { navigateToSwaps } from '@/__swaps__/screens/Swap/navigateToSwaps';
->>>>>>> 08dbabd7
 
 export const ProfileActionButtonsRowHeight = 80;
 
@@ -176,12 +163,7 @@
 }
 
 function SwapButton() {
-<<<<<<< HEAD
   const isReadOnlyWallet = useWalletsStore(state => state.getIsReadOnlyWallet());
-  const { navigate } = useNavigation();
-=======
-  const { isReadOnlyWallet } = useWallets();
->>>>>>> 08dbabd7
 
   const handlePress = React.useCallback(async () => {
     if (!isReadOnlyWallet || enableActionsOnReadOnlyWallet) {
