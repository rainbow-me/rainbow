--- conflicted
+++ resolved
@@ -227,31 +227,23 @@
   // ////////////////////////////////////////////////////
   // Handlers
 
-<<<<<<< HEAD
-  const { navigate } = useNavigation();
-
-=======
-  const [isToastActive, setToastActive] = useRecoilState(addressCopiedToastAtom);
-  const { accountAddress } = useAccountProfile();
->>>>>>> b98f36d3
+  const { navigate } = useNavigation();
+
+  // const [isToastActive, setToastActive] = useRecoilState(addressCopiedToastAtom);
+  // const { accountAddress } = useAccountProfile();
+
   const handlePressCopy = React.useCallback(() => {
     navigate(Routes.SWAP);
   }, [navigate]);
 
   return (
     <>
-<<<<<<< HEAD
+      {/* @ts-expect-error JavaScript component */}
+      {/* <CopyFloatingEmojis textToCopy={accountAddress}> */}
       <ActionButton onPress={handlePressCopy} icon="􀐅" testID="receive-button">
         {lang.t('wallet.copy')}
       </ActionButton>
-=======
-      {/* @ts-expect-error JavaScript component */}
-      <CopyFloatingEmojis textToCopy={accountAddress}>
-        <ActionButton onPress={handlePressCopy} icon="􀐅" testID="receive-button">
-          {lang.t('wallet.copy')}
-        </ActionButton>
-      </CopyFloatingEmojis>
->>>>>>> b98f36d3
+      {/* </CopyFloatingEmojis> */}
     </>
   );
 }