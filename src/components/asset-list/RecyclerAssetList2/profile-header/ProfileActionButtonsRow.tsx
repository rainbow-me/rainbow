import Clipboard from '@react-native-clipboard/clipboard';
import lang from 'i18n-js';
import * as React from 'react';
import { InteractionManager, PressableProps } from 'react-native';
import Animated, { useAnimatedStyle, useDerivedValue, withSpring } from 'react-native-reanimated';
import { ButtonPressAnimation } from '@/components/animations';
import { CopyFloatingEmojis } from '@/components/floating-emojis';
import { enableActionsOnReadOnlyWallet, useExperimentalFlag, SWAPS_V2 } from '@/config';
import { AccentColorProvider, Box, Column, Columns, Inset, Stack, Text, useColorMode } from '@/design-system';
import { useAccountProfile, useAccountSettings, useWallets } from '@/hooks';
import { delayNext } from '@/hooks/useMagicAutofocus';
import { useNavigation } from '@/navigation';
import { ethereumUtils, watchingAlert } from '@/utils';
import Routes from '@rainbow-me/routes';
import showWalletErrorAlert from '@/helpers/support';
import { analytics } from '@/analytics';
import { useRecoilState } from 'recoil';
import { useRemoteConfig } from '@/model/remoteConfig';
import { useAccountAccentColor } from '@/hooks/useAccountAccentColor';
import { addressCopiedToastAtom } from '@/recoil/addressCopiedToastAtom';
import { swapsStore } from '@/state/swaps/swapsStore';
<<<<<<< HEAD
import { getUserAssetsStore } from '@/state/assets/userAssets';
import { Address } from 'viem';
=======
import { userAssetsStore } from '@/state/assets/userAssets';
import { ChainId } from '@/__swaps__/types/chains';
>>>>>>> fcba32cc

export const ProfileActionButtonsRowHeight = 80;

export function ProfileActionButtonsRow() {
  const { accentColor, loaded: accentColorLoaded } = useAccountAccentColor();

  const scale = useDerivedValue(() => (accentColorLoaded ? 1 : 0.9));
  const expandStyle = useAnimatedStyle(() => ({
    transform: [
      {
        scale: withSpring(scale.value, {
          damping: 12,
          restDisplacementThreshold: 0.001,
          restSpeedThreshold: 0.001,
          stiffness: 280,
        }),
      },
    ],
  }));

  const { f2c_enabled: addCashEnabled, swagg_enabled: swapEnabled } = useRemoteConfig();

  if (!accentColorLoaded) return null;

  return (
    <Box width="full">
      <Inset horizontal={{ custom: 17 }}>
        <AccentColorProvider color={accentColor}>
          <Columns>
            {addCashEnabled && (
              <Column>
                <Animated.View style={[expandStyle]}>
                  <BuyButton />
                </Animated.View>
              </Column>
            )}
            {swapEnabled && (
              <Column>
                <Animated.View style={[expandStyle]}>
                  <SwapButton />
                </Animated.View>
              </Column>
            )}
            <Column>
              <Animated.View style={[expandStyle]}>
                <SendButton />
              </Animated.View>
            </Column>
            <Column>
              <Animated.View style={[expandStyle]}>
                <MoreButton />
              </Animated.View>
            </Column>
          </Columns>
        </AccentColorProvider>
      </Inset>
    </Box>
  );
}

function ActionButton({
  children,
  icon,
  onPress,
  testID,
}: {
  children: string;
  icon: string;
  onPress?: PressableProps['onPress'];
  testID?: string;
}) {
  const { colorMode } = useColorMode();
  return (
    <ButtonPressAnimation onPress={onPress} pointerEvents="box-only" scale={0.8} testID={testID}>
      <Stack alignHorizontal="center" space="10px">
        <Box
          alignItems="center"
          background="accent"
          borderRadius={60}
          height={{ custom: 60 }}
          justifyContent="center"
          shadow={{
            custom: {
              ios: [
                {
                  x: 0,
                  y: 8,
                  blur: 24,
                  opacity: 0.3,
                  color: colorMode === 'dark' ? 'shadowFar' : 'accent',
                },
                {
                  x: 0,
                  y: 2,
                  blur: 6,
                  opacity: 0.04,
                  color: 'shadowFar',
                },
              ],
              android: {
                elevation: 21,
                opacity: 1,
                color: colorMode === 'dark' ? 'shadowFar' : 'accent',
              },
            },
          }}
          width={{ custom: 60 }}
        >
          <Text align="center" color="label" size="icon 23px" weight="bold">
            {icon}
          </Text>
        </Box>
        <Text color="secondary80 (Deprecated)" size="14px / 19px (Deprecated)" weight="medium">
          {children}
        </Text>
      </Stack>
    </ButtonPressAnimation>
  );
}

function BuyButton() {
  const { navigate } = useNavigation();
  const { isDamaged } = useWallets();

  const handlePress = React.useCallback(() => {
    if (isDamaged) {
      showWalletErrorAlert();
      return;
    }

    analytics.track('Tapped "Add Cash"', {
      category: 'home screen',
    });

    navigate(Routes.ADD_CASH_SHEET);
  }, [isDamaged, navigate]);

  return (
    <Box>
      <ActionButton icon="􀁌" onPress={handlePress} testID="buy-button">
        {lang.t('wallet.buy')}
      </ActionButton>
    </Box>
  );
}

function SwapButton() {
  const { isReadOnlyWallet } = useWallets();
  const { accountAddress } = useAccountSettings();
  const remoteConfig = useRemoteConfig();
  const swapsV2Enabled = useExperimentalFlag(SWAPS_V2) || remoteConfig.swaps_v2;
  const { navigate } = useNavigation();

  const handlePress = React.useCallback(async () => {
    if (!isReadOnlyWallet || enableActionsOnReadOnlyWallet) {
      analytics.track('Tapped "Swap"', {
        category: 'home screen',
      });
      if (swapsV2Enabled) {
        swapsStore.setState({
          inputAsset: getUserAssetsStore(accountAddress as Address)
            ?.getState()
            .getHighestValueEth(),
        });
        InteractionManager.runAfterInteractions(() => {
          navigate(Routes.SWAP);
        });
        return;
      }

      android && delayNext();

      const mainnetEth = await ethereumUtils.getNativeAssetForNetwork(ChainId.mainnet, accountAddress);
      navigate(Routes.EXCHANGE_MODAL, {
        fromDiscover: true,
        params: {
          inputAsset: mainnetEth,
        },
        screen: Routes.MAIN_EXCHANGE_SCREEN,
      });
    } else {
      watchingAlert();
    }
  }, [accountAddress, isReadOnlyWallet, navigate, swapsV2Enabled]);

  return (
    <ActionButton icon="􀖅" onPress={handlePress} testID="swap-button">
      {lang.t('button.swap')}
    </ActionButton>
  );
}

function SendButton() {
  const { isReadOnlyWallet } = useWallets();

  const { navigate } = useNavigation();

  const handlePress = React.useCallback(() => {
    if (!isReadOnlyWallet || enableActionsOnReadOnlyWallet) {
      analytics.track('Tapped "Send"', {
        category: 'home screen',
      });

      navigate(Routes.SEND_FLOW);
    } else {
      watchingAlert();
    }
  }, [navigate, isReadOnlyWallet]);

  return (
    <ActionButton icon="􀈟" onPress={handlePress} testID="send-button">
      {lang.t('button.send')}
    </ActionButton>
  );
}

export function MoreButton() {
  // ////////////////////////////////////////////////////
  // Handlers

  const [isToastActive, setToastActive] = useRecoilState(addressCopiedToastAtom);
  const { accountAddress } = useAccountProfile();
  const handlePressCopy = React.useCallback(() => {
    if (!isToastActive) {
      setToastActive(true);
      setTimeout(() => {
        setToastActive(false);
      }, 2000);
    }
    Clipboard.setString(accountAddress);
  }, [accountAddress, isToastActive, setToastActive]);

  return (
    <>
      {/* @ts-expect-error JavaScript component */}
      <CopyFloatingEmojis textToCopy={accountAddress}>
        <ActionButton onPress={handlePressCopy} icon="􀐅" testID="receive-button">
          {lang.t('wallet.copy')}
        </ActionButton>
      </CopyFloatingEmojis>
    </>
  );
}<|MERGE_RESOLUTION|>--- conflicted
+++ resolved
@@ -19,13 +19,9 @@
 import { useAccountAccentColor } from '@/hooks/useAccountAccentColor';
 import { addressCopiedToastAtom } from '@/recoil/addressCopiedToastAtom';
 import { swapsStore } from '@/state/swaps/swapsStore';
-<<<<<<< HEAD
 import { getUserAssetsStore } from '@/state/assets/userAssets';
 import { Address } from 'viem';
-=======
-import { userAssetsStore } from '@/state/assets/userAssets';
 import { ChainId } from '@/__swaps__/types/chains';
->>>>>>> fcba32cc
 
 export const ProfileActionButtonsRowHeight = 80;
 
