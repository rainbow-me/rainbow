import Clipboard from '@react-native-community/clipboard';
import lang from 'i18n-js';
import * as React from 'react';
import { PressableProps } from 'react-native';
import Animated, {
  useAnimatedStyle,
  useDerivedValue,
  withSpring,
} from 'react-native-reanimated';
import { ButtonPressAnimation } from '@/components/animations';
import { CopyFloatingEmojis } from '@/components/floating-emojis';
import { enableActionsOnReadOnlyWallet } from '@/config';
import {
  AccentColorProvider,
  Box,
  Column,
  Columns,
  Inset,
  Stack,
  Text,
  useColorMode,
} from '@/design-system';
import { CurrencySelectionTypes, ExchangeModalTypes } from '@/helpers';
import {
  useAccountProfile,
  useSwapCurrencyHandlers,
  useWallets,
} from '@/hooks';
import { delayNext } from '@/hooks/useMagicAutofocus';
import { useNavigation } from '@/navigation';
import { watchingAlert } from '@/utils';
import Routes from '@rainbow-me/routes';
import showWalletErrorAlert from '@/helpers/support';
import { analytics } from '@/analytics';
import { useRecoilState } from 'recoil';
import config from '@/model/config';
import { useAccountAccentColor } from '@/hooks/useAccountAccentColor';
import { addressCopiedToastAtom } from '@/recoil/addressCopiedToastAtom';

export const ProfileActionButtonsRowHeight = 80;

export function ProfileActionButtonsRow() {
  const { accentColor, loaded: accentColorLoaded } = useAccountAccentColor();

  const scale = useDerivedValue(() => (accentColorLoaded ? 1 : 0.9));
  const expandStyle = useAnimatedStyle(() => ({
    transform: [
      {
        scale: withSpring(scale.value, {
          damping: 12,
          restDisplacementThreshold: 0.001,
          restSpeedThreshold: 0.001,
          stiffness: 280,
        }),
      },
    ],
  }));

  if (!accentColorLoaded) return null;

  const addCashEnabled = config.f2c_enabled;
  const swapEnabled = config.swagg_enabled;

  return (
    <Box width="full">
      <Inset horizontal={{ custom: 17 }}>
        <AccentColorProvider color={accentColor}>
          <Columns>
            {addCashEnabled && (
              <Column>
                <Animated.View style={[expandStyle]}>
                  <BuyButton />
                </Animated.View>
              </Column>
            )}
            {swapEnabled && (
              <Column>
                <Animated.View style={[expandStyle]}>
                  <SwapButton />
                </Animated.View>
              </Column>
            )}
            <Column>
              <Animated.View style={[expandStyle]}>
                <SendButton />
              </Animated.View>
            </Column>
            <Column>
              <Animated.View style={[expandStyle]}>
                <MoreButton />
              </Animated.View>
            </Column>
          </Columns>
        </AccentColorProvider>
      </Inset>
    </Box>
  );
}

function ActionButton({
  children,
  icon,
  onPress,
  testID,
}: {
  children: string;
  icon: string;
  onPress?: PressableProps['onPress'];
  testID?: string;
}) {
  const { colorMode } = useColorMode();
  return (
    <ButtonPressAnimation
      onPress={onPress}
      pointerEvents="box-only"
      scale={0.8}
      testID={testID}
    >
      <Stack alignHorizontal="center" space="10px">
        <Box
          alignItems="center"
          background="accent"
          borderRadius={60}
          height={{ custom: 60 }}
          justifyContent="center"
          shadow={{
            custom: {
              ios: [
                {
                  x: 0,
                  y: 8,
                  blur: 24,
                  opacity: 0.3,
                  color: colorMode === 'dark' ? 'shadowFar' : 'accent',
                },
                {
                  x: 0,
                  y: 2,
                  blur: 6,
                  opacity: 0.04,
                  color: 'shadowFar',
                },
              ],
              android: {
                elevation: 21,
                opacity: 1,
                color: colorMode === 'dark' ? 'shadowFar' : 'accent',
              },
            },
          }}
          width={{ custom: 60 }}
        >
          <Text align="center" color="label" size="icon 23px" weight="bold">
            {icon}
          </Text>
        </Box>
        <Text
          color="secondary80 (Deprecated)"
          size="14px / 19px (Deprecated)"
          weight="medium"
        >
          {children}
        </Text>
      </Stack>
    </ButtonPressAnimation>
  );
}

function BuyButton() {
  const { navigate } = useNavigation();
  const { isDamaged } = useWallets();

  const handlePress = React.useCallback(() => {
    if (isDamaged) {
      showWalletErrorAlert();
      return;
    }

    analytics.track('Tapped "Add Cash"', {
      category: 'home screen',
    });

    navigate(Routes.ADD_CASH_SHEET);
  }, [isDamaged, navigate]);

  return (
    <Box>
      <ActionButton icon="􀁌" onPress={handlePress} testID="buy-button">
        {lang.t('wallet.buy')}
      </ActionButton>
    </Box>
  );
}

function SwapButton() {
  const { isReadOnlyWallet } = useWallets();

  const { navigate } = useNavigation();

  const { updateInputCurrency } = useSwapCurrencyHandlers({
    shouldUpdate: false,
    type: ExchangeModalTypes.swap,
  });

  const handlePress = React.useCallback(() => {
    if (!isReadOnlyWallet || enableActionsOnReadOnlyWallet) {
      analytics.track('Tapped "Swap"', {
        category: 'home screen',
      });

      android && delayNext();
      navigate(Routes.EXCHANGE_MODAL, {
        fromDiscover: true,
        params: {
          fromDiscover: true,
          onSelectCurrency: updateInputCurrency,
          title: lang.t('swap.modal_types.swap'),
          type: CurrencySelectionTypes.input,
        },
        screen: Routes.CURRENCY_SELECT_SCREEN,
      });
    } else {
      watchingAlert();
    }
  }, [isReadOnlyWallet, navigate, updateInputCurrency]);

  return (
    <ActionButton icon="􀖅" onPress={handlePress} testID="swap-button">
      {lang.t('button.swap')}
    </ActionButton>
  );
}

function SendButton() {
  const { isReadOnlyWallet } = useWallets();

  const { navigate } = useNavigation();

  const handlePress = React.useCallback(() => {
    if (!isReadOnlyWallet || enableActionsOnReadOnlyWallet) {
      analytics.track('Tapped "Send"', {
        category: 'home screen',
      });

      navigate(Routes.SEND_SHEET);
    } else {
      watchingAlert();
    }
  }, [navigate, isReadOnlyWallet]);

  return (
    <ActionButton icon="􀈟" onPress={handlePress} testID="send-button">
      {lang.t('button.send')}
    </ActionButton>
  );
}

export function MoreButton() {
  // ////////////////////////////////////////////////////
  // Handlers

  const [isToastActive, setToastActive] = useRecoilState(
    addressCopiedToastAtom
  );
  const { accountAddress } = useAccountProfile();
  const handlePressCopy = React.useCallback(() => {
    if (!isToastActive) {
      setToastActive(true);
      setTimeout(() => {
        setToastActive(false);
      }, 2000);
    }
    Clipboard.setString(accountAddress);
  }, [accountAddress, isToastActive, setToastActive]);

  return (
    <>
      {/* @ts-expect-error JavaScript component */}
      <CopyFloatingEmojis textToCopy={accountAddress}>
        <ActionButton
          onPress={handlePressCopy}
          icon="􀐅"
          testID="receive-button"
        >
<<<<<<< HEAD
          {'Copy'}
=======
          {lang.t('wallet.copy')}
>>>>>>> fef6175d
        </ActionButton>
      </CopyFloatingEmojis>
    </>
  );
}<|MERGE_RESOLUTION|>--- conflicted
+++ resolved
@@ -282,11 +282,7 @@
           icon="􀐅"
           testID="receive-button"
         >
-<<<<<<< HEAD
-          {'Copy'}
-=======
           {lang.t('wallet.copy')}
->>>>>>> fef6175d
         </ActionButton>
       </CopyFloatingEmojis>
     </>
