--- conflicted
+++ resolved
@@ -345,25 +345,6 @@
   const isAddCashAvailable =
     IS_TESTING === 'true' || network === NetworkTypes.mainnet;
 
-<<<<<<< HEAD
-=======
-  const items = React.useMemo(
-    () => ({
-      addCash: lang.t('button.add_cash'),
-      myQRCode: lang.t('button.my_qr_code'),
-      cancel: lang.t('button.cancel'),
-    }),
-    []
-  );
-  const options = [
-    isAddCashAvailable ? items.addCash : null,
-    items.myQRCode,
-    ios ? items.cancel : null,
-  ].filter(Boolean);
-
-  const ContextMenuButton = ios ? React.Fragment : ContextMenu;
-
->>>>>>> 70e92fb6
   const menuConfig = React.useMemo(
     () => ({
       menuItems: [
@@ -397,22 +378,6 @@
     [handlePressAddCash, handlePressQRCode]
   );
 
-<<<<<<< HEAD
-=======
-  const handlePressContextMenuItem = useLatestCallback(
-    (e: React.SyntheticEvent<React.ElementType, { actionKey: string }>) => {
-      handlePressMenuItem(e.nativeEvent.actionKey);
-    }
-  );
-
-  const showActionSheet = () => {
-    showActionSheetWithOptions(
-      { options, cancelButtonIndex: options.length - 1 },
-      handlePressMenuItem
-    );
-  };
-
->>>>>>> 70e92fb6
   return (
     <ContextMenuButton
       menuConfig={menuConfig}
