--- conflicted
+++ resolved
@@ -278,76 +278,10 @@
     Clipboard.setString(accountAddress);
   }, [accountAddress, isToastActive, setToastActive]);
 
-<<<<<<< HEAD
   return (
     <CopyFloatingEmojis textToCopy={accountAddress}>
       <ActionButton onPress={handlePressCopy} icon="􀐅" testID="receive-button">
         {'Copy'}
-=======
-  const handlePressQRCode = React.useCallback(() => {
-    analyticsV2.track(analyticsV2.event.qrCodeViewed, {
-      component: 'ProfileActionButtonsRow',
-    });
-
-    navigate(Routes.RECEIVE_MODAL);
-  }, [navigate]);
-
-  const handlePressConnectedApps = React.useCallback(() => {
-    navigate(Routes.CONNECTED_DAPPS);
-  }, [navigate]);
-
-  // ////////////////////////////////////////////////////
-  // Context Menu
-
-  const { mostRecentWalletConnectors } = useWalletConnectConnections();
-
-  const menuConfig = {
-    menuItems: [
-      {
-        actionKey: 'copy',
-        actionTitle: lang.t('wallet.copy_address'),
-        icon: { iconType: 'SYSTEM', iconValue: 'doc.on.doc' },
-      },
-      {
-        actionKey: 'qrCode',
-        actionTitle: lang.t('button.my_qr_code'),
-        icon: { iconType: 'SYSTEM', iconValue: 'qrcode' },
-      },
-      mostRecentWalletConnectors.length > 0 || activeWCV2Sessions.length > 0
-        ? {
-            actionKey: 'connectedApps',
-            actionTitle: lang.t('wallet.connected_apps'),
-            icon: { iconType: 'SYSTEM', iconValue: 'app.badge.checkmark' },
-          }
-        : null,
-    ].filter(Boolean),
-    ...(ios ? { menuTitle: '' } : {}),
-  };
-
-  const handlePressMenuItem = React.useCallback(
-    // @ts-expect-error ContextMenu is an untyped JS component and can't type its onPress handler properly
-    e => {
-      if (e.nativeEvent.actionKey === 'copy') {
-        handlePressCopy();
-      }
-      if (e.nativeEvent.actionKey === 'qrCode') {
-        handlePressQRCode();
-      }
-      if (e.nativeEvent.actionKey === 'connectedApps') {
-        handlePressConnectedApps();
-      }
-    },
-    [handlePressConnectedApps, handlePressCopy, handlePressQRCode]
-  );
-
-  return (
-    <ContextMenuButton
-      menuConfig={menuConfig}
-      onPressMenuItem={handlePressMenuItem}
-    >
-      <ActionButton icon="􀍡" testID="more-button">
-        {lang.t('button.more')}
->>>>>>> d5c4b317
       </ActionButton>
     </CopyFloatingEmojis>
   );
