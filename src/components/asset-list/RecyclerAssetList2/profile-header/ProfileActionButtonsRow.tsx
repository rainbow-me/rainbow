--- conflicted
+++ resolved
@@ -298,74 +298,9 @@
     navigate(Routes.RECEIVE_MODAL);
   }, [navigate]);
 
-<<<<<<< HEAD
   return (
     <ActionButton onPress={handlePressQRCode} icon="􀐅" testID="receive-button">
       {'Copy'}
     </ActionButton>
-=======
-  const handlePressConnectedApps = React.useCallback(() => {
-    navigate(Routes.CONNECTED_DAPPS);
-  }, [navigate]);
-
-  // ////////////////////////////////////////////////////
-  // Context Menu
-
-  const { mostRecentWalletConnectors } = useWalletConnectConnections();
-
-  const menuConfig = {
-    menuItems: [
-      {
-        actionKey: 'copy',
-        actionTitle: lang.t('wallet.copy_address'),
-        icon: { iconType: 'SYSTEM', iconValue: 'doc.on.doc' },
-      },
-      {
-        actionKey: 'qrCode',
-        actionTitle: lang.t('button.my_qr_code'),
-        icon: { iconType: 'SYSTEM', iconValue: 'qrcode' },
-      },
-      mostRecentWalletConnectors.length > 0 || activeWCV2Sessions.length > 0
-        ? {
-            actionKey: 'connectedApps',
-            actionTitle: lang.t('wallet.connected_apps'),
-            icon: { iconType: 'SYSTEM', iconValue: 'app.badge.checkmark' },
-          }
-        : null,
-    ].filter(Boolean),
-    ...(ios ? { menuTitle: '' } : {}),
-  };
-
-  const handlePressMenuItem = React.useCallback(
-    e => {
-      if (e.nativeEvent.actionKey === 'copy') {
-        handlePressCopy();
-      }
-      if (e.nativeEvent.actionKey === 'qrCode') {
-        handlePressQRCode();
-      }
-      if (e.nativeEvent.actionKey === 'connectedApps') {
-        handlePressConnectedApps();
-      }
-    },
-    [handlePressConnectedApps, handlePressCopy, handlePressQRCode]
-  );
-
-  const onMenuWillShow = React.useCallback(() => {
-    // update state to potentially hide the menu button
-    setActiveWCV2Sessions(getAllActiveSessionsSync());
-  }, [setActiveWCV2Sessions]);
-
-  return (
-    <ContextMenuButton
-      onMenuWillShow={onMenuWillShow}
-      menuConfig={menuConfig}
-      onPressMenuItem={handlePressMenuItem}
-    >
-      <ActionButton icon="􀍡" testID="more-button">
-        {lang.t('button.more')}
-      </ActionButton>
-    </ContextMenuButton>
->>>>>>> a3e879c9
   );
 }