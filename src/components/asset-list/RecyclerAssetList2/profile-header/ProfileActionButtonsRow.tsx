import Clipboard from '@react-native-clipboard/clipboard';
import lang from 'i18n-js';
import * as React from 'react';
import { PressableProps } from 'react-native';
import Animated, { useAnimatedStyle, useDerivedValue, withSpring } from 'react-native-reanimated';
import { ButtonPressAnimation } from '@/components/animations';
import { CopyFloatingEmojis } from '@/components/floating-emojis';
import { enableActionsOnReadOnlyWallet, useExperimentalFlag, SWAPS_V2 } from '@/config';
import { AccentColorProvider, Box, Column, Columns, Inset, Stack, Text, useColorMode } from '@/design-system';
import { useAccountProfile, useAccountSettings, useWallets } from '@/hooks';
import { delayNext } from '@/hooks/useMagicAutofocus';
import { useNavigation } from '@/navigation';
import { ethereumUtils, watchingAlert } from '@/utils';
import Routes from '@rainbow-me/routes';
import showWalletErrorAlert from '@/helpers/support';
import { analytics } from '@/analytics';
import { useRecoilState } from 'recoil';
import { useRemoteConfig } from '@/model/remoteConfig';
import { useAccountAccentColor } from '@/hooks/useAccountAccentColor';
import { addressCopiedToastAtom } from '@/recoil/addressCopiedToastAtom';
import { Network } from '@/networks/types';
import { ETH_ADDRESS } from '@/references';

export const ProfileActionButtonsRowHeight = 80;

export function ProfileActionButtonsRow() {
  const { accentColor, loaded: accentColorLoaded } = useAccountAccentColor();

  const scale = useDerivedValue(() => (accentColorLoaded ? 1 : 0.9));
  const expandStyle = useAnimatedStyle(() => ({
    transform: [
      {
        scale: withSpring(scale.value, {
          damping: 12,
          restDisplacementThreshold: 0.001,
          restSpeedThreshold: 0.001,
          stiffness: 280,
        }),
      },
    ],
  }));

  const { f2c_enabled: addCashEnabled, swagg_enabled: swapEnabled } = useRemoteConfig();

  if (!accentColorLoaded) return null;

  return (
    <Box width="full">
      <Inset horizontal={{ custom: 17 }}>
        <AccentColorProvider color={accentColor}>
          <Columns>
            {addCashEnabled && (
              <Column>
                <Animated.View style={[expandStyle]}>
                  <BuyButton />
                </Animated.View>
              </Column>
            )}
            {swapEnabled && (
              <Column>
                <Animated.View style={[expandStyle]}>
                  <SwapButton />
                </Animated.View>
              </Column>
            )}
            <Column>
              <Animated.View style={[expandStyle]}>
                <SendButton />
              </Animated.View>
            </Column>
            <Column>
              <Animated.View style={[expandStyle]}>
                <MoreButton />
              </Animated.View>
            </Column>
          </Columns>
        </AccentColorProvider>
      </Inset>
    </Box>
  );
}

function ActionButton({
  children,
  icon,
  onPress,
  testID,
}: {
  children: string;
  icon: string;
  onPress?: PressableProps['onPress'];
  testID?: string;
}) {
  const { colorMode } = useColorMode();
  return (
    <ButtonPressAnimation onPress={onPress} pointerEvents="box-only" scale={0.8} testID={testID}>
      <Stack alignHorizontal="center" space="10px">
        <Box
          alignItems="center"
          background="accent"
          borderRadius={60}
          height={{ custom: 60 }}
          justifyContent="center"
          shadow={{
            custom: {
              ios: [
                {
                  x: 0,
                  y: 8,
                  blur: 24,
                  opacity: 0.3,
                  color: colorMode === 'dark' ? 'shadowFar' : 'accent',
                },
                {
                  x: 0,
                  y: 2,
                  blur: 6,
                  opacity: 0.04,
                  color: 'shadowFar',
                },
              ],
              android: {
                elevation: 21,
                opacity: 1,
                color: colorMode === 'dark' ? 'shadowFar' : 'accent',
              },
            },
          }}
          width={{ custom: 60 }}
        >
          <Text align="center" color="label" size="icon 23px" weight="bold">
            {icon}
          </Text>
        </Box>
        <Text color="secondary80 (Deprecated)" size="14px / 19px (Deprecated)" weight="medium">
          {children}
        </Text>
      </Stack>
    </ButtonPressAnimation>
  );
}

function BuyButton() {
  const { navigate } = useNavigation();
  const { isDamaged } = useWallets();

  const handlePress = React.useCallback(() => {
    if (isDamaged) {
      showWalletErrorAlert();
      return;
    }

    analytics.track('Tapped "Add Cash"', {
      category: 'home screen',
    });

    navigate(Routes.ADD_CASH_SHEET);
  }, [isDamaged, navigate]);

  return (
    <Box>
      <ActionButton icon="􀁌" onPress={handlePress} testID="buy-button">
        {lang.t('wallet.buy')}
      </ActionButton>
    </Box>
  );
}

function SwapButton() {
  const { isReadOnlyWallet } = useWallets();
  const { accountAddress } = useAccountSettings();
  const remoteConfig = useRemoteConfig();
  const swapsV2Enabled = useExperimentalFlag(SWAPS_V2) || remoteConfig.swaps_v2;

  const { navigate } = useNavigation();

  const handlePress = React.useCallback(async () => {
    if (!isReadOnlyWallet || enableActionsOnReadOnlyWallet) {
      analytics.track('Tapped "Swap"', {
        category: 'home screen',
      });

      android && delayNext();
      if (swapsV2Enabled) {
<<<<<<< HEAD
        navigate(Routes.SWAP, {
          inputAsset: ETH_ADDRESS,
        });
=======
        navigate(Routes.SWAP_NAVIGATOR);
>>>>>>> 78c54077
        return;
      }

      const mainnetEth = await ethereumUtils.getNativeAssetForNetwork(Network.mainnet, accountAddress);
      navigate(Routes.EXCHANGE_MODAL, {
        fromDiscover: true,
        params: {
          inputAsset: mainnetEth,
        },
        screen: Routes.MAIN_EXCHANGE_SCREEN,
      });
    } else {
      watchingAlert();
    }
  }, [accountAddress, isReadOnlyWallet, navigate, swapsV2Enabled]);

  return (
    <ActionButton icon="􀖅" onPress={handlePress} testID="swap-button">
      {lang.t('button.swap')}
    </ActionButton>
  );
}

function SendButton() {
  const { isReadOnlyWallet } = useWallets();

  const { navigate } = useNavigation();

  const handlePress = React.useCallback(() => {
    if (!isReadOnlyWallet || enableActionsOnReadOnlyWallet) {
      analytics.track('Tapped "Send"', {
        category: 'home screen',
      });

      navigate(Routes.SEND_FLOW);
    } else {
      watchingAlert();
    }
  }, [navigate, isReadOnlyWallet]);

  return (
    <ActionButton icon="􀈟" onPress={handlePress} testID="send-button">
      {lang.t('button.send')}
    </ActionButton>
  );
}

export function MoreButton() {
  // ////////////////////////////////////////////////////
  // Handlers

  const [isToastActive, setToastActive] = useRecoilState(addressCopiedToastAtom);
  const { accountAddress } = useAccountProfile();
  const handlePressCopy = React.useCallback(() => {
    if (!isToastActive) {
      setToastActive(true);
      setTimeout(() => {
        setToastActive(false);
      }, 2000);
    }
    Clipboard.setString(accountAddress);
  }, [accountAddress, isToastActive, setToastActive]);

  return (
    <>
      {/* @ts-expect-error JavaScript component */}
      <CopyFloatingEmojis textToCopy={accountAddress}>
        <ActionButton onPress={handlePressCopy} icon="􀐅" testID="receive-button">
          {lang.t('wallet.copy')}
        </ActionButton>
      </CopyFloatingEmojis>
    </>
  );
}<|MERGE_RESOLUTION|>--- conflicted
+++ resolved
@@ -182,13 +182,7 @@
 
       android && delayNext();
       if (swapsV2Enabled) {
-<<<<<<< HEAD
-        navigate(Routes.SWAP, {
-          inputAsset: ETH_ADDRESS,
-        });
-=======
         navigate(Routes.SWAP_NAVIGATOR);
->>>>>>> 78c54077
         return;
       }
 
