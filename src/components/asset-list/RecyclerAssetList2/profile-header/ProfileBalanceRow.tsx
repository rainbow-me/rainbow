import Skeleton, { FakeText } from '@/components/skeleton/Skeleton';
<<<<<<< HEAD
import { Box, Text } from '@/design-system';
import * as React from 'react';
=======
import { Box, useBackgroundColor } from '@/design-system';
import { AnimatedNumber } from '@/components/animated-number/AnimatedNumber';
import { useLiveWalletBalance } from '@/hooks/useLiveWalletBalance';
>>>>>>> 80374aa3

export const ProfileBalanceRowHeight = 24;
const placeholderHeight = ProfileBalanceRowHeight;
const placeholderWidth = 200;

export const ProfileBalanceRow = React.memo(function ProfileBalanceRow() {
  const backgroundColor = useBackgroundColor('surfacePrimary');
  const balance = useLiveWalletBalance();

  return (
    <>
      {balance === null ? (
        <Box height={{ custom: placeholderHeight }} width={{ custom: placeholderWidth }}>
          <Skeleton>
            <FakeText height={placeholderHeight} width={placeholderWidth} />
          </Skeleton>
        </Box>
      ) : (
        <Box paddingHorizontal={'36px'} width="full" style={{ alignItems: 'center' }} height={ProfileBalanceRowHeight}>
          <AnimatedNumber
            value={balance}
            color="label"
            align="center"
            easingMaskColor={backgroundColor}
            size={balance.length > 14 ? '26pt' : '34pt'}
            weight="heavy"
          />
        </Box>
      )}
    </>
  );
});<|MERGE_RESOLUTION|>--- conflicted
+++ resolved
@@ -1,12 +1,8 @@
+import * as React from 'react';
 import Skeleton, { FakeText } from '@/components/skeleton/Skeleton';
-<<<<<<< HEAD
-import { Box, Text } from '@/design-system';
-import * as React from 'react';
-=======
 import { Box, useBackgroundColor } from '@/design-system';
 import { AnimatedNumber } from '@/components/animated-number/AnimatedNumber';
 import { useLiveWalletBalance } from '@/hooks/useLiveWalletBalance';
->>>>>>> 80374aa3
 
 export const ProfileBalanceRowHeight = 24;
 const placeholderHeight = ProfileBalanceRowHeight;
