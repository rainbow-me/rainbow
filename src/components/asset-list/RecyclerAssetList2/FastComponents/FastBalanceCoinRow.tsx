--- conflicted
+++ resolved
@@ -150,22 +150,10 @@
               theme={theme}
             />
 
-<<<<<<< HEAD
             <View style={[sx.innerContainer, isHidden && sx.hiddenRow]}>
               <View style={sx.row}>
                 <View style={sx.textWrapper}>
-                  <Text
-                    align="left"
-                    numberOfLines={1}
-                    size="16px"
-                    weight="medium"
-                  >
-=======
-            <View style={[cx.innerContainer, isHidden && cx.hiddenRow]}>
-              <View style={cx.row}>
-                <View style={cx.textWrapper}>
                   <Text numberOfLines={1} size="16px">
->>>>>>> c56643f3
                     {item.name}
                   </Text>
                 </View>
