import React, { useCallback, useRef } from 'react';
import { StyleSheet, View } from 'react-native';
import { CoinIconIndicator } from '../../../../components/coin-icon';
import { Icon } from '../../../../components/icons';
import { ButtonPressAnimation } from '../../../animations';

import { initialChartExpandedStateSheetHeight } from '../../../expanded-state/asset/ChartExpandedState';
import { ExtendedState } from '../core/RawRecyclerList';
import FastCoinIcon from './FastCoinIcon';
import { Text } from '@/design-system';
import { useAccountAsset, useCoinListFinishEditingOptions } from '@/hooks';
import Routes from '@/navigation/routesNames';
import { borders, colors, padding, shadow } from '@/styles';

interface CoinCheckButtonProps {
  isHidden: boolean;
  isPinned: boolean;
  onPress: () => void;
  uniqueId: string;
  theme: any;
}

const CoinCheckButton = React.memo(function CoinCheckButton({
  isHidden,
  isPinned,
  onPress,
  uniqueId,
  theme,
}: CoinCheckButtonProps) {
  const { selectedItems } = useCoinListFinishEditingOptions();
  const selected = selectedItems.includes(uniqueId);

  const showOutline = !(isHidden || isPinned);
  const coinIconPlaceholder = !selected && (isHidden || isPinned);

  const checkmarkBackgroundDynamicStyle = {
    ...shadow.buildAsObject(
      0,
      4,
      12,
      theme.isDarkMode ? colors.shadow : colors.appleBlue,
      0.4
    ),
  };

  return (
    <View style={sx.checkboxContainer}>
      <ButtonPressAnimation onPress={onPress}>
        <View style={sx.checkboxInnerContainer}>
          {showOutline && (
            <View
              style={[
                sx.circleOutline,
                { borderColor: colors.alpha(colors.blueGreyDark, 0.12) },
              ]}
            />
          )}

          {coinIconPlaceholder && (
            <CoinIconIndicator
              isPinned={isPinned}
              style={sx.coinIconIndicator}
              theme={theme}
            />
          )}

          {selected && (
            <View
              style={[sx.checkmarkBackground, checkmarkBackgroundDynamicStyle]}
            >
              <Icon color="white" name="checkmark" />
            </View>
          )}
        </View>
      </ButtonPressAnimation>
    </View>
  );
});

const formatPercentageString = (percentString?: string) =>
  percentString ? percentString.split('-').join('- ') : '-';

interface MemoizedBalanceCoinRowProps {
  uniqueId: string;
  nativeCurrency: string;
  theme: any;
  navigate: any;
  nativeCurrencySymbol: string;
  isHidden: boolean;
  maybeCallback: React.RefObject<null | (() => void)>;
}

const MemoizedBalanceCoinRow = React.memo(
  ({
    uniqueId,
    nativeCurrency,
    theme,
    navigate,
    nativeCurrencySymbol,
    isHidden,
    maybeCallback,
  }: MemoizedBalanceCoinRowProps) => {
    const item = useAccountAsset(uniqueId, nativeCurrency);

    const handlePress = useCallback(() => {
      if (maybeCallback.current) {
        maybeCallback.current();
      } else {
        navigate(Routes.EXPANDED_ASSET_SHEET, {
          asset: item,
          fromDiscover: true,
          longFormHeight: initialChartExpandedStateSheetHeight,
          type: 'token',
        });
      }
    }, [navigate, item, maybeCallback]);

    const percentChange = item?.native?.change;
    const percentageChangeDisplay = formatPercentageString(percentChange);

    const isPositive =
      percentChange && percentageChangeDisplay.charAt(0) !== '-';

    const changeColor = isPositive
      ? theme.colors.green
      : theme.colors.blueGreyDark50;

    const nativeDisplay = item?.balance?.display;

    const valueColor = nativeDisplay
      ? theme.colors.dark
      : theme.colors.blueGreyLight;

    return (
      <View style={sx.flex}>
        <ButtonPressAnimation
          onPress={handlePress}
          scaleTo={0.96}
          testID={`balance-coin-row-${item.name}`}
        >
          <View style={[sx.container]}>
            <FastCoinIcon
              address={item.address}
              assetType={item.type}
              mainnetAddress={item.mainnet_address}
              symbol={item.symbol}
              theme={theme}
            />

            <View style={[sx.innerContainer, isHidden && sx.hiddenRow]}>
              <View style={sx.row}>
                <View style={sx.textWrapper}>
<<<<<<< HEAD
                  <Text numberOfLines={1} size="16px" weight="semibold">
=======
                  <Text numberOfLines={1} size="16px / 22px (Deprecated)">
>>>>>>> 1c074704
                    {item.name}
                  </Text>
                </View>

                <Text
                  align="right"
                  color={{ custom: valueColor }}
<<<<<<< HEAD
                  size="16px"
                  weight="medium"
=======
                  size="16px / 22px (Deprecated)"
>>>>>>> 1c074704
                >
                  {item?.native?.balance?.display ??
                    `${nativeCurrencySymbol}0.00`}
                </Text>
              </View>

              <View style={[sx.row, sx.bottom]}>
                <View style={sx.textWrapper}>
                  <Text
                    color={{ custom: theme.colors.blueGreyDark50 }}
                    numberOfLines={1}
<<<<<<< HEAD
                    size="14px"
                    weight="medium"
=======
                    size="14px / 19px (Deprecated)"
>>>>>>> 1c074704
                  >
                    {nativeDisplay ?? ''}
                  </Text>
                </View>

                <Text
                  align="right"
                  color={{ custom: changeColor }}
<<<<<<< HEAD
                  size="14px"
                  weight="medium"
=======
                  size="14px / 19px (Deprecated)"
>>>>>>> 1c074704
                >
                  {percentageChangeDisplay}
                </Text>
              </View>
            </View>
          </View>
        </ButtonPressAnimation>
      </View>
    );
  }
);

MemoizedBalanceCoinRow.displayName = 'MemoizedBalanceCoinRow';

export default React.memo(function BalanceCoinRow({
  uniqueId,
  extendedState,
}: {
  uniqueId: string;
  extendedState: ExtendedState;
}) {
  const {
    theme,
    nativeCurrencySymbol,
    navigate,
    nativeCurrency,
    hiddenCoins,
    pinnedCoins,
    toggleSelectedCoin,
    isCoinListEdited,
  } = extendedState;

  const onPress = useCallback(() => {
    toggleSelectedCoin(uniqueId);
  }, [uniqueId, toggleSelectedCoin]);

  // HACK to make sure we don't rerender MemoizedBalanceCoinRow
  // when isCoinListEdited === true and we need to change onPress callback
  const maybeCallback = useRef<null | (() => void)>(null);
  maybeCallback.current = isCoinListEdited ? onPress : null;

  const isHidden = hiddenCoins[uniqueId];
  const isPinned = pinnedCoins[uniqueId];

  return (
    <View style={[sx.rootContainer, !isCoinListEdited && sx.nonEditMode]}>
      {isCoinListEdited && (
        <CoinCheckButton
          isHidden={isHidden}
          isPinned={isPinned}
          onPress={onPress}
          theme={theme}
          uniqueId={uniqueId}
        />
      )}

      <MemoizedBalanceCoinRow
        isHidden={isHidden}
        maybeCallback={maybeCallback}
        nativeCurrency={nativeCurrency}
        nativeCurrencySymbol={nativeCurrencySymbol}
        navigate={navigate}
        theme={theme}
        uniqueId={uniqueId}
      />
    </View>
  );
});

const sx = StyleSheet.create({
  bottom: {
    marginTop: 10,
  },
  checkboxContainer: {
    alignSelf: 'center',
    marginRight: -4,
    width: 51,
  },
  checkboxInnerContainer: {
    alignContent: 'center',
    alignItems: 'center',
    alignSelf: 'center',
    height: 40,
    justifyContent: 'center',
    width: 51,
  },
  checkmarkBackground: {
    ...borders.buildCircleAsObject(22),
    ...padding.object(4.5),
    backgroundColor: colors.appleBlue,
    left: 19,
    position: 'absolute',
  },
  circleOutline: {
    ...borders.buildCircleAsObject(22),
    borderWidth: 1.5,
    left: 19,
    position: 'absolute',
  },
  coinIconIndicator: {
    left: 19,
    position: 'absolute',
  },
  container: {
    alignItems: 'center',
    flexDirection: 'row',
    marginRight: 19,
    overflow: 'visible',
    paddingLeft: 9,
  },
  flex: {
    flex: 1,
  },
  hiddenRow: {
    opacity: 0.4,
  },
  innerContainer: {
    flex: 1,
    marginBottom: 1,
    marginLeft: 10,
  },
  nonEditMode: {
    paddingLeft: 10,
  },
  rootContainer: {
    flex: 1,
    flexDirection: 'row',
    overflow: 'visible',
  },
  row: {
    flexDirection: 'row',
    justifyContent: 'space-between',
  },
  textWrapper: {
    flex: 1,
    paddingRight: 19,
  },
});<|MERGE_RESOLUTION|>--- conflicted
+++ resolved
@@ -150,11 +150,11 @@
             <View style={[sx.innerContainer, isHidden && sx.hiddenRow]}>
               <View style={sx.row}>
                 <View style={sx.textWrapper}>
-<<<<<<< HEAD
-                  <Text numberOfLines={1} size="16px" weight="semibold">
-=======
-                  <Text numberOfLines={1} size="16px / 22px (Deprecated)">
->>>>>>> 1c074704
+                  <Text
+                    numberOfLines={1}
+                    size="16px / 22px (Deprecated)"
+                    weight="semibold"
+                  >
                     {item.name}
                   </Text>
                 </View>
@@ -162,12 +162,8 @@
                 <Text
                   align="right"
                   color={{ custom: valueColor }}
-<<<<<<< HEAD
-                  size="16px"
+                  size="16px / 22px (Deprecated)"
                   weight="medium"
-=======
-                  size="16px / 22px (Deprecated)"
->>>>>>> 1c074704
                 >
                   {item?.native?.balance?.display ??
                     `${nativeCurrencySymbol}0.00`}
@@ -179,12 +175,8 @@
                   <Text
                     color={{ custom: theme.colors.blueGreyDark50 }}
                     numberOfLines={1}
-<<<<<<< HEAD
-                    size="14px"
+                    size="14px / 19px (Deprecated)"
                     weight="medium"
-=======
-                    size="14px / 19px (Deprecated)"
->>>>>>> 1c074704
                   >
                     {nativeDisplay ?? ''}
                   </Text>
@@ -193,12 +185,8 @@
                 <Text
                   align="right"
                   color={{ custom: changeColor }}
-<<<<<<< HEAD
-                  size="14px"
+                  size="14px / 19px (Deprecated)"
                   weight="medium"
-=======
-                  size="14px / 19px (Deprecated)"
->>>>>>> 1c074704
                 >
                   {percentageChangeDisplay}
                 </Text>
