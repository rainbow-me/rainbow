--- conflicted
+++ resolved
@@ -67,15 +67,10 @@
 
 const MemoizedBalanceCoinRow = React.memo(
   ({ uniqueId, nativeCurrency, theme, navigate, nativeCurrencySymbol, isHidden, maybeCallback }: MemoizedBalanceCoinRowProps) => {
-<<<<<<< HEAD
     const item = useAccountAsset(uniqueId, nativeCurrency) as any;
     if (!item) {
       console.log(uniqueId);
     }
-=======
-    const item = useAccountAsset(uniqueId, nativeCurrency);
-
->>>>>>> 20a73a54
     const handlePress = useCallback(() => {
       if (maybeCallback.current) {
         maybeCallback.current();
