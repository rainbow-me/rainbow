import React from 'react';
import { StyleSheet, View } from 'react-native';
import { ButtonPressAnimation } from '../../../animations';
import FastCoinIcon from './FastCoinIcon';
import FastPoolValue from './FastPoolValue';
import { Text } from '@/design-system';
import { UniswapPoolAddressDetailsFull } from '@/redux/uniswapLiquidity';
import { supportedNativeCurrencies } from '@/references';

interface UniswapCoinRowItem {
  onPress: () => void;
  tokens: UniswapPoolAddressDetailsFull[];
  theme: any;
  tokenNames: string;
  symbol: string;
  value: number;
  attribute: string;
  nativeCurrency: keyof typeof supportedNativeCurrencies;
}

export default React.memo(function UniswapCoinRow({
  item,
}: {
  item: UniswapCoinRowItem;
}) {
  return (
    <View style={[sx.rootContainer, sx.nonEditMode]}>
      <View style={sx.flex}>
        <ButtonPressAnimation
          onPress={item.onPress}
          scaleTo={0.96}
          testID="balance-coin-row"
        >
          <View style={sx.container}>
            <View style={sx.reverseRow}>
              <View style={sx.translateX}>
                <FastCoinIcon
                  address={item.tokens[1].address?.toLowerCase()!}
                  symbol={item.tokens[1].symbol}
                  theme={item.theme}
                />
              </View>
              <FastCoinIcon
                address={item.tokens[0].address?.toLowerCase()!}
                symbol={item.tokens[0].symbol}
                theme={item.theme}
              />
            </View>
            <View style={sx.innerContainer}>
              <View style={sx.row}>
<<<<<<< HEAD
                <Text numberOfLines={1} size="16px" weight="semibold">
=======
                <Text
                  numberOfLines={1}
                  size="16px / 22px (Deprecated)"
                  weight="regular"
                >
>>>>>>> 1c074704
                  {item.tokenNames}
                </Text>
              </View>
              <View style={[sx.row, sx.bottom]}>
                <Text
                  color={{ custom: item.theme.colors.blueGreyDark50 }}
<<<<<<< HEAD
                  size="14px"
                  weight="medium"
=======
                  size="14px / 19px (Deprecated)"
>>>>>>> 1c074704
                >
                  {item.symbol}
                </Text>
              </View>
            </View>
            <FastPoolValue
              nativeCurrency={item.nativeCurrency}
              theme={item.theme}
              type={item.attribute}
              value={item.value}
            />
          </View>
        </ButtonPressAnimation>
      </View>
    </View>
  );
});

const sx = StyleSheet.create({
  bottom: {
    marginTop: 10,
  },
  container: {
    alignItems: 'center',
    flexDirection: 'row',
    marginRight: 19,
  },
  flex: {
    flex: 1,
  },
  innerContainer: {
    flex: 1,
    marginLeft: 10,
  },
  nonEditMode: {
    paddingLeft: 19,
  },
  reverseRow: {
    flexDirection: 'row-reverse',
    justifyContent: 'flex-end',
    width: 70,
  },
  rootContainer: {
    flexDirection: 'row',
  },
  row: {
    flexDirection: 'row',
  },
  translateX: {
    marginLeft: -10,
  },
});<|MERGE_RESOLUTION|>--- conflicted
+++ resolved
@@ -48,27 +48,19 @@
             </View>
             <View style={sx.innerContainer}>
               <View style={sx.row}>
-<<<<<<< HEAD
-                <Text numberOfLines={1} size="16px" weight="semibold">
-=======
                 <Text
                   numberOfLines={1}
                   size="16px / 22px (Deprecated)"
-                  weight="regular"
+                  weight="semibold"
                 >
->>>>>>> 1c074704
                   {item.tokenNames}
                 </Text>
               </View>
               <View style={[sx.row, sx.bottom]}>
                 <Text
                   color={{ custom: item.theme.colors.blueGreyDark50 }}
-<<<<<<< HEAD
-                  size="14px"
+                  size="14px / 19px (Deprecated)"
                   weight="medium"
-=======
-                  size="14px / 19px (Deprecated)"
->>>>>>> 1c074704
                 >
                   {item.symbol}
                 </Text>
