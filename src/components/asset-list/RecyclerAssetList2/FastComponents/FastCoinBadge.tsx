--- conflicted
+++ resolved
@@ -14,11 +14,8 @@
 import BaseBadgeDark from '@/assets/badges/baseBadgeDark.png';
 import AvalancheBadge from '@/assets/badges/avalancheBadge.png';
 import AvalancheBadgeDark from '@/assets/badges/avalancheBadgeDark.png';
-<<<<<<< HEAD
-=======
 import BlastBadge from '@/assets/badges/blastBadge.png';
 import BlastBadgeDark from '@/assets/badges/blastBadgeDark.png';
->>>>>>> 048a38ba
 import { Network } from '@/networks/types';
 
 interface FastChainBadgeProps {
@@ -60,13 +57,10 @@
     dark: AvalancheBadgeDark,
     light: AvalancheBadge,
   },
-<<<<<<< HEAD
-=======
   [Network.blast]: {
     dark: BlastBadgeDark,
     light: BlastBadge,
   },
->>>>>>> 048a38ba
 };
 
 export const FastChainBadge = React.memo(function FastChainBadge({ network, theme }: FastChainBadgeProps) {
