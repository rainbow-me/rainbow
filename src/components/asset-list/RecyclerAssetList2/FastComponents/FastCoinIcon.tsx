--- conflicted
+++ resolved
@@ -1,18 +1,17 @@
-import React, { useCallback } from 'react';
+import React from 'react';
 // @ts-expect-error // no declaration for this yet
 import * as CoinIconsImages from 'react-coin-icon/lib/pngs';
 import { Image, StyleSheet, View } from 'react-native';
 import { FastChainBadge } from './FastCoinBadge';
+import { FastFallbackCoinIconImage } from './FastFallbackCoinIconImage';
 import ContractInteraction from '@rainbow-me/assets/contractInteraction.png';
 import EthIcon from '@rainbow-me/assets/eth-icon.png';
 import { AssetType } from '@rainbow-me/entities';
-import { useColorForAsset, useForceUpdate } from '@rainbow-me/hooks';
-import { ImageWithCachedMetadata, ImgixImage } from '@rainbow-me/images';
+import { useColorForAsset } from '@rainbow-me/hooks';
 import { borders, fonts } from '@rainbow-me/styles';
 import {
-  FallbackIcon,
+  FallbackIcon as CoinIconTextFallback,
   getTokenMetadata,
-  getUrlForTrustIconFallback,
   isETH,
 } from '@rainbow-me/utils';
 
@@ -29,93 +28,39 @@
   position: 'absolute',
 };
 
-const ImageState = {
-  ERROR: 'ERROR',
-  LOADED: 'LOADED',
-  NOT_FOUND: 'NOT_FOUND',
-} as const;
-
 function formatSymbol(symbol: string) {
   return symbol
     ? symbol.charAt(0).toUpperCase() + symbol.slice(1).toLowerCase()
     : '';
 }
-const imagesCache: { [imageUrl: string]: keyof typeof ImageState } = {};
 
-const CoinIconWithBackground = React.memo(function CoinIconWithBackground({
+/**
+ * If mainnet asset is available, get the token under /ethereum/ (token) url.
+ * Otherwise let it use whatever type it has
+ * @param param0 - optional mainnetAddress, address and optional assetType
+ * @returns a proper type and address to use for the url
+ */
+function getTypeAndAddress({
+  mainnetAddress,
   address,
   assetType,
-  symbol,
-  shadowColor,
-  children,
 }: {
+  mainnetAddress?: string;
   address: string;
   assetType?: AssetType;
-  symbol: string;
-  shadowColor: string;
-  children: () => React.ReactNode;
 }) {
-  const imageUrl = getUrlForTrustIconFallback(address, assetType)!;
+  if (mainnetAddress) {
+    return {
+      resolvedAddress: mainnetAddress,
+      resolvedType: AssetType.token,
+    };
+  }
 
-  const key = `${symbol}-${imageUrl}`;
-
-  const shouldShowImage = imagesCache[key] !== ImageState.NOT_FOUND;
-  const isLoaded = imagesCache[key] === ImageState.LOADED;
-
-  // we store data inside the object outside the component
-  // so we can share it between component instances
-  // but we still want the component to pick up new changes
-  const forceUpdate = useForceUpdate();
-
-  const onLoad = useCallback(() => {
-    if (imagesCache[key] === ImageState.LOADED) {
-      return;
-    }
-
-    imagesCache[key] = ImageState.LOADED;
-    forceUpdate();
-  }, [key, forceUpdate]);
-  const onError = useCallback(
-    err => {
-      const newError = err.nativeEvent.message?.includes('404')
-        ? ImageState.NOT_FOUND
-        : ImageState.ERROR;
-
-      if (imagesCache[key] === newError) {
-        return;
-      } else {
-        imagesCache[key] = newError;
-      }
-
-      forceUpdate();
-    },
-    [key, forceUpdate]
-  );
-
-  return (
-    <View
-      style={[sx.coinIconContainer, { shadowColor }, isLoaded && sx.withShadow]}
-    >
-      {shouldShowImage && (
-        <ImageWithCachedMetadata
-          cache={ImgixImage.cacheControl.immutable}
-          imageUrl={imageUrl}
-          onError={onError}
-          onLoad={onLoad}
-<<<<<<< HEAD
-          size={32}
-          style={[sx.coinIconFallback, isLoaded && sx.withBackground]}
-=======
-          size={40}
-          style={[cx.coinIconFallback, isLoaded && cx.withBackground]}
->>>>>>> c56643f3
-        />
-      )}
-
-      {!isLoaded && <View style={sx.fallbackWrapper}>{children()}</View>}
-    </View>
-  );
-});
+  return {
+    resolvedAddress: address,
+    resolvedType: assetType,
+  };
+}
 
 export default React.memo(function FastCoinIcon({
   address,
@@ -130,37 +75,43 @@
   assetType?: AssetType;
   theme: any;
 }) {
-  const tokenMetadata = getTokenMetadata(mainnetAddress || address);
+  const { resolvedType, resolvedAddress } = getTypeAndAddress({
+    address,
+    assetType,
+    mainnetAddress,
+  });
 
-  const type = mainnetAddress ? AssetType.token : assetType;
+  const tokenMetadata = getTokenMetadata(resolvedAddress);
 
   const fallbackIconColor = useColorForAsset({
-    address: mainnetAddress || address,
-    type,
+    address: resolvedAddress,
+    type: resolvedType,
   });
 
   const shadowColor = theme.isDarkMode
     ? theme.colors.shadow
     : tokenMetadata?.shadowColor ?? fallbackIconColor;
 
-  const eth = isETH(mainnetAddress || address);
+  const eth = isETH(resolvedAddress);
 
   const formattedSymbol = formatSymbol(symbol);
 
-  const renderFallback = !eth && !tokenMetadata;
-  const renderCoinIcon = !renderFallback && CoinIconsImages[formattedSymbol];
-  const renderContract = symbol === 'contract';
+  const shouldRenderFallback = !eth && !tokenMetadata;
+  const shouldRenderLocalCoinIconImage =
+    !shouldRenderFallback && CoinIconsImages[formattedSymbol];
+  const shouldRenderContract = symbol === 'contract';
 
   return (
     <View style={sx.container}>
       {eth ? (
         <Image source={EthIcon} style={sx.coinIconFallback} />
-      ) : renderCoinIcon ? (
+      ) : shouldRenderLocalCoinIconImage ? (
         <View
           style={[
             sx.coinIconFallback,
             sx.reactCoinIconContainer,
             sx.withShadow,
+            { shadowColor },
           ]}
         >
           <Image
@@ -169,17 +120,17 @@
             style={sx.reactCoinIconImage}
           />
         </View>
-      ) : renderContract ? (
+      ) : shouldRenderContract ? (
         <Image source={ContractInteraction} style={sx.contract} />
       ) : (
-        <CoinIconWithBackground
+        <FastFallbackCoinIconImage
           address={mainnetAddress ?? address}
-          assetType={type}
+          assetType={resolvedType}
           shadowColor={shadowColor}
           symbol={symbol}
         >
           {() => (
-            <FallbackIcon
+            <CoinIconTextFallback
               color={fallbackIconColor}
               height={40}
               style={fallbackIconStyle}
@@ -188,24 +139,17 @@
               width={40}
             />
           )}
-        </CoinIconWithBackground>
+        </FastFallbackCoinIconImage>
       )}
 
-      {assetType && <FastChainBadge assetType={assetType} theme={theme} />}
+      {resolvedType && (
+        <FastChainBadge assetType={resolvedType} theme={theme} />
+      )}
     </View>
   );
 });
 
 const sx = StyleSheet.create({
-  coinIconContainer: {
-    alignItems: 'center',
-    backgroundColor: 'transparent',
-    borderRadius: 20,
-    height: 40,
-    justifyContent: 'center',
-    overflow: 'hidden',
-    width: 40,
-  },
   coinIconFallback: {
     borderRadius: 20,
     height: 40,
@@ -222,11 +166,6 @@
     height: 40,
     width: 40,
   },
-  fallbackWrapper: {
-    left: 0,
-    position: 'absolute',
-    top: 0,
-  },
   reactCoinIconContainer: {
     alignItems: 'center',
     justifyContent: 'center',
@@ -235,10 +174,6 @@
     height: '100%',
     width: '100%',
   },
-  withBackground: {
-    backgroundColor: 'white',
-  },
-
   withShadow: {
     elevation: 6,
     shadowOffset: {
