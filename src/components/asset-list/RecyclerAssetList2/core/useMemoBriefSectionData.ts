--- conflicted
+++ resolved
@@ -29,22 +29,6 @@
 export default function useMemoBriefSectionData({
   externalAddress,
   type,
-<<<<<<< HEAD
-}: { externalAddress?: string; type?: AssetListType } = {}) {
-  const { briefSectionsData }: { briefSectionsData: any[] } =
-    type === 'ens-profile'
-      ? // `type` is a static prop, so hooks will always execute in order.
-        // eslint-disable-next-line react-hooks/rules-of-hooks
-        useExternalWalletSectionsData({
-          address: externalAddress,
-          type,
-        })
-      : // eslint-disable-next-line react-hooks/rules-of-hooks
-        useWalletSectionsData({
-          type,
-        });
-  const { isSmallBalancesOpen, stagger } = useOpenSmallBalances();
-=======
   briefSectionsData,
 }: {
   externalAddress?: string;
@@ -53,23 +37,23 @@
 } = {}) {
   let sectionsDataToUse: any[];
 
-  if (externalAddress) {
-    // `externalAddress` is a static prop, so hooks will always execute in order.
+  if (type === 'ens-profile') {
+    // `type` is a static prop, so hooks will always execute in order.
     // eslint-disable-next-line react-hooks/rules-of-hooks
     sectionsDataToUse = useExternalWalletSectionsData({
       address: externalAddress,
+      type,
     }).briefSectionsData;
   } else if (!briefSectionsData) {
     // briefSectionsData is an optional thing - we might send it from the tree
     // so we run it only once for a tree
     // eslint-disable-next-line react-hooks/rules-of-hooks
-    sectionsDataToUse = useWalletSectionsData().briefSectionsData!;
+    sectionsDataToUse = useWalletSectionsData({ type }).briefSectionsData!;
   } else {
     sectionsDataToUse = briefSectionsData;
   }
 
   const { isSmallBalancesOpen } = useOpenSmallBalances();
->>>>>>> b9c1ffc2
   const { isSavingsOpen } = useOpenSavings();
   const { isInvestmentCardsOpen } = useOpenInvestmentCards();
   const { isCoinListEdited } = useCoinListEdited();
