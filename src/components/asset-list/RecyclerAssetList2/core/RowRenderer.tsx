--- conflicted
+++ resolved
@@ -45,7 +45,6 @@
           defaultToEditButton={
             (data as CoinDividerExtraData).defaultToEditButton
           }
-<<<<<<< HEAD
           extendedState={extendedState}
         />
       );
@@ -90,10 +89,11 @@
       );
     }
     case CellType.NFT: {
-      const { index, uniqueId } = data as NFTExtraData;
+      const { index, uniqueId, onPressUniqueToken } = data as NFTExtraData;
 
       return (
         <WrappedNFT
+          onPress={onPressUniqueToken}
           placement={index % 2 === 0 ? 'left' : 'right'}
           uniqueId={uniqueId}
         />
@@ -105,31 +105,6 @@
     default:
       assertNever(type);
   }
-=======
-          case CellType.NFT: {
-            const {
-              index,
-              uniqueId,
-              onPressUniqueToken,
-            } = data as NFTExtraData;
-
-            return (
-              <WrappedNFT
-                onPress={onPressUniqueToken}
-                placement={index % 2 === 0 ? 'left' : 'right'}
-                uniqueId={uniqueId}
-              />
-            );
-          }
-          case CellType.LOADING_ASSETS:
-            // @ts-expect-error untyped JS component
-            return <AssetListItemSkeleton />;
-        }
-        assertNever(type);
-      }}
-    </CellDataProvider>
-  );
->>>>>>> aa3a3bcd
 }
 
 export default rowRenderer as (
