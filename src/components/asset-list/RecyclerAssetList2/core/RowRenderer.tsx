--- conflicted
+++ resolved
@@ -91,7 +91,6 @@
     case CellType.NFT: {
       const { index, uniqueId } = data as NFTExtraData;
 
-<<<<<<< HEAD
       return (
         <WrappedNFT
           placement={index % 2 === 0 ? 'left' : 'right'}
@@ -100,27 +99,11 @@
       );
     }
     case CellType.LOADING_ASSETS:
+      // @ts-expect-error untyped JS component
       return <AssetListItemSkeleton />;
     default:
       assertNever(type);
   }
-=======
-            return (
-              <WrappedNFT
-                placement={index % 2 === 0 ? 'left' : 'right'}
-                uniqueId={uniqueId}
-              />
-            );
-          }
-          case CellType.LOADING_ASSETS:
-            // @ts-expect-error untyped JS component
-            return <AssetListItemSkeleton />;
-        }
-        assertNever(type);
-      }}
-    </CellDataProvider>
-  );
->>>>>>> ce68e456
 }
 
 export default rowRenderer as (
