import React, {
  LegacyRef,
  useCallback,
  useEffect,
  useMemo,
  useRef,
} from 'react';
import { LayoutChangeEvent } from 'react-native';
import { SetterOrUpdater } from 'recoil';
import { DataProvider, RecyclerListView } from 'recyclerlistview';
import { useMemoOne } from 'use-memo-one';
import { useTheme } from '../../../../context/ThemeContext';
import useAccountSettings from '../../../../hooks/useAccountSettings';
<<<<<<< HEAD
import { BooleanMap } from '../../../../hooks/useCoinListEditOptions';
=======
import { AssetListType } from '..';
>>>>>>> aa3a3bcd
import { useRecyclerAssetListPosition } from './Contexts';
import ExternalENSProfileScrollViewWithRef from './ExternalENSProfileScrollView';
import ExternalScrollViewWithRef from './ExternalScrollView';
import RefreshControl from './RefreshControl';
import rowRenderer from './RowRenderer';
import { BaseCellType, CellTypes, RecyclerListViewRef } from './ViewTypes';
import getLayoutProvider from './getLayoutProvider';
import useLayoutItemAnimator from './useLayoutItemAnimator';
import { useCoinListEdited, useCoinListEditOptions } from '@rainbow-me/hooks';
import { useNavigation } from '@rainbow-me/navigation';

const dataProvider = new DataProvider((r1, r2) => {
  return r1.uid !== r2.uid;
});

export type ExtendedState = {
  theme: any;
  nativeCurrencySymbol: string;
  nativeCurrency: string;
  navigate: any;
  isCoinListEdited: boolean;
  hiddenCoins: BooleanMap;
  pinnedCoins: BooleanMap;
  toggleSelectedCoin: (id: string) => void;
  setIsCoinListEdited: SetterOrUpdater<boolean>;
  additionalData: Record<string, CellTypes>;
};

const RawMemoRecyclerAssetList = React.memo(function RawRecyclerAssetList({
  briefSectionsData,
<<<<<<< HEAD
  additionalData,
}: {
  briefSectionsData: BaseCellType[];
  additionalData: Record<string, CellTypes>;
=======
  type,
}: {
  briefSectionsData: BaseCellType[];
  type?: AssetListType;
>>>>>>> aa3a3bcd
}) {
  const currentDataProvider = useMemoOne(
    () => dataProvider.cloneWithRows(briefSectionsData),
    [briefSectionsData]
  );
  const { isCoinListEdited, setIsCoinListEdited } = useCoinListEdited();
  const y = useRecyclerAssetListPosition()!;

  const layoutProvider = useMemoOne(
    () => getLayoutProvider(briefSectionsData, isCoinListEdited),
    [briefSectionsData]
  );

  const { accountAddress } = useAccountSettings();

  const topMarginRef = useRef<number>(0);

  const ref = useRef<RecyclerListViewRef>();

  useEffect(() => {
    if (ios) {
      return;
    }
    // this is hacky, but let me explain what's happening here:
    // RecyclerListView is trying to persist the position while updating the component.
    // Therefore, internally the library wants to scroll to old position.
    // However, Android is setting the position to 0, because there's no content so
    // the event has no effect on content position and this is set to 0 as expected.
    // To avoid generating this nonsense event, I firstly set internally the position to 0.
    // Then the update might happen, but this is OK, because I overrode the position
    // with `updateOffset` method. However, this is happening inside `setTimeout`
    // so the callback might be already scheduled (this is a race condition, happens randomly).
    // We need to clear this scheduled event with `clearTimeout` method.
    // Then, in case the event was not emitted, we want to emit this anyway (`scrollToOffset`)
    // to make headers located in `0` position.
    // @ts-ignore
    ref.current?._virtualRenderer
      ?.getViewabilityTracker?.()
      ?.updateOffset?.(0, true, 0);
    // @ts-ignore
    clearTimeout(ref.current?._processInitialOffsetTimeout);
    ref.current?.scrollToOffset(0, 0);
    y.setValue(0);
  }, [y, accountAddress]);

  const onLayout = useCallback(
    () => ({ nativeEvent }: LayoutChangeEvent) => {
      topMarginRef.current = nativeEvent.layout.y;
    },
    []
  );

  const layoutItemAnimator = useLayoutItemAnimator(ref, topMarginRef);

  const theme = useTheme();
  const { nativeCurrencySymbol, nativeCurrency } = useAccountSettings();
  const {
    hiddenCoinsObj: hiddenCoins,
    pinnedCoinsObj: pinnedCoins,
    toggleSelectedCoin,
  } = useCoinListEditOptions();

  const { navigate } = useNavigation();

  const extendedState = useMemo<ExtendedState>(() => {
    return {
      additionalData,
      hiddenCoins,
      isCoinListEdited,
      nativeCurrency,
      nativeCurrencySymbol,
      navigate,
      pinnedCoins,
      setIsCoinListEdited,
      theme,
      toggleSelectedCoin,
    };
  }, [
    theme,
    navigate,
    nativeCurrencySymbol,
    nativeCurrency,
    pinnedCoins,
    hiddenCoins,
    toggleSelectedCoin,
    isCoinListEdited,
    setIsCoinListEdited,
    additionalData,
  ]);

  return (
    <RecyclerListView
      dataProvider={currentDataProvider}
      extendedState={extendedState}
      // @ts-ignore
      externalScrollView={
        type === 'ens-profile'
          ? ExternalENSProfileScrollViewWithRef
          : ExternalScrollViewWithRef
      }
      itemAnimator={layoutItemAnimator}
      layoutProvider={layoutProvider}
      onLayout={onLayout}
      ref={ref as LegacyRef<RecyclerListViewRef>}
      refreshControl={<RefreshControl />}
      renderAheadOffset={1000}
      rowRenderer={rowRenderer}
    />
  );
});

export default RawMemoRecyclerAssetList;<|MERGE_RESOLUTION|>--- conflicted
+++ resolved
@@ -10,12 +10,10 @@
 import { DataProvider, RecyclerListView } from 'recyclerlistview';
 import { useMemoOne } from 'use-memo-one';
 import { useTheme } from '../../../../context/ThemeContext';
+import { UniqueAsset } from '../../../../entities';
 import useAccountSettings from '../../../../hooks/useAccountSettings';
-<<<<<<< HEAD
 import { BooleanMap } from '../../../../hooks/useCoinListEditOptions';
-=======
 import { AssetListType } from '..';
->>>>>>> aa3a3bcd
 import { useRecyclerAssetListPosition } from './Contexts';
 import ExternalENSProfileScrollViewWithRef from './ExternalENSProfileScrollView';
 import ExternalScrollViewWithRef from './ExternalScrollView';
@@ -41,22 +39,19 @@
   pinnedCoins: BooleanMap;
   toggleSelectedCoin: (id: string) => void;
   setIsCoinListEdited: SetterOrUpdater<boolean>;
-  additionalData: Record<string, CellTypes>;
+  additionalData?: Record<string, CellTypes>;
+  externalAddress?: string;
+  onPressUniqueToken?: (asset: UniqueAsset) => void;
 };
 
 const RawMemoRecyclerAssetList = React.memo(function RawRecyclerAssetList({
   briefSectionsData,
-<<<<<<< HEAD
-  additionalData,
-}: {
-  briefSectionsData: BaseCellType[];
-  additionalData: Record<string, CellTypes>;
-=======
+  extendedState,
   type,
 }: {
   briefSectionsData: BaseCellType[];
   type?: AssetListType;
->>>>>>> aa3a3bcd
+  extendedState: Partial<ExtendedState>;
 }) {
   const currentDataProvider = useMemoOne(
     () => dataProvider.cloneWithRows(briefSectionsData),
@@ -121,9 +116,9 @@
 
   const { navigate } = useNavigation();
 
-  const extendedState = useMemo<ExtendedState>(() => {
+  const mergedExtendedState = useMemo<ExtendedState>(() => {
     return {
-      additionalData,
+      ...extendedState,
       hiddenCoins,
       isCoinListEdited,
       nativeCurrency,
@@ -135,6 +130,7 @@
       toggleSelectedCoin,
     };
   }, [
+    extendedState,
     theme,
     navigate,
     nativeCurrencySymbol,
@@ -144,13 +140,12 @@
     toggleSelectedCoin,
     isCoinListEdited,
     setIsCoinListEdited,
-    additionalData,
   ]);
 
   return (
     <RecyclerListView
       dataProvider={currentDataProvider}
-      extendedState={extendedState}
+      extendedState={mergedExtendedState}
       // @ts-ignore
       externalScrollView={
         type === 'ens-profile'
