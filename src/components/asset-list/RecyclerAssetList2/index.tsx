--- conflicted
+++ resolved
@@ -32,18 +32,9 @@
 
   const position = useMemoOne(() => new RNAnimated.Value(0), []);
 
-<<<<<<< HEAD
-  const value = useMemo(
+  const extendedState = useMemo(
     () => ({ additionalData, externalAddress, onPressUniqueToken }),
     [additionalData, externalAddress, onPressUniqueToken]
-=======
-  const extendedState = useMemo(
-    () => ({
-      additionalData,
-      externalAddress,
-    }),
-    [additionalData, externalAddress]
->>>>>>> b9c1ffc2
   );
 
   return (
