<<<<<<< HEAD
import React, { useMemo, useState, useEffect } from 'react';
=======
import { analytics } from '@/analytics';
import { AnimatedSpinner } from '@/components/animations/AnimatedSpinner';
import { DropdownMenu, MenuItem } from '@/components/DropdownMenu';
import { Navbar, navbarHeight } from '@/components/navbar/Navbar';
import { NAVBAR_ICON_SIZE, NavBarTextIconFrame } from '@/components/navbar/NavbarTextIcon';
import { Box, Cover, Text } from '@/design-system';
import { TextSize } from '@/design-system/typography/typeHierarchy';
import { UniqueAsset } from '@/entities';
import { IS_ANDROID } from '@/env';
import { useAccountAccentColor, usePendingTransactions, useWalletSectionsData } from '@/hooks';
import { useStableValue } from '@/hooks/useStableValue';
import * as lang from '@/languages';
import Navigation from '@/navigation/Navigation';
import Routes from '@/navigation/routesNames';
import { useTheme } from '@/theme';
import React, { memo, useMemo } from 'react';
>>>>>>> 07390196
import { Animated as RNAnimated } from 'react-native';
import { useSafeAreaInsets } from 'react-native-safe-area-context';
import { RecyclerAssetListScrollPositionContext } from './core/Contexts';
import RawMemoRecyclerAssetList, { ViewableItemsChangedCallback } from './core/RawRecyclerList';
import { StickyHeaderManager } from './core/StickyHeaders';
import useMemoBriefSectionData from './core/useMemoBriefSectionData';
import { ProfileNameRow } from './profile-header/ProfileNameRow';
import { useShowKingOfTheHill } from '@/components/king-of-the-hill/useShowKingOfTheHill';

export type AssetListType = 'wallet' | 'ens-profile' | 'select-nft';

const menuItems: MenuItem<(typeof Routes)[keyof typeof Routes]>[] = [
  {
    actionKey: Routes.SETTINGS_SHEET,
    actionTitle: lang.t(lang.l.settings.label),
    icon: { iconType: 'SYSTEM', iconValue: 'gear' },
  },
  {
    actionKey: Routes.RECEIVE_MODAL,
    actionTitle: lang.t(lang.l.button.my_qr_code),
    icon: { iconType: 'SYSTEM', iconValue: 'qrcode' },
  },
  {
    actionKey: Routes.CONNECTED_DAPPS,
    actionTitle: lang.t(lang.l.wallet.connected_apps),
    icon: { iconType: 'SYSTEM', iconValue: 'app.badge.checkmark' },
  },
];

export interface RecyclerAssetList2Props {
  accentColor?: string;
  disablePullDownToRefresh?: boolean;
  externalAddress?: string;
  onPressUniqueToken?: (asset: UniqueAsset) => void;
  type?: AssetListType;
  walletBriefSectionsData: ReturnType<typeof useWalletSectionsData>['briefSectionsData'];
  onEndReached?: () => void;
  onViewableItemsChanged?: ViewableItemsChangedCallback;
}

function RecyclerAssetList({
  accentColor,
  disablePullDownToRefresh,
  externalAddress,
  onPressUniqueToken,
  type = 'wallet',
  walletBriefSectionsData,
  onEndReached,
  onViewableItemsChanged,
}: RecyclerAssetList2Props) {
  const { memoizedResult: briefSectionsData, additionalData } = useMemoBriefSectionData({
    briefSectionsData: walletBriefSectionsData,
    externalAddress,
    type,
  });

  const insets = useSafeAreaInsets();

  const position = useStableValue(() => new RNAnimated.Value(0));

  const extendedState = useMemo(
    () => ({ additionalData, externalAddress, onPressUniqueToken }),
    [additionalData, externalAddress, onPressUniqueToken]
  );

  return (
    <RecyclerAssetListScrollPositionContext.Provider value={position}>
      {type === 'wallet' && <NavbarOverlay accentColor={accentColor} position={position} />}
      <StickyHeaderManager yOffset={navbarHeight + insets.top - 8}>
        <RawMemoRecyclerAssetList
          briefSectionsData={briefSectionsData}
          disablePullDownToRefresh={!!disablePullDownToRefresh}
          extendedState={extendedState}
          onEndReached={onEndReached}
          scrollIndicatorInsets={{
            bottom: insets.bottom + 14,
            top: 132,
          }}
          type={type}
          onViewableItemsChanged={onViewableItemsChanged}
        />
      </StickyHeaderManager>
    </RecyclerAssetListScrollPositionContext.Provider>
  );
}

export default React.memo(RecyclerAssetList);

// //////////////////////////////////////////////////////////

function handlePressQRScanner(): void {
  Navigation.handleAction(Routes.QR_SCANNER_SCREEN);
}

function handlePressMenuItem(route: (typeof Routes)[keyof typeof Routes]): void {
  if (route === Routes.RECEIVE_MODAL) {
    analytics.track(analytics.event.navigationMyQrCode, { category: 'home screen' });
  }
  Navigation.handleAction(route);
}

function handleNavigateToActivity(): void {
  Navigation.handleAction(Routes.PROFILE_SCREEN);
}

const NavbarOverlay = React.memo(function NavbarOverlay({ accentColor, position }: { accentColor?: string; position: RNAnimated.Value }) {
  const { colors, isDarkMode } = useTheme();
  const insets = useSafeAreaInsets();
<<<<<<< HEAD
  const { king_of_the_hill_tab_enabled } = useRemoteConfig('king_of_the_hill_tab_enabled');
  const showKingOfTheHillTab = (useExperimentalFlag(KING_OF_THE_HILL_TAB) || king_of_the_hill_tab_enabled) && !IS_TEST;
  const [isHeaderInteractive, setIsHeaderInteractive] = useState(false);
=======
  const showKingOfTheHillTab = useShowKingOfTheHill();
>>>>>>> 07390196

  const yOffset = IS_ANDROID ? navbarHeight : insets.top;

  useEffect(() => {
    const listener = position.addListener(({ value }) => {
      const shouldBeInteractive = value >= yOffset + 38;
      setIsHeaderInteractive(shouldBeInteractive);
    });

    return () => {
      position.removeListener(listener);
    };
  }, [position, yOffset]);

  const shadowOpacityStyle = useMemo(
    () => ({
      shadowOpacity: position.interpolate({
        extrapolate: 'clamp',
        inputRange: [yOffset, yOffset, yOffset + 19],
        outputRange: [0, 0, isDarkMode ? 0.2 : 1],
      }),
    }),
    [isDarkMode, position, yOffset]
  );
  const animatedStyle = useMemo(
    () => ({
      opacity: position.interpolate({
        extrapolate: 'clamp',
        inputRange: [yOffset, yOffset, yOffset + 38],
        outputRange: [0, 1, 1],
      }),
      shadowOpacity: position.interpolate({
        extrapolate: 'clamp',
        inputRange: [yOffset, yOffset, yOffset + 19],
        outputRange: [0, 0, isDarkMode ? 0.2 : 0],
      }),
      transform: [
        {
          translateY: position.interpolate({
            extrapolate: 'clamp',
            inputRange: [yOffset, yOffset, yOffset + 38],
            outputRange: [0, 24, 0],
          }),
        },
      ],
    }),
    [isDarkMode, position, yOffset]
  );
  const walletNameStyle = useMemo(
    () => ({
      opacity: position.interpolate({
        extrapolate: 'clamp',
        inputRange: [yOffset, yOffset, yOffset + 38],
        outputRange: [0, 0, 1],
      }),
    }),
    [position, yOffset]
  );

  return (
    <>
      <Box
        as={RNAnimated.View}
        style={[
          {
            top: 0,
            left: 0,
            right: 0,
            shadowColor: isDarkMode ? colors.shadowBlack : colors.rowDividerExtraLight,
            shadowOffset: { width: 0, height: isDarkMode ? 4 : 1 },
            shadowRadius: isDarkMode ? 20 : 0,
            zIndex: 1,
          },
          shadowOpacityStyle,
        ]}
      >
        <Box
          as={RNAnimated.View}
          background="surfacePrimary"
          style={[
            {
              height: navbarHeight + insets.top + 24,
              width: '100%',
              position: 'absolute',
              shadowColor: colors.shadowBlack,
              shadowOffset: { width: 0, height: 1 },
              shadowRadius: 3,
              top: navbarHeight + insets.top - 24,
            },
            animatedStyle,
          ]}
        >
          <Box
            background="surfacePrimary"
            style={{
              alignItems: 'center',
              height: navbarHeight,
              justifyContent: 'center',
              top: insets.top + 24,
            }}
          />
        </Box>
      </Box>

      <Box
        style={{
          top: navbarHeight + insets.top,
          left: 0,
          right: 0,
          zIndex: 100,
        }}
        pointerEvents={isHeaderInteractive ? 'auto' : 'box-none'}
      >
        <Navbar
          isTitleInteractive={isHeaderInteractive}
          hasStatusBarInset
          leftComponent={
            <Navbar.Item onPress={handlePressQRScanner}>
              <Navbar.TextIcon color={accentColor as string} icon="􀎹" />
            </Navbar.Item>
          }
          rightComponent={
            showKingOfTheHillTab ? (
              <Box flexDirection="row" gap={12}>
                <DropdownMenu testID={'settings-menu'} menuConfig={{ menuItems }} onPressMenuItem={handlePressMenuItem}>
                  <Navbar.TextIcon color={accentColor as string} icon="􀍠" />
                </DropdownMenu>

                <Navbar.Item onPress={handleNavigateToActivity}>
                  <ActivityIcon />
                </Navbar.Item>
              </Box>
            ) : (
              <DropdownMenu testID={'settings-menu'} menuConfig={{ menuItems }} onPressMenuItem={handlePressMenuItem}>
                <Navbar.TextIcon color={accentColor as string} icon="􀍠" />
              </DropdownMenu>
            )
          }
          titleComponent={
            <Box
              alignItems="center"
              as={RNAnimated.View}
              height={{ custom: navbarHeight }}
              justifyContent="center"
              pointerEvents={isHeaderInteractive ? 'auto' : 'none'}
              style={[walletNameStyle, { alignSelf: 'center', bottom: IS_ANDROID ? 8 : 2 }]}
            >
              <ProfileNameRow variant="header" />
            </Box>
          }
        />
      </Box>
    </>
  );
});

const ActivityIcon = memo(function ActivityIcon() {
  const { highContrastAccentColor: accentColor } = useAccountAccentColor();
  const { pendingTransactions } = usePendingTransactions();
  const pendingCount = pendingTransactions.length;

  const textSize: TextSize = useMemo(() => {
    if (pendingCount < 10) {
      return '15pt';
    } else if (pendingCount < 20) {
      return '12pt';
    } else {
      return '11pt';
    }
  }, [pendingCount]);

  return pendingCount > 0 ? (
    <NavBarTextIconFrame color={accentColor}>
      <AnimatedSpinner color={accentColor} isLoading requireSrc={require('@/assets/tabSpinner.png')} size={NAVBAR_ICON_SIZE - 1} />
      <Cover>
        <Box width="full" height="full" alignItems="center" justifyContent="center">
          <Text color={{ custom: accentColor }} size={textSize} weight="heavy" align="center">
            {pendingCount}
          </Text>
        </Box>
      </Cover>
    </NavBarTextIconFrame>
  ) : (
    <Navbar.TextIcon color={accentColor as string} icon="􀐫" />
  );
});<|MERGE_RESOLUTION|>--- conflicted
+++ resolved
@@ -1,6 +1,3 @@
-<<<<<<< HEAD
-import React, { useMemo, useState, useEffect } from 'react';
-=======
 import { analytics } from '@/analytics';
 import { AnimatedSpinner } from '@/components/animations/AnimatedSpinner';
 import { DropdownMenu, MenuItem } from '@/components/DropdownMenu';
@@ -16,8 +13,7 @@
 import Navigation from '@/navigation/Navigation';
 import Routes from '@/navigation/routesNames';
 import { useTheme } from '@/theme';
-import React, { memo, useMemo } from 'react';
->>>>>>> 07390196
+import React, { memo, useEffect, useMemo, useState } from 'react';
 import { Animated as RNAnimated } from 'react-native';
 import { useSafeAreaInsets } from 'react-native-safe-area-context';
 import { RecyclerAssetListScrollPositionContext } from './core/Contexts';
@@ -126,13 +122,8 @@
 const NavbarOverlay = React.memo(function NavbarOverlay({ accentColor, position }: { accentColor?: string; position: RNAnimated.Value }) {
   const { colors, isDarkMode } = useTheme();
   const insets = useSafeAreaInsets();
-<<<<<<< HEAD
-  const { king_of_the_hill_tab_enabled } = useRemoteConfig('king_of_the_hill_tab_enabled');
-  const showKingOfTheHillTab = (useExperimentalFlag(KING_OF_THE_HILL_TAB) || king_of_the_hill_tab_enabled) && !IS_TEST;
+  const showKingOfTheHillTab = useShowKingOfTheHill();
   const [isHeaderInteractive, setIsHeaderInteractive] = useState(false);
-=======
-  const showKingOfTheHillTab = useShowKingOfTheHill();
->>>>>>> 07390196
 
   const yOffset = IS_ANDROID ? navbarHeight : insets.top;
 
