import React, { useMemo } from 'react';
import { Animated as RNAnimated, View } from 'react-native';
import { useSafeAreaInsets } from 'react-native-safe-area-context';
import { useMemoOne } from 'use-memo-one';
import { RecyclerAssetListScrollPositionContext } from './core/Contexts';
import RawMemoRecyclerAssetList from './core/RawRecyclerList';
import { StickyHeaderManager } from './core/StickyHeaders';
import useMemoBriefSectionData from './core/useMemoBriefSectionData';
import { Navbar, navbarHeight } from '@/components/navbar/Navbar';
import { Box } from '@/design-system';
import { UniqueAsset } from '@/entities';
import { useNavigation } from '@/navigation';
import Routes from '@/navigation/routesNames';
import { useTheme } from '@/theme';
import { ProfileNameRow } from './profile-header/ProfileNameRow';
<<<<<<< HEAD
=======
import AndroidContextMenu from '@/components/context-menu/ContextMenu.android';
>>>>>>> 5f3aa455
import ContextMenuButton from '@/components/native-context-menu/contextMenu';
import { analytics } from '@/analytics';
import useWalletConnectConnections from '@/hooks/useWalletConnectConnections';
import lang from 'i18n-js';
import { useWalletConnectV2Sessions } from '@/walletConnect/hooks/useWalletConnectV2Sessions';
import { IS_ANDROID } from '@/env';

export type AssetListType = 'wallet' | 'ens-profile' | 'select-nft';

function RecyclerAssetList({
  accentColor,
  disablePullDownToRefresh,
  externalAddress,
  onPressUniqueToken,
  type = 'wallet',
  walletBriefSectionsData,
}: {
  accentColor?: string;
  disablePullDownToRefresh?: boolean;
  /** An "external address" is an address that is not the current account address. */
  externalAddress?: string;
  onPressUniqueToken?: (asset: UniqueAsset) => void;
  type?: AssetListType;
  walletBriefSectionsData: any[];
}) {
  const {
    memoizedResult: briefSectionsData,
    additionalData,
  } = useMemoBriefSectionData({
    briefSectionsData: walletBriefSectionsData,
    externalAddress,
    type,
  });

  const insets = useSafeAreaInsets();

  const position = useMemoOne(
    () => new RNAnimated.Value(type === 'wallet' ? -insets.top : 0),
    []
  );

  const extendedState = useMemo(
    () => ({ additionalData, externalAddress, onPressUniqueToken }),
    [additionalData, externalAddress, onPressUniqueToken]
  );

  return (
    <RecyclerAssetListScrollPositionContext.Provider value={position}>
      {type === 'wallet' && (
        <NavbarOverlay accentColor={accentColor} position={position} />
      )}
      <StickyHeaderManager yOffset={ios ? navbarHeight + insets.top - 8 : 100}>
        <RawMemoRecyclerAssetList
          briefSectionsData={briefSectionsData}
          disablePullDownToRefresh={!!disablePullDownToRefresh}
          extendedState={extendedState}
<<<<<<< HEAD
          scrollIndicatorInsets={{ bottom: 40, top: 40 }}
=======
          scrollIndicatorInsets={{
            bottom: insets.bottom + 14,
            top: 132,
          }}
>>>>>>> 5f3aa455
          type={type}
        />
      </StickyHeaderManager>
    </RecyclerAssetListScrollPositionContext.Provider>
  );
}

export default React.memo(RecyclerAssetList);

// //////////////////////////////////////////////////////////

function NavbarOverlay({
  accentColor,
  position,
}: {
  accentColor?: string;
  position: RNAnimated.Value;
}) {
  const { navigate } = useNavigation();
  const { colors, isDarkMode } = useTheme();
  const insets = useSafeAreaInsets();

  const handlePressQRCode = React.useCallback(() => {
    analytics.track('Tapped "My QR Code"', {
      category: 'home screen',
    });

    navigate(Routes.RECEIVE_MODAL);
  }, [navigate]);

  const handlePressConnectedApps = React.useCallback(() => {
    navigate(Routes.CONNECTED_DAPPS);
  }, [navigate]);

  const handlePressQRScanner = React.useCallback(() => {
    navigate(Routes.QR_SCANNER_SCREEN);
  }, [navigate]);

  const handlePressSettings = React.useCallback(() => {
    navigate(Routes.SETTINGS_SHEET);
  }, [navigate]);

  const yOffset = IS_ANDROID ? 80 : 0;
  const shadowOpacityStyle = useMemo(
    () => ({
      shadowOpacity: position!.interpolate({
        extrapolate: 'clamp',
        inputRange: [0, yOffset, yOffset + 19],
<<<<<<< HEAD
        outputRange: [0, 0, isDarkMode ? 0.2 : 0.2],
=======
        outputRange: [0, 0, isDarkMode ? 0.2 : 1],
>>>>>>> 5f3aa455
      }),
    }),
    [isDarkMode, position, yOffset]
  );
  const animatedStyle = useMemo(
    () => ({
      opacity: position!.interpolate({
        extrapolate: 'clamp',
        inputRange: [0, yOffset, yOffset + 38],
<<<<<<< HEAD
        outputRange: [0, IS_ANDROID ? 0 : 1, 1],
=======
        outputRange: [0, 1, 1],
>>>>>>> 5f3aa455
      }),
      shadowOpacity: position!.interpolate({
        extrapolate: 'clamp',
        inputRange: [0, yOffset, yOffset + 19],
        outputRange: [0, 0, isDarkMode ? 0.2 : 0],
      }),
<<<<<<< HEAD
=======
      transform: [
        {
          translateY: position!.interpolate({
            extrapolate: 'clamp',
            inputRange: [0, yOffset, yOffset + 38],
            outputRange: [0, 24, 0],
          }),
        },
      ],
>>>>>>> 5f3aa455
    }),
    [isDarkMode, position, yOffset]
  );
  const walletNameStyle = useMemo(
    () => ({
      opacity: position!.interpolate({
        extrapolate: 'clamp',
        inputRange: [0, yOffset, yOffset + 38],
<<<<<<< HEAD
        outputRange: [0, IS_ANDROID ? 0 : 1, 1],
=======
        outputRange: [0, 0, 1],
>>>>>>> 5f3aa455
      }),
    }),
    [position, yOffset]
  );

  // ////////////////////////////////////////////////////
  // Context Menu
  const { mostRecentWalletConnectors } = useWalletConnectConnections();
  const { sessions: activeWCV2Sessions } = useWalletConnectV2Sessions();

  const menuConfig = React.useMemo(
    () => ({
      menuItems: [
        {
          actionKey: 'settings',
          actionTitle: lang.t('settings.label'),
          icon: { iconType: 'SYSTEM', iconValue: 'gear' },
        },
        {
          actionKey: 'qrCode',
          actionTitle: lang.t('button.my_qr_code'),
          icon: { iconType: 'SYSTEM', iconValue: 'qrcode' },
        },
<<<<<<< HEAD
        mostRecentWalletConnectors.length > 0 || activeWCV2Sessions.length > 0
          ? {
              actionKey: 'connectedApps',
              actionTitle: lang.t('wallet.connected_apps'),
              icon: { iconType: 'SYSTEM', iconValue: 'app.badge.checkmark' },
            }
          : null,
=======

        {
          actionKey: 'connectedApps',
          actionTitle: lang.t('wallet.connected_apps'),
          icon: { iconType: 'SYSTEM', iconValue: 'app.badge.checkmark' },
        },
>>>>>>> 5f3aa455
      ].filter(Boolean),
      ...(ios ? { menuTitle: '' } : {}),
    }),
    [activeWCV2Sessions.length, mostRecentWalletConnectors.length]
  );

  const handlePressMenuItem = React.useCallback(
    (e: any) => {
      if (e.nativeEvent.actionKey === 'settings') {
        handlePressSettings();
      }
      if (e.nativeEvent.actionKey === 'qrCode') {
        handlePressQRCode();
      }
      if (e.nativeEvent.actionKey === 'connectedApps') {
        handlePressConnectedApps();
      }
    },
    [handlePressConnectedApps, handlePressQRCode, handlePressSettings]
  );

<<<<<<< HEAD
=======
  const handlePressMenuItemAndroid = React.useCallback(
    (buttonIndex: number) => {
      switch (buttonIndex) {
        case 0:
          handlePressSettings();
          break;
        case 1:
          handlePressQRCode();
          break;
        case 2:
          handlePressConnectedApps();
          break;
      }
    },
    [handlePressConnectedApps, handlePressQRCode, handlePressSettings]
  );

>>>>>>> 5f3aa455
  return (
    <Box
      as={RNAnimated.View}
      style={[
        {
<<<<<<< HEAD
          shadowColor: colors.shadowBlack,
          shadowOffset: { width: 0, height: isDarkMode ? 4 : 1 },
          //shadowOpacity: isDarkMode ? 0.4 : 0.004,
          shadowRadius: isDarkMode ? 20 : 3,
=======
          shadowColor: isDarkMode
            ? colors.shadowBlack
            : colors.rowDividerExtraLight,
          shadowOffset: { width: 0, height: isDarkMode ? 4 : 1 },
          // shadowOpacity: isDarkMode ? 0.4 : 0.04,
          shadowRadius: isDarkMode ? 20 : 0,
>>>>>>> 5f3aa455
          zIndex: 1,
        },
        shadowOpacityStyle,
      ]}
    >
      <Box
        as={RNAnimated.View}
        background="surfacePrimary"
        style={[
          {
            height: navbarHeight + insets.top + 24,
            width: '100%',
            position: 'absolute',
            shadowColor: colors.shadowBlack,
            shadowOffset: { width: 0, height: 1 },
            // shadowOpacity: isDarkMode ? 0.4 : 0.04,
            shadowRadius: 3,
            top: navbarHeight + insets.top - 24,
          },
          animatedStyle,
        ]}
      >
        <Box
          background="surfacePrimary"
          style={{
            alignItems: 'center',
            height: navbarHeight,
            justifyContent: 'center',
            top: insets.top + 24,
          }}
        />
      </Box>
      <Box style={{ top: navbarHeight + insets.top, zIndex: 100 }}>
        <Navbar
          hasStatusBarInset
          leftComponent={
            <Navbar.Item onPress={handlePressQRScanner}>
              <Navbar.TextIcon color={accentColor as string} icon="􀎹" />
            </Navbar.Item>
          }
          rightComponent={
<<<<<<< HEAD
            <ContextMenuButton
              menuConfig={menuConfig}
              onPressMenuItem={handlePressMenuItem}
            >
              <Navbar.Item>
                <Navbar.TextIcon color={accentColor as string} icon="􀍠" />
              </Navbar.Item>
            </ContextMenuButton>
=======
            IS_ANDROID ? (
              <AndroidContextMenu
                // no idea where dynamicOptions is defined as a required prop
                dynamicOptions={undefined}
                options={menuConfig.menuItems.map(item => item?.actionTitle)}
                cancelButtonIndex={menuConfig.menuItems.length - 1}
                onPressActionSheet={handlePressMenuItemAndroid}
              >
                <View>
                  <Navbar.Item>
                    <Navbar.TextIcon color={accentColor as string} icon="􀍠" />
                  </Navbar.Item>
                </View>
              </AndroidContextMenu>
            ) : (
              <ContextMenuButton
                menuConfig={menuConfig}
                onPressMenuItem={handlePressMenuItem}
              >
                <Navbar.Item>
                  <Navbar.TextIcon color={accentColor as string} icon="􀍠" />
                </Navbar.Item>
              </ContextMenuButton>
            )
>>>>>>> 5f3aa455
          }
          titleComponent={
            <Box
              alignItems="center"
              as={RNAnimated.View}
              height={{ custom: navbarHeight }}
              justifyContent="center"
              style={[walletNameStyle, { alignSelf: 'center', bottom: 2 }]}
            >
              <ProfileNameRow variant="header" />
            </Box>
          }
        />
      </Box>
    </Box>
  );
}<|MERGE_RESOLUTION|>--- conflicted
+++ resolved
@@ -13,10 +13,7 @@
 import Routes from '@/navigation/routesNames';
 import { useTheme } from '@/theme';
 import { ProfileNameRow } from './profile-header/ProfileNameRow';
-<<<<<<< HEAD
-=======
 import AndroidContextMenu from '@/components/context-menu/ContextMenu.android';
->>>>>>> 5f3aa455
 import ContextMenuButton from '@/components/native-context-menu/contextMenu';
 import { analytics } from '@/analytics';
 import useWalletConnectConnections from '@/hooks/useWalletConnectConnections';
@@ -73,14 +70,10 @@
           briefSectionsData={briefSectionsData}
           disablePullDownToRefresh={!!disablePullDownToRefresh}
           extendedState={extendedState}
-<<<<<<< HEAD
-          scrollIndicatorInsets={{ bottom: 40, top: 40 }}
-=======
           scrollIndicatorInsets={{
             bottom: insets.bottom + 14,
             top: 132,
           }}
->>>>>>> 5f3aa455
           type={type}
         />
       </StickyHeaderManager>
@@ -129,11 +122,7 @@
       shadowOpacity: position!.interpolate({
         extrapolate: 'clamp',
         inputRange: [0, yOffset, yOffset + 19],
-<<<<<<< HEAD
-        outputRange: [0, 0, isDarkMode ? 0.2 : 0.2],
-=======
         outputRange: [0, 0, isDarkMode ? 0.2 : 1],
->>>>>>> 5f3aa455
       }),
     }),
     [isDarkMode, position, yOffset]
@@ -143,19 +132,13 @@
       opacity: position!.interpolate({
         extrapolate: 'clamp',
         inputRange: [0, yOffset, yOffset + 38],
-<<<<<<< HEAD
-        outputRange: [0, IS_ANDROID ? 0 : 1, 1],
-=======
         outputRange: [0, 1, 1],
->>>>>>> 5f3aa455
       }),
       shadowOpacity: position!.interpolate({
         extrapolate: 'clamp',
         inputRange: [0, yOffset, yOffset + 19],
         outputRange: [0, 0, isDarkMode ? 0.2 : 0],
       }),
-<<<<<<< HEAD
-=======
       transform: [
         {
           translateY: position!.interpolate({
@@ -165,7 +148,6 @@
           }),
         },
       ],
->>>>>>> 5f3aa455
     }),
     [isDarkMode, position, yOffset]
   );
@@ -174,11 +156,7 @@
       opacity: position!.interpolate({
         extrapolate: 'clamp',
         inputRange: [0, yOffset, yOffset + 38],
-<<<<<<< HEAD
-        outputRange: [0, IS_ANDROID ? 0 : 1, 1],
-=======
         outputRange: [0, 0, 1],
->>>>>>> 5f3aa455
       }),
     }),
     [position, yOffset]
@@ -202,7 +180,6 @@
           actionTitle: lang.t('button.my_qr_code'),
           icon: { iconType: 'SYSTEM', iconValue: 'qrcode' },
         },
-<<<<<<< HEAD
         mostRecentWalletConnectors.length > 0 || activeWCV2Sessions.length > 0
           ? {
               actionKey: 'connectedApps',
@@ -210,14 +187,6 @@
               icon: { iconType: 'SYSTEM', iconValue: 'app.badge.checkmark' },
             }
           : null,
-=======
-
-        {
-          actionKey: 'connectedApps',
-          actionTitle: lang.t('wallet.connected_apps'),
-          icon: { iconType: 'SYSTEM', iconValue: 'app.badge.checkmark' },
-        },
->>>>>>> 5f3aa455
       ].filter(Boolean),
       ...(ios ? { menuTitle: '' } : {}),
     }),
@@ -239,8 +208,6 @@
     [handlePressConnectedApps, handlePressQRCode, handlePressSettings]
   );
 
-<<<<<<< HEAD
-=======
   const handlePressMenuItemAndroid = React.useCallback(
     (buttonIndex: number) => {
       switch (buttonIndex) {
@@ -258,25 +225,17 @@
     [handlePressConnectedApps, handlePressQRCode, handlePressSettings]
   );
 
->>>>>>> 5f3aa455
   return (
     <Box
       as={RNAnimated.View}
       style={[
         {
-<<<<<<< HEAD
-          shadowColor: colors.shadowBlack,
-          shadowOffset: { width: 0, height: isDarkMode ? 4 : 1 },
-          //shadowOpacity: isDarkMode ? 0.4 : 0.004,
-          shadowRadius: isDarkMode ? 20 : 3,
-=======
           shadowColor: isDarkMode
             ? colors.shadowBlack
             : colors.rowDividerExtraLight,
           shadowOffset: { width: 0, height: isDarkMode ? 4 : 1 },
           // shadowOpacity: isDarkMode ? 0.4 : 0.04,
           shadowRadius: isDarkMode ? 20 : 0,
->>>>>>> 5f3aa455
           zIndex: 1,
         },
         shadowOpacityStyle,
@@ -318,16 +277,6 @@
             </Navbar.Item>
           }
           rightComponent={
-<<<<<<< HEAD
-            <ContextMenuButton
-              menuConfig={menuConfig}
-              onPressMenuItem={handlePressMenuItem}
-            >
-              <Navbar.Item>
-                <Navbar.TextIcon color={accentColor as string} icon="􀍠" />
-              </Navbar.Item>
-            </ContextMenuButton>
-=======
             IS_ANDROID ? (
               <AndroidContextMenu
                 // no idea where dynamicOptions is defined as a required prop
@@ -352,7 +301,6 @@
                 </Navbar.Item>
               </ContextMenuButton>
             )
->>>>>>> 5f3aa455
           }
           titleComponent={
             <Box
