--- conflicted
+++ resolved
@@ -48,11 +48,8 @@
   onPressUniqueToken?: (asset: UniqueAsset) => void;
   type?: AssetListType;
   walletBriefSectionsData: ReturnType<typeof useWalletSectionsData>['briefSectionsData'];
-<<<<<<< HEAD
   onEndReached?: () => void;
-=======
   onViewableItemsChanged?: ViewableItemsChangedCallback;
->>>>>>> fb120073
 }
 
 function RecyclerAssetList({
@@ -62,11 +59,8 @@
   onPressUniqueToken,
   type = 'wallet',
   walletBriefSectionsData,
-<<<<<<< HEAD
   onEndReached,
-=======
   onViewableItemsChanged,
->>>>>>> fb120073
 }: RecyclerAssetList2Props) {
   const { memoizedResult: briefSectionsData, additionalData } = useMemoBriefSectionData({
     briefSectionsData: walletBriefSectionsData,
