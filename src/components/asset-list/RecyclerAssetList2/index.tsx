import React, { useMemo } from 'react';
import { Animated as RNAnimated } from 'react-native';
import { useMemoOne } from 'use-memo-one';
import { RecyclerAssetListScrollPositionContext } from './core/Contexts';
import RawMemoRecyclerAssetList from './core/RawRecyclerList';
import { StickyHeaderManager } from './core/StickyHeaders';
import useMemoBriefSectionData from './core/useMemoBriefSectionData';

<<<<<<< HEAD
function RecyclerAssetList({
  walletBriefSectionsData,
}: {
  walletBriefSectionsData: any[];
=======
export type AssetListType = 'wallet' | 'ens-profile' | 'select-nft';

function RecyclerAssetList({
  externalAddress,
  type = 'wallet',
}: {
  /** An "external address" is an address that is not the current account address. */
  externalAddress?: string;
  type?: AssetListType;
>>>>>>> aa3a3bcd
}) {
  const {
    memoizedResult: briefSectionsData,
    additionalData,
<<<<<<< HEAD
  } = useMemoBriefSectionData(walletBriefSectionsData);
=======
  } = useMemoBriefSectionData({ externalAddress, type });
>>>>>>> aa3a3bcd

  const position = useMemoOne(() => new RNAnimated.Value(0), []);

  const value = useMemo(() => ({ additionalData, externalAddress }), [
    additionalData,
    externalAddress,
  ]);

  return (
    <RecyclerAssetListScrollPositionContext.Provider value={position}>
<<<<<<< HEAD
      <StickyHeaderManager>
        <RawMemoRecyclerAssetList
          additionalData={additionalData}
          briefSectionsData={briefSectionsData}
        />
      </StickyHeaderManager>
=======
      <RecyclerAssetListContext.Provider value={value}>
        <StickyHeaderManager>
          <RawMemoRecyclerAssetList
            briefSectionsData={briefSectionsData}
            type={type}
          />
        </StickyHeaderManager>
      </RecyclerAssetListContext.Provider>
>>>>>>> aa3a3bcd
    </RecyclerAssetListScrollPositionContext.Provider>
  );
}

export default React.memo(RecyclerAssetList);<|MERGE_RESOLUTION|>--- conflicted
+++ resolved
@@ -1,4 +1,4 @@
-import React, { useMemo } from 'react';
+import React from 'react';
 import { Animated as RNAnimated } from 'react-native';
 import { useMemoOne } from 'use-memo-one';
 import { RecyclerAssetListScrollPositionContext } from './core/Contexts';
@@ -6,58 +6,38 @@
 import { StickyHeaderManager } from './core/StickyHeaders';
 import useMemoBriefSectionData from './core/useMemoBriefSectionData';
 
-<<<<<<< HEAD
-function RecyclerAssetList({
-  walletBriefSectionsData,
-}: {
-  walletBriefSectionsData: any[];
-=======
 export type AssetListType = 'wallet' | 'ens-profile' | 'select-nft';
 
 function RecyclerAssetList({
+  walletBriefSectionsData,
   externalAddress,
   type = 'wallet',
 }: {
+  walletBriefSectionsData: any[];
   /** An "external address" is an address that is not the current account address. */
   externalAddress?: string;
   type?: AssetListType;
->>>>>>> aa3a3bcd
 }) {
   const {
     memoizedResult: briefSectionsData,
     additionalData,
-<<<<<<< HEAD
-  } = useMemoBriefSectionData(walletBriefSectionsData);
-=======
-  } = useMemoBriefSectionData({ externalAddress, type });
->>>>>>> aa3a3bcd
+  } = useMemoBriefSectionData({
+    briefSectionsData: walletBriefSectionsData,
+    externalAddress,
+    type,
+  });
 
   const position = useMemoOne(() => new RNAnimated.Value(0), []);
 
-  const value = useMemo(() => ({ additionalData, externalAddress }), [
-    additionalData,
-    externalAddress,
-  ]);
-
   return (
     <RecyclerAssetListScrollPositionContext.Provider value={position}>
-<<<<<<< HEAD
       <StickyHeaderManager>
         <RawMemoRecyclerAssetList
           additionalData={additionalData}
           briefSectionsData={briefSectionsData}
+          externalAddress={externalAddress}
         />
       </StickyHeaderManager>
-=======
-      <RecyclerAssetListContext.Provider value={value}>
-        <StickyHeaderManager>
-          <RawMemoRecyclerAssetList
-            briefSectionsData={briefSectionsData}
-            type={type}
-          />
-        </StickyHeaderManager>
-      </RecyclerAssetListContext.Provider>
->>>>>>> aa3a3bcd
     </RecyclerAssetListScrollPositionContext.Provider>
   );
 }
