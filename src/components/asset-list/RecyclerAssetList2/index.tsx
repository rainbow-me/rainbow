import React, { useMemo } from 'react';
import { Animated as RNAnimated } from 'react-native';
import { useSafeAreaInsets } from 'react-native-safe-area-context';
import { RecyclerAssetListScrollPositionContext } from './core/Contexts';
import RawMemoRecyclerAssetList, { ViewableItemsChangedCallback } from './core/RawRecyclerList';
import { StickyHeaderManager } from './core/StickyHeaders';
import useMemoBriefSectionData from './core/useMemoBriefSectionData';
import { Navbar, navbarHeight } from '@/components/navbar/Navbar';
import { Box } from '@/design-system';
import { UniqueAsset } from '@/entities';
import Navigation from '@/navigation/Navigation';
import Routes from '@/navigation/routesNames';
import { useTheme } from '@/theme';
import { ProfileNameRow } from './profile-header/ProfileNameRow';
import { analytics } from '@/analytics';
import * as lang from '@/languages';
import { useWalletSectionsData } from '@/hooks';
import { DropdownMenu, MenuItem } from '@/components/DropdownMenu';
import { IS_ANDROID, IS_TEST } from '@/env';
import { useStableValue } from '@/hooks/useStableValue';
import { KING_OF_THE_HILL_TAB, useExperimentalFlag } from '@/config';
import { useRemoteConfig } from '@/model/remoteConfig';

export type AssetListType = 'wallet' | 'ens-profile' | 'select-nft';

const menuItems: MenuItem<(typeof Routes)[keyof typeof Routes]>[] = [
  {
    actionKey: Routes.SETTINGS_SHEET,
    actionTitle: lang.t(lang.l.settings.label),
    icon: { iconType: 'SYSTEM', iconValue: 'gear' },
  },
  {
    actionKey: Routes.RECEIVE_MODAL,
    actionTitle: lang.t(lang.l.button.my_qr_code),
    icon: { iconType: 'SYSTEM', iconValue: 'qrcode' },
  },
  {
    actionKey: Routes.CONNECTED_DAPPS,
    actionTitle: lang.t(lang.l.wallet.connected_apps),
    icon: { iconType: 'SYSTEM', iconValue: 'app.badge.checkmark' },
  },
];

export interface RecyclerAssetList2Props {
  accentColor?: string;
  disablePullDownToRefresh?: boolean;
  externalAddress?: string;
  onPressUniqueToken?: (asset: UniqueAsset) => void;
  type?: AssetListType;
  walletBriefSectionsData: ReturnType<typeof useWalletSectionsData>['briefSectionsData'];
  onEndReached?: () => void;
  onViewableItemsChanged?: ViewableItemsChangedCallback;
}

function RecyclerAssetList({
  accentColor,
  disablePullDownToRefresh,
  externalAddress,
  onPressUniqueToken,
  type = 'wallet',
  walletBriefSectionsData,
  onEndReached,
  onViewableItemsChanged,
}: RecyclerAssetList2Props) {
  const { memoizedResult: briefSectionsData, additionalData } = useMemoBriefSectionData({
    briefSectionsData: walletBriefSectionsData,
    externalAddress,
    type,
  });

  const insets = useSafeAreaInsets();

  const position = useStableValue(() => new RNAnimated.Value(0));

  const extendedState = useMemo(
    () => ({ additionalData, externalAddress, onPressUniqueToken }),
    [additionalData, externalAddress, onPressUniqueToken]
  );

  return (
    <RecyclerAssetListScrollPositionContext.Provider value={position}>
      {type === 'wallet' && <NavbarOverlay accentColor={accentColor} position={position} />}
      <StickyHeaderManager yOffset={navbarHeight + insets.top - 8}>
        <RawMemoRecyclerAssetList
          briefSectionsData={briefSectionsData}
          disablePullDownToRefresh={!!disablePullDownToRefresh}
          extendedState={extendedState}
          onEndReached={onEndReached}
          scrollIndicatorInsets={{
            bottom: insets.bottom + 14,
            top: 132,
          }}
          type={type}
          onViewableItemsChanged={onViewableItemsChanged}
        />
      </StickyHeaderManager>
    </RecyclerAssetListScrollPositionContext.Provider>
  );
}

export default React.memo(RecyclerAssetList);

// //////////////////////////////////////////////////////////

function handlePressQRScanner(): void {
  Navigation.handleAction(Routes.QR_SCANNER_SCREEN);
}

function handlePressMenuItem(route: (typeof Routes)[keyof typeof Routes]): void {
  if (route === Routes.RECEIVE_MODAL) {
    analytics.track(analytics.event.navigationMyQrCode, { category: 'home screen' });
  }
  Navigation.handleAction(route);
}

function handleNavigateToActivity(): void {
  Navigation.handleAction(Routes.PROFILE_SCREEN);
}

<<<<<<< HEAD
function NavbarOverlay({ accentColor, position }: { accentColor?: string; position: RNAnimated.Value }) {
=======
const NavbarOverlay = React.memo(function NavbarOverlay({ accentColor, position }: { accentColor?: string; position: RNAnimated.Value }) {
>>>>>>> 1a1ab424
  const { colors, isDarkMode } = useTheme();
  const insets = useSafeAreaInsets();
  const { king_of_the_hill_tab_enabled } = useRemoteConfig('king_of_the_hill_tab_enabled');
  const showKingOfTheHillTab = (useExperimentalFlag(KING_OF_THE_HILL_TAB) || king_of_the_hill_tab_enabled) && !IS_TEST;

  const yOffset = IS_ANDROID ? navbarHeight : insets.top;
  const shadowOpacityStyle = useMemo(
    () => ({
      shadowOpacity: position.interpolate({
        extrapolate: 'clamp',
        inputRange: [yOffset, yOffset, yOffset + 19],
        outputRange: [0, 0, isDarkMode ? 0.2 : 1],
      }),
    }),
    [isDarkMode, position, yOffset]
  );
  const animatedStyle = useMemo(
    () => ({
      opacity: position.interpolate({
        extrapolate: 'clamp',
        inputRange: [yOffset, yOffset, yOffset + 38],
        outputRange: [0, 1, 1],
      }),
      shadowOpacity: position.interpolate({
        extrapolate: 'clamp',
        inputRange: [yOffset, yOffset, yOffset + 19],
        outputRange: [0, 0, isDarkMode ? 0.2 : 0],
      }),
      transform: [
        {
          translateY: position.interpolate({
            extrapolate: 'clamp',
            inputRange: [yOffset, yOffset, yOffset + 38],
            outputRange: [0, 24, 0],
          }),
        },
      ],
    }),
    [isDarkMode, position, yOffset]
  );
  const walletNameStyle = useMemo(
    () => ({
      opacity: position.interpolate({
        extrapolate: 'clamp',
        inputRange: [yOffset, yOffset, yOffset + 38],
        outputRange: [0, 0, 1],
      }),
    }),
    [position, yOffset]
  );

  return (
    <>
      <Box
        as={RNAnimated.View}
        style={[
          {
            top: 0,
            left: 0,
            right: 0,
            shadowColor: isDarkMode ? colors.shadowBlack : colors.rowDividerExtraLight,
            shadowOffset: { width: 0, height: isDarkMode ? 4 : 1 },
            shadowRadius: isDarkMode ? 20 : 0,
            zIndex: 1,
          },
          shadowOpacityStyle,
        ]}
      >
        <Box
          as={RNAnimated.View}
          background="surfacePrimary"
          style={[
            {
              height: navbarHeight + insets.top + 24,
              width: '100%',
              position: 'absolute',
              shadowColor: colors.shadowBlack,
              shadowOffset: { width: 0, height: 1 },
              shadowRadius: 3,
              top: navbarHeight + insets.top - 24,
            },
            animatedStyle,
          ]}
        >
          <Box
            background="surfacePrimary"
            style={{
              alignItems: 'center',
              height: navbarHeight,
              justifyContent: 'center',
              top: insets.top + 24,
            }}
          />
        </Box>
      </Box>

      <Box
        style={{
          top: navbarHeight + insets.top,
          left: 0,
          right: 0,
          zIndex: 100,
        }}
      >
        <Navbar
          hasStatusBarInset
          leftComponent={
            <Navbar.Item onPress={handlePressQRScanner}>
              <Navbar.TextIcon color={accentColor as string} icon="􀎹" />
            </Navbar.Item>
          }
          rightComponent={
            showKingOfTheHillTab ? (
              <Box flexDirection="row" gap={16}>
                <DropdownMenu testID={'settings-menu'} menuConfig={{ menuItems }} onPressMenuItem={handlePressMenuItem}>
                  <Navbar.TextIcon color={accentColor as string} icon="􀍠" />
                </DropdownMenu>

                <Navbar.Item onPress={handleNavigateToActivity}>
                  <Navbar.TextIcon color={accentColor as string} icon="􀐫" />
                </Navbar.Item>
              </Box>
            ) : (
              <DropdownMenu testID={'settings-menu'} menuConfig={{ menuItems }} onPressMenuItem={handlePressMenuItem}>
                <Navbar.TextIcon color={accentColor as string} icon="􀍠" />
              </DropdownMenu>
            )
          }
          titleComponent={
            <Box
              alignItems="center"
              as={RNAnimated.View}
              height={{ custom: navbarHeight }}
              justifyContent="center"
              style={[walletNameStyle, { alignSelf: 'center', bottom: IS_ANDROID ? 8 : 2 }]}
            >
              <ProfileNameRow variant="header" />
            </Box>
          }
        />
      </Box>
    </>
  );
});<|MERGE_RESOLUTION|>--- conflicted
+++ resolved
@@ -117,11 +117,7 @@
   Navigation.handleAction(Routes.PROFILE_SCREEN);
 }
 
-<<<<<<< HEAD
-function NavbarOverlay({ accentColor, position }: { accentColor?: string; position: RNAnimated.Value }) {
-=======
 const NavbarOverlay = React.memo(function NavbarOverlay({ accentColor, position }: { accentColor?: string; position: RNAnimated.Value }) {
->>>>>>> 1a1ab424
   const { colors, isDarkMode } = useTheme();
   const insets = useSafeAreaInsets();
   const { king_of_the_hill_tab_enabled } = useRemoteConfig('king_of_the_hill_tab_enabled');
