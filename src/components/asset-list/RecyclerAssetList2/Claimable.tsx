import React from 'react';
import { Box, Inline, Stack, Text } from '@/design-system';
import { useAccountSettings } from '@/hooks';
import { useClaimables } from '@/resources/addys/claimables/query';
import { FasterImageView } from '@candlefinance/faster-image';
import { ButtonPressAnimation } from '@/components/animations';
import { deviceUtils } from '@/utils';
import Routes from '@/navigation/routesNames';
import { ExtendedState } from './core/RawRecyclerList';
<<<<<<< HEAD
import { convertAmountToNativeDisplayWorklet } from '@/helpers/utilities';
=======
import { convertAmountToNativeDisplayWorklet } from '@/__swaps__/utils/numbers';
import { analyticsV2 } from '@/analytics';
>>>>>>> e503b17c

export const Claimable = React.memo(function Claimable({ uniqueId, extendedState }: { uniqueId: string; extendedState: ExtendedState }) {
  const { accountAddress, nativeCurrency } = useAccountSettings();
  const { navigate } = extendedState;

  const { data = [] } = useClaimables(
    {
      address: accountAddress,
      currency: nativeCurrency,
    },
    {
      select: data => data?.filter(claimable => claimable.uniqueId === uniqueId),
    }
  );

  const [claimable] = data;

  const nativeDisplay = convertAmountToNativeDisplayWorklet(claimable.value.nativeAsset.amount, nativeCurrency, true);

  if (!claimable) return null;

  return (
    <Box
      as={ButtonPressAnimation}
      onPress={() => {
        analyticsV2.track(analyticsV2.event.claimablePanelOpened, {
          claimableType: claimable.type,
          claimableId: claimable.uniqueId,
          chainId: claimable.chainId,
          asset: { symbol: claimable.asset.symbol, address: claimable.asset.address },
          amount: claimable.value.claimAsset.amount,
          usdValue: claimable.value.usd,
        });
        navigate(Routes.CLAIM_CLAIMABLE_PANEL, { claimable });
      }}
      scaleTo={0.96}
      paddingHorizontal="20px"
      justifyContent="space-between"
      alignItems="center"
      flexDirection="row"
    >
      <Inline alignVertical="center" space="12px">
        <Box borderRadius={11} borderWidth={1} borderColor={{ custom: 'rgba(0, 0, 0, 0.03)' }}>
          <FasterImageView source={{ url: claimable.iconUrl }} style={{ height: 40, width: 40 }} />
        </Box>
        <Stack space={{ custom: 11 }}>
          <Text
            weight="semibold"
            color="label"
            size="17pt"
            ellipsizeMode="tail"
            numberOfLines={1}
            style={{ maxWidth: deviceUtils.dimensions.width - 220 }}
          >
            {claimable.name}
          </Text>
          <Text weight="semibold" color="labelTertiary" size="13pt">
            {claimable.value.claimAsset.display}
          </Text>
        </Stack>
      </Inline>
      <Box
        alignItems="center"
        justifyContent="center"
        height={{ custom: 28 }}
        paddingHorizontal="8px"
        borderRadius={12}
        borderWidth={1.333}
        borderColor={{ custom: 'rgba(7, 17, 32, 0.02)' }}
        style={{ backgroundColor: 'rgba(7, 17, 32, 0.02)' }}
      >
        <Text weight="semibold" color="label" align="center" size="17pt">
          {nativeDisplay}
        </Text>
      </Box>
    </Box>
  );
});<|MERGE_RESOLUTION|>--- conflicted
+++ resolved
@@ -7,12 +7,8 @@
 import { deviceUtils } from '@/utils';
 import Routes from '@/navigation/routesNames';
 import { ExtendedState } from './core/RawRecyclerList';
-<<<<<<< HEAD
 import { convertAmountToNativeDisplayWorklet } from '@/helpers/utilities';
-=======
-import { convertAmountToNativeDisplayWorklet } from '@/__swaps__/utils/numbers';
 import { analyticsV2 } from '@/analytics';
->>>>>>> e503b17c
 
 export const Claimable = React.memo(function Claimable({ uniqueId, extendedState }: { uniqueId: string; extendedState: ExtendedState }) {
   const { accountAddress, nativeCurrency } = useAccountSettings();
