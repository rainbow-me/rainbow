--- conflicted
+++ resolved
@@ -8,10 +8,7 @@
 import Routes from '@/navigation/routesNames';
 import { ExtendedState } from './core/RawRecyclerList';
 import { convertAmountToNativeDisplayWorklet } from '@/__swaps__/utils/numbers';
-<<<<<<< HEAD
-=======
 import { analyticsV2 } from '@/analytics';
->>>>>>> 101697b5
 
 export const Claimable = React.memo(function Claimable({ uniqueId, extendedState }: { uniqueId: string; extendedState: ExtendedState }) {
   const { accountAddress, nativeCurrency } = useAccountSettings();
@@ -36,9 +33,6 @@
   return (
     <Box
       as={ButtonPressAnimation}
-<<<<<<< HEAD
-      onPress={() => navigate(Routes.CLAIM_CLAIMABLE_PANEL, { claimable })}
-=======
       onPress={() => {
         analyticsV2.track(analyticsV2.event.claimablePanelOpened, {
           claimableType: claimable.type,
@@ -50,7 +44,6 @@
         });
         navigate(Routes.CLAIM_CLAIMABLE_PANEL, { claimable });
       }}
->>>>>>> 101697b5
       scaleTo={0.96}
       paddingHorizontal="20px"
       justifyContent="space-between"
