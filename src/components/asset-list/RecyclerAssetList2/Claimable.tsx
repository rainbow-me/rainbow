import { analytics } from '@/analytics';
import { ButtonPressAnimation } from '@/components/animations';
import { ChainImage } from '@/components/coin-icon/ChainImage';
import { Box, Inline, Stack, Text } from '@/design-system';
import Routes from '@/navigation/routesNames';
import { Claimable as ClaimableType } from '@/resources/addys/claimables/types';
import { getClaimableName, isRainbowEthRewards } from '@/resources/addys/claimables/utils';
<<<<<<< HEAD
import { Navigation } from '@/navigation';
=======
import { ChainId } from '@/state/backendNetworks/types';
import { deviceUtils } from '@/utils';
import { DEVICE_WIDTH } from '@/utils/deviceUtils';
import { FasterImageView } from '@candlefinance/faster-image';
import React, { memo, useMemo } from 'react';
import { ExtendedState } from './core/RawRecyclerList';
>>>>>>> 7e55190f

const RAINBOW_ICON_URL = 'https://rainbowme-res.cloudinary.com/image/upload/v1694722625/dapps/rainbow-icon-large.png';
const avgCharWidth = 7;
const estimatedHorizontalPadding = 250;
const maxChars = Math.floor((DEVICE_WIDTH - estimatedHorizontalPadding) / avgCharWidth);

const NativeCurrencyDisplay = memo(function NativeCurrencyDisplay({ assets }: { assets: ClaimableType['assets'] }) {
  if (assets.length === 1) {
    const [{ amount }] = assets;
    return (
      <Text weight="semibold" color="labelTertiary" size="13pt" ellipsizeMode="tail" numberOfLines={1}>
        {amount.display}
      </Text>
    );
  }

  // eslint-disable-next-line react-hooks/rules-of-hooks
  const { displayedSymbols, remaining } = useMemo(() => {
    const symbols = assets.map(a => a.asset.symbol);

    let charCount = 0;
    const displayedSymbols: string[] = [];
    for (const sym of symbols) {
      const sepLen = displayedSymbols.length > 0 ? 9 : 0; // for '|' separator + 4 gap on both side
      if (charCount + sepLen + sym.length <= maxChars) {
        charCount += sepLen + sym.length;
        displayedSymbols.push(sym);
      } else {
        break;
      }
    }
    return { displayedSymbols, remaining: symbols.length - displayedSymbols.length };
  }, [assets]);

  if (displayedSymbols.length === 0) {
    return (
      <Text weight="semibold" color="labelTertiary" size="13pt" ellipsizeMode="tail" numberOfLines={1}>
        {`${assets.length} Tokens`}
      </Text>
    );
  }

  return (
    <Box flexDirection="row" alignItems="center" gap={4}>
      {displayedSymbols.map((sym, idx) => (
        <React.Fragment key={`${sym}-${idx}`}>
          <Text weight="semibold" color="labelTertiary" size="13pt">
            {sym}
          </Text>
          {idx < displayedSymbols.length - 1 && (
            <Text weight="semibold" color={{ custom: 'rgba(26, 28, 31, 0.1)' }} size="13pt">
              |
            </Text>
          )}
        </React.Fragment>
      ))}
      {remaining > 0 && (
        <React.Fragment>
          <Text weight="semibold" color={{ custom: 'rgba(26, 28, 31, 0.1)' }} size="13pt">
            |
          </Text>
          <Text weight="semibold" color="labelTertiary" size="13pt">
            +{remaining}
          </Text>
        </React.Fragment>
      )}
    </Box>
  );
});

export const Claimable = React.memo(function Claimable({
  claimable,
  extendedState,
}: {
  claimable: ClaimableType;
  extendedState: ExtendedState;
}) {
  const isETHRewards = isRainbowEthRewards(claimable.uniqueId);

  return (
    <Box
      as={ButtonPressAnimation}
      onPress={() => {
        if (!isETHRewards) {
          analytics.track(analytics.event.claimablePanelOpened, {
            claimableType: claimable?.actionType,
            claimableId: claimable?.type,
            chainId: claimable?.chainId,
            assets: claimable?.assets.map(asset => ({
              symbol: asset.asset.symbol,
              address: asset.asset.address,
              amount: asset.amount.amount,
            })),
            usdValue: claimable?.totalCurrencyValue.amount,
          });
          Navigation.handleAction(Routes.CLAIM_CLAIMABLE_PANEL, { claimable });
        } else {
          Navigation.handleAction(Routes.CLAIM_REWARDS_PANEL);
        }
      }}
      scaleTo={0.96}
      paddingHorizontal="20px"
      justifyContent="space-between"
      alignItems="center"
      flexDirection="row"
    >
      <Inline alignVertical="center" space="12px">
        <Box borderRadius={11} borderWidth={1} borderColor={{ custom: 'rgba(0, 0, 0, 0.03)' }}>
          <FasterImageView source={{ url: isETHRewards ? RAINBOW_ICON_URL : claimable?.iconUrl }} style={{ height: 40, width: 40 }} />
        </Box>
        <ChainImage badgeXPosition={-10} chainId={isETHRewards ? ChainId.mainnet : claimable?.chainId} size={20} />
        <Stack space={{ custom: 11 }}>
          <Text
            weight="semibold"
            color="label"
            size="17pt"
            ellipsizeMode="tail"
            numberOfLines={1}
            style={{ maxWidth: deviceUtils.dimensions.width - 220 }}
          >
            {getClaimableName(claimable)}
          </Text>
          <NativeCurrencyDisplay assets={claimable.assets} />
        </Stack>
      </Inline>
      <Box
        alignItems="center"
        justifyContent="center"
        height={{ custom: 28 }}
        paddingHorizontal="8px"
        borderRadius={12}
        borderWidth={1.333}
        borderColor={{ custom: 'rgba(7, 17, 32, 0.02)' }}
        style={{ backgroundColor: 'rgba(7, 17, 32, 0.02)' }}
      >
        <Text weight="semibold" color="label" align="center" size="17pt">
          {claimable.totalCurrencyValue.display}
        </Text>
      </Box>
    </Box>
  );
});<|MERGE_RESOLUTION|>--- conflicted
+++ resolved
@@ -5,16 +5,12 @@
 import Routes from '@/navigation/routesNames';
 import { Claimable as ClaimableType } from '@/resources/addys/claimables/types';
 import { getClaimableName, isRainbowEthRewards } from '@/resources/addys/claimables/utils';
-<<<<<<< HEAD
-import { Navigation } from '@/navigation';
-=======
 import { ChainId } from '@/state/backendNetworks/types';
 import { deviceUtils } from '@/utils';
 import { DEVICE_WIDTH } from '@/utils/deviceUtils';
 import { FasterImageView } from '@candlefinance/faster-image';
 import React, { memo, useMemo } from 'react';
-import { ExtendedState } from './core/RawRecyclerList';
->>>>>>> 7e55190f
+import { Navigation } from '@/navigation';
 
 const RAINBOW_ICON_URL = 'https://rainbowme-res.cloudinary.com/image/upload/v1694722625/dapps/rainbow-icon-large.png';
 const avgCharWidth = 7;
@@ -85,13 +81,7 @@
   );
 });
 
-export const Claimable = React.memo(function Claimable({
-  claimable,
-  extendedState,
-}: {
-  claimable: ClaimableType;
-  extendedState: ExtendedState;
-}) {
+export const Claimable = React.memo(function Claimable({ claimable }: { claimable: ClaimableType }) {
   const isETHRewards = isRainbowEthRewards(claimable.uniqueId);
 
   return (
