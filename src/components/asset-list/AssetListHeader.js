--- conflicted
+++ resolved
@@ -14,17 +14,13 @@
   width: 100%;
 `;
 
-<<<<<<< HEAD
-const AssetListHeader = ({ section: { contextMenuOptions, title, totalValue } }) => (
-=======
 const AssetListHeader = ({
   section: {
-    showContextMenu,
+    contextMenuOptions,
     title,
     totalValue,
   },
 }) => (
->>>>>>> 60ec6c5b
   <Fragment>
     <Header>
       <Row align="center">
