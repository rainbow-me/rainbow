import React, { useCallback, useEffect, useMemo, useState } from 'react';
import { IS_TESTING } from 'react-native-dotenv';
import LinearGradient from 'react-native-linear-gradient';
import { useSelector } from 'react-redux';
import { abbreviations, magicMemo, measureText } from '../../utils';
import { DividerSize } from '../Divider';
import { ButtonPressAnimation } from '../animations';
import { Icon } from '../icons';
import { Centered, Row } from '../layout';
import { ListHeader, ListHeaderHeight } from '../list';
import Skeleton, { FakeText } from '../skeleton/Skeleton';
import { H1, TruncatedText } from '../text';
import { StickyHeader } from './RecyclerAssetList2/core/StickyHeaders';
import { useAccountProfile, useDimensions } from '@/hooks';
import { useNavigation } from '@/navigation';
import Routes from '@/navigation/routesNames';
import styled from '@/styled-thing';
import { fonts, position } from '@/styles';
import { useTheme } from '@/theme';
import * as lang from '@/languages';

export const AssetListHeaderHeight = ListHeaderHeight;

const dropdownArrowWidth = 30;
const placeholderWidth = 120;

const AccountName = styled(TruncatedText).attrs({
  align: 'left',
  firstSectionLength: abbreviations.defaultNumCharsPerSection,
  letterSpacing: 'roundedMedium',
  size: 'big',
  truncationLength: 4,
  weight: 'heavy',
})({
  height: android ? 35 : 30,
  marginBottom: android ? 8 : 0,
  marginTop: 2,
  maxWidth: ({ maxWidth }) => maxWidth,
  paddingRight: 6,
});

const DropdownArrow = styled(Centered)({
  borderRadius: 15,
  height: dropdownArrowWidth,
  marginTop: android ? 9 : 2,
  width: dropdownArrowWidth,
});

const WalletSelectButtonWrapper = styled.View({
  flex: 1,
});

const TotalAmountSkeleton = styled(Skeleton)({
  alignItems: 'flex-end',
  justifyContent: 'center',
});

const WalletSelectButton = ({
  accountName,
  onChangeWallet,
  deviceWidth,
  textWidth,
  maxWidth,
}) => {
  const { colors } = useTheme();

  const truncated = textWidth > maxWidth - 6;

  const truncatedAccountName = useMemo(() => {
    if (textWidth > 0) {
      if (truncated && accountName?.endsWith('.eth')) {
        return accountName.slice(0, -4);
      }
      return accountName;
    }
    return '';
  }, [accountName, textWidth, truncated]);

  return (
    <ButtonPressAnimation onPress={onChangeWallet} scaleTo={0.9}>
      <Row>
        <AccountName
          deviceWidth={deviceWidth}
          maxWidth={maxWidth}
          testID={`wallet-screen-account-name-${accountName || ''}`}
          textWidth={textWidth}
        >
          {truncatedAccountName}
        </AccountName>
        {truncatedAccountName ? (
          <DropdownArrow>
            {IS_TESTING !== 'true' && (
              <LinearGradient
                borderRadius={15}
                colors={colors.gradients.lightestGrey}
                end={{ x: 0.5, y: 1 }}
                pointerEvents="none"
                start={{ x: 0.5, y: 0 }}
                style={[position.coverAsObject, { borderRadius: 15 }]}
              />
            )}
            <Icon name="walletSwitcherCaret" />
          </DropdownArrow>
        ) : null}
      </Row>
    </ButtonPressAnimation>
  );
};

const AssetListHeader = ({
  contextMenuOptions,
  isCoinListEdited,
  title,
  totalValue,
  ...props
}) => {
  const { width: deviceWidth } = useDimensions();
  const { accountName } = useAccountProfile();
  const { navigate } = useNavigation();
  const isLoadingAssets = useSelector(state => state.data.isLoadingAssets);

  const onChangeWallet = useCallback(() => {
    navigate(Routes.CHANGE_WALLET_SHEET);
  }, [navigate]);

  const [textWidth, setTextWidth] = useState(0);

  const amountWidth = isLoadingAssets
    ? placeholderWidth + 16
    : totalValue?.length * 15;
  const maxWidth = deviceWidth - dropdownArrowWidth - amountWidth - 32;

  useEffect(() => {
    async function measure() {
      const { width } = await measureText(accountName, {
        fontSize: parseFloat(fonts.size.big),
        fontWeight: fonts.weight.heavy,
        letterSpacing: fonts.letterSpacing.roundedMedium,
      });
      setTextWidth(width);
    }
    measure();
  }, [accountName]);

  return (
<<<<<<< HEAD
    <ListHeader
      contextMenuOptions={contextMenuOptions}
      isCoinListEdited={isCoinListEdited}
      showDivider={false}
      title={title}
      totalValue={totalValue}
      {...props}
    >
      {!title && (
        <WalletSelectButtonWrapper>
          <WalletSelectButton
            accountName={accountName}
            deviceWidth={deviceWidth}
            maxWidth={maxWidth}
            onChangeWallet={onChangeWallet}
            textWidth={textWidth}
          />
        </WalletSelectButtonWrapper>
      )}
      {isLoadingAssets ? (
        <TotalAmountSkeleton>
          <FakeText height={16} width={placeholderWidth} />
        </TotalAmountSkeleton>
      ) : totalValue ? (
        <H1 align="right" letterSpacing="roundedTight" weight="semibold">
          {totalValue}
        </H1>
      ) : null}
    </ListHeader>
=======
    <StickyHeader name={title}>
      <ListHeader
        contextMenuOptions={contextMenuOptions}
        isCoinListEdited={isCoinListEdited}
        title={title}
        totalValue={totalValue}
        {...props}
      >
        {!title && (
          <WalletSelectButtonWrapper>
            <WalletSelectButton
              accountName={accountName}
              deviceWidth={deviceWidth}
              maxWidth={maxWidth}
              onChangeWallet={onChangeWallet}
              textWidth={textWidth}
            />
          </WalletSelectButtonWrapper>
        )}
        {isLoadingAssets &&
        title !== lang.t(lang.l.account.tab_collectibles) ? (
          <TotalAmountSkeleton>
            <FakeText height={16} width={placeholderWidth} />
          </TotalAmountSkeleton>
        ) : totalValue ? (
          <H1 align="right" letterSpacing="roundedTight" weight="semibold">
            {totalValue}
          </H1>
        ) : null}
      </ListHeader>
    </StickyHeader>
>>>>>>> 838a2489
  );
};

export default magicMemo(AssetListHeader, [
  'contextMenuOptions',
  'isCoinListEdited',
  'title',
  'totalValue',
]);<|MERGE_RESOLUTION|>--- conflicted
+++ resolved
@@ -143,37 +143,6 @@
   }, [accountName]);
 
   return (
-<<<<<<< HEAD
-    <ListHeader
-      contextMenuOptions={contextMenuOptions}
-      isCoinListEdited={isCoinListEdited}
-      showDivider={false}
-      title={title}
-      totalValue={totalValue}
-      {...props}
-    >
-      {!title && (
-        <WalletSelectButtonWrapper>
-          <WalletSelectButton
-            accountName={accountName}
-            deviceWidth={deviceWidth}
-            maxWidth={maxWidth}
-            onChangeWallet={onChangeWallet}
-            textWidth={textWidth}
-          />
-        </WalletSelectButtonWrapper>
-      )}
-      {isLoadingAssets ? (
-        <TotalAmountSkeleton>
-          <FakeText height={16} width={placeholderWidth} />
-        </TotalAmountSkeleton>
-      ) : totalValue ? (
-        <H1 align="right" letterSpacing="roundedTight" weight="semibold">
-          {totalValue}
-        </H1>
-      ) : null}
-    </ListHeader>
-=======
     <StickyHeader name={title}>
       <ListHeader
         contextMenuOptions={contextMenuOptions}
@@ -205,7 +174,6 @@
         ) : null}
       </ListHeader>
     </StickyHeader>
->>>>>>> 838a2489
   );
 };
 
