import PropTypes from 'prop-types';
import React from 'react';
import { Monospace } from '../text';
import { ListHeader } from '../list';

<<<<<<< HEAD
const AssetListHeader = ({ totalValue, ...props }) => (
  <ListHeader {...props}>
=======
const AssetListHeader = ({ section, totalValue, ...props }) => (
  <ListHeader {...props} {...section}>
>>>>>>> 08fbe99b
    {totalValue ? (
      <Monospace size="large" weight="semibold">
        {totalValue}
      </Monospace>
    ) : null}
  </ListHeader>
);

AssetListHeader.propTypes = {
  totalValue: PropTypes.string,
};

AssetListHeader.height = ListHeader.height;

export default AssetListHeader;<|MERGE_RESOLUTION|>--- conflicted
+++ resolved
@@ -3,13 +3,8 @@
 import { Monospace } from '../text';
 import { ListHeader } from '../list';
 
-<<<<<<< HEAD
-const AssetListHeader = ({ totalValue, ...props }) => (
-  <ListHeader {...props}>
-=======
 const AssetListHeader = ({ section, totalValue, ...props }) => (
   <ListHeader {...props} {...section}>
->>>>>>> 08fbe99b
     {totalValue ? (
       <Monospace size="large" weight="semibold">
         {totalValue}
