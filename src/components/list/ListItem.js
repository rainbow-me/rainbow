--- conflicted
+++ resolved
@@ -1,7 +1,3 @@
-<<<<<<< HEAD
-import isString from 'lodash/isString';
-=======
->>>>>>> 5bbc8848
 import React, { useCallback } from 'react';
 import { ButtonPressAnimation } from '../animations';
 import { Icon } from '../icons';
