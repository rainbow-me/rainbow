import { isString } from 'lodash';
import PropTypes from 'prop-types';
import React from 'react';
import { compose, onlyUpdateForKeys, withHandlers } from 'recompact';
import { ButtonPressAnimation } from '../animations';
import { Icon } from '../icons';
import { Centered, Row, RowWithMargins } from '../layout';
import { TruncatedText } from '../text';
import { padding, position } from '@rainbow-me/styles';

const ListItemHeight = 56;

const renderIcon = icon =>
  isString(icon) ? (
    <Icon name={icon} style={position.sizeAsObject('100%')} />
  ) : (
    icon
  );

const propTypes = {
  activeOpacity: PropTypes.number,
  children: PropTypes.node,
  icon: PropTypes.oneOfType([Icon.propTypes.name, PropTypes.node]),
  iconMargin: PropTypes.number,
  justify: PropTypes.bool,
  label: PropTypes.string.isRequired,
  onPress: PropTypes.func,
};

const enhance = compose(
  onlyUpdateForKeys(Object.keys(propTypes)),
  withHandlers({
    onPress: ({ onPress, value }) => () => {
      if (onPress) {
        onPress(value);
      }
    },
  })
);

const ListItem = enhance(
  ({
    activeOpacity,
    children,
    icon,
    iconMargin,
    label,
    onPress,
    justify,
    ...props
  }) => (
    <ButtonPressAnimation
      activeOpacity={activeOpacity}
      enableHapticFeedback={false}
      onPress={onPress}
      scaleTo={0.975}
    >
      <Row
        align="center"
        css={padding(0, 18, 2, 19)}
        height={ListItemHeight}
        justify="space-between"
        {...props}
      >
<<<<<<< HEAD
        <RowWithMargins align="center" justify={justify} margin={iconMargin}>
=======
        <RowWithMargins
          align="center"
          flex={1}
          justify={justify}
          margin={iconMargin}
        >
>>>>>>> 8186994f
          {icon && <Centered>{renderIcon(icon)}</Centered>}
          <TruncatedText flex={1} paddingRight={15} size="large">
            {label}
          </TruncatedText>
        </RowWithMargins>
        {children && <Centered flex={1}>{children}</Centered>}
      </Row>
    </ButtonPressAnimation>
  )
);

ListItem.propTypes = propTypes;

ListItem.height = ListItemHeight;

ListItem.defaultProps = {
  activeOpacity: 0.3,
  iconMargin: 9,
};

export default ListItem;<|MERGE_RESOLUTION|>--- conflicted
+++ resolved
@@ -62,16 +62,12 @@
         justify="space-between"
         {...props}
       >
-<<<<<<< HEAD
-        <RowWithMargins align="center" justify={justify} margin={iconMargin}>
-=======
         <RowWithMargins
           align="center"
           flex={1}
           justify={justify}
           margin={iconMargin}
         >
->>>>>>> 8186994f
           {icon && <Centered>{renderIcon(icon)}</Centered>}
           <TruncatedText flex={1} paddingRight={15} size="large">
             {label}
