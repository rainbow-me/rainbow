import deepEqual from 'fbjs/lib/areEqual';
import { maxBy, minBy } from 'lodash';
import PropTypes from 'prop-types';
import React, { Fragment, PureComponent } from 'react';
import { TextInput } from 'react-native';
import { State } from 'react-native-gesture-handler';
import Animated, { Clock, Easing, Value } from 'react-native-reanimated';
import { contains, delay, getPointAtLength, timing } from 'react-native-redash';
import { colors, fonts } from '../../styles';
import { deviceUtils } from '../../utils';
import ActivityIndicator from '../ActivityIndicator';
import { Centered, Column, Row } from '../layout';
import AnimatedChart from './AnimatedChart';
import GestureWrapper from './GestureWrapper';
import TimestampText from './TimestampText';
import ValueText from './ValueText';

const dateOptions = {
  day: 'numeric',
  hour: '2-digit',
  hour12: true,
  minute: '2-digit',
  month: 'short',
  weekday: 'short',
};

const {
  and,
  or,
  eq,
  sub,
  onChange,
  block,
  event,
  interpolate,
  cond,
  call,
  set,
  neq,
  greaterOrEq,
  lessThan,
  greaterThan,
  stopClock,
  multiply,
  Extrapolate,
} = Animated;

let allSegmentDividers = [];

const simplifyChartData = (data, destinatedNumberOfPoints) => {
  let allSegmentsPoints = [];
  let colors = [];
  let lines = [];
  let dividers = [];
  let lastPoints = [];
  let createdLastPoints = [];

  if (data.segments.length > 0) {
    for (let i = 0; i < 1; i++) {
      allSegmentsPoints = allSegmentsPoints.concat(data.segments[i].points);
      allSegmentsPoints[allSegmentsPoints.length - 1] = {
        ...allSegmentsPoints[allSegmentsPoints.length - 1],
        lastPoint: true,
      };
      lastPoints.push(allSegmentsPoints.length - 1);
      colors.push(data.segments[i].color);
      lines.push(data.segments[i].line);
      dividers.push(data.segments[i].renderStartSeparator);
    }
  }
  if (allSegmentsPoints.length > destinatedNumberOfPoints) {
    let destMul = allSegmentsPoints.length / destinatedNumberOfPoints;
    const maxValue = maxBy(allSegmentsPoints, 'y');
    const minValue = minBy(allSegmentsPoints, 'y');

    const xMul = Math.floor(
      (allSegmentsPoints[allSegmentsPoints.length - 1].x -
        allSegmentsPoints[0].x) /
        allSegmentsPoints.length
    );
    let newData = [];
    newData.push({
      isImportant: true,
      x: allSegmentsPoints[0].x - xMul * 2,
      y: allSegmentsPoints[0].y,
    });
    for (let i = 1; i < destinatedNumberOfPoints - 1; i++) {
      const indexPlace = i * destMul;
      const r = indexPlace % 1;
      const f = Math.floor(indexPlace);

      const firstValue = allSegmentsPoints[f].y * r;
      const secondValue = allSegmentsPoints[f + 1].y * (1 - r);

      let finalValue;
      if (firstValue === maxValue) {
        finalValue = maxValue;
      } else if (secondValue === minValue) {
        finalValue = minValue;
      } else {
        finalValue = firstValue + secondValue;
      }
      if (indexPlace > lastPoints[createdLastPoints.length]) {
        createdLastPoints.push(newData.length);
      }
      newData.push({
        isImportant:
          (allSegmentsPoints[f].isImportant ||
            allSegmentsPoints[f + 1].isImportant) &&
          !newData[newData.length - 1].isImportant,
        x: allSegmentsPoints[0].x + i * xMul,
        y: finalValue,
      });
    }
    newData.push({
      isImportant: true,
      x: allSegmentsPoints[0].x + destinatedNumberOfPoints * xMul + xMul * 2,
      y: allSegmentsPoints[allSegmentsPoints.length - 1].y,
    });

    allSegmentDividers = allSegmentDividers.concat(createdLastPoints);

    return {
      allPointsForData: allSegmentsPoints,
      colors,
      lastPoints: createdLastPoints,
      lines,
      points: newData,
      startSeparatator: dividers,
    };
  } else if (allSegmentsPoints.length > 1) {
    return {
      allPointsForData: allSegmentsPoints,
      colors,
      lastPoints: createdLastPoints,
      lines,
      points: allSegmentsPoints,
      startSeparatator: dividers,
    };
  }
};

const { BEGAN, ACTIVE, CANCELLED, END, FAILED, UNDETERMINED } = State;

const width = deviceUtils.dimensions.width;

export default class Chart extends PureComponent {
  static propTypes = {
    /* amount of points that data is simplified to. */
    /* to make animation between charts possible we need to have fixed amount of points in each chart */
    /* if provided data doesn't have perfect amount of points we can simplify it to fixed value */
    amountOfPathPoints: PropTypes.number,

    /* touch bar color */
    barColor: PropTypes.string,

    /* index of currently visible data chart */
    currentDataSource: PropTypes.number,

    /* chart data JSON */
    data: PropTypes.arrayOf({
      name: PropTypes.number,
      segments: PropTypes.arrayOf({
        color: PropTypes.string,
        line: PropTypes.number,
        points: PropTypes.arrayOf({
          x: PropTypes.number,
          y: PropTypes.number,
        }),
        renderStartSeparator: {
          fill: PropTypes.string,
          r: PropTypes.number,
          stroke: PropTypes.string,
          strokeWidth: PropTypes.number,
        },
      }),
    }),

    /* flag  that specify if gestures are active on chart */
    enableSelect: PropTypes.bool,

    /* specify what kind of chart will be displayed */
    mode: PropTypes.oneOf(['gesture-managed', 'detailed', 'simplified']),
  };

  static defaultProps = {
    enableSelect: true,
    importantPointsIndexInterval: 10,
    mode: 'gesture-managed',
    stroke: { detailed: 1.5, simplified: 3 },
  };

  constructor(props) {
    super(props);

    allSegmentDividers = [];
    this.data = this.props.data.map(data =>
      simplifyChartData(data, this.props.amountOfPathPoints)
    );

    this.state = {
      animatedDividers: undefined,
      animatedPath: undefined,
      chartData: this.data,
      currentData: this.data[3],
      hideLoadingBar: false,
      isLoading: true,
      shouldRenderChart: true,
    };

    /* clocks and value responsible for animation of the chart between simplified and detailed chart */
    this.clock = new Clock();
    this.clockReversed = new Clock();
    this.value = new Value(this.props.mode === 'detailed' ? 0 : 1);

    /* clocks and value responsible for opacity animation of the indicator bar */
    this.opacityClock = new Clock();
    this.opacityClockReversed = new Clock();
    this.opacity = new Value(0);

    /* value that control opacity of the chart during loading */
    this.loadingValue = new Value(1);

    /* two different gesture states one for tapGestureHandler and one for panGestureHandler respectively */
    this.gestureState = new Value(UNDETERMINED);
    this.panGestureState = new Value(UNDETERMINED);

    /* value that is used in reanimated code to recognize if values should animate to default values */
    this.shouldSpring = new Value(0);

    /* value that mirror string prop to the reanimated code */
    this.shouldReactToGestures = new Value(
      this.props.mode === 'gesture-managed' ? 1 : 0
    );

    /* value that point currently selected chart */
    this.currentChart = new Value(0);

    this.currentInterval = 'h';

    this._configUp = {
      duration: 500,
      easing: Easing.bezier(0.55, 0.06, 0.45, 0.94),
      toValue: 1,
    };
    this._configDown = {
      duration: 500,
      easing: Easing.bezier(0.55, 0.06, 0.45, 0.94),
      toValue: 0,
    };

    this.onTapGestureEvent = event([
      {
        nativeEvent: {
          state: state =>
            cond(
              or(
                eq(state, State.BEGAN),
                eq(state, State.END),
                eq(state, State.CANCELLED)
              ),
              set(this.gestureState, state),
              delay(
                cond(
                  or(
                    neq(state, State.FAILED),
                    neq(this.panGestureState, State.ACTIVE)
                  ),
                  set(this.gestureState, state)
                ),
                100
              )
            ),
          x: x =>
            cond(
              and(greaterThan(x, 0), lessThan(x, width)),
              block([set(this.touchX, x)])
            ),
        },
      },
    ]);

    this.onHandlerStateChange = event([
      {
        nativeEvent: {
          state: state =>
            block([
              set(this.panGestureState, state),
              cond(neq(ACTIVE, state), set(this.gestureState, state)),
            ]),
        },
      },
    ]);
  }

  componentDidMount = () => {
    this.reloadChart(0, true);
    this.dataTextRef.setNativeProps({
      text:
        ' - ' + new Date(Date.now()).toLocaleDateString('en-US', dateOptions),
    });
    this.valueTextRef.setNativeProps({
      text: `${this.props.nativeCurrency}${this.props.currentValue
        .toFixed(5)
        .toString()}`,
    });
  };

  getSnapshotBeforeUpdate(prevProps) {
    if (!deepEqual(prevProps.data, this.props.data)) {
      allSegmentDividers = [];
      this.reloadChart(this.currentInterval, true);
    }
    if (this.currentInterval !== this.props.currentDataSource) {
      this.currentInterval = this.props.currentDataSource;
      this.currentChart.setValue(this.props.currentDataSource);
      this.touchX.setValue(deviceUtils.dimensions.width - 1);
      this.reloadChart(this.props.currentDataSource, true);
    }
  }

  componentWillUnmount = () => {
    if (this.timeoutHandle) {
      clearTimeout(this.timeoutHandle);
    }
  };

  touchX = new Value(0);
  lastTouchX = new Value(0);
  translateX = new Value(0);
  translateY = new Value(0);

  onPanGestureEvent = event(
    [
      {
        nativeEvent: {
          x: x =>
            cond(
              and(
                neq(this.lastTouchX, x),
                greaterOrEq(x, 0),
                lessThan(x, width)
              ),
              [set(this.touchX, x), set(this.lastTouchX, x)]
            ),
        },
      },
    ],
    { useNativeDriver: true }
  );

  reloadChart = async (currentInterval, isNewData = false) => {
    if (isNewData) {
      const data = this.props.data.map(data =>
        simplifyChartData(data, this.props.amountOfPathPoints)
      );
      let index = 0;
      await this.setState({
        chartData: data,
        currentData: data[index],
        isLoading: true,
      });
      this.timeoutHandle = setTimeout(async () => {
        const createdSVG = this.createAnimatedPath();
        await this.setState({
          animatedDividers: createdSVG.points,
          animatedPath: createdSVG.paths,
          isLoading: false,
        });
      });
    }
<<<<<<< HEAD
=======
    if (currentInterval !== this.currentInterval) {
      this.timeoutHandle = setTimeout(async () => {
        // eslint-disable-next-line import/no-named-as-default-member
        Animated.timing(
          this.chartAnimationValues[this.currentInterval],
          this._configDown
        ).start();
        // eslint-disable-next-line import/no-named-as-default-member
        Animated.timing(
          this.chartAnimationValues[currentInterval],
          this._configUp
        ).start();
        this.currentInterval = currentInterval;

        await this.setState(prevState => ({
          currentData: prevState.chartData[currentInterval],
          isLoading: false,
        }));
        this.props.onValueUpdate(
          this.state.chartData[currentInterval].points[
            this.state.chartData[currentInterval].points.length - 1
          ].y
        );
      });
    }
  };

  createSegmentColorsArray = (segments, data) => {
    let segmentColors = [];
    let segmentSwitch = [];
    for (let i = 0; i < segments.length + 1; i++) {
      segmentColors.push([]);
      segmentSwitch.push([]);
    }
    for (let i = 0; i < data.length; i++) {
      let dataIndex = 0;
      for (let j = 0; j < segments.length + 1; j++) {
        segmentColors[j].push(dataIndex);
        if (segments[j] === data[i].lastPoints[dataIndex]) {
          segmentSwitch[j].push(i);
          dataIndex++;
        }
      }
    }
    segmentSwitch.pop();
    return { colors: segmentColors, dividers: segmentSwitch };
  };

  createAnimatedPath = () => {
    let sectionEndPoints = [];
    const { chartData } = this.state;
    allSegmentDividers.sort(function(a, b) {
      return a - b;
    });
    let segmentsWithDeletedDuplicates = [];

    allSegmentDividers.forEach(function(x) {
      if (
        segmentsWithDeletedDuplicates.length === 0 ||
        segmentsWithDeletedDuplicates.slice(-1)[0] !== x
      )
        segmentsWithDeletedDuplicates.push(x);
    });
    allSegmentDividers = segmentsWithDeletedDuplicates;

    const segments = this.createSegmentColorsArray(
      allSegmentDividers,
      chartData
    );
    let splinePoints = [];
    for (let i = 0; i < chartData.length; i++) {
      if (chartData[i].points.length > 0) {
        const maxValue = maxBy(chartData[i].points, 'y');
        const minValue = minBy(chartData[i].points, 'y');

        const timestampLength =
          chartData[i].points[chartData[i].points.length - 1].x -
          chartData[i].points[0].x;

        const xMultiply = width / timestampLength;

        const yMultiply = height / (maxValue.y - minValue.y);
        const points = chartData[i].points.map(({ x, y, isImportant }) => ({
          isImportant,
          x: (x - chartData[i].points[0].x) * xMultiply,
          y: (y - minValue.y) * yMultiply,
        }));

        const importantPoints = pickImportantPoints(
          points,
          this.props.importantPointsIndexInterval
        );
        const spline = new Spline(importantPoints.xs, importantPoints.ys);
        splinePoints.push(
          points
            .map(({ x, y }) => {
              return { x, y1: y, y2: spline.at(x) };
            })
            .filter(Boolean)
        );
      } else {
        let emptyArray = new Array(this.props.amountOfPathPoints);
        for (let j = 0; j < emptyArray.length; j++) {
          emptyArray[j] = { x: 0, y1: 0, y2: 0 };
        }
        splinePoints.push(emptyArray);
      }
    }

    let chartNode = (multiplyNode, index, chartIndex) =>
      multiply(
        multiplyNode,
        add(
          splinePoints[chartIndex][index].y1,
          multiply(
            this.value,
            sub(
              splinePoints[chartIndex][index].y2,
              splinePoints[chartIndex][index].y1
            )
          )
        )
      );

    const allNodes = index => {
      return chartData.map((_, i) => {
        return chartNode(this.chartAnimationValues[i], index, i);
      });
    };

    let returnPaths = [];
    let returnPoints = [];
    const localSegmentDividers = allSegmentDividers;

    for (let i = 0; i <= localSegmentDividers.length; i++) {
      const animatedPath = concat(
        'M 0 0',
        ...splinePoints[0].flatMap(({ x }, index) => {
          if (i === 0) {
            if (index <= localSegmentDividers[i]) {
              return ['L', x, ' ', add(...allNodes(index))];
            }
          } else {
            if (index === localSegmentDividers[i - 1]) {
              sectionEndPoints.push({
                index: segments.dividers[i - 1],
                opacity: this.chartAnimationValues[segments.dividers[i - 1]],
                x,
                y: add(...allNodes(index)),
              });
              return ['M', x, ' ', add(...allNodes(index))];
            }
            if (i === localSegmentDividers.length) {
              if (index >= localSegmentDividers[i - 1]) {
                return ['L', x, ' ', add(...allNodes(index))];
              }
            } else {
              if (
                index >= localSegmentDividers[i - 1] &&
                index <= localSegmentDividers[i]
              ) {
                return ['L', x, ' ', add(...allNodes(index))];
              }
            }
          }
        })
      );

      const colorMatrix = index => {
        return index < chartData.length - 1
          ? cond(
              eq(this.currentChart, index),
              Animated.color(
                ...hexToRgb(chartData[index].colors[segments.colors[i][index]])
              ),
              colorMatrix(index + 1)
            )
          : cond(
              eq(this.currentChart, index),
              Animated.color(
                ...hexToRgb(chartData[index].colors[segments.colors[i][index]])
              )
            );
      };

      const lineMatrix = index => {
        return index < chartData.length - 1
          ? cond(
              eq(this.currentChart, index),
              chartData[index].lines[segments.colors[i][index]],
              lineMatrix(index + 1)
            )
          : cond(
              eq(this.currentChart, index),
              chartData[index].lines[segments.colors[i][index]]
            );
      };

      returnPaths.push(
        <AnimatedPath
          d={animatedPath}
          fill="none"
          id="main-path"
          key={i}
          stroke={colorMatrix(0)}
          strokeDasharray={lineMatrix(0)}
          strokeLinecap="round"
          strokeLinejoin="round"
          strokeWidth={add(
            this.props.stroke.detailed,
            multiply(
              this.value,
              sub(this.props.stroke.simplified, this.props.stroke.detailed)
            )
          )}
        />
      );
    }

    let startingValues = [0, 0, 0, 0];
    sectionEndPoints.forEach(element => {
      if (
        chartData[element.index].startSeparatator[startingValues[element.index]]
      ) {
        returnPoints.push(
          <AnimatedCircle
            cx={element.x}
            cy={element.y}
            fill={
              chartData[element.index].startSeparatator[
                startingValues[element.index]++
              ].fill
            }
            opacity={element.opacity}
            r={
              chartData[element.index].startSeparatator[
                startingValues[element.index]
              ].r
            }
            stroke={
              chartData[element.index].startSeparatator[
                startingValues[element.index]
              ].stroke
            }
            strokeWidth={
              chartData[element.index].startSeparatator[
                startingValues[element.index]
              ].strokeWidth
            }
          />
        );
      }
    });

    return { paths: returnPaths, points: returnPoints };
>>>>>>> b77f132a
  };

  checkValueBoundaries = value => {
    if (Math.abs(value) > width / 2 - 45) {
      return value > 0 ? value - 45 : value + 45;
    }
    return value;
  };

  render() {
    const {
      barColor,
      change,
      currentValue,
      nativeCurrency,
      positiveChange,
    } = this.props;
    const { currentData } = this.state;
    let maxValue = 0,
      minValue = 0,
      timePeriod = 0,
      maxValueDistance = 999,
      minValueDistance = 999;

    const points = currentData?.points;
    if (points && points.length > 0) {
      maxValue = maxBy(points, 'y');
      minValue = minBy(points, 'y');

      timePeriod = points[points.length - 1].x - points[0].x;

      maxValueDistance = this.checkValueBoundaries(
        ((maxValue.x - points[0].x) / timePeriod) * width - width / 2
      );
      minValueDistance = this.checkValueBoundaries(
        ((minValue.x - points[0].x) / timePeriod) * width - width / 2
      );
    }

    return (
      <Fragment>
        <ValueText
          change={change}
          currentValue={currentValue}
          direction={positiveChange}
          headerText="PRICE"
          value={72}
          ref={ref => (this.textRef = ref)}
          date={
            <TextInput
              color={colors.blueGreyDark50}
              letterSpacing={fonts.letterSpacing.zero}
              size={fonts.size.smedium}
              fontWeight={fonts.weight.medium}
              ref={ref => (this.dataTextRef = ref)}
              pointerEvent="none"
              editable={false}
            />
          }
        >
          <TextInput
            ref={ref => (this.valueTextRef = ref)}
            pointerEvent="none"
            editable={false}
            fontFamily={fonts.family.SFProRounded}
            fontWeight={fonts.weight.bold}
            fontSize={32}
          />
        </ValueText>
        <GestureWrapper
          enabled={this.props.enableSelect}
          onHandlerStateChange={this.onHandlerStateChange}
          onPanGestureEvent={this.onPanGestureEvent}
          onTapGestureEvent={this.onTapGestureEvent}
        >
          <TimestampText
            style={{ transform: [{ translateX: maxValueDistance }] }}
          >
            ${Number(maxValue.y).toFixed(2)}
          </TimestampText>
          <Centered
            style={{
              backgroundColor: '#ffffffbb',
              height: 200,
              opacity: points ? 0 : 1,
              position: 'absolute',
              width: width,
            }}
          >
            <ActivityIndicator />
          </Centered>
          <Column opacity={points ? 1 : 0.5}>
            <AnimatedChart
              currentData={currentData}
              animatedValue={this.value}
              color={barColor}
              currentValue={currentValue}
              setCurrentPath={path => {
                const length = interpolate(this.touchX, {
                  extrapolate: Extrapolate.EXTEND,
                  inputRange: path.p0x,
                  outputRange: path.start,
                });
                const { x, y } = getPointAtLength(path, length);
                this.translateY = multiply(y, -1);
                this.translateX = x;
                this.opacity.setValue(0);
                this.setState({ path });
              }}
            />
          </Column>
          <Row height={180}>
            <Animated.View
              style={[
                {
                  backgroundColor: this.props.barColor,
                  borderRadius: 8,
                  height: 16,
                  marginTop: 162,
                  position: 'absolute',
                  width: 16,
                  zIndex: 10,
                },
                {
                  opacity: cond(this.touchX, this.opacity, 0),
                  transform: [
                    {
                      translateX: sub(this.translateX, 8),
                      translateY: this.translateY,
                    },
                  ],
                },
              ]}
            />
          </Row>
          <TimestampText
            style={{ transform: [{ translateX: minValueDistance }] }}
          >
            ${Number(minValue.y).toFixed(2)}
          </TimestampText>
        </GestureWrapper>
        <Animated.Code
          exec={block([
            cond(
              or(eq(this.gestureState, ACTIVE), eq(this.gestureState, BEGAN)),
              set(this.shouldSpring, 1)
            ),
            cond(
              contains([FAILED, CANCELLED, END], this.gestureState),
              block([
                call([], () => {
                  // When user stops interacting with charts, reset the
                  // "currently selected value" back to the newest possible price.
                  // This is the value displayed in <ValueText />
                  const points = currentData?.points;
                  if (points) {
                    this.dataTextRef.setNativeProps({
                      text:
                        ' - ' +
                        new Date(
                          points[points.length - 1].x * 1000
                        ).toLocaleDateString('en-US', dateOptions),
                    });
                    this.valueTextRef.setNativeProps({
                      text: `${nativeCurrency}${points[points.length - 1].y
                        .toFixed(5)
                        .toString()}`,
                    });
                  }
                }),
                set(this.shouldSpring, 0),
              ]),
              onChange(
                this.touchX,
                call([this.translateX, this.translateY], ([x, y]) => {
                  const curX = x - (x % 10);
                  if (curX !== this.currentX) {
                    this.currentX = curX;
                    const max = maxValue.y;
                    const min = minValue.y;
                    const height = 160;
                    const points = currentData?.points;
                    if (points) {
                      const maxDate = points[points.length - 1].x;
                      const minDate = points[0].x;
                      const multiplierX = (maxDate - minDate) / width;
                      const multiplierY = (max - min) / height;
                      const date = x * multiplierX + minDate;
                      let result = -y * multiplierY + min;
                      if (result > max) {
                        result = max;
                      } else if (result < min) {
                        result = min;
                      }
                      this.dataTextRef.setNativeProps({
                        text:
                          ' - ' +
                          new Date(date * 1000).toLocaleString(
                            'en-US',
                            dateOptions
                          ),
                      });
                      this.valueTextRef.setNativeProps({
                        text: `${nativeCurrency}${result
                          .toFixed(5)
                          .toString()}`,
                      });
                    }
                  }
                })
              )
            ),
            cond(
              and(lessThan(this.opacity, 1), eq(this.shouldSpring, 1)),
              block([
                set(
                  this.opacity,
                  timing({
                    clock: this.opacityClock,
                    duration: 500,
                    easing: Easing.bezier(0.25, 0.46, 0.45, 0.94),
                    from: this.opacity,
                    to: 1,
                  })
                ),
                stopClock(this.opacityClockReversed),
              ])
            ),
            cond(
              and(greaterThan(this.opacity, 0), eq(this.shouldSpring, 0)),
              block([
                set(
                  this.opacity,
                  timing({
                    clock: this.opacityClockReversed,
                    duration: 500,
                    easing: Easing.bezier(0.25, 0.46, 0.45, 0.94),
                    from: this.opacity,
                    to: 0,
                  })
                ),
                stopClock(this.opacityClock),
              ])
            ),
          ])}
        />
      </Fragment>
    );
  }
}<|MERGE_RESOLUTION|>--- conflicted
+++ resolved
@@ -369,264 +369,6 @@
         });
       });
     }
-<<<<<<< HEAD
-=======
-    if (currentInterval !== this.currentInterval) {
-      this.timeoutHandle = setTimeout(async () => {
-        // eslint-disable-next-line import/no-named-as-default-member
-        Animated.timing(
-          this.chartAnimationValues[this.currentInterval],
-          this._configDown
-        ).start();
-        // eslint-disable-next-line import/no-named-as-default-member
-        Animated.timing(
-          this.chartAnimationValues[currentInterval],
-          this._configUp
-        ).start();
-        this.currentInterval = currentInterval;
-
-        await this.setState(prevState => ({
-          currentData: prevState.chartData[currentInterval],
-          isLoading: false,
-        }));
-        this.props.onValueUpdate(
-          this.state.chartData[currentInterval].points[
-            this.state.chartData[currentInterval].points.length - 1
-          ].y
-        );
-      });
-    }
-  };
-
-  createSegmentColorsArray = (segments, data) => {
-    let segmentColors = [];
-    let segmentSwitch = [];
-    for (let i = 0; i < segments.length + 1; i++) {
-      segmentColors.push([]);
-      segmentSwitch.push([]);
-    }
-    for (let i = 0; i < data.length; i++) {
-      let dataIndex = 0;
-      for (let j = 0; j < segments.length + 1; j++) {
-        segmentColors[j].push(dataIndex);
-        if (segments[j] === data[i].lastPoints[dataIndex]) {
-          segmentSwitch[j].push(i);
-          dataIndex++;
-        }
-      }
-    }
-    segmentSwitch.pop();
-    return { colors: segmentColors, dividers: segmentSwitch };
-  };
-
-  createAnimatedPath = () => {
-    let sectionEndPoints = [];
-    const { chartData } = this.state;
-    allSegmentDividers.sort(function(a, b) {
-      return a - b;
-    });
-    let segmentsWithDeletedDuplicates = [];
-
-    allSegmentDividers.forEach(function(x) {
-      if (
-        segmentsWithDeletedDuplicates.length === 0 ||
-        segmentsWithDeletedDuplicates.slice(-1)[0] !== x
-      )
-        segmentsWithDeletedDuplicates.push(x);
-    });
-    allSegmentDividers = segmentsWithDeletedDuplicates;
-
-    const segments = this.createSegmentColorsArray(
-      allSegmentDividers,
-      chartData
-    );
-    let splinePoints = [];
-    for (let i = 0; i < chartData.length; i++) {
-      if (chartData[i].points.length > 0) {
-        const maxValue = maxBy(chartData[i].points, 'y');
-        const minValue = minBy(chartData[i].points, 'y');
-
-        const timestampLength =
-          chartData[i].points[chartData[i].points.length - 1].x -
-          chartData[i].points[0].x;
-
-        const xMultiply = width / timestampLength;
-
-        const yMultiply = height / (maxValue.y - minValue.y);
-        const points = chartData[i].points.map(({ x, y, isImportant }) => ({
-          isImportant,
-          x: (x - chartData[i].points[0].x) * xMultiply,
-          y: (y - minValue.y) * yMultiply,
-        }));
-
-        const importantPoints = pickImportantPoints(
-          points,
-          this.props.importantPointsIndexInterval
-        );
-        const spline = new Spline(importantPoints.xs, importantPoints.ys);
-        splinePoints.push(
-          points
-            .map(({ x, y }) => {
-              return { x, y1: y, y2: spline.at(x) };
-            })
-            .filter(Boolean)
-        );
-      } else {
-        let emptyArray = new Array(this.props.amountOfPathPoints);
-        for (let j = 0; j < emptyArray.length; j++) {
-          emptyArray[j] = { x: 0, y1: 0, y2: 0 };
-        }
-        splinePoints.push(emptyArray);
-      }
-    }
-
-    let chartNode = (multiplyNode, index, chartIndex) =>
-      multiply(
-        multiplyNode,
-        add(
-          splinePoints[chartIndex][index].y1,
-          multiply(
-            this.value,
-            sub(
-              splinePoints[chartIndex][index].y2,
-              splinePoints[chartIndex][index].y1
-            )
-          )
-        )
-      );
-
-    const allNodes = index => {
-      return chartData.map((_, i) => {
-        return chartNode(this.chartAnimationValues[i], index, i);
-      });
-    };
-
-    let returnPaths = [];
-    let returnPoints = [];
-    const localSegmentDividers = allSegmentDividers;
-
-    for (let i = 0; i <= localSegmentDividers.length; i++) {
-      const animatedPath = concat(
-        'M 0 0',
-        ...splinePoints[0].flatMap(({ x }, index) => {
-          if (i === 0) {
-            if (index <= localSegmentDividers[i]) {
-              return ['L', x, ' ', add(...allNodes(index))];
-            }
-          } else {
-            if (index === localSegmentDividers[i - 1]) {
-              sectionEndPoints.push({
-                index: segments.dividers[i - 1],
-                opacity: this.chartAnimationValues[segments.dividers[i - 1]],
-                x,
-                y: add(...allNodes(index)),
-              });
-              return ['M', x, ' ', add(...allNodes(index))];
-            }
-            if (i === localSegmentDividers.length) {
-              if (index >= localSegmentDividers[i - 1]) {
-                return ['L', x, ' ', add(...allNodes(index))];
-              }
-            } else {
-              if (
-                index >= localSegmentDividers[i - 1] &&
-                index <= localSegmentDividers[i]
-              ) {
-                return ['L', x, ' ', add(...allNodes(index))];
-              }
-            }
-          }
-        })
-      );
-
-      const colorMatrix = index => {
-        return index < chartData.length - 1
-          ? cond(
-              eq(this.currentChart, index),
-              Animated.color(
-                ...hexToRgb(chartData[index].colors[segments.colors[i][index]])
-              ),
-              colorMatrix(index + 1)
-            )
-          : cond(
-              eq(this.currentChart, index),
-              Animated.color(
-                ...hexToRgb(chartData[index].colors[segments.colors[i][index]])
-              )
-            );
-      };
-
-      const lineMatrix = index => {
-        return index < chartData.length - 1
-          ? cond(
-              eq(this.currentChart, index),
-              chartData[index].lines[segments.colors[i][index]],
-              lineMatrix(index + 1)
-            )
-          : cond(
-              eq(this.currentChart, index),
-              chartData[index].lines[segments.colors[i][index]]
-            );
-      };
-
-      returnPaths.push(
-        <AnimatedPath
-          d={animatedPath}
-          fill="none"
-          id="main-path"
-          key={i}
-          stroke={colorMatrix(0)}
-          strokeDasharray={lineMatrix(0)}
-          strokeLinecap="round"
-          strokeLinejoin="round"
-          strokeWidth={add(
-            this.props.stroke.detailed,
-            multiply(
-              this.value,
-              sub(this.props.stroke.simplified, this.props.stroke.detailed)
-            )
-          )}
-        />
-      );
-    }
-
-    let startingValues = [0, 0, 0, 0];
-    sectionEndPoints.forEach(element => {
-      if (
-        chartData[element.index].startSeparatator[startingValues[element.index]]
-      ) {
-        returnPoints.push(
-          <AnimatedCircle
-            cx={element.x}
-            cy={element.y}
-            fill={
-              chartData[element.index].startSeparatator[
-                startingValues[element.index]++
-              ].fill
-            }
-            opacity={element.opacity}
-            r={
-              chartData[element.index].startSeparatator[
-                startingValues[element.index]
-              ].r
-            }
-            stroke={
-              chartData[element.index].startSeparatator[
-                startingValues[element.index]
-              ].stroke
-            }
-            strokeWidth={
-              chartData[element.index].startSeparatator[
-                startingValues[element.index]
-              ].strokeWidth
-            }
-          />
-        );
-      }
-    });
-
-    return { paths: returnPaths, points: returnPoints };
->>>>>>> b77f132a
   };
 
   checkValueBoundaries = value => {
@@ -671,29 +413,29 @@
         <ValueText
           change={change}
           currentValue={currentValue}
-          direction={positiveChange}
-          headerText="PRICE"
-          value={72}
-          ref={ref => (this.textRef = ref)}
           date={
             <TextInput
               color={colors.blueGreyDark50}
+              editable={false}
+              fontWeight={fonts.weight.medium}
               letterSpacing={fonts.letterSpacing.zero}
+              pointerEvent="none"
+              ref={ref => (this.dataTextRef = ref)}
               size={fonts.size.smedium}
-              fontWeight={fonts.weight.medium}
-              ref={ref => (this.dataTextRef = ref)}
-              pointerEvent="none"
-              editable={false}
             />
           }
+          direction={positiveChange}
+          headerText="PRICE"
+          ref={ref => (this.textRef = ref)}
+          value={72}
         >
           <TextInput
-            ref={ref => (this.valueTextRef = ref)}
-            pointerEvent="none"
             editable={false}
             fontFamily={fonts.family.SFProRounded}
+            fontSize={32}
             fontWeight={fonts.weight.bold}
-            fontSize={32}
+            pointerEvent="none"
+            ref={ref => (this.valueTextRef = ref)}
           />
         </ValueText>
         <GestureWrapper
@@ -720,9 +462,9 @@
           </Centered>
           <Column opacity={points ? 1 : 0.5}>
             <AnimatedChart
-              currentData={currentData}
               animatedValue={this.value}
               color={barColor}
+              currentData={currentData}
               currentValue={currentValue}
               setCurrentPath={path => {
                 const length = interpolate(this.touchX, {
