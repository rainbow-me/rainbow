import React, { memo, useCallback, useMemo, useState } from 'react';
import * as i18n from '@/languages';
import { ScrollView, useWindowDimensions } from 'react-native';
import Animated, { useAnimatedStyle, useDerivedValue, useSharedValue } from 'react-native-reanimated';
import { Text, Box, TextIcon, useColorMode } from '@/design-system';
import { LineChart } from './LineChart';
import { ButtonPressAnimation } from '../animations';
import { ChartExpandedStateHeader } from '../expanded-state/chart';
import { CandlestickChart } from '../candlestick-charts/CandlestickChart';
import { colors } from '@/styles';
import { AssetAccentColors, ExpandedSheetAsset } from '@/screens/expandedAssetSheet/context/ExpandedAssetSheetContext';
import { formatTimestamp } from '@/worklets/dates';
import { useLiveTokenSharedValue } from '@/components/live-token-text/LiveTokenText';
import { TokenData } from '@/state/liveTokens/liveTokensStore';
import { useAppSettingsStore } from '@/state/appSettings/appSettingsStore';
import { useExperimentalFlag } from '@/config';
import { CandleResolution } from '@/components/candlestick-charts/types';
import { setCandleResolution } from '@/components/candlestick-charts/CandleSelector';
import { useChartsStore } from '@/components/candlestick-charts/candlestickStore';

const translations = {
  noChartData: i18n.t(i18n.l.expanded_state.chart.no_chart_data),
};

// TODO: These values must correspond with the expected backend values, make sure types are shared
const LineChartTimespans = {
  hour: 'hour',
  day: 'day',
  week: 'week',
  month: 'month',
  year: 'year',
} as const;
const CandlestickChartTimespans = {
  minute: 'minute',
  fiveMinute: 'fiveMinute',
  hour: 'hour',
  fourHour: 'fourHour',
  day: 'day',
} as const;

export const ChartTypes = {
  CANDLESTICK: 'candlestick',
  LINE: 'line',
} as const;

export type ChartType = (typeof ChartTypes)[keyof typeof ChartTypes];

export type LineChartTimespan = keyof typeof LineChartTimespans;
export type CandlestickChartTimespan = keyof typeof CandlestickChartTimespans;
export type ChartTimespan = LineChartTimespan | CandlestickChartTimespan;

const ChartTimespanLabels: Record<ChartTimespan, { short: string; long: string }> = {
  minute: {
    short: '1m',
    long: '1m',
  },
  fiveMinute: {
    short: '5m',
    long: '5m',
  },
  hour: {
    short: '1H',
    long: 'Hour',
  },
  fourHour: {
    short: '4h',
    long: '4h',
  },
  day: {
    short: '1d',
    long: 'Day',
  },
  week: {
    short: '1w',
    long: 'Week',
  },
  month: {
    short: '1m',
    long: 'Month',
  },
  year: {
    short: '1y',
    long: 'Year',
  },
};

const TOTAL_CHART_HEIGHT = 300;
const CHART_VERTICAL_PADDING = 30;

export const NoChartData = ({ height }: { height: number }) => {
  return (
    <Box height={height} alignItems="center" justifyContent="center" flexDirection="row" gap={8}>
      <TextIcon color="labelQuaternary" containerSize={12} size="icon 15px" weight="heavy">
        {'􀋪'}
      </TextIcon>
      <Text align="center" color="labelQuaternary" size="17pt" weight="heavy">
        {translations.noChartData}
      </Text>
    </Box>
  );
};

type ChartProps = {
  asset: ExpandedSheetAsset;
  backgroundColor: string;
  accentColors: AssetAccentColors;
};

export const Chart = memo(function Chart({ asset, backgroundColor, accentColors }: ChartProps) {
  const { isDarkMode } = useColorMode();
  const chartGesturePrice = useSharedValue<number | undefined>(asset.price.value ?? undefined);
  const chartGesturePriceRelativeChange = useSharedValue<number | undefined>(asset.price.relativeChange24h ?? undefined);
  const chartGestureUnixTimestamp = useSharedValue<number>(0);
  const isChartGestureActive = useSharedValue(false);
  const { width: screenWidth } = useWindowDimensions();
  const chartType = useAppSettingsStore(state => state.chartType);
  const [selectedTimespan, setSelectedTimespan] = useState<ChartTimespan>('day');
  const enableCandlestickCharts = useExperimentalFlag('Candlestick Charts');

<<<<<<< HEAD
  const liveTokenPrice = useLiveTokenSharedValue({
    tokenId: asset.uniqueId,
    initialValue: asset.price.value?.toString() ?? '0',
    selector: state => state.price,
  });

  const liveTokenPercentageChangeSelector = useCallback(
    ({ change }: TokenData) => {
      if (selectedTimespan === 'day') {
        return change.change24hPct;
      } else if (selectedTimespan === 'hour') {
        return change.change1hPct;
      }
      return '0';
    },
    [selectedTimespan]
  );

  const liveTokenPercentageChange = useLiveTokenSharedValue({
    tokenId: asset.uniqueId,
    initialValue: asset.price.relativeChange24h?.toString() ?? '0',
    selector: liveTokenPercentageChangeSelector,
  });
=======
  const chartType = useAppSettingsStore(state => state.chartType);
  const [selectedTimespan, setSelectedTimespan] = useState<ChartTimespan>(() =>
    chartType === ChartTypes.LINE ? 'hour' : convertToChartTimespan(useChartsStore.getState().candleResolution)
  );
>>>>>>> 6857354e

  const selectedTimespanLabel = useMemo(() => {
    return i18n.t(i18n.l.expanded_state.chart.past_timespan, {
      formattedTimespan: ChartTimespanLabels[selectedTimespan].long,
    });
  }, [selectedTimespan]);

  const displayDate = useDerivedValue(() => {
    return isChartGestureActive.value ? formatTimestamp(chartGestureUnixTimestamp.value) : selectedTimespanLabel;
  });

  const price = useDerivedValue(() => {
    if (isChartGestureActive.value && chartType === ChartTypes.LINE) {
      return chartGesturePrice.value;
    }
    return liveTokenPrice.value ?? asset.price.value ?? undefined;
  });

  const priceRelativeChange = useDerivedValue(() => {
    if (isChartGestureActive.value && chartType === ChartTypes.LINE) {
      return chartGesturePriceRelativeChange.value;
    }

    // Not all timespans are available in the live token data, and the chart must be responsible for updating this value
    if (selectedTimespan === 'minute' || selectedTimespan === 'month' || selectedTimespan === 'year' || selectedTimespan === 'week') {
      return chartGesturePriceRelativeChange.value;
    }

    return liveTokenPercentageChange.value ?? asset.price.relativeChange24h ?? undefined;
  });

  const timespans = useMemo(() => {
    if (chartType === ChartTypes.LINE) {
      return LineChartTimespans;
    } else {
      return CandlestickChartTimespans;
    }
  }, [chartType]);

  const timespanKeys = Object.keys(timespans);

  const timespanScrollViewOffset = useMemo(() => {
    const timespansWidth = timespanKeys.length * 44 + 12 * (timespanKeys.length - 1);
    return Math.max(24, (screenWidth - timespansWidth) / 2);
  }, [screenWidth, timespanKeys]);

  const onPressTimespan = useCallback(
    (timespan: ChartTimespan) => {
      if (chartType === ChartTypes.CANDLESTICK) {
        setCandleResolution(convertToCandleResolution(timespan));
      }
      setSelectedTimespan(timespan);
    },
    [chartType]
  );

  const onPresschartType = useCallback(() => {
    const selectedTimespanIndex = Object.keys(chartType === ChartTypes.LINE ? LineChartTimespans : CandlestickChartTimespans).indexOf(
      selectedTimespan
    );
    const newchartTypeEquivalentTimespan = Object.keys(chartType === ChartTypes.LINE ? CandlestickChartTimespans : LineChartTimespans)[
      selectedTimespanIndex
    ];

    setSelectedTimespan(newchartTypeEquivalentTimespan as ChartTimespan);
    useAppSettingsStore.getState().toggleChartType();
  }, [selectedTimespan, chartType]);

  const chartHeaderStyle = useAnimatedStyle(() => {
    return {
      opacity: isChartGestureActive.value && chartType === ChartTypes.CANDLESTICK ? 0 : 1,
    };
  });

  const candleConfig = useMemo(
    () => ({
      activeCandleCard: {
        style: {
          backgroundColor: accentColors.opacity6,
          paddingHorizontal: 16,
          alignSelf: 'center',
          borderRadius: 20,
          borderWidth: 1,
          borderColor: accentColors.opacity10,
          width: screenWidth - 48,
        },
        height: 75,
      },
      crosshair: isDarkMode ? undefined : { dotColor: accentColors.color, lineColor: accentColors.color },
      grid: { color: accentColors.opacity12 },
      volume: { color: accentColors.opacity24 },
    }),
    [
      accentColors.color,
      accentColors.opacity6,
      accentColors.opacity10,
      accentColors.opacity12,
      accentColors.opacity24,
      isDarkMode,
      screenWidth,
    ]
  );

  return (
    <Box>
      <Box as={Animated.View} style={chartHeaderStyle} paddingHorizontal={'24px'}>
        <ChartExpandedStateHeader
          priceRelativeChange={priceRelativeChange}
          price={price}
          displayDate={displayDate}
          isChartGestureActive={isChartGestureActive}
          backgroundColor={backgroundColor}
        />
      </Box>
      <Box gap={20}>
        {chartType === ChartTypes.LINE && (
          <Box alignItems="center" justifyContent="center" height={TOTAL_CHART_HEIGHT}>
            <LineChart
              strokeColor={accentColors.color}
              backgroundColor={accentColors.background}
              width={screenWidth}
              height={TOTAL_CHART_HEIGHT - CHART_VERTICAL_PADDING * 2}
              asset={asset}
              timespan={selectedTimespan as LineChartTimespan}
              chartGestureUnixTimestamp={chartGestureUnixTimestamp}
              price={chartGesturePrice}
              priceRelativeChange={chartGesturePriceRelativeChange}
              isChartGestureActive={isChartGestureActive}
            />
          </Box>
        )}
        {chartType === ChartTypes.CANDLESTICK && (
          <Box height={TOTAL_CHART_HEIGHT}>
            <CandlestickChart
              address={asset.address}
              backgroundColor={backgroundColor}
              chainId={asset.chainId}
              chartHeight={TOTAL_CHART_HEIGHT - 13 - 10 - 16}
              config={candleConfig}
              isChartGestureActive={isChartGestureActive}
              showChartControls={false}
            />
          </Box>
        )}
        <Box>
          <ScrollView
            horizontal
            contentOffset={{ x: -timespanScrollViewOffset, y: 0 }}
            contentContainerStyle={{
              paddingLeft: timespanScrollViewOffset,
              height: 34,
              gap: 12,
            }}
            showsHorizontalScrollIndicator={false}
          >
            {timespanKeys.map(timespan => (
              <ButtonPressAnimation key={timespan} onPress={() => onPressTimespan(timespan as ChartTimespan)}>
                <Box
                  width={44}
                  paddingVertical={'12px'}
                  justifyContent="center"
                  alignItems="center"
                  borderRadius={20}
                  backgroundColor={timespan === selectedTimespan ? colors.alpha(accentColors.color, 0.06) : 'transparent'}
                >
                  <Text
                    color={timespan === selectedTimespan ? { custom: accentColors.color } : 'labelQuaternary'}
                    uppercase
                    size="15pt"
                    weight="heavy"
                  >
                    {ChartTimespanLabels[timespan as ChartTimespan].short}
                  </Text>
                </Box>
              </ButtonPressAnimation>
            ))}
          </ScrollView>
          {enableCandlestickCharts && (
            <Box position="absolute" right={{ custom: 12 }}>
              <ButtonPressAnimation onPress={onPresschartType}>
                <Box borderRadius={20} justifyContent="center" alignItems="center" width={44} paddingVertical={'12px'}>
                  <TextIcon color="labelQuaternary" containerSize={12} size="icon 15px" weight="heavy">
                    {chartType === ChartTypes.LINE ? '􀋪' : '􀋦'}
                  </TextIcon>
                </Box>
              </ButtonPressAnimation>
            </Box>
          )}
        </Box>
      </Box>
    </Box>
  );
});

// -- TODO: Temporary - clean these up
function convertToCandleResolution(timespan: ChartTimespan): CandleResolution {
  switch (timespan) {
    case 'minute':
      return CandleResolution.M1;
    case 'fiveMinute':
      return CandleResolution.M5;
    case 'hour':
      return CandleResolution.H1;
    case 'fourHour':
      return CandleResolution.H4;
    case 'day':
      return CandleResolution.D1;
    default:
      return CandleResolution.M15;
  }
}

function convertToChartTimespan(candleResolution: CandleResolution): ChartTimespan {
  switch (candleResolution) {
    case CandleResolution.M1:
      return 'minute';
    case CandleResolution.M5:
      return 'fiveMinute';
    case CandleResolution.H1:
      return 'hour';
    case CandleResolution.H4:
      return 'fourHour';
    case CandleResolution.D1:
      return 'day';
    default:
      return 'hour';
  }
}<|MERGE_RESOLUTION|>--- conflicted
+++ resolved
@@ -117,7 +117,6 @@
   const [selectedTimespan, setSelectedTimespan] = useState<ChartTimespan>('day');
   const enableCandlestickCharts = useExperimentalFlag('Candlestick Charts');
 
-<<<<<<< HEAD
   const liveTokenPrice = useLiveTokenSharedValue({
     tokenId: asset.uniqueId,
     initialValue: asset.price.value?.toString() ?? '0',
@@ -141,12 +140,6 @@
     initialValue: asset.price.relativeChange24h?.toString() ?? '0',
     selector: liveTokenPercentageChangeSelector,
   });
-=======
-  const chartType = useAppSettingsStore(state => state.chartType);
-  const [selectedTimespan, setSelectedTimespan] = useState<ChartTimespan>(() =>
-    chartType === ChartTypes.LINE ? 'hour' : convertToChartTimespan(useChartsStore.getState().candleResolution)
-  );
->>>>>>> 6857354e
 
   const selectedTimespanLabel = useMemo(() => {
     return i18n.t(i18n.l.expanded_state.chart.past_timespan, {
