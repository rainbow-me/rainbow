import React, { memo, useCallback, useMemo, useState } from 'react';
import * as i18n from '@/languages';
import { ScrollView, useWindowDimensions } from 'react-native';
import Animated, { useAnimatedStyle, useDerivedValue, useSharedValue } from 'react-native-reanimated';
import { Text, Box, TextIcon, useColorMode } from '@/design-system';
import { LineChart } from './LineChart';
import { ButtonPressAnimation } from '../animations';
import { ChartExpandedStateHeader } from '../expanded-state/chart';
import { CandlestickChart } from '../candlestick-charts/CandlestickChart';
import { colors } from '@/styles';
import { AssetAccentColors, ExpandedSheetAsset } from '@/screens/expandedAssetSheet/context/ExpandedAssetSheetContext';
import { formatTimestamp } from '@/worklets/dates';
<<<<<<< HEAD
import { useCandlestickStore } from '../candlestick-charts/candlestickStore';
import { useLiveTokenSharedValue } from '@/components/live-token-text/LiveTokenText';
import { TokenData } from '@/state/liveTokens/liveTokensStore';
=======
import { useAppSettingsStore } from '@/state/appSettings/appSettingsStore';
import { useExperimentalFlag } from '@/config';
>>>>>>> 649ec233

const translations = {
  noChartData: i18n.t(i18n.l.expanded_state.chart.no_chart_data),
};

// TODO: These values must correspond with the expected backend values, make sure types are shared
const LineChartTimespans = {
  hour: 'hour',
  day: 'day',
  week: 'week',
  month: 'month',
  year: 'year',
} as const;
const CandlestickChartTimespans = {
  minute: 'minute',
  fiveMinute: 'fiveMinute',
  hour: 'hour',
  fourHour: 'fourHour',
  day: 'day',
} as const;

export const ChartTypes = {
  CANDLESTICK: 'candlestick',
  LINE: 'line',
} as const;

export type ChartType = (typeof ChartTypes)[keyof typeof ChartTypes];

export type LineChartTimespan = keyof typeof LineChartTimespans;
export type CandlestickChartTimespan = keyof typeof CandlestickChartTimespans;
export type ChartTimespan = LineChartTimespan | CandlestickChartTimespan;

const ChartTimespanLabels: Record<ChartTimespan, { short: string; long: string }> = {
  minute: {
    short: '1m',
    long: '1m',
  },
  fiveMinute: {
    short: '5m',
    long: '5m',
  },
  hour: {
    short: '1H',
    long: 'Hour',
  },
  fourHour: {
    short: '4h',
    long: '4h',
  },
  day: {
    short: '1d',
    long: 'Day',
  },
  week: {
    short: '1w',
    long: 'Week',
  },
  month: {
    short: '1m',
    long: 'Month',
  },
  year: {
    short: '1y',
    long: 'Year',
  },
};

const TOTAL_CHART_HEIGHT = 300;
const CHART_VERTICAL_PADDING = 30;

export const NoChartData = ({ height }: { height: number }) => {
  return (
    <Box height={height} alignItems="center" justifyContent="center" flexDirection="row" gap={8}>
      <TextIcon color="labelQuaternary" containerSize={12} size="icon 15px" weight="heavy">
        {'􀋪'}
      </TextIcon>
      <Text align="center" color="labelQuaternary" size="17pt" weight="heavy">
        {translations.noChartData}
      </Text>
    </Box>
  );
};

type ChartProps = {
  asset: ExpandedSheetAsset;
  backgroundColor: string;
  accentColors: AssetAccentColors;
};

export const Chart = memo(function Chart({ asset, backgroundColor, accentColors }: ChartProps) {
  const { isDarkMode } = useColorMode();
  const chartGesturePrice = useSharedValue<number | undefined>(asset.price.value ?? undefined);
  const chartGesturePriceRelativeChange = useSharedValue<number | undefined>(asset.price.relativeChange24h ?? undefined);
  const chartGestureUnixTimestamp = useSharedValue<number>(0);
  const isChartGestureActive = useSharedValue(false);
  const { width: screenWidth } = useWindowDimensions();
<<<<<<< HEAD
  const chartType = useCandlestickStore(state => state.chartType);
  const [selectedTimespan, setSelectedTimespan] = useState<ChartTimespan>('day');

  const liveTokenPrice = useLiveTokenSharedValue({
    tokenId: asset.uniqueId,
    initialValue: asset.price.value?.toString() ?? '0',
    selector: state => state.price,
  });

  const liveTokenPercentageChangeSelector = useCallback(
    ({ change }: TokenData) => {
      if (selectedTimespan === 'day') {
        return change.change24hPct;
      } else if (selectedTimespan === 'hour') {
        return change.change1hPct;
      }
      return '0';
    },
    [selectedTimespan]
  );

  const liveTokenPercentageChange = useLiveTokenSharedValue({
    tokenId: asset.uniqueId,
    initialValue: asset.price.relativeChange24h?.toString() ?? '0',
    selector: liveTokenPercentageChangeSelector,
  });
=======
  const enableCandlestickCharts = useExperimentalFlag('Candlestick Charts');

  const chartType = useAppSettingsStore(state => state.chartType);
  const [selectedTimespan, setSelectedTimespan] = useState<ChartTimespan>('hour');
>>>>>>> 649ec233

  const selectedTimespanLabel = useMemo(() => {
    return i18n.t(i18n.l.expanded_state.chart.past_timespan, {
      formattedTimespan: ChartTimespanLabels[selectedTimespan].long,
    });
  }, [selectedTimespan]);

  const displayDate = useDerivedValue(() => {
    return isChartGestureActive.value ? formatTimestamp(chartGestureUnixTimestamp.value) : selectedTimespanLabel;
  });

  const price = useDerivedValue(() => {
    if (isChartGestureActive.value && chartType === ChartTypes.LINE) {
      return chartGesturePrice.value;
    }
    return liveTokenPrice.value ?? asset.price.value ?? undefined;
  });

  const priceRelativeChange = useDerivedValue(() => {
    if (isChartGestureActive.value && chartType === ChartTypes.LINE) {
      return chartGesturePriceRelativeChange.value;
    }

    // Not all timespans are available in the live token data, and the chart must be responsible for updating this value
    if (selectedTimespan === 'minute' || selectedTimespan === 'month' || selectedTimespan === 'year' || selectedTimespan === 'week') {
      return chartGesturePriceRelativeChange.value;
    }

    return liveTokenPercentageChange.value ?? asset.price.relativeChange24h ?? undefined;
  });

  const timespans = useMemo(() => {
    if (chartType === ChartTypes.LINE) {
      return LineChartTimespans;
    } else {
      return CandlestickChartTimespans;
    }
  }, [chartType]);

  const timespanKeys = Object.keys(timespans);

  const timespanScrollViewOffset = useMemo(() => {
    const timespansWidth = timespanKeys.length * 44 + 12 * (timespanKeys.length - 1);
    return Math.max(24, (screenWidth - timespansWidth) / 2);
  }, [screenWidth, timespanKeys]);

  const onPressTimespan = useCallback((timespan: ChartTimespan) => {
    setSelectedTimespan(timespan);
  }, []);

  const onPresschartType = useCallback(() => {
    const selectedTimespanIndex = Object.keys(chartType === ChartTypes.LINE ? LineChartTimespans : CandlestickChartTimespans).indexOf(
      selectedTimespan
    );
    const newchartTypeEquivalentTimespan = Object.keys(chartType === ChartTypes.LINE ? CandlestickChartTimespans : LineChartTimespans)[
      selectedTimespanIndex
    ];

    setSelectedTimespan(newchartTypeEquivalentTimespan as ChartTimespan);
    useAppSettingsStore.getState().toggleChartType();
  }, [selectedTimespan, chartType]);

  const chartHeaderStyle = useAnimatedStyle(() => {
    return {
      opacity: isChartGestureActive.value && chartType === ChartTypes.CANDLESTICK ? 0 : 1,
    };
  });

  return (
    <Box>
      <Box as={Animated.View} style={chartHeaderStyle} paddingHorizontal={'24px'}>
        <ChartExpandedStateHeader
          priceRelativeChange={priceRelativeChange}
          price={price}
          displayDate={displayDate}
          isChartGestureActive={isChartGestureActive}
          backgroundColor={backgroundColor}
        />
      </Box>
      <Box gap={20}>
        {chartType === ChartTypes.LINE && (
          <Box alignItems="center" justifyContent="center" height={TOTAL_CHART_HEIGHT}>
            <LineChart
              strokeColor={accentColors.color}
              backgroundColor={accentColors.background}
              width={screenWidth}
              height={TOTAL_CHART_HEIGHT - CHART_VERTICAL_PADDING * 2}
              asset={asset}
              timespan={selectedTimespan as LineChartTimespan}
              chartGestureUnixTimestamp={chartGestureUnixTimestamp}
              price={chartGesturePrice}
              priceRelativeChange={chartGesturePriceRelativeChange}
              isChartGestureActive={isChartGestureActive}
            />
          </Box>
        )}
        {chartType === ChartTypes.CANDLESTICK && (
          <Box height={TOTAL_CHART_HEIGHT}>
            <CandlestickChart
              backgroundColor={backgroundColor}
              // xAxisLabelsHeight - xAxisGap - activeCandleCardGap
              chartHeight={TOTAL_CHART_HEIGHT - 13 - 10 - 16}
              config={{
                chart: {
                  activeCandleCardGap: 16,
                },
                activeCandleCard: {
                  style: {
                    backgroundColor: accentColors.opacity6,
                    paddingHorizontal: 16,
                    alignSelf: 'center',
                    borderRadius: 20,
                    borderWidth: 1,
                    borderColor: accentColors.opacity10,
                    width: screenWidth - 48,
                  },
                  height: 75,
                },
                crosshair: isDarkMode ? undefined : { dotColor: accentColors.color, lineColor: accentColors.color },
                grid: { color: accentColors.opacity12 },
                volume: { color: accentColors.opacity24 },
              }}
              isChartGestureActive={isChartGestureActive}
              showChartControls={false}
            />
          </Box>
        )}
        <Box>
          <ScrollView
            horizontal
            contentOffset={{ x: -timespanScrollViewOffset, y: 0 }}
            contentContainerStyle={{
              paddingLeft: timespanScrollViewOffset,
              height: 34,
              gap: 12,
            }}
            showsHorizontalScrollIndicator={false}
          >
            {timespanKeys.map(timespan => (
              <ButtonPressAnimation key={timespan} onPress={() => onPressTimespan(timespan as ChartTimespan)}>
                <Box
                  width={44}
                  paddingVertical={'12px'}
                  justifyContent="center"
                  alignItems="center"
                  borderRadius={20}
                  backgroundColor={timespan === selectedTimespan ? colors.alpha(accentColors.color, 0.06) : 'transparent'}
                >
                  <Text
                    color={timespan === selectedTimespan ? { custom: accentColors.color } : 'labelQuaternary'}
                    uppercase
                    size="15pt"
                    weight="heavy"
                  >
                    {ChartTimespanLabels[timespan as ChartTimespan].short}
                  </Text>
                </Box>
              </ButtonPressAnimation>
            ))}
          </ScrollView>
          {enableCandlestickCharts && (
            <Box position="absolute" right={{ custom: 12 }}>
              <ButtonPressAnimation onPress={onPresschartType}>
                <Box borderRadius={20} justifyContent="center" alignItems="center" width={44} paddingVertical={'12px'}>
                  <TextIcon color="labelQuaternary" containerSize={12} size="icon 15px" weight="heavy">
                    {chartType === ChartTypes.LINE ? '􀋪' : '􀋦'}
                  </TextIcon>
                </Box>
              </ButtonPressAnimation>
            </Box>
          )}
        </Box>
      </Box>
    </Box>
  );
});<|MERGE_RESOLUTION|>--- conflicted
+++ resolved
@@ -10,14 +10,10 @@
 import { colors } from '@/styles';
 import { AssetAccentColors, ExpandedSheetAsset } from '@/screens/expandedAssetSheet/context/ExpandedAssetSheetContext';
 import { formatTimestamp } from '@/worklets/dates';
-<<<<<<< HEAD
-import { useCandlestickStore } from '../candlestick-charts/candlestickStore';
 import { useLiveTokenSharedValue } from '@/components/live-token-text/LiveTokenText';
 import { TokenData } from '@/state/liveTokens/liveTokensStore';
-=======
 import { useAppSettingsStore } from '@/state/appSettings/appSettingsStore';
 import { useExperimentalFlag } from '@/config';
->>>>>>> 649ec233
 
 const translations = {
   noChartData: i18n.t(i18n.l.expanded_state.chart.no_chart_data),
@@ -114,9 +110,9 @@
   const chartGestureUnixTimestamp = useSharedValue<number>(0);
   const isChartGestureActive = useSharedValue(false);
   const { width: screenWidth } = useWindowDimensions();
-<<<<<<< HEAD
-  const chartType = useCandlestickStore(state => state.chartType);
+  const chartType = useAppSettingsStore(state => state.chartType);
   const [selectedTimespan, setSelectedTimespan] = useState<ChartTimespan>('day');
+  const enableCandlestickCharts = useExperimentalFlag('Candlestick Charts');
 
   const liveTokenPrice = useLiveTokenSharedValue({
     tokenId: asset.uniqueId,
@@ -141,12 +137,6 @@
     initialValue: asset.price.relativeChange24h?.toString() ?? '0',
     selector: liveTokenPercentageChangeSelector,
   });
-=======
-  const enableCandlestickCharts = useExperimentalFlag('Candlestick Charts');
-
-  const chartType = useAppSettingsStore(state => state.chartType);
-  const [selectedTimespan, setSelectedTimespan] = useState<ChartTimespan>('hour');
->>>>>>> 649ec233
 
   const selectedTimespanLabel = useMemo(() => {
     return i18n.t(i18n.l.expanded_state.chart.past_timespan, {
