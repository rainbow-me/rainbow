import React, { memo, useCallback, useMemo, useState } from 'react';
import * as i18n from '@/languages';
<<<<<<< HEAD
import { Dimensions, View } from 'react-native';
import Animated, {
  cancelAnimation,
  Easing,
  SharedValue,
  useAnimatedStyle,
  useSharedValue,
  withRepeat,
  withTiming,
} from 'react-native-reanimated';
import Spinner from '../../assets/chartSpinner.png';
import { nativeStackConfig } from '../../navigation/nativeStackConfig';
import { ChartExpandedStateHeader } from '../expanded-state/chart/ChartExpandedStateHeader';
import { Column } from '../layout';
import { Text, Box, Bleed, TextIcon, useColorMode } from '@/design-system';
import Labels from './ExtremeLabels';
import TimespanSelector from './TimespanSelector';
import { ChartDot, ChartPath, useChartData } from '@/react-native-animated-charts/src';
import ChartTypes, { ChartType } from '@/helpers/chartTypes';
import { ImgixImage } from '@/components/images';
import { useNavigation } from '@/navigation';
import styled from '@/styled-thing';
import { position } from '@/styles';
import { IS_IOS } from '@/env';
import { useTheme } from '@/theme';

export const { width: WIDTH } = Dimensions.get('window');

const ChartTimespans = [
  ChartTypes.hour,
  ChartTypes.day,
  ChartTypes.week,
  ChartTypes.month,
  ChartTypes.year,
  // ChartTypes.max, todo restore after receiving proper data from zerion
];

const ChartContainer = styled(View)({
  marginVertical: ({ showChart }: { showChart: boolean }) => (showChart ? 17 : 0),
});

const CHART_DOT_SIZE = 10;

const ChartSpinner = styled(ImgixImage).attrs(({ color }: { color: string }) => ({
  resizeMode: ImgixImage.resizeMode.contain,
  source: Spinner,
  tintColor: color,
  size: 30,
}))({
  height: 28,
  width: 28,
});

const Container = styled(Column)({
  paddingBottom: 32,
  paddingTop: IS_IOS ? 0 : 4,
  width: '100%',
});

const HEIGHT = 146.5;

const Overlay = styled(Animated.View).attrs({
  pointerEvents: 'none',
})({
  ...position.coverAsObject,
  alignItems: 'center',
  justifyContent: 'center',
});

const rotationConfig = {
  duration: 500,
  easing: Easing.linear,
=======
import { useWindowDimensions } from 'react-native';
import Animated, { useAnimatedStyle, useDerivedValue, useSharedValue } from 'react-native-reanimated';
import { Text, Box, TextIcon, useColorMode } from '@/design-system';
import { LineChart } from './LineChart';
import { ButtonPressAnimation } from '../animations';
import { ChartExpandedStateHeader } from '../expanded-state/chart';
import { CandlestickChart } from '../candlestick-charts/CandlestickChart';
import { colors } from '@/styles';
import { AssetAccentColors, ExpandedSheetAsset } from '@/screens/expandedAssetSheet/context/ExpandedAssetSheetContext';
import { formatTimestamp } from '@/worklets/dates';
import { useCandlestickStore } from '../candlestick-charts/candlestickStore';

const translations = {
  noChartData: i18n.t(i18n.l.expanded_state.chart.no_chart_data),
>>>>>>> 9a1122cb
};

// TODO: These values must correspond with the expected backend values, make sure types are shared
const LineChartTimespans = {
  hour: 'hour',
  day: 'day',
  week: 'week',
  month: 'month',
  year: 'year',
} as const;
const CandlestickChartTimespans = {
  minute: 'minute',
  fiveMinute: 'fiveMinute',
  hour: 'hour',
  fourHour: 'fourHour',
  day: 'day',
} as const;

export const ChartTypes = {
  CANDLESTICK: 'candlestick',
  LINE: 'line',
} as const;

export type ChartType = (typeof ChartTypes)[keyof typeof ChartTypes];

export type LineChartTimespan = keyof typeof LineChartTimespans;
export type CandlestickChartTimespan = keyof typeof CandlestickChartTimespans;
export type ChartTimespan = LineChartTimespan | CandlestickChartTimespan;

const ChartTimespanLabels: Record<ChartTimespan, { short: string; long: string }> = {
  minute: {
    short: '1m',
    long: '1m',
  },
  fiveMinute: {
    short: '5m',
    long: '5m',
  },
  hour: {
    short: '1H',
    long: 'Hour',
  },
  fourHour: {
    short: '4h',
    long: '4h',
  },
  day: {
    short: '1d',
    long: 'Day',
  },
  week: {
    short: '1w',
    long: 'Week',
  },
  month: {
    short: '1m',
    long: 'Month',
  },
  year: {
    short: '1y',
    long: 'Year',
  },
};

const TOTAL_CHART_HEIGHT = 300;
const CHART_VERTICAL_PADDING = 30;

export const NoChartData = ({ height }: { height: number }) => {
  return (
    <Box height={height} alignItems="center" justifyContent="center" flexDirection="row" gap={8}>
      <TextIcon color="labelQuaternary" containerSize={12} size="icon 15px" weight="heavy">
        {'􀋪'}
      </TextIcon>
      <Text align="center" color="labelQuaternary" size="17pt" weight="heavy">
        {translations.noChartData}
      </Text>
    </Box>
  );
};

type ChartProps = {
  asset: ExpandedSheetAsset;
  backgroundColor: string;
  accentColors: AssetAccentColors;
};

export const Chart = memo(function Chart({ asset, backgroundColor, accentColors }: ChartProps) {
  const { isDarkMode } = useColorMode();
  const priceRelativeChange = useSharedValue<number | undefined>(asset.price.relativeChange24h ?? undefined);
  const chartGesturePrice = useSharedValue<number | undefined>(asset.price.value ?? undefined);
  const chartGestureUnixTimestamp = useSharedValue<number>(0);
  const isChartGestureActive = useSharedValue(false);
  const { width: screenWidth } = useWindowDimensions();

  const chartType = useCandlestickStore(state => state.chartType);
  const [selectedTimespan, setSelectedTimespan] = useState<ChartTimespan>('hour');

  const selectedTimespanLabel = useMemo(() => {
    return i18n.t(i18n.l.expanded_state.chart.past_timespan, {
      formattedTimespan: ChartTimespanLabels[selectedTimespan].long,
    });
  }, [selectedTimespan]);

  const displayDate = useDerivedValue(() => {
    return isChartGestureActive.value ? formatTimestamp(chartGestureUnixTimestamp.value) : selectedTimespanLabel;
  });

  const price = useDerivedValue(() => {
    return isChartGestureActive.value ? chartGesturePrice.value : asset.price.value ?? undefined;
  });

  const timespans = useMemo(() => {
    if (chartType === ChartTypes.LINE) {
      return LineChartTimespans;
    } else {
      return CandlestickChartTimespans;
    }
  }, [chartType]);

  const onPressTimespan = useCallback((timespan: ChartTimespan) => {
    setSelectedTimespan(timespan);
  }, []);

  const onPresschartType = useCallback(() => {
    const selectedTimespanIndex = Object.keys(chartType === ChartTypes.LINE ? LineChartTimespans : CandlestickChartTimespans).indexOf(
      selectedTimespan
    );
    const newchartTypeEquivalentTimespan = Object.keys(chartType === ChartTypes.LINE ? CandlestickChartTimespans : LineChartTimespans)[
      selectedTimespanIndex
    ];

    setSelectedTimespan(newchartTypeEquivalentTimespan as ChartTimespan);
    useCandlestickStore.getState().toggleChartType();
  }, [selectedTimespan, chartType]);

  const chartHeaderStyle = useAnimatedStyle(() => {
    return {
      opacity: isChartGestureActive.value && chartType === ChartTypes.CANDLESTICK ? 0 : 1,
    };
  });

  return (
    <Box>
      <Box as={Animated.View} style={chartHeaderStyle} paddingHorizontal={'24px'}>
        <ChartExpandedStateHeader priceRelativeChange={priceRelativeChange} price={price} displayDate={displayDate} />
      </Box>
      <Box gap={20}>
        {chartType === ChartTypes.LINE && (
          <Box alignItems="center" justifyContent="center" height={TOTAL_CHART_HEIGHT}>
            <LineChart
              strokeColor={accentColors.color}
              backgroundColor={accentColors.background}
              width={screenWidth}
              height={TOTAL_CHART_HEIGHT - CHART_VERTICAL_PADDING * 2}
              asset={asset}
              timespan={selectedTimespan as LineChartTimespan}
              chartGestureUnixTimestamp={chartGestureUnixTimestamp}
              price={chartGesturePrice}
              priceRelativeChange={priceRelativeChange}
              isChartGestureActive={isChartGestureActive}
            />
          </Box>
        )}
        {chartType === ChartTypes.CANDLESTICK && (
          <Box height={TOTAL_CHART_HEIGHT}>
            <CandlestickChart
              backgroundColor={backgroundColor}
              // xAxisLabelsHeight - xAxisGap - activeCandleCardGap
              chartHeight={TOTAL_CHART_HEIGHT - 13 - 10 - 16}
              config={{
                chart: {
                  activeCandleCardGap: 16,
                },
                activeCandleCard: {
                  style: {
                    backgroundColor: accentColors.opacity6,
                    paddingHorizontal: 16,
                    alignSelf: 'center',
                    borderRadius: 20,
                    borderWidth: 1,
                    borderColor: accentColors.opacity10,
                    width: screenWidth - 48,
                  },
                  height: 75,
                },
                crosshair: isDarkMode ? undefined : { dotColor: accentColors.color, lineColor: accentColors.color },
                grid: { color: accentColors.opacity12 },
                volume: { color: accentColors.opacity24 },
              }}
              isChartGestureActive={isChartGestureActive}
              showChartControls={false}
            />
          </Box>
        )}
        <Box height={34} width={'full'} flexDirection="row" justifyContent="center" alignItems="center" gap={12}>
          {Object.keys(timespans).map(timespan => (
            <ButtonPressAnimation key={timespan} onPress={() => onPressTimespan(timespan as ChartTimespan)}>
              <Box
                width={44}
                paddingVertical={'12px'}
                justifyContent="center"
                alignItems="center"
                borderRadius={20}
                backgroundColor={timespan === selectedTimespan ? colors.alpha(accentColors.color, 0.06) : 'transparent'}
              >
                <Text
                  color={timespan === selectedTimespan ? { custom: accentColors.color } : 'labelQuaternary'}
                  uppercase
                  size="15pt"
                  weight="heavy"
                >
                  {ChartTimespanLabels[timespan as ChartTimespan].short}
                </Text>
              </Box>
            </ButtonPressAnimation>
          ))}
          <ButtonPressAnimation onPress={onPresschartType}>
            <Box borderRadius={20} justifyContent="center" alignItems="center" width={44} paddingVertical={'12px'}>
              <TextIcon color="labelQuaternary" containerSize={12} size="icon 15px" weight="heavy">
                {chartType === ChartTypes.LINE ? '􀋪' : '􀋦'}
              </TextIcon>
            </Box>
          </ButtonPressAnimation>
        </Box>
      </Box>
    </Box>
  );
});<|MERGE_RESOLUTION|>--- conflicted
+++ resolved
@@ -1,79 +1,5 @@
 import React, { memo, useCallback, useMemo, useState } from 'react';
 import * as i18n from '@/languages';
-<<<<<<< HEAD
-import { Dimensions, View } from 'react-native';
-import Animated, {
-  cancelAnimation,
-  Easing,
-  SharedValue,
-  useAnimatedStyle,
-  useSharedValue,
-  withRepeat,
-  withTiming,
-} from 'react-native-reanimated';
-import Spinner from '../../assets/chartSpinner.png';
-import { nativeStackConfig } from '../../navigation/nativeStackConfig';
-import { ChartExpandedStateHeader } from '../expanded-state/chart/ChartExpandedStateHeader';
-import { Column } from '../layout';
-import { Text, Box, Bleed, TextIcon, useColorMode } from '@/design-system';
-import Labels from './ExtremeLabels';
-import TimespanSelector from './TimespanSelector';
-import { ChartDot, ChartPath, useChartData } from '@/react-native-animated-charts/src';
-import ChartTypes, { ChartType } from '@/helpers/chartTypes';
-import { ImgixImage } from '@/components/images';
-import { useNavigation } from '@/navigation';
-import styled from '@/styled-thing';
-import { position } from '@/styles';
-import { IS_IOS } from '@/env';
-import { useTheme } from '@/theme';
-
-export const { width: WIDTH } = Dimensions.get('window');
-
-const ChartTimespans = [
-  ChartTypes.hour,
-  ChartTypes.day,
-  ChartTypes.week,
-  ChartTypes.month,
-  ChartTypes.year,
-  // ChartTypes.max, todo restore after receiving proper data from zerion
-];
-
-const ChartContainer = styled(View)({
-  marginVertical: ({ showChart }: { showChart: boolean }) => (showChart ? 17 : 0),
-});
-
-const CHART_DOT_SIZE = 10;
-
-const ChartSpinner = styled(ImgixImage).attrs(({ color }: { color: string }) => ({
-  resizeMode: ImgixImage.resizeMode.contain,
-  source: Spinner,
-  tintColor: color,
-  size: 30,
-}))({
-  height: 28,
-  width: 28,
-});
-
-const Container = styled(Column)({
-  paddingBottom: 32,
-  paddingTop: IS_IOS ? 0 : 4,
-  width: '100%',
-});
-
-const HEIGHT = 146.5;
-
-const Overlay = styled(Animated.View).attrs({
-  pointerEvents: 'none',
-})({
-  ...position.coverAsObject,
-  alignItems: 'center',
-  justifyContent: 'center',
-});
-
-const rotationConfig = {
-  duration: 500,
-  easing: Easing.linear,
-=======
 import { useWindowDimensions } from 'react-native';
 import Animated, { useAnimatedStyle, useDerivedValue, useSharedValue } from 'react-native-reanimated';
 import { Text, Box, TextIcon, useColorMode } from '@/design-system';
@@ -88,7 +14,6 @@
 
 const translations = {
   noChartData: i18n.t(i18n.l.expanded_state.chart.no_chart_data),
->>>>>>> 9a1122cb
 };
 
 // TODO: These values must correspond with the expected backend values, make sure types are shared
