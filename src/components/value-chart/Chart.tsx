--- conflicted
+++ resolved
@@ -1,99 +1,29 @@
 import React, { memo, useMemo } from 'react';
 import { useWindowDimensions } from 'react-native';
-import Animated, { SharedValue, useAnimatedStyle, useDerivedValue, useSharedValue, withTiming } from 'react-native-reanimated';
+import Animated, {
+  DerivedValue,
+  SharedValue,
+  useAnimatedStyle,
+  useDerivedValue,
+  useSharedValue,
+  withTiming,
+} from 'react-native-reanimated';
 import { TIMING_CONFIGS } from '@/components/animations/animationConfigs';
+import { useLiveTokenSharedValue } from '@/components/live-token-text/LiveTokenText';
 import { Box, useColorMode } from '@/design-system';
 import { CandlestickChart, PartialCandlestickConfig } from '@/features/charts/candlestick/components/CandlestickChart';
 import { arePricesEqual } from '@/features/charts/candlestick/utils';
 import { TimeframeSelector } from '@/features/charts/components/TimeframeSelector';
 import { useCandlestickStore } from '@/features/charts/stores/candlestickStore';
-import { chartsActions, useChartType } from '@/features/charts/stores/chartsStore';
-import { ChartType } from '@/features/charts/types';
+import { chartsActions, useChartsStore, useChartType } from '@/features/charts/stores/chartsStore';
+import { ChartType, LineChartTimePeriod } from '@/features/charts/types';
 import { useCleanup } from '@/hooks/useCleanup';
 import { AssetAccentColors, ExpandedSheetAsset } from '@/screens/expandedAssetSheet/context/ExpandedAssetSheetContext';
-<<<<<<< HEAD
-import { formatTimestamp } from '@/worklets/dates';
-import { useLiveTokenSharedValue } from '@/components/live-token-text/LiveTokenText';
-import { TokenData } from '@/state/liveTokens/liveTokensStore';
-import { useAppSettingsStore } from '@/state/appSettings/appSettingsStore';
-import { CandleResolution } from '@/components/candlestick-charts/types';
-import { setCandleResolution } from '@/components/candlestick-charts/CandleSelector';
-import { useCandlestickStore, useChartsStore } from '@/components/candlestick-charts/candlestickStore';
-import { useStableValue } from '@/hooks/useStableValue';
-import { useListen } from '@/state/internal/hooks/useListen';
-import { useExperimentalConfig } from '@/config/experimentalHooks';
-
-const translations = {
-  noChartData: i18n.t(i18n.l.expanded_state.chart.no_chart_data),
-};
-
-// TODO: These values must correspond with the expected backend values, make sure types are shared
-const LineChartTimespans = {
-  hour: 'hour',
-  day: 'day',
-  week: 'week',
-  month: 'month',
-  year: 'year',
-} as const;
-const CandlestickChartTimespans = {
-  minute: 'minute',
-  fiveMinute: 'fiveMinute',
-  hour: 'hour',
-  fourHour: 'fourHour',
-  day: 'day',
-} as const;
-
-export const ChartTypes = {
-  CANDLESTICK: 'candlestick',
-  LINE: 'line',
-} as const;
-
-export type ChartType = (typeof ChartTypes)[keyof typeof ChartTypes];
-
-export type LineChartTimespan = keyof typeof LineChartTimespans;
-export type CandlestickChartTimespan = keyof typeof CandlestickChartTimespans;
-export type ChartTimespan = LineChartTimespan | CandlestickChartTimespan;
-
-const ChartTimespanLabels: Record<ChartTimespan, { short: string; long: string }> = {
-  minute: {
-    short: '1m',
-    long: '1m',
-  },
-  fiveMinute: {
-    short: '5m',
-    long: '5m',
-  },
-  hour: {
-    short: '1H',
-    long: 'Hour',
-  },
-  fourHour: {
-    short: '4h',
-    long: '4h',
-  },
-  day: {
-    short: '1d',
-    long: 'Day',
-  },
-  week: {
-    short: '1w',
-    long: 'Week',
-  },
-  month: {
-    short: '1m',
-    long: 'Month',
-  },
-  year: {
-    short: '1y',
-    long: 'Year',
-  },
-};
-=======
 import { useListenerRouteGuard } from '@/state/internal/hooks/useListenerRouteGuard';
 import { useStoreSharedValue } from '@/state/internal/hooks/useStoreSharedValue';
 import { ChartExpandedStateHeader } from '../expanded-state/chart';
 import { LineChart } from './LineChart';
->>>>>>> 241fc825
+import { TokenData } from '@/state/liveTokens/liveTokensStore';
 
 const BASE_CHART_HEIGHT = 292;
 const LINE_CHART_HEIGHT = BASE_CHART_HEIGHT - 6;
@@ -108,138 +38,64 @@
 };
 
 export const Chart = memo(function Chart({ asset, backgroundColor, accentColors }: ChartProps) {
-<<<<<<< HEAD
-  const { isDarkMode } = useColorMode();
   const { width: screenWidth } = useWindowDimensions();
-  const { 'Candlestick Charts': enableCandlestickCharts, 'Candlestick Data Monitor': showDataMonitor } = useExperimentalConfig();
-
-=======
-  const priceRelativeChange = useSharedValue<number | undefined>(asset.price.relativeChange24h ?? undefined);
->>>>>>> 241fc825
+  const candlestickConfig = useCandlestickConfig(accentColors);
+  const chartType = useChartType();
+  const enableCandlestickListeners = chartType === ChartType.Candlestick;
+
+  const chartGestureUnixTimestamp = useSharedValue<number>(0);
   const chartGesturePrice = useSharedValue<number | undefined>(asset.price.value ?? undefined);
   const chartGesturePriceRelativeChange = useSharedValue<number | undefined>(asset.price.relativeChange24h ?? undefined);
-  const chartGestureUnixTimestamp = useSharedValue<number>(0);
   const isChartGestureActive = useSharedValue(false);
-  const { width: screenWidth } = useWindowDimensions();
-
-<<<<<<< HEAD
+  const lineChartTimePeriod = useStoreSharedValue(useChartsStore, state => state.lineChartTimePeriod);
+
+  const [currentCandlestickPrice, priceListener] = useStoreSharedValue(useCandlestickStore, state => state.getPrice(), {
+    equalityFn: arePricesEqual,
+    enabled: enableCandlestickListeners,
+    fireImmediately: true,
+    returnListenHandle: true,
+  });
+
+  useListenerRouteGuard(priceListener, { enabled: enableCandlestickListeners });
+
+  const liveTokenPercentageChange = useLiveTokenSharedValue({
+    tokenId: asset.uniqueId,
+    initialValue: asset.price.relativeChange24h?.toString() ?? '0',
+    selector: liveTokenPercentageChangeSelector,
+  });
+
   const liveTokenPrice = useLiveTokenSharedValue({
     tokenId: asset.uniqueId,
     initialValue: asset.price.value?.toString() ?? '0',
     selector: state => state.price,
   });
 
-  const initialCandlestickPrice = useStableValue(() => useCandlestickStore.getState().getPrice());
-  const currentCandlestickPrice = useSharedValue(initialCandlestickPrice);
-
-  const chartType = useAppSettingsStore(state => (enableCandlestickCharts ? state.chartType : ChartTypes.LINE));
-
-  const [selectedTimespan, setSelectedTimespan] = useState<ChartTimespan>(() =>
-    chartType === ChartTypes.LINE ? 'hour' : convertToChartTimespan(useChartsStore.getState().candleResolution)
-  );
-  const selectedTimespanLabel = useMemo(() => formatSelectedTimespan(selectedTimespan), [selectedTimespan]);
-
-  const liveTokenPercentageChangeSelector = useCallback(
-    ({ change }: TokenData) => {
-      if (selectedTimespan === 'day') {
-        return change.change24hPct;
-      } else if (selectedTimespan === 'hour') {
-        return change.change1hPct;
-      }
-      return '0';
-    },
-    [selectedTimespan]
-  );
-
-  const liveTokenPercentageChange = useLiveTokenSharedValue({
-    tokenId: asset.uniqueId,
-    initialValue: asset.price.relativeChange24h?.toString() ?? '0',
-    selector: liveTokenPercentageChangeSelector,
-  });
-
-  const priceRelativeChange = useDerivedValue(() => {
-    if (chartType === ChartTypes.CANDLESTICK) {
-      return currentCandlestickPrice.value?.percentChange ?? liveTokenPercentageChange.value ?? asset.price.relativeChange24h ?? undefined;
-    }
-
-    if (isChartGestureActive.value && chartType === ChartTypes.LINE) {
-      return chartGesturePriceRelativeChange.value;
-    }
-
-    // Not all timespans are available in the live token data, and the chart must be responsible for updating this value
-    if (selectedTimespan === 'minute' || selectedTimespan === 'month' || selectedTimespan === 'year' || selectedTimespan === 'week') {
-      return chartGesturePriceRelativeChange.value;
-    }
-
-    return liveTokenPercentageChange.value ?? asset.price.relativeChange24h ?? undefined;
-  });
-
-  const displayDate = useDerivedValue(() =>
-    isChartGestureActive.value ? formatTimestamp(chartGestureUnixTimestamp.value) : selectedTimespanLabel
-  );
   const price = useDerivedValue(() => {
-    if (isChartGestureActive.value) return chartGesturePrice.value;
-
-    if (chartType === ChartTypes.CANDLESTICK) {
+    if (chartType === ChartType.Candlestick) {
       return currentCandlestickPrice.value?.price ?? liveTokenPrice.value ?? asset.price.value ?? undefined;
     }
 
+    if (isChartGestureActive.value) return chartGesturePrice.value;
+
     return liveTokenPrice.value ?? asset.price.value ?? undefined;
   });
 
-  useListen(
-    useCandlestickStore,
-    state => state.getPrice(),
-    price => {
-      currentCandlestickPrice.value = price;
-    },
-    (previousPrice, price) => {
-      if (!price) return true;
-      if (!previousPrice) return false;
-      return price.price === previousPrice.price && price.percentChange === previousPrice.percentChange;
+  const priceRelativeChange = useDerivedValue(() => {
+    if (chartType === ChartType.Candlestick) {
+      return currentCandlestickPrice.value?.price ?? liveTokenPrice.value ?? asset.price.value ?? undefined;
     }
-  );
-
-  const timespans = useMemo(() => {
-    if (chartType === ChartTypes.LINE) {
-      return LineChartTimespans;
-    } else {
-      return CandlestickChartTimespans;
+
+    if (isChartGestureActive.value) return chartGesturePrice.value;
+
+    switch (lineChartTimePeriod.value) {
+      case LineChartTimePeriod.M1:
+      case LineChartTimePeriod.W1:
+      case LineChartTimePeriod.Y1:
+        return chartGesturePriceRelativeChange.value;
+      default:
+        return liveTokenPercentageChange.value ?? asset.price.relativeChange24h ?? undefined;
     }
-  }, [chartType]);
-
-  const timespanKeys = Object.keys(timespans);
-
-  const timespanScrollViewOffset = useMemo(() => {
-    const timespansWidth = timespanKeys.length * 44 + 12 * (timespanKeys.length - 1);
-    return Math.max(24, (screenWidth - timespansWidth) / 2);
-  }, [screenWidth, timespanKeys]);
-
-  const onPressTimespan = useCallback(
-    (timespan: ChartTimespan) => {
-      if (chartType === ChartTypes.CANDLESTICK) {
-        setCandleResolution(convertToCandleResolution(timespan));
-      }
-      setSelectedTimespan(timespan);
-    },
-    [chartType]
-  );
-
-  const onPresschartType = useCallback(() => {
-    const selectedTimespanIndex = Object.keys(chartType === ChartTypes.LINE ? LineChartTimespans : CandlestickChartTimespans).indexOf(
-      selectedTimespan
-    );
-    const newchartTypeEquivalentTimespan = Object.keys(chartType === ChartTypes.LINE ? CandlestickChartTimespans : LineChartTimespans)[
-      selectedTimespanIndex
-    ];
-
-    setSelectedTimespan(newchartTypeEquivalentTimespan as ChartTimespan);
-    useAppSettingsStore.getState().toggleChartType();
-  }, [selectedTimespan, chartType]);
-=======
-  const chartType = useChartType();
-  const candleConfig = useCandlestickConfig(accentColors);
->>>>>>> 241fc825
+  });
 
   useCleanup(() => {
     chartsActions.resetChartsState();
@@ -247,27 +103,15 @@
 
   return (
     <Box gap={28}>
-<<<<<<< HEAD
-      <Box as={Animated.View} paddingHorizontal="24px" style={chartHeaderStyle}>
-        <ChartExpandedStateHeader
-          displayDate={displayDate}
-          priceRelativeChange={priceRelativeChange}
-          price={price}
-          backgroundColor={backgroundColor}
-          isChartGestureActive={isChartGestureActive}
-        />
-      </Box>
-=======
       <ChartHeader
         accentColor={accentColors.color}
         backgroundColor={backgroundColor}
-        chartGesturePrice={chartGesturePrice}
         chartGestureUnixTimestamp={chartGestureUnixTimestamp}
+        chartType={chartType}
         isChartGestureActive={isChartGestureActive}
-        priceValue={asset.price.value}
-        relativeChange24={asset.price.relativeChange24h}
+        price={price}
+        priceRelativeChange={priceRelativeChange}
       />
->>>>>>> 241fc825
 
       <Box gap={20}>
         {chartType === ChartType.Line ? (
@@ -285,29 +129,9 @@
               height={LINE_CHART_HEIGHT - CHART_TOP_PADDING - CHART_BOTTOM_PADDING}
               isChartGestureActive={isChartGestureActive}
               price={chartGesturePrice}
-<<<<<<< HEAD
               priceRelativeChange={chartGesturePriceRelativeChange}
-              isChartGestureActive={isChartGestureActive}
-            />
-          </Box>
-        )}
-
-        {chartType === ChartTypes.CANDLESTICK && (
-          <Box alignItems="center" height={TOTAL_CHART_HEIGHT} justifyContent="center">
-            <CandlestickChart
-              address={asset.address}
-              backgroundColor={backgroundColor}
-              chainId={asset.chainId}
-              chartHeight={TOTAL_CHART_HEIGHT}
-              chartWidth={screenWidth}
-              config={candleConfig}
-              isChartGestureActive={isChartGestureActive}
-              showDataMonitor={showDataMonitor}
-=======
-              priceRelativeChange={priceRelativeChange}
               strokeColor={accentColors.color}
               width={screenWidth}
->>>>>>> 241fc825
             />
           </Box>
         ) : (
@@ -318,7 +142,7 @@
             chainId={asset.chainId}
             chartHeight={BASE_CHART_HEIGHT}
             chartWidth={screenWidth}
-            config={candleConfig}
+            config={candlestickConfig}
             isChartGestureActive={isChartGestureActive}
           />
         )}
@@ -332,41 +156,20 @@
 const ChartHeader = memo(function ChartHeader({
   accentColor,
   backgroundColor,
-  chartGesturePrice,
   chartGestureUnixTimestamp,
+  chartType,
   isChartGestureActive,
-  priceValue,
-  relativeChange24,
+  price,
+  priceRelativeChange,
 }: {
   accentColor: string;
   backgroundColor: string;
-  chartGesturePrice: SharedValue<number | undefined>;
   chartGestureUnixTimestamp: SharedValue<number>;
+  chartType: ChartType;
   isChartGestureActive: SharedValue<boolean>;
-  priceValue: number | null | undefined;
-  relativeChange24: number | null | undefined;
+  price: DerivedValue<string | number | undefined>;
+  priceRelativeChange: DerivedValue<string | number | undefined>;
 }) {
-  const chartType = useChartType();
-  const enableCandlestickListeners = chartType === ChartType.Candlestick;
-
-  const [currentCandlestickPrice, priceListener] = useStoreSharedValue(useCandlestickStore, state => state.getPrice(), {
-    equalityFn: arePricesEqual,
-    enabled: enableCandlestickListeners,
-    fireImmediately: true,
-    returnListenHandle: true,
-  });
-
-  useListenerRouteGuard(priceListener, {
-    enabled: enableCandlestickListeners,
-  });
-
-  const price = useDerivedValue(() => {
-    const gesturePrice = chartType === ChartType.Line ? chartGesturePrice.value : undefined;
-    return gesturePrice ?? currentCandlestickPrice.value?.price ?? priceValue ?? undefined;
-  });
-
-  const relativeChange = useDerivedValue(() => currentCandlestickPrice.value?.percentChange ?? relativeChange24 ?? undefined);
-
   const chartHeaderStyle = useAnimatedStyle(() => {
     const shouldDisplay = !_WORKLET || !isChartGestureActive.value || chartType === ChartType.Line;
     const timingConfig = TIMING_CONFIGS[shouldDisplay ? 'buttonPressConfig' : 'buttonPressConfig'];
@@ -384,8 +187,8 @@
         backgroundColor={backgroundColor}
         chartGestureUnixTimestamp={chartGestureUnixTimestamp}
         isChartGestureActive={isChartGestureActive}
-        priceRelativeChange={relativeChange}
         price={price}
+        priceRelativeChange={priceRelativeChange}
       />
     </Box>
   );
@@ -401,4 +204,14 @@
     }),
     [accentColors.color, accentColors.opacity12, accentColors.opacity24, isDarkMode]
   );
+}
+
+function liveTokenPercentageChangeSelector({ change }: TokenData): string {
+  const selectedTimespan = useChartsStore.getState().lineChartTimePeriod;
+  if (selectedTimespan === LineChartTimePeriod.D1) {
+    return change.change24hPct;
+  } else if (selectedTimespan === LineChartTimePeriod.H1) {
+    return change.change1hPct;
+  }
+  return '0';
 }