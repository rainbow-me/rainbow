--- conflicted
+++ resolved
@@ -110,28 +110,29 @@
 
 export const Chart = memo(function Chart({ asset, backgroundColor, accentColors }: ChartProps) {
   const { isDarkMode } = useColorMode();
-<<<<<<< HEAD
-=======
   const { width: screenWidth } = useWindowDimensions();
   const { 'Candlestick Charts': enableCandlestickCharts, 'Candlestick Data Monitor': showDataMonitor } = useExperimentalConfig();
 
-  const priceRelativeChange = useSharedValue<number | undefined>(asset.price.relativeChange24h ?? undefined);
->>>>>>> a53c58b5
   const chartGesturePrice = useSharedValue<number | undefined>(asset.price.value ?? undefined);
   const chartGesturePriceRelativeChange = useSharedValue<number | undefined>(asset.price.relativeChange24h ?? undefined);
   const chartGestureUnixTimestamp = useSharedValue<number>(0);
   const isChartGestureActive = useSharedValue(false);
-<<<<<<< HEAD
-  const { width: screenWidth } = useWindowDimensions();
-  const chartType = useAppSettingsStore(state => state.chartType);
-  const [selectedTimespan, setSelectedTimespan] = useState<ChartTimespan>('day');
-  const enableCandlestickCharts = useExperimentalFlag('Candlestick Charts');
 
   const liveTokenPrice = useLiveTokenSharedValue({
     tokenId: asset.uniqueId,
     initialValue: asset.price.value?.toString() ?? '0',
     selector: state => state.price,
   });
+
+  const initialCandlestickPrice = useStableValue(() => useCandlestickStore.getState().getPrice());
+  const currentCandlestickPrice = useSharedValue(initialCandlestickPrice);
+
+  const chartType = useAppSettingsStore(state => (enableCandlestickCharts ? state.chartType : ChartTypes.LINE));
+
+  const [selectedTimespan, setSelectedTimespan] = useState<ChartTimespan>(() =>
+    chartType === ChartTypes.LINE ? 'hour' : convertToChartTimespan(useChartsStore.getState().candleResolution)
+  );
+  const selectedTimespanLabel = useMemo(() => formatSelectedTimespan(selectedTimespan), [selectedTimespan]);
 
   const liveTokenPercentageChangeSelector = useCallback(
     ({ change }: TokenData) => {
@@ -143,44 +144,19 @@
       return '0';
     },
     [selectedTimespan]
-=======
-
-  const initialCandlestickPrice = useStableValue(() => useCandlestickStore.getState().getPrice());
-  const currentCandlestickPrice = useSharedValue(initialCandlestickPrice);
-
-  const chartType = useAppSettingsStore(state => (enableCandlestickCharts ? state.chartType : ChartTypes.LINE));
-
-  const [selectedTimespan, setSelectedTimespan] = useState<ChartTimespan>(() =>
-    chartType === ChartTypes.LINE ? 'hour' : convertToChartTimespan(useChartsStore.getState().candleResolution)
->>>>>>> a53c58b5
-  );
-  const selectedTimespanLabel = useMemo(() => formatSelectedTimespan(selectedTimespan), [selectedTimespan]);
-
-<<<<<<< HEAD
+  );
+
   const liveTokenPercentageChange = useLiveTokenSharedValue({
     tokenId: asset.uniqueId,
     initialValue: asset.price.relativeChange24h?.toString() ?? '0',
     selector: liveTokenPercentageChangeSelector,
   });
 
-  const selectedTimespanLabel = useMemo(() => {
-    return i18n.t(i18n.l.expanded_state.chart.past_timespan, {
-      formattedTimespan: ChartTimespanLabels[selectedTimespan].long,
-    });
-  }, [selectedTimespan]);
-
-  const displayDate = useDerivedValue(() => {
-    return isChartGestureActive.value ? formatTimestamp(chartGestureUnixTimestamp.value) : selectedTimespanLabel;
-  });
-
-  const price = useDerivedValue(() => {
-    if (isChartGestureActive.value && chartType === ChartTypes.LINE) {
-      return chartGesturePrice.value;
-    }
-    return liveTokenPrice.value ?? asset.price.value ?? undefined;
-  });
-
   const priceRelativeChange = useDerivedValue(() => {
+    if (chartType === ChartTypes.CANDLESTICK) {
+      return currentCandlestickPrice.value?.percentChange ?? liveTokenPercentageChange.value ?? asset.price.relativeChange24h ?? undefined;
+    }
+
     if (isChartGestureActive.value && chartType === ChartTypes.LINE) {
       return chartGesturePriceRelativeChange.value;
     }
@@ -192,14 +168,19 @@
 
     return liveTokenPercentageChange.value ?? asset.price.relativeChange24h ?? undefined;
   });
-=======
+
   const displayDate = useDerivedValue(() =>
     isChartGestureActive.value ? formatTimestamp(chartGestureUnixTimestamp.value) : selectedTimespanLabel
   );
-  const price = useDerivedValue(() =>
-    isChartGestureActive.value ? chartGesturePrice.value : currentCandlestickPrice.value?.price ?? asset.price.value ?? undefined
-  );
-  const relativeChange = useDerivedValue(() => currentCandlestickPrice.value?.percentChange ?? asset.price.relativeChange24h ?? undefined);
+  const price = useDerivedValue(() => {
+    if (isChartGestureActive.value) return chartGesturePrice.value;
+
+    if (chartType === ChartTypes.CANDLESTICK) {
+      return currentCandlestickPrice.value?.price ?? liveTokenPrice.value ?? asset.price.value ?? undefined;
+    }
+
+    return liveTokenPrice.value ?? asset.price.value ?? undefined;
+  });
 
   useListen(
     useCandlestickStore,
@@ -213,7 +194,6 @@
       return price.price === previousPrice.price && price.percentChange === previousPrice.percentChange;
     }
   );
->>>>>>> a53c58b5
 
   const timespans = useMemo(() => {
     if (chartType === ChartTypes.LINE) {
@@ -288,21 +268,15 @@
   );
 
   return (
-<<<<<<< HEAD
-    <Box>
-      <Box as={Animated.View} style={chartHeaderStyle} paddingHorizontal={'24px'}>
+    <Box gap={28}>
+      <Box as={Animated.View} paddingHorizontal="24px" style={chartHeaderStyle}>
         <ChartExpandedStateHeader
+          displayDate={displayDate}
           priceRelativeChange={priceRelativeChange}
           price={price}
-          displayDate={displayDate}
+          backgroundColor={backgroundColor}
           isChartGestureActive={isChartGestureActive}
-          backgroundColor={backgroundColor}
         />
-=======
-    <Box gap={28}>
-      <Box as={Animated.View} paddingHorizontal="24px" style={chartHeaderStyle}>
-        <ChartExpandedStateHeader displayDate={displayDate} priceRelativeChange={relativeChange} price={price} />
->>>>>>> a53c58b5
       </Box>
 
       <Box gap={20}>
