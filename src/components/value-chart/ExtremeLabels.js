import React, { useCallback, useMemo, useState } from 'react';
import { View } from 'react-native';
import { formatNative } from '../expanded-state/chart/chart-data-labels/ChartPriceLabel';
import { useChartData } from '@/react-native-animated-charts/src';
import { Text } from '@/design-system';
import { useAccountSettings } from '@/hooks';
import { supportedNativeCurrencies } from '@/references';

function trim(val) {
  return Math.min(Math.max(val, 0.05), 0.95);
}

const CenteredLabel = ({
  position,
  fontSize = '14px / 19px (Deprecated)',
  style,
  width,
  ...props
}) => {
  const [componentWidth, setWidth] = useState(0);
  const onLayout = useCallback(
    ({
      nativeEvent: {
        layout: { width: newWidth },
      },
    }) => {
      setWidth(newWidth);
    },
    [setWidth]
  );

  const left = useMemo(
    () =>
      Math.max(
        Math.floor(
          Math.min(
            width * position - componentWidth / 2,
            width - componentWidth - 10
          )
        ),
        10
      ),
    [componentWidth, position, width]
  );
  return (
    <View
      onLayout={onLayout}
      style={{
        ...style,
        left,
        opacity: componentWidth ? 1 : 0,
        position: 'absolute',
      }}
    >
      <Text color={{ custom: props.color }} size={fontSize} weight="bold">
        {props.children}
      </Text>
    </View>
  );
};

<<<<<<< HEAD
const Labels = React.memo(function Labels({ color, width, isCard }) {
=======
const Labels = ({ color, width, isCard }) => {
>>>>>>> 2c744fcc
  const { nativeCurrency } = useAccountSettings();
  const nativeSelected = supportedNativeCurrencies?.[nativeCurrency];
  const { greatestX, greatestY, smallestX, smallestY } = useChartData();
  const { colors } = useTheme();

  if (!greatestX) {
    return null;
  }
  const positionMin = trim(
    (smallestY.x - smallestX.x) / (greatestX.x - smallestX.x)
  );
  const positionMax = trim(
    (greatestY.x - smallestX.x) / (greatestX.x - smallestX.x)
  );

  return (
    <>
      {positionMin ? (
        <CenteredLabel
          color={colors.alpha(color, 0.8)}
          position={positionMin}
          fontSize={isCard ? '13pt' : undefined}
          style={{
<<<<<<< HEAD
            bottom: isCard ? -16 : -40,
=======
            bottom: isCard ? -24 : -40,
>>>>>>> 2c744fcc
          }}
          width={width}
        >
          {formatNative(smallestY.y, null, nativeSelected)}
        </CenteredLabel>
      ) : null}
      {positionMax ? (
        <CenteredLabel
          color={colors.alpha(color, 0.8)}
          position={positionMax}
          fontSize={isCard ? '13pt' : undefined}
          style={{
<<<<<<< HEAD
            top: isCard ? -16 : -20,
=======
            top: -20,
>>>>>>> 2c744fcc
            left: isCard ? 0 : 40,
          }}
          width={width}
        >
          {formatNative(greatestY.y, null, nativeSelected)}
        </CenteredLabel>
      ) : null}
    </>
  );
};

export default React.memo(Labels);<|MERGE_RESOLUTION|>--- conflicted
+++ resolved
@@ -59,11 +59,7 @@
   );
 };
 
-<<<<<<< HEAD
-const Labels = React.memo(function Labels({ color, width, isCard }) {
-=======
 const Labels = ({ color, width, isCard }) => {
->>>>>>> 2c744fcc
   const { nativeCurrency } = useAccountSettings();
   const nativeSelected = supportedNativeCurrencies?.[nativeCurrency];
   const { greatestX, greatestY, smallestX, smallestY } = useChartData();
@@ -87,11 +83,7 @@
           position={positionMin}
           fontSize={isCard ? '13pt' : undefined}
           style={{
-<<<<<<< HEAD
-            bottom: isCard ? -16 : -40,
-=======
             bottom: isCard ? -24 : -40,
->>>>>>> 2c744fcc
           }}
           width={width}
         >
@@ -104,11 +96,7 @@
           position={positionMax}
           fontSize={isCard ? '13pt' : undefined}
           style={{
-<<<<<<< HEAD
-            top: isCard ? -16 : -20,
-=======
             top: -20,
->>>>>>> 2c744fcc
             left: isCard ? 0 : 40,
           }}
           width={width}
