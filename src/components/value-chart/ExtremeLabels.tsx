--- conflicted
+++ resolved
@@ -83,34 +83,24 @@
 
   return (
     <>
-<<<<<<< HEAD
-      <CenteredLabel color={opacityWorklet(color, 0.8)} x={minPricePosition.x} size={isCard ? '13pt' : undefined} style={{ bottom: -13 }}>
-        {formatAssetPrice({
-=======
       <CenteredLabel
         color={opacityWorklet(color, 0.8)}
         x={minPricePosition.x}
         size={isCard ? '13pt' : undefined}
         style={{ bottom: -13 - LABEL_VERTICAL_EXTRA_OFFSET }}
       >
-        {currencyToCompactNotation({
->>>>>>> 241fc825
+        {formatAssetPrice({
           value: lowestPoint.y,
           currency: nativeCurrency,
         })}
       </CenteredLabel>
-<<<<<<< HEAD
-      <CenteredLabel color={opacityWorklet(color, 0.8)} x={maxPricePosition.x} size={isCard ? '13pt' : undefined} style={{ top: -13 }}>
-        {formatAssetPrice({
-=======
       <CenteredLabel
         color={opacityWorklet(color, 0.8)}
         x={maxPricePosition.x}
         size={isCard ? '13pt' : undefined}
         style={{ top: -13 - LABEL_VERTICAL_EXTRA_OFFSET }}
       >
-        {currencyToCompactNotation({
->>>>>>> 241fc825
+        {formatAssetPrice({
           value: highestPoint.y,
           currency: nativeCurrency,
         })}
