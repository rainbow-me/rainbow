--- conflicted
+++ resolved
@@ -21,18 +21,13 @@
   weight: 'semibold',
 })`
   flex-grow: 1;
-  margin-top: ${Platform.OS === 'android' ? 6 : 1};
+  margin-top: ${android ? 6 : 1};
   z-index: 1;
 `;
 
 const Placeholder = styled(Row)`
-<<<<<<< HEAD
   margin-left: ${android ? 3 : 0};
-  margin-top: ${android ? 14 : 0};
-=======
-  margin-left: ${Platform.OS === 'android' ? 3 : 0};
-  margin-top: ${Platform.OS === 'android' ? 12 : 0};
->>>>>>> e45c9bea
+  margin-top: ${android ? 12 : 0};
   position: absolute;
   top: 0;
   z-index: 1;
