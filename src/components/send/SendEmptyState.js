import React from 'react';
<<<<<<< HEAD
import { Dimensions } from 'react-native';
import Animated, { Easing, FadeOut, Keyframe } from 'react-native-reanimated';
=======
import { StyleSheet } from 'react-native';
import Animated, { Easing, FadeInDown, FadeOut } from 'react-native-reanimated';
>>>>>>> 2190cec6
import { sheetVerticalOffset } from '../../navigation/effects';
import { Icon } from '../icons';
import { Centered } from '../layout';

const duration = 200;

<<<<<<< HEAD
const screenHeight = Dimensions.get('window').height;

const keyframe = new Keyframe({
  0: {
    opacity: 0,
    transform: [{ translateY: screenHeight }, { scale: 0.0001 }],
  },
  100: {
    easing: Easing.out(Easing.ease),
    opacity: 1,
    transform: [{ translateY: 0 }, { scale: 1 }],
  },
});

=======
>>>>>>> 2190cec6
const SendEmptyState = () => {
  const { colors } = useTheme();

  const icon = (
    <Icon
      color={colors.alpha(colors.blueGreyDark, 0.06)}
      height={88}
      name="send"
      style={{
        marginBottom: ios ? 0 : 150,
        marginTop: ios ? 0 : 150,
      }}
      width={91}
    />
  );

  if (android) {
    return (
      <Animated.View
<<<<<<< HEAD
        entering={keyframe.duration(duration)}
        exiting={FadeOut.duration(duration).easing(Easing.in(Easing.ease))}
        style={{ alignItems: 'center', flex: 1 }}
=======
        entering={FadeInDown.duration(duration).easing(Easing.out(Easing.ease))}
        exiting={FadeOut.duration(duration).easing(Easing.in(Easing.ease))}
        style={sx.androidContainer}
>>>>>>> 2190cec6
      >
        {icon}
      </Animated.View>
    );
  }

  return (
    <Centered
      backgroundColor={colors.white}
      flex={1}
      justify="space-between"
      paddingBottom={sheetVerticalOffset + 19}
    >
      <Animated.View
<<<<<<< HEAD
        entering={keyframe.duration(duration)}
=======
        entering={FadeInDown.duration(duration).easing(Easing.out(Easing.ease))}
>>>>>>> 2190cec6
        exiting={FadeOut.duration(duration).easing(Easing.in(Easing.ease))}
      >
        {icon}
      </Animated.View>
    </Centered>
  );
};

export default SendEmptyState;

const sx = StyleSheet.create({
  androidContainer: { alignItems: 'center', flex: 1 },
});<|MERGE_RESOLUTION|>--- conflicted
+++ resolved
@@ -1,34 +1,12 @@
 import React from 'react';
-<<<<<<< HEAD
-import { Dimensions } from 'react-native';
-import Animated, { Easing, FadeOut, Keyframe } from 'react-native-reanimated';
-=======
 import { StyleSheet } from 'react-native';
 import Animated, { Easing, FadeInDown, FadeOut } from 'react-native-reanimated';
->>>>>>> 2190cec6
 import { sheetVerticalOffset } from '../../navigation/effects';
 import { Icon } from '../icons';
 import { Centered } from '../layout';
 
 const duration = 200;
 
-<<<<<<< HEAD
-const screenHeight = Dimensions.get('window').height;
-
-const keyframe = new Keyframe({
-  0: {
-    opacity: 0,
-    transform: [{ translateY: screenHeight }, { scale: 0.0001 }],
-  },
-  100: {
-    easing: Easing.out(Easing.ease),
-    opacity: 1,
-    transform: [{ translateY: 0 }, { scale: 1 }],
-  },
-});
-
-=======
->>>>>>> 2190cec6
 const SendEmptyState = () => {
   const { colors } = useTheme();
 
@@ -48,15 +26,9 @@
   if (android) {
     return (
       <Animated.View
-<<<<<<< HEAD
-        entering={keyframe.duration(duration)}
-        exiting={FadeOut.duration(duration).easing(Easing.in(Easing.ease))}
-        style={{ alignItems: 'center', flex: 1 }}
-=======
         entering={FadeInDown.duration(duration).easing(Easing.out(Easing.ease))}
         exiting={FadeOut.duration(duration).easing(Easing.in(Easing.ease))}
         style={sx.androidContainer}
->>>>>>> 2190cec6
       >
         {icon}
       </Animated.View>
@@ -71,11 +43,7 @@
       paddingBottom={sheetVerticalOffset + 19}
     >
       <Animated.View
-<<<<<<< HEAD
-        entering={keyframe.duration(duration)}
-=======
         entering={FadeInDown.duration(duration).easing(Easing.out(Easing.ease))}
->>>>>>> 2190cec6
         exiting={FadeOut.duration(duration).easing(Easing.in(Easing.ease))}
       >
         {icon}
