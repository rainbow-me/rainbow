import { find, get, isEmpty, isNumber } from 'lodash';
import PropTypes from 'prop-types';
import React, { Fragment, PureComponent } from 'react';
<<<<<<< HEAD
import { compose, withProps } from 'recompact';
import styled from 'styled-components/primitives';
import { TextInput, Keyboard, Clipboard } from 'react-native';
=======
import { Keyboard, Clipboard } from 'react-native';
>>>>>>> bd1525ac
import { withNavigation } from 'react-navigation';
import { compose, withProps } from 'recompact';
import styled from 'styled-components/primitives';
import { deleteLocalContact } from '../../handlers/localstorage/contacts';
import { withNeverRerender } from '../../hoc';
import { colors, padding } from '../../styles';
import { showActionSheetWithOptions } from '../../utils/actionsheet';
import { AddContactButton, PasteAddressButton } from '../buttons';
import Divider from '../Divider';
import { AddressField } from '../fields';
import { Icon } from '../icons';
import { Row } from '../layout';
import { Label } from '../text';

const AddressInputContainer = styled(Row).attrs({ align: 'center' })`
  ${padding(19, 15)}
  background-color: ${colors.white};
  overflow: hidden;
  width: 100%;
`;

const SheetHandle = compose(
  withNeverRerender,
  withProps({
    color: colors.sendScreen.grey,
    height: 11,
    marginTop: 13,
    name: 'handle',
  })
)(Icon);

const contactPropType = PropTypes.shape({
  address: PropTypes.string,
  color: PropTypes.number,
  nickname: PropTypes.string,
});

const DefaultContactItem = {
  address: '',
  color: 0,
  nickname: '',
};

const getContactForRecipient = ({ contacts, recipient }) => {
  let contact = DefaultContactItem;
  if (recipient && contacts.length) {
    const localContact = find(contacts, ({ address }) => address === recipient);
    contact = localContact || DefaultContactItem;
  }

  return { contact };
};

const openConfirmDeleteContactActionSheet = handleSelection => {
  const config = {
    cancelButtonIndex: 1,
    destructiveButtonIndex: 0,
    options: ['Delete Contact', 'Cancel'],
  };
  return showActionSheetWithOptions(config, handleSelection);
};

const openContactActionSheet = handleSelection => {
  const config = {
    cancelButtonIndex: 3,
    destructiveButtonIndex: 0,
    options: [
      'Delete Contact', // <-- destructiveButtonIndex
      'Edit Contact',
      'Copy Address',
      'Cancel', // <-- cancelButtonIndex
    ],
  };
  return showActionSheetWithOptions(config, handleSelection);
};

class SendHeader extends PureComponent {
  static propTypes = {
    contact: contactPropType,
    isValidAddress: PropTypes.bool,
    navigation: PropTypes.any,
    onChangeAddressInput: PropTypes.func,
    onPressPaste: PropTypes.func,
    onUpdateContacts: PropTypes.func,
    recipient: PropTypes.string,
  };

  handleConfirmDeleteContactSelection = async buttonIndex => {
    if (buttonIndex === 0) {
      await deleteLocalContact(this.props.recipient);
      this.props.onUpdateContacts();
    }
  };

  handleContactActionSheetSelection = async buttonIndex => {
    if (buttonIndex === 0) {
      openConfirmDeleteContactActionSheet(
        this.handleConfirmDeleteContactSelection
      );
    } else if (buttonIndex === 1) {
      this.navigateToContact(this.props.contact);
    } else if (buttonIndex === 2) {
      Clipboard.setString(this.props.recipient);
    }
  };

  navigateToContact = (contact = {}) => {
    const { navigation, onUpdateContacts, recipient } = this.props;
    const input = TextInput.State.currentlyFocusedField();

    let color = get(contact, 'color');
    if (!isNumber(color)) {
      color = Math.floor(Math.random() * colors.avatarColor.length);
    }

    Keyboard.dismiss();
    navigation.navigate('OverlayExpandedAssetScreen', {
      address: recipient,
      asset: [],
      color,
      contact: isEmpty(contact) ? false : contact,
      onCloseModal: onUpdateContacts,
      refocusInput: input,
      type: 'contact',
    });
  };

  openActionSheet = () =>
    openContactActionSheet(this.handleContactActionSheetSelection);

  render = () => {
    const {
      contact,
      isValidAddress,
      onChangeAddressInput,
      onPressPaste,
      recipient,
    } = this.props;

    const isPreExistingContact = contact.nickname.length > 0;

    return (
      <Fragment>
        <SheetHandle />
        <AddressInputContainer>
          <Label style={{ marginRight: 6, opacity: 0.45 }}>To:</Label>
          <AddressField
            address={recipient}
            autoFocus
            currentContact={contact}
            name={contact.nickname}
            onChange={onChangeAddressInput}
          />
          {isValidAddress && (
            <AddContactButton
              edit={isPreExistingContact}
              onPress={
                isPreExistingContact
                  ? this.openActionSheet
                  : this.navigateToContact
              }
            />
          )}
          {!isValidAddress && <PasteAddressButton onPress={onPressPaste} />}
        </AddressInputContainer>
        <Divider
          color={colors.alpha(colors.blueGreyLight, 0.05)}
          flex={0}
          inset={false}
        />
      </Fragment>
    );
  };
}

export default compose(
  withNavigation,
  withProps(getContactForRecipient)
)(SendHeader);<|MERGE_RESOLUTION|>--- conflicted
+++ resolved
@@ -1,16 +1,10 @@
 import { find, get, isEmpty, isNumber } from 'lodash';
 import PropTypes from 'prop-types';
 import React, { Fragment, PureComponent } from 'react';
-<<<<<<< HEAD
-import { compose, withProps } from 'recompact';
 import styled from 'styled-components/primitives';
 import { TextInput, Keyboard, Clipboard } from 'react-native';
-=======
-import { Keyboard, Clipboard } from 'react-native';
->>>>>>> bd1525ac
 import { withNavigation } from 'react-navigation';
 import { compose, withProps } from 'recompact';
-import styled from 'styled-components/primitives';
 import { deleteLocalContact } from '../../handlers/localstorage/contacts';
 import { withNeverRerender } from '../../hoc';
 import { colors, padding } from '../../styles';
