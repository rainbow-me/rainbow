import { isHexString } from '@ethersproject/bytes';
import lang from 'i18n-js';
import React, { Fragment, useCallback, useEffect, useMemo } from 'react';
import { ActivityIndicator, Keyboard } from 'react-native';
import { useNavigation } from '../../navigation/Navigation';
import { useTheme } from '../../theme/ThemeContext';
import Divider from '../Divider';
import Spinner from '../Spinner';
import { ButtonPressAnimation } from '../animations';
import { PasteAddressButton } from '../buttons';
import showDeleteContactActionSheet from '../contacts/showDeleteContactActionSheet';
import { AddressField } from '../fields';
import { Row } from '../layout';
import { SheetHandleFixedToTop, SheetTitle } from '../sheet';
import { Label, Text } from '../text';
import useExperimentalFlag, {
  PROFILES,
<<<<<<< HEAD
} from '@rainbow-me/config/experimentalHooks';
import { resolveNameOrAddress } from '@rainbow-me/handlers/web3';
import { removeFirstEmojiFromString } from '@rainbow-me/helpers/emojiHandler';
import { isEmpty } from '@rainbow-me/helpers/utilities';
import { useClipboard, useDimensions } from '@rainbow-me/hooks';
import Routes from '@rainbow-me/routes';
import styled from '@rainbow-me/styled-components';
import { padding } from '@rainbow-me/styles';
import { profileUtils, showActionSheetWithOptions } from '@rainbow-me/utils';
=======
} from '@/config/experimentalHooks';
import { resolveNameOrAddress } from '@/handlers/web3';
import { removeFirstEmojiFromString } from '@/helpers/emojiHandler';
import { useClipboard, useDimensions } from '@/hooks';
import Routes from '@/navigation/routesNames';
import styled from '@/styled-thing';
import { padding } from '@/styles';
import { profileUtils, showActionSheetWithOptions } from '@/utils';
>>>>>>> c0ef4cbd

const AddressInputContainer = styled(Row).attrs({ align: 'center' })(
  ({ isSmallPhone, theme: { colors }, isTinyPhone }) => ({
    ...(android
      ? padding.object(0, 19)
      : isTinyPhone
      ? padding.object(23, 15, 10)
      : isSmallPhone
      ? padding.object(11, 19, 15)
      : padding.object(18, 19, 19)),
    backgroundColor: colors.white,
    overflow: 'hidden',
    width: '100%',
  })
);

const AddressFieldLabel = styled(Label).attrs({
  size: 'large',
  weight: 'bold',
})({
  color: ({ theme: { colors } }) => colors.alpha(colors.blueGreyDark, 0.6),
  marginRight: 4,
  opacity: 1,
});

const LoadingSpinner = styled(android ? Spinner : ActivityIndicator).attrs(
  ({ theme: { colors } }) => ({
    color: colors.alpha(colors.blueGreyDark, 0.3),
  })
)({
  marginRight: 2,
});

const SendSheetTitle = styled(SheetTitle).attrs({
  weight: 'heavy',
})({
  marginBottom: android ? -10 : 0,
  marginTop: android ? 10 : 17,
});

const defaultContactItem = {
  address: '',
  color: null,
  nickname: '',
};

export default function SendHeader({
  contacts,
  hideDivider,
  isValidAddress,
  fromProfile,
  nickname,
  onChangeAddressInput,
  onFocus,
  onPressPaste,
  onRefocusInput,
  recipient,
  recipientFieldRef,
  removeContact,
  showAssetList,
  userAccounts,
  watchedAccounts,
}) {
  const profilesEnabled = useExperimentalFlag(PROFILES);
  const { setClipboard } = useClipboard();
  const { isSmallPhone, isTinyPhone } = useDimensions();
  const { navigate } = useNavigation();
  const { colors } = useTheme();
  const [hexAddress, setHexAddress] = useState('');

  useEffect(() => {
    if (isValidAddress) {
      resolveAndStoreAddress();
    } else {
      setHexAddress('');
    }

    async function resolveAndStoreAddress() {
      const hex = await resolveNameOrAddress(recipient);
      if (!hex) {
        return;
      }
      setHexAddress(hex);
    }
  }, [isValidAddress, recipient, setHexAddress]);

  const contact = useMemo(() => {
    return contacts?.[hexAddress.toLowerCase()] ?? defaultContactItem;
  }, [contacts, hexAddress]);

  const userWallet = useMemo(() => {
    return [...userAccounts, ...watchedAccounts].find(
      account =>
        account.address.toLowerCase() ===
        (hexAddress || recipient)?.toLowerCase()
    );
  }, [recipient, userAccounts, watchedAccounts, hexAddress]);

  const isPreExistingContact = (contact?.nickname?.length || 0) > 0;

  const name =
    removeFirstEmojiFromString(
      userWallet?.label || contact?.nickname || nickname
    ) ||
    userWallet?.ens ||
    contact?.ens ||
    recipient;

  const handleNavigateToContact = useCallback(() => {
    let nickname = profilesEnabled
      ? !isHexString(recipient)
        ? recipient
        : null
      : recipient;
    let color = '';
    if (!profilesEnabled) {
      color = contact?.color;
      if (color !== 0 && !color) {
        const emoji = profileUtils.addressHashedEmoji(hexAddress);
        color = profileUtils.addressHashedColorIndex(hexAddress) || 0;
        nickname = isHexString(recipient) ? emoji : `${emoji} ${recipient}`;
      }
    }

    android && Keyboard.dismiss();
    navigate(Routes.MODAL_SCREEN, {
      additionalPadding: true,
      address: hexAddress,
      color,
      contact,
      ens: recipient,
      nickname,
      onRefocusInput,
      type: 'contact_profile',
    });
  }, [
    contact,
    hexAddress,
    navigate,
    onRefocusInput,
    profilesEnabled,
    recipient,
  ]);

  const handleOpenContactActionSheet = useCallback(async () => {
    return showActionSheetWithOptions(
      {
        cancelButtonIndex: 3,
        destructiveButtonIndex: 0,
        options: [
          lang.t('contacts.options.delete'), // <-- destructiveButtonIndex
          lang.t('contacts.options.edit'),
          lang.t('wallet.settings.copy_address_capitalized'),
          lang.t('contacts.options.cancel'), // <-- cancelButtonIndex
        ],
      },
      async buttonIndex => {
        if (buttonIndex === 0) {
          showDeleteContactActionSheet({
            address: hexAddress,
            nickname: name,
            onDelete: () => {
              onChangeAddressInput(contact?.ens);
            },
            removeContact: removeContact,
          });
        } else if (buttonIndex === 1) {
          handleNavigateToContact();
          onRefocusInput();
        } else if (buttonIndex === 2) {
          setClipboard(hexAddress);
          onRefocusInput();
        }
      }
    );
  }, [
    contact?.ens,
    handleNavigateToContact,
    hexAddress,
    onRefocusInput,
    removeContact,
    setClipboard,
    name,
    onChangeAddressInput,
  ]);

  const onChange = useCallback(
    text => {
      onChangeAddressInput(text);
      setHexAddress('');
    },
    [onChangeAddressInput]
  );

  return (
    <Fragment>
      <SheetHandleFixedToTop />
      {isTinyPhone ? null : (
        <SendSheetTitle>{lang.t('contacts.send_header')}</SendSheetTitle>
      )}
      <AddressInputContainer
        isSmallPhone={isSmallPhone}
        isTinyPhone={isTinyPhone}
      >
        <AddressFieldLabel>{lang.t('contacts.to_header')}:</AddressFieldLabel>
        <AddressField
          address={recipient}
          autoFocus={!showAssetList}
          editable={!fromProfile}
          isValid={isValidAddress}
          name={name}
          onChangeText={onChange}
          onFocus={onFocus}
          ref={recipientFieldRef}
          testID="send-asset-form-field"
        />
        {isValidAddress && Boolean(hexAddress) && (
          <ButtonPressAnimation
            onPress={
              isPreExistingContact
                ? handleOpenContactActionSheet
                : handleNavigateToContact
            }
          >
            <Text
              align="right"
              color="appleBlue"
              size="large"
              style={{ paddingLeft: 4 }}
              testID={
                isPreExistingContact
                  ? 'edit-contact-button'
                  : 'add-contact-button'
              }
              weight="heavy"
            >
              {isPreExistingContact ? '􀍡' : ` 􀉯 ${lang.t('button.save')}`}
            </Text>
          </ButtonPressAnimation>
        )}
        {isValidAddress && !hexAddress && isEmpty(contact?.address) && (
          <LoadingSpinner />
        )}
        {!isValidAddress && <PasteAddressButton onPress={onPressPaste} />}
      </AddressInputContainer>
      {hideDivider && !isTinyPhone ? null : (
        <Divider color={colors.rowDividerExtraLight} flex={0} inset={[0, 19]} />
      )}
    </Fragment>
  );
}<|MERGE_RESOLUTION|>--- conflicted
+++ resolved
@@ -13,20 +13,7 @@
 import { Row } from '../layout';
 import { SheetHandleFixedToTop, SheetTitle } from '../sheet';
 import { Label, Text } from '../text';
-import useExperimentalFlag, {
-  PROFILES,
-<<<<<<< HEAD
-} from '@rainbow-me/config/experimentalHooks';
-import { resolveNameOrAddress } from '@rainbow-me/handlers/web3';
-import { removeFirstEmojiFromString } from '@rainbow-me/helpers/emojiHandler';
-import { isEmpty } from '@rainbow-me/helpers/utilities';
-import { useClipboard, useDimensions } from '@rainbow-me/hooks';
-import Routes from '@rainbow-me/routes';
-import styled from '@rainbow-me/styled-components';
-import { padding } from '@rainbow-me/styles';
-import { profileUtils, showActionSheetWithOptions } from '@rainbow-me/utils';
-=======
-} from '@/config/experimentalHooks';
+import useExperimentalFlag, { PROFILES } from '@/config/experimentalHooks';
 import { resolveNameOrAddress } from '@/handlers/web3';
 import { removeFirstEmojiFromString } from '@/helpers/emojiHandler';
 import { useClipboard, useDimensions } from '@/hooks';
@@ -34,7 +21,7 @@
 import styled from '@/styled-thing';
 import { padding } from '@/styles';
 import { profileUtils, showActionSheetWithOptions } from '@/utils';
->>>>>>> c0ef4cbd
+import { isEmpty } from '@/helpers/utilities';
 
 const AddressInputContainer = styled(Row).attrs({ align: 'center' })(
   ({ isSmallPhone, theme: { colors }, isTinyPhone }) => ({
