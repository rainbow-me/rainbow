--- conflicted
+++ resolved
@@ -122,13 +122,8 @@
 
   return (
     <Fragment>
-<<<<<<< HEAD
       {ios && <SheetHandle />}
-      <AddressInputContainer>
-=======
-      <SheetHandle />
       <AddressInputContainer isTinyPhone={isTinyPhone}>
->>>>>>> 74d91fe1
         <AddressFieldLabel>To:</AddressFieldLabel>
         <AddressField
           address={recipient}
