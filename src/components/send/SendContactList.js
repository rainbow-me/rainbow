--- conflicted
+++ resolved
@@ -1,25 +1,15 @@
 import { toLower } from 'lodash';
 import PropTypes from 'prop-types';
 import React, { Component } from 'react';
-<<<<<<< HEAD
-import { compose } from 'recompose';
-=======
-import { withNavigation } from 'react-navigation';
 import { compose } from 'recompact';
->>>>>>> 3d07e017
 import {
   DataProvider,
   LayoutProvider,
   RecyclerListView,
 } from 'recyclerlistview';
 import { withSelectedInput } from '../../hoc';
-<<<<<<< HEAD
 import { withNavigation } from '../../navigation/Navigation';
-import { sheetVerticalOffset } from '../../navigation/effects';
 import Routes from '../../navigation/routesNames';
-=======
-import Routes from '../../screens/Routes/routesNames';
->>>>>>> 3d07e017
 import { deviceUtils } from '../../utils';
 import { filterList } from '../../utils/search';
 import { FlyInAnimation } from '../animations';
