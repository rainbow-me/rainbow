<<<<<<< HEAD
import React, { Fragment, useMemo } from 'react';
import { LinearGradient } from 'expo-linear-gradient';
import { KeyboardArea } from 'react-native-keyboard-area';
=======
import React, { useCallback, useMemo, useState } from 'react';
import LinearGradient from 'react-native-linear-gradient';
>>>>>>> 23a4a58b
import { ButtonPressAnimation } from '../animations';
import { SendCoinRow } from '../coin-row';
import CollectiblesSendRow from '../coin-row/CollectiblesSendRow';
import { Column } from '../layout';
import { Text } from '../text';
import SendAssetFormCollectible from './SendAssetFormCollectible';
import SendAssetFormToken from './SendAssetFormToken';
import { useDimensions } from '@/hooks';
import styled from '@/styled-thing';
import { padding, position } from '@/styles';
import ShadowStack from '@/react-native-shadow-stack';
import { assetIsUniqueAsset } from '@/handlers/web3';
import { KeyboardProvider, KeyboardAwareScrollView } from 'react-native-keyboard-controller';
import { useTheme } from '@/theme';
import { IS_IOS } from '@/env';

const AssetRowShadow = colors => [
  [0, 10, 30, colors.shadow, 0.12],
  [0, 5, 15, colors.shadow, 0.06],
];

const AssetRowGradient = styled(LinearGradient).attrs(({ theme: { colors } }) => ({
  colors: colors.gradients.offWhite,
  end: { x: 0.5, y: 1 },
  start: { x: 0.5, y: 0 },
}))(position.coverAsObject);

const Container = styled(Column)({
  ...position.sizeAsObject('100%'),
  backgroundColor: ({ theme: { colors } }) => colors.white,
  flex: 1,
});

const FormContainer = styled(Column).attrs(
  IS_IOS
    ? {
        align: 'end',
        justify: 'space-between',
      }
    : {}
)(({ isUniqueAsset }) => ({
  flex: 1,
  ...(isUniqueAsset ? padding.object(0) : padding.object(0, 19)),
}));

export default function SendAssetForm({
  assetAmount,
  buttonRenderer,
  colorForAsset,
  nativeAmount,
  nativeCurrency,
  onChangeAssetAmount,
  onChangeNativeAmount,
  setLastFocusedInputHandle,
  nativeCurrencyInputRef,
  assetInputRef,
  onResetAssetSelection,
  selected,
  sendMaxBalance,
  txSpeedRenderer,
  ...props
}) {
  const { isTinyPhone, width: deviceWidth } = useDimensions();
  const [showNativeValue, setShowNativeValue] = useState(true);

  const isUniqueAsset = assetIsUniqueAsset(selected);

  const AssetRowElement = isUniqueAsset ? CollectiblesSendRow : SendCoinRow;

  const onFocusAssetInput = useCallback(() => {
    setLastFocusedInputHandle(assetInputRef);
    setShowNativeValue(false);
  }, [assetInputRef, setLastFocusedInputHandle]);

  const onFocusNativeInput = useCallback(() => {
    setLastFocusedInputHandle(nativeCurrencyInputRef);
    setShowNativeValue(true);
  }, [nativeCurrencyInputRef, setLastFocusedInputHandle]);

  const { colors } = useTheme();

  const noShadows = [[0, 0, 0, colors.transparent, 0]];
  const shadows = useMemo(() => AssetRowShadow(colors), [colors]);

  return (
    <KeyboardProvider statusBarTranslucent={false} preserveEdgeToEdge={false} navigationBarTranslucent={false}>
      <KeyboardAwareScrollView contentContainerStyle={{ flexGrow: 1 }} keyboardShouldPersistTaps="always">
        <Container>
          <ButtonPressAnimation onPress={onResetAssetSelection} overflowMargin={30} scaleTo={0.925}>
            <ShadowStack
              alignSelf="center"
              backgroundColor={colors.white}
              borderRadius={20}
              height={SendCoinRow.selectedHeight}
              overflow={isTinyPhone ? 'visible' : 'hidden'}
              shadows={isTinyPhone ? noShadows : shadows}
              width={deviceWidth - 38}
            >
              {isTinyPhone ? null : <AssetRowGradient />}
              <AssetRowElement disablePressAnimation item={selected} selected showNativeValue={showNativeValue} testID="send-asset-form">
                <Text align="center" color={colorForAsset || colors.dark} size="large" weight="heavy">
                  􀁴
                </Text>
              </AssetRowElement>
            </ShadowStack>
          </ButtonPressAnimation>
          <FormContainer isUniqueAsset={isUniqueAsset}>
            {isUniqueAsset ? (
              <SendAssetFormCollectible asset={selected} buttonRenderer={buttonRenderer} txSpeedRenderer={txSpeedRenderer} />
            ) : (
              <SendAssetFormToken
                {...props}
                assetAmount={assetAmount}
                assetInputRef={assetInputRef}
                buttonRenderer={buttonRenderer}
                colorForAsset={colorForAsset}
                nativeAmount={nativeAmount}
                nativeCurrency={nativeCurrency}
                nativeCurrencyInputRef={nativeCurrencyInputRef}
                onChangeAssetAmount={onChangeAssetAmount}
                onChangeNativeAmount={onChangeNativeAmount}
                onFocusAssetInput={onFocusAssetInput}
                onFocusNativeInput={onFocusNativeInput}
                selected={selected}
                sendMaxBalance={sendMaxBalance}
                txSpeedRenderer={txSpeedRenderer}
              />
            )}
          </FormContainer>
        </Container>
      </KeyboardAwareScrollView>
    </KeyboardProvider>
  );
}<|MERGE_RESOLUTION|>--- conflicted
+++ resolved
@@ -1,11 +1,5 @@
-<<<<<<< HEAD
-import React, { Fragment, useMemo } from 'react';
+import React, { useCallback, useMemo, useState } from 'react';
 import { LinearGradient } from 'expo-linear-gradient';
-import { KeyboardArea } from 'react-native-keyboard-area';
-=======
-import React, { useCallback, useMemo, useState } from 'react';
-import LinearGradient from 'react-native-linear-gradient';
->>>>>>> 23a4a58b
 import { ButtonPressAnimation } from '../animations';
 import { SendCoinRow } from '../coin-row';
 import CollectiblesSendRow from '../coin-row/CollectiblesSendRow';
