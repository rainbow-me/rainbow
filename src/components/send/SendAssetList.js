import lang from 'i18n-js';
import PropTypes from 'prop-types';
import React from 'react';
import { onlyUpdateForKeys, shouldUpdate } from 'recompact';
import { buildAssetUniqueIdentifier } from '../../helpers/assets';
import { deviceUtils } from '../../utils';
import { FlyInAnimation } from '../animations';
import { RecyclerAssetList } from '../asset-list';
import { CoinRow, CollectiblesSendRow, SendCoinRow } from '../coin-row';
import { ListFooter } from '../list';

<<<<<<< HEAD
const CollectiblesRenderItem = ({
  item: { onSelectAsset, ...item },
}) => (
  <CollectiblesSendRow
    data={item}
    onPress={onSelectAsset(item)}
  />
);

// TODO onSelectAsset should not rely on symbol
const BalancesRenderItem = ({
  index,
  item: { onSelectAsset, symbol, ...item },
}) => (
=======
const BalancesRenderItem = ({ item: { onSelectAsset, symbol, ...item } }) => (
>>>>>>> 3ab9e56c
  <SendCoinRow
    {...item}
    onPress={onSelectAsset(symbol)}
    symbol={symbol}
  />
);

<<<<<<< HEAD
CollectiblesRenderItem.propTypes = {
  item: PropTypes.shape({
    onSelectAsset: PropTypes.func
  }),
};

=======
>>>>>>> 3ab9e56c
BalancesRenderItem.propTypes = {
  item: PropTypes.shape({
    onSelectAsset: PropTypes.func,
    symbol: PropTypes.string,
  }),
};

const enhanceRenderItem = shouldUpdate((props, nextProps) => {
  const { data, item } = props;
  const { data: nextData, item: nextItem } = nextProps;

  const itemIdentifier = buildAssetUniqueIdentifier(item || data);
  const nextItemIdentifier = buildAssetUniqueIdentifier(nextItem || nextData);

  return itemIdentifier !== nextItemIdentifier;
});

const TokenItem = React.memo(enhanceRenderItem(BalancesRenderItem));
const UniqueTokenItem = React.memo(enhanceRenderItem(CollectiblesSendRow));

const balancesRenderItem = item => <TokenItem {...item} />;
const collectiblesRenderItem = item => <UniqueTokenItem {...item} />;

const SendAssetList = ({
  allAssets,
  fetchData,
  onSelectAsset,
  uniqueTokens,
}) => {
  const sections = [
    {
      balances: true,
      data: allAssets,
      perData: {
        onSelectAsset,
      },
      renderItem: balancesRenderItem,
    },
    {
      collectibles: true,
      data: uniqueTokens,
      header: {
        title: lang.t('account.tab_collectibles'),
      },
      perData: {
        onSelectAsset,
      },
      renderItem: CollectiblesRenderItem,
      type: 'small',
    },
  ];

  return (
    <FlyInAnimation style={{ flex: 1, width: '100%' }}>
      <RecyclerAssetList
        fetchData={fetchData}
        hideHeader
        paddingBottom={CoinRow.height + ListFooter.height}
        renderAheadOffset={deviceUtils.dimensions.height * 1.5}
        sections={sections}
      />
    </FlyInAnimation>
  );
};

SendAssetList.propTypes = {
  allAssets: PropTypes.array,
  fetchData: PropTypes.func,
  onSelectAsset: PropTypes.func,
  uniqueTokens: PropTypes.array,
};

export default onlyUpdateForKeys(['allAssets', 'uniqueTokens'])(SendAssetList);<|MERGE_RESOLUTION|>--- conflicted
+++ resolved
@@ -9,40 +9,27 @@
 import { CoinRow, CollectiblesSendRow, SendCoinRow } from '../coin-row';
 import { ListFooter } from '../list';
 
-<<<<<<< HEAD
-const CollectiblesRenderItem = ({
-  item: { onSelectAsset, ...item },
-}) => (
+const CollectiblesRenderItem = ({ item: { onSelectAsset, ...item } }) => (
   <CollectiblesSendRow
-    data={item}
+    item={item}
     onPress={onSelectAsset(item)}
   />
 );
 
-// TODO onSelectAsset should not rely on symbol
-const BalancesRenderItem = ({
-  index,
-  item: { onSelectAsset, symbol, ...item },
-}) => (
-=======
 const BalancesRenderItem = ({ item: { onSelectAsset, symbol, ...item } }) => (
->>>>>>> 3ab9e56c
   <SendCoinRow
-    {...item}
+    item={item}
     onPress={onSelectAsset(symbol)}
     symbol={symbol}
   />
 );
 
-<<<<<<< HEAD
 CollectiblesRenderItem.propTypes = {
   item: PropTypes.shape({
     onSelectAsset: PropTypes.func
   }),
 };
 
-=======
->>>>>>> 3ab9e56c
 BalancesRenderItem.propTypes = {
   item: PropTypes.shape({
     onSelectAsset: PropTypes.func,
@@ -51,17 +38,17 @@
 };
 
 const enhanceRenderItem = shouldUpdate((props, nextProps) => {
-  const { data, item } = props;
-  const { data: nextData, item: nextItem } = nextProps;
+  const { item } = props;
+  const { item: nextItem } = nextProps;
 
-  const itemIdentifier = buildAssetUniqueIdentifier(item || data);
-  const nextItemIdentifier = buildAssetUniqueIdentifier(nextItem || nextData);
+  const itemIdentifier = buildAssetUniqueIdentifier(item);
+  const nextItemIdentifier = buildAssetUniqueIdentifier(nextItem);
 
   return itemIdentifier !== nextItemIdentifier;
 });
 
 const TokenItem = React.memo(enhanceRenderItem(BalancesRenderItem));
-const UniqueTokenItem = React.memo(enhanceRenderItem(CollectiblesSendRow));
+const UniqueTokenItem = React.memo(enhanceRenderItem(CollectiblesRenderItem));
 
 const balancesRenderItem = item => <TokenItem {...item} />;
 const collectiblesRenderItem = item => <UniqueTokenItem {...item} />;
@@ -90,7 +77,7 @@
       perData: {
         onSelectAsset,
       },
-      renderItem: CollectiblesRenderItem,
+      renderItem: collectiblesRenderItem,
       type: 'small',
     },
   ];
