--- conflicted
+++ resolved
@@ -293,11 +293,7 @@
         item={collectible}
         key={collectible.id}
         onPress={() => this.props.onSelectAsset(collectible)}
-<<<<<<< HEAD
-        testID="send-collectible-"
-=======
         testID="send-collectible"
->>>>>>> f6279375
       />
     ));
 
@@ -306,11 +302,7 @@
       {...item}
       onPress={() => this.props.onSelectAsset(item)}
       rowHeight={rowHeight}
-<<<<<<< HEAD
-      testID="send-asset-"
-=======
       testID="send-asset"
->>>>>>> f6279375
     />
   );
 
@@ -320,11 +312,7 @@
         item={token}
         key={token.address}
         onPress={() => this.props.onSelectAsset(token)}
-<<<<<<< HEAD
-        testID="send-savings-"
-=======
         testID="send-savings"
->>>>>>> f6279375
       />
     ));
 
@@ -337,7 +325,6 @@
         testID="send-shitcoin"
         top={0}
         {...token}
-        testID="send-shit-"
       />
     ));
 
@@ -347,11 +334,7 @@
         {...item}
         onPress={() => this.props.onSelectAsset(item)}
         rowHeight={rowHeight}
-<<<<<<< HEAD
-        testID="send-asset-"
-=======
         testID="send-asset"
->>>>>>> f6279375
       />
       <SendAssetListDivider />
     </Fragment>
