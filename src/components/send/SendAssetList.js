--- conflicted
+++ resolved
@@ -31,21 +31,9 @@
 const rowHeight = 59;
 const smallBalancesHeader = 42;
 
-<<<<<<< HEAD
-const SendAssetListCoinDividerOpenButton = styled(CoinDividerOpenButton).attrs({
-  coinDividerHeight: 34,
-})({
-  marginLeft: android ? 0 : 19,
-});
-
 const SendAssetRecyclerListView = styled(RecyclerListView)({
   minHeight: 1,
 });
-=======
-const SendAssetRecyclerListView = styled(RecyclerListView)`
-  min-height: 1;
-`;
->>>>>>> 1d07c49d
 
 const SendAssetListDivider = () => {
   const { colors } = useTheme();
