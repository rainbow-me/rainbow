--- conflicted
+++ resolved
@@ -37,29 +37,19 @@
 const Content = styled(RowWithMargins).attrs({
   align: 'center',
   margin: 5,
-<<<<<<< HEAD
-})`
-  ${({ hasLeadingIcon, small, disablePadding }) =>
-    padding(
-      0,
-      disablePadding ? 0 : small ? 8 : 10,
-      0,
-      disablePadding ? 0 : hasLeadingIcon ? 6 : small ? 8 : 10
-    )};
-  border-radius: 15px;
-  align-items: center;
-  justify-content: center;
-  height: ${({ height }) => height};
-  z-index: 1;
-`;
-=======
-})(({ hasLeadingIcon, small }) => ({
-  ...padding.object(0, small ? 8 : 10, 0, hasLeadingIcon ? 6 : small ? 8 : 10),
+})(({ hasLeadingIcon, height, small, disablePadding }) => ({
+  ...padding.object(
+    0,
+    disablePadding ? 0 : small ? 8 : 10,
+    0,
+    disablePadding ? 0 : hasLeadingIcon ? 6 : small ? 8 : 10
+  ),
+  alignItems: 'center',
   borderRadius: 15,
-  height: small ? 27 : 30,
+  height,
+  justifyContent: 'center',
   zIndex: 1,
 }));
->>>>>>> 7ee3872c
 
 export default function MiniButton({
   backgroundColor,
