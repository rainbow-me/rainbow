import MaskedView from '@react-native-community/masked-view';
import lang from 'i18n-js';
import React from 'react';
import styled from 'styled-components';
import AddCashIconSource from '../../../assets/addCashIcon.png';
import { useTheme } from '../../../context/ThemeContext';
import { ButtonPressAnimation } from '../../animations';
import { RowWithMargins } from '../../layout';
import { Text } from '../../text';
import RainbowButtonBackground from './RainbowButtonBackground';
import RainbowButtonTypes from './RainbowButtonTypes';
import { useDimensions } from '@rainbow-me/hooks';
import { ImgixImage } from '@rainbow-me/images';
import { position, shadow } from '@rainbow-me/styles';
import ShadowView from 'react-native-shadow-stack/ShadowView';

const AddCashIcon = styled(ImgixImage).attrs({
  resizeMode: ImgixImage.resizeMode.contain,
  source: AddCashIconSource,
})`
  ${position.size(45)};
  margin-top: 7;
`;

const ButtonContainer = styled(MaskedView).attrs({
  pointerEvents: 'none',
})`
  height: ${({ height }) => height};
  width: ${({ width }) => width};
`;

const ButtonContent = styled(RowWithMargins).attrs({
  align: 'center',
  margin: -2.5,
})`
  align-self: center;
  height: 100%;
  margin-right: ${({ type }) => (type === 'addCash' ? 9 : 0)};
  padding-bottom: 4;
`;

const ButtonLabel = styled(Text).attrs(
  ({ disabled, type, theme: { colors, isDarkMode } }) => ({
    align: type === RainbowButtonTypes.addCash ? 'left' : 'center',
    color: isDarkMode && disabled ? colors.white : colors.whiteLabel,
    letterSpacing:
      type === RainbowButtonTypes.addCash ? 'roundedTight' : 'rounded',
    size: type === RainbowButtonTypes.small ? 'large' : 'larger',
    weight: 'bold',
  })
)``;

const OuterButton = styled.View`
  ${({ theme: { colors } }) => shadow.build(0, 5, 15, colors.shadow)};
  background-color: ${({ theme: { colors } }) => colors.dark};
  border-radius: ${({ height, strokeWidth }) => height / 2 + strokeWidth};
  height: ${({ height }) => height};
  shadow-opacity: ${({ disabled, isDarkMode }) =>
    isDarkMode && disabled ? 0 : isDarkMode ? 0.1 : 0.4};
  width: ${({ width }) => width};
`;

const Shadow = styled(ShadowView)`
  ${({ theme: { colors } }) => shadow.build(0, 10, 30, colors.shadow, 1)};
  background-color: ${({ theme: { colors } }) => colors.white};
  border-radius: ${({ height, strokeWidth }) => height / 2 + strokeWidth};
  height: ${({ height }) => height};
  opacity: ${({ disabled, isDarkMode }) =>
    isDarkMode && disabled ? 0 : android ? 1 : 0.2};
  position: absolute;
  width: ${({ width }) => width};
`;

const RainbowButton = ({
  disabled,
  height = 56,
  label = 'Press me',
  onPress,
  strokeWidth = 1,
  type,
  width,
  overflowMargin = 35,
  skipTopMargin = true,
  ...props
}) => {
  const { isDarkMode } = useTheme();

  const { width: deviceWidth } = useDimensions();
  const maxButtonWidth = deviceWidth - 30;

  height = type === RainbowButtonTypes.small ? 46 : height;
  strokeWidth = disabled ? 0.5 : strokeWidth;
  width = type === RainbowButtonTypes.addCash ? 155 : width || maxButtonWidth;

  const outerButtonMask = (
    <OuterButton
      disabled={disabled}
      height={height}
      isDarkMode={isDarkMode}
      strokeWidth={strokeWidth}
      width={width}
    />
  );

  return (
    <ButtonPressAnimation
      {...props}
      disabled={disabled}
      onPress={onPress}
      overflowMargin={overflowMargin}
      scaleTo={0.9}
      skipTopMargin={skipTopMargin}
    >
      <Shadow
        disabled={disabled}
        height={height}
        isDarkMode={isDarkMode}
        strokeWidth={strokeWidth}
        width={width}
      />
      <ButtonContainer
        elevation={5}
        height={height}
        maskElement={outerButtonMask}
        width={width}
      >
        <RainbowButtonBackground
          disabled={disabled}
          height={height}
          strokeWidth={strokeWidth}
          type={type}
          width={width}
        />
        <ButtonContent type={type}>
          {type === RainbowButtonTypes.addCash && <AddCashIcon />}
<<<<<<< HEAD
          <ButtonLabel disabled={disabled} isDarkMode={isDarkMode} type={type}>
            {type === RainbowButtonTypes.addCash ? 'Add Cash' : label}
=======
          <ButtonLabel type={type}>
            {type === RainbowButtonTypes.addCash
              ? lang.t('button.add_cash')
              : label}
>>>>>>> ad0e1cd7
          </ButtonLabel>
        </ButtonContent>
      </ButtonContainer>
    </ButtonPressAnimation>
  );
};

export default RainbowButton;<|MERGE_RESOLUTION|>--- conflicted
+++ resolved
@@ -133,15 +133,10 @@
         />
         <ButtonContent type={type}>
           {type === RainbowButtonTypes.addCash && <AddCashIcon />}
-<<<<<<< HEAD
           <ButtonLabel disabled={disabled} isDarkMode={isDarkMode} type={type}>
-            {type === RainbowButtonTypes.addCash ? 'Add Cash' : label}
-=======
-          <ButtonLabel type={type}>
             {type === RainbowButtonTypes.addCash
               ? lang.t('button.add_cash')
               : label}
->>>>>>> ad0e1cd7
           </ButtonLabel>
         </ButtonContent>
       </ButtonContainer>
