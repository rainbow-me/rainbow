--- conflicted
+++ resolved
@@ -27,7 +27,13 @@
   width: 9;
 `;
 
-<<<<<<< HEAD
+const ButtonShadows = styled(ShadowStack).attrs(({ symbol }) => ({
+  shadows: [
+    [0, 10, 30, colors.dark, 0.2],
+    [0, 5, 15, symbol ? colors.dark : colors.appleBlue, 0.4],
+  ],
+}))``;
+
 const TokenSelectionButton = ({
   borderRadius,
   onPress,
@@ -36,21 +42,8 @@
   testID,
 }) => (
   <ButtonPressAnimation onPress={onPress} testID={testID} throttle>
-    <Row accessible css={margin(0, 15)}>
-      <ShadowStack
-=======
-const ButtonShadows = styled(ShadowStack).attrs(({ symbol }) => ({
-  shadows: [
-    [0, 10, 30, colors.dark, 0.2],
-    [0, 5, 15, symbol ? colors.dark : colors.appleBlue, 0.4],
-  ],
-}))``;
-
-const TokenSelectionButton = ({ borderRadius, onPress, shadows, symbol }) => (
-  <ButtonPressAnimation onPress={onPress} throttle>
     <Row accessible css={margin(0, 19)}>
       <ButtonShadows
->>>>>>> cc590b15
         {...position.coverAsObject}
         backgroundColor={symbol ? colors.dark : colors.appleBlue}
         borderRadius={borderRadius}
@@ -58,18 +51,14 @@
         symbol={symbol}
       />
       <Content>
-<<<<<<< HEAD
         <Text
+          align="center"
           color={colors.white}
-          size="lmedium"
+          size="large"
           testID={testID + '-text'}
-          weight="semibold"
+          weight="bold"
         >
-          {symbol || 'Choose a Coin'}
-=======
-        <Text align="center" color={colors.white} size="large" weight="bold">
           {symbol || 'Choose Token'}
->>>>>>> cc590b15
         </Text>
         <CaretIcon />
       </Content>
