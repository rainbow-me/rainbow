--- conflicted
+++ resolved
@@ -212,13 +212,9 @@
     }
   }
   return (
-<<<<<<< HEAD
-    <TapGestureHandler enabled={!disabled} onHandlerStateChange={onTapChange}>
-=======
     // @ts-expect-error Property 'children' does not exist on type
     <TapGestureHandler enabled={!disabled} onHandlerStateChange={onTapChange}>
       {/* @ts-expect-error Property 'children' does not exist on type */}
->>>>>>> 78c54077
       <LongPressGestureHandler enabled={enableLongPress} minDurationMs={LONG_PRESS_DURATION_IN_MS} onHandlerStateChange={onLongPressChange}>
         <Animated.View {...props} style={[style, scaleStyle]}>
           {/* Ignoring due to obscure JS error from ShadowStack */}
