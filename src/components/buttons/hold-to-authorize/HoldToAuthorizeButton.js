import PropTypes from 'prop-types';
import React, { Fragment, PureComponent } from 'react';
import { ActivityIndicator, Keyboard } from 'react-native';
import {
  LongPressGestureHandler,
  State,
  TapGestureHandler,
} from 'react-native-gesture-handler';
import Animated, { Easing, timing, Value } from 'react-native-reanimated';
<<<<<<< HEAD
import styled from 'styled-components/primitives';
=======
import styled from 'styled-components';
import { useTheme } from '../../../context/ThemeContext';
import BiometryTypes from '../../../helpers/biometryTypes';
import { useBiometryType } from '../../../hooks';
import { haptics } from '../../../utils';
>>>>>>> 805bb65d
import Spinner from '../../Spinner';
import { ShimmerAnimation } from '../../animations';
import { Centered, InnerBorder } from '../../layout';
import BiometricButtonContent from '../BiometricButtonContent';
import HoldToAuthorizeButtonIcon from './HoldToAuthorizeButtonIcon';
<<<<<<< HEAD
import { BiometryTypes } from '@rainbow-me/helpers';
import { useBiometryType, useDimensions } from '@rainbow-me/hooks';
import { colors, padding, position } from '@rainbow-me/styles';
import { haptics } from '@rainbow-me/utils';
=======
import { padding } from '@rainbow-me/styles';
>>>>>>> 805bb65d
import ShadowStack from 'react-native-shadow-stack';

const { divide, multiply, proc } = Animated;

const { ACTIVE, BEGAN, END, FAILED } = State;

const ButtonHeight = 56;
const SmallButtonHeight = 46;

const ButtonDisabledBgColor = colors => ({
  dark: colors.darkGrey,
  light: colors.lightGrey,
});

const ButtonShadows = colors => ({
  default: [
    [0, 3, 5, colors.shadow, 0.2],
    [0, 6, 10, colors.shadow, 0.14],
    [0, 1, 18, colors.shadow, 0.12],
  ],
  disabled: [
    [0, 2, 6, colors.shadow, 0.06],
    [0, 3, 9, colors.shadow, 0.08],
  ],
});

const buttonScaleDurationMs = 150;
const longPressProgressDurationMs = 500; // 👸 christian approves

const Content = styled(Centered).attrs({
  grow: 0,
})`
  ${position.cover};
  ${({ smallButton }) => padding(smallButton ? 0 : 15)};
  border-radius: ${({ height }) => height};
  height: ${({ height }) => height};
  overflow: hidden;
  width: 100%;
`;

<<<<<<< HEAD
const LoadingSpinner = styled(android ? Spinner : ActivityIndicator).attrs({
  color: colors.white,
  size: 31,
})`
  left: 15;
  position: absolute;
`;

const Label = styled(BiometricButtonContent).attrs(({ smallButton }) => ({
  color: 'white',
=======
const Title = styled(Text).attrs(({ smallButton }) => ({
  color: 'whiteLabel',
>>>>>>> 805bb65d
  size: smallButton ? 'large' : 'larger',
  weight: 'heavy',
}))`
  bottom: 2;
`;

const animate = (value, { duration = buttonScaleDurationMs, toValue }) =>
  timing(value, {
    duration,
    easing: Easing.inOut(Easing.ease),
    toValue,
  });

const calculateReverseDuration = proc(longPressProgress =>
  multiply(divide(longPressProgress, 100), longPressProgressDurationMs)
);

<<<<<<< HEAD
=======
const LoadingSpinner = styled(android ? Spinner : ActivityIndicator).attrs(
  ({ theme: { colors } }) => ({
    color: colors.whiteLabel,
    size: 31,
  })
)`
  left: 15;
  position: absolute;
`;

>>>>>>> 805bb65d
class HoldToAuthorizeButton extends PureComponent {
  static propTypes = {
    backgroundColor: PropTypes.string,
    children: PropTypes.any,
    deviceDimensions: PropTypes.object,
    disabled: PropTypes.bool,
    disabledBackgroundColor: PropTypes.string,
    hideInnerBorder: PropTypes.bool,
    isAuthorizing: PropTypes.bool,
    label: PropTypes.string,
    onLongPress: PropTypes.func.isRequired,
    parentHorizontalPadding: PropTypes.number,
    shadows: PropTypes.arrayOf(PropTypes.array),
    showBiometryIcon: PropTypes.bool,
    smallButton: PropTypes.bool,
    style: PropTypes.object,
    testID: PropTypes.string,
    theme: PropTypes.oneOf(['light', 'dark']),
  };

  static defaultProps = {
    disabled: false,
    theme: 'light',
  };

  state = {
    isAuthorizing: false,
  };

  componentDidUpdate = () => {
    if (this.state.isAuthorizing && !this.props.isAuthorizing) {
      this.onFinishAuthorizing();
    }
  };

  buttonScale = new Value(1);

  longPressProgress = new Value(0);

  onFinishAuthorizing = () => {
    if (!this.props.disabled) {
      animate(this.longPressProgress, {
        duration: calculateReverseDuration(this.longPressProgress),
        toValue: 0,
      }).start(() => this.setState({ isAuthorizing: false }));
    }
  };

  handlePress = () => {
    if (!this.state.isAuthorizing && this.props.onLongPress) {
      this.props.onLongPress();
    }
  };

  onLongPressChange = ({ nativeEvent: { state } }) => {
    const { disabled } = this.props;

    if (state === ACTIVE && !disabled) {
      haptics.notificationSuccess();
      Keyboard.dismiss();

      animate(this.buttonScale, {
        toValue: 1,
      }).start(() => this.setState({ isAuthorizing: true }));

      this.handlePress();
    }
  };

  onTapChange = ({ nativeEvent: { state } }) => {
    const { disabled, enableLongPress } = this.props;

    if (disabled) {
      if (state === END) {
        haptics.notificationWarning();
        animate(this.buttonScale, { toValue: 1.02 }).start(() => {
          animate(this.buttonScale, { toValue: 1 }).start();
        });
      }
    } else {
      if (state === ACTIVE) {
        if (!enableLongPress) {
          this.handlePress();
        }
      } else if (state === BEGAN) {
        animate(this.buttonScale, { toValue: 0.97 }).start();
        if (enableLongPress) {
          animate(this.longPressProgress, {
            duration: longPressProgressDurationMs,
            toValue: 100,
          }).start();
        }
      } else if (state === END || state === FAILED) {
        animate(this.buttonScale, { toValue: 1 }).start();
        if (enableLongPress) {
          animate(this.longPressProgress, {
            duration: calculateReverseDuration(this.longPressProgress),
            toValue: 0,
          }).start();
        }
      }
    }
  };

  render() {
    const {
      backgroundColor,
<<<<<<< HEAD
=======
      biometryType,
      colors,
>>>>>>> 805bb65d
      children,
      deviceDimensions,
      disabled,
      disabledBackgroundColor,
      enableLongPress,
      hideInnerBorder,
      label,
      parentHorizontalPadding,
      shadows,
      showBiometryIcon,
      smallButton,
      style,
      testID,
      theme,
      ...props
    } = this.props;

    const isAuthorizing = this.props.isAuthorizing || this.state.isAuthorizing;

    let bgColor = backgroundColor || colors.appleBlue;
    if (disabled) {
      bgColor = disabledBackgroundColor || ButtonDisabledBgColor(colors)[theme];
    }
    const height = smallButton ? SmallButtonHeight : ButtonHeight;
    const width = deviceDimensions.width - parentHorizontalPadding * 2;

    return (
      <TapGestureHandler onHandlerStateChange={this.onTapChange}>
        <LongPressGestureHandler
          enableLongPress={enableLongPress}
          minDurationMs={longPressProgressDurationMs}
          onHandlerStateChange={this.onLongPressChange}
        >
          <Animated.View
            {...props}
            style={[style, { transform: [{ scale: this.buttonScale }] }]}
            testID={testID}
          >
            <ShadowStack
              backgroundColor={bgColor}
              borderRadius={height}
              height={height}
              shadows={
                shadows ||
                ButtonShadows(colors)[disabled ? 'disabled' : 'default']
              }
              width={width}
            >
              <Content
                backgroundColor={bgColor}
                height={height}
                smallButton={smallButton}
              >
                {children || (
                  <Fragment>
                    {!android && !disabled && (
                      <HoldToAuthorizeButtonIcon
                        animatedValue={this.longPressProgress}
                      />
                    )}
                    {android && isAuthorizing && <LoadingSpinner />}
                    <Label
                      label={isAuthorizing ? 'Authorizing' : label}
                      showIcon={showBiometryIcon && !isAuthorizing}
                      smallButton={smallButton}
                    />
                  </Fragment>
                )}
                <ShimmerAnimation
                  color={backgroundColor}
                  enabled={!disabled}
                  width={width}
                />
                {!hideInnerBorder && <InnerBorder radius={height} />}
              </Content>
            </ShadowStack>
          </Animated.View>
        </LongPressGestureHandler>
      </TapGestureHandler>
    );
  }
}

const HoldToAuthorizeButtonWithBiometrics = ({
  disableLongPress,
  label,
  ...props
}) => {
  const biometryType = useBiometryType();
<<<<<<< HEAD
  const deviceDimensions = useDimensions();

  const isLongPressAvailableForBiometryType =
=======
  const { colors } = useTheme();
  const enableLongPress =
>>>>>>> 805bb65d
    biometryType === BiometryTypes.FaceID ||
    biometryType === BiometryTypes.Face ||
    biometryType === BiometryTypes.none;

  return (
    <HoldToAuthorizeButton
      {...props}
<<<<<<< HEAD
      deviceDimensions={deviceDimensions}
      enableLongPress={!disableLongPress && isLongPressAvailableForBiometryType}
      label={
        isLongPressAvailableForBiometryType
          ? label
          : label.replace('Hold', 'Tap')
      }
=======
      biometryType={biometryType}
      colors={colors}
      enableLongPress={enableLongPress}
      label={enableLongPress ? label : label.replace('Hold', 'Tap')}
      testID={testID}
>>>>>>> 805bb65d
    />
  );
};

export default React.memo(HoldToAuthorizeButtonWithBiometrics);<|MERGE_RESOLUTION|>--- conflicted
+++ resolved
@@ -7,28 +7,17 @@
   TapGestureHandler,
 } from 'react-native-gesture-handler';
 import Animated, { Easing, timing, Value } from 'react-native-reanimated';
-<<<<<<< HEAD
-import styled from 'styled-components/primitives';
-=======
 import styled from 'styled-components';
-import { useTheme } from '../../../context/ThemeContext';
-import BiometryTypes from '../../../helpers/biometryTypes';
-import { useBiometryType } from '../../../hooks';
-import { haptics } from '../../../utils';
->>>>>>> 805bb65d
 import Spinner from '../../Spinner';
 import { ShimmerAnimation } from '../../animations';
 import { Centered, InnerBorder } from '../../layout';
 import BiometricButtonContent from '../BiometricButtonContent';
 import HoldToAuthorizeButtonIcon from './HoldToAuthorizeButtonIcon';
-<<<<<<< HEAD
+import { useTheme } from '@rainbow-me/context';
 import { BiometryTypes } from '@rainbow-me/helpers';
 import { useBiometryType, useDimensions } from '@rainbow-me/hooks';
-import { colors, padding, position } from '@rainbow-me/styles';
+import { padding, position } from '@rainbow-me/styles';
 import { haptics } from '@rainbow-me/utils';
-=======
-import { padding } from '@rainbow-me/styles';
->>>>>>> 805bb65d
 import ShadowStack from 'react-native-shadow-stack';
 
 const { divide, multiply, proc } = Animated;
@@ -69,40 +58,16 @@
   width: 100%;
 `;
 
-<<<<<<< HEAD
-const LoadingSpinner = styled(android ? Spinner : ActivityIndicator).attrs({
-  color: colors.white,
-  size: 31,
-})`
-  left: 15;
-  position: absolute;
-`;
-
-const Label = styled(BiometricButtonContent).attrs(({ smallButton }) => ({
-  color: 'white',
-=======
-const Title = styled(Text).attrs(({ smallButton }) => ({
-  color: 'whiteLabel',
->>>>>>> 805bb65d
-  size: smallButton ? 'large' : 'larger',
-  weight: 'heavy',
-}))`
+const Label = styled(BiometricButtonContent).attrs(
+  ({ smallButton, theme: { colors } }) => ({
+    color: colors.whiteLabel,
+    size: smallButton ? 'large' : 'larger',
+    weight: 'heavy',
+  })
+)`
   bottom: 2;
 `;
 
-const animate = (value, { duration = buttonScaleDurationMs, toValue }) =>
-  timing(value, {
-    duration,
-    easing: Easing.inOut(Easing.ease),
-    toValue,
-  });
-
-const calculateReverseDuration = proc(longPressProgress =>
-  multiply(divide(longPressProgress, 100), longPressProgressDurationMs)
-);
-
-<<<<<<< HEAD
-=======
 const LoadingSpinner = styled(android ? Spinner : ActivityIndicator).attrs(
   ({ theme: { colors } }) => ({
     color: colors.whiteLabel,
@@ -113,7 +78,17 @@
   position: absolute;
 `;
 
->>>>>>> 805bb65d
+const animate = (value, { duration = buttonScaleDurationMs, toValue }) =>
+  timing(value, {
+    duration,
+    easing: Easing.inOut(Easing.ease),
+    toValue,
+  });
+
+const calculateReverseDuration = proc(longPressProgress =>
+  multiply(divide(longPressProgress, 100), longPressProgressDurationMs)
+);
+
 class HoldToAuthorizeButton extends PureComponent {
   static propTypes = {
     backgroundColor: PropTypes.string,
@@ -221,11 +196,7 @@
   render() {
     const {
       backgroundColor,
-<<<<<<< HEAD
-=======
-      biometryType,
       colors,
->>>>>>> 805bb65d
       children,
       deviceDimensions,
       disabled,
@@ -315,14 +286,10 @@
   ...props
 }) => {
   const biometryType = useBiometryType();
-<<<<<<< HEAD
+  const { colors } = useTheme();
   const deviceDimensions = useDimensions();
 
   const isLongPressAvailableForBiometryType =
-=======
-  const { colors } = useTheme();
-  const enableLongPress =
->>>>>>> 805bb65d
     biometryType === BiometryTypes.FaceID ||
     biometryType === BiometryTypes.Face ||
     biometryType === BiometryTypes.none;
@@ -330,7 +297,7 @@
   return (
     <HoldToAuthorizeButton
       {...props}
-<<<<<<< HEAD
+      colors={colors}
       deviceDimensions={deviceDimensions}
       enableLongPress={!disableLongPress && isLongPressAvailableForBiometryType}
       label={
@@ -338,13 +305,6 @@
           ? label
           : label.replace('Hold', 'Tap')
       }
-=======
-      biometryType={biometryType}
-      colors={colors}
-      enableLongPress={enableLongPress}
-      label={enableLongPress ? label : label.replace('Hold', 'Tap')}
-      testID={testID}
->>>>>>> 805bb65d
     />
   );
 };
