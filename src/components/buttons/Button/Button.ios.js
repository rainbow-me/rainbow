--- conflicted
+++ resolved
@@ -1,8 +1,3 @@
-<<<<<<< HEAD
-import { pick } from 'lodash';
-=======
-import { isArray, isString } from 'lodash';
->>>>>>> c56643f3
 import React from 'react';
 import { useTheme } from '../../../theme/ThemeContext';
 import { ButtonPressAnimation } from '../../animations';
