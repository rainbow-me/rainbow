<<<<<<< HEAD
import isArray from 'lodash/isArray';
import isString from 'lodash/isString';
=======
>>>>>>> 5bbc8848
import PropTypes from 'prop-types';
import React from 'react';
import { useTheme } from '../../../theme/ThemeContext';
import { ButtonPressAnimation } from '../../animations';
import { Centered, InnerBorder } from '../../layout';
import { Text } from '../../text';
import { isString } from '@rainbow-me/helpers/utilities';
import styled from '@rainbow-me/styled-components';
import { padding } from '@rainbow-me/styles';

const ButtonSizeTypes = {
  default: {
    fontSize: 'h5',
    padding: [12, 16, 15],
  },
  small: {
    fontSize: 'medium',
    padding: [5.5, 10, 6.5],
  },
};

const ButtonShapeTypes = {
  pill: 'pill',
  rounded: 'rounded',
};

const shadowStyles = (colors, disabled, isDarkMode) => ({
  shadowColor: colors.alpha(
    isDarkMode ? colors.shadow : colors.blueGreyDark,
    isDarkMode && disabled ? 0.2 : 0.5
  ),
  shadowOffset: { height: 4, width: 0 },
  shadowOpacity: 0.2,
  shadowRadius: 6,
});

const Container = styled(Centered)(
  ({
    disabled,
    type,
    showShadow,
    backgroundColor,
    size,
    theme: { colors, isDarkMode },
  }) => ({
    ...(showShadow ? shadowStyles(colors, disabled, isDarkMode) : {}),
    ...padding.object(...ButtonSizeTypes[size].padding),
    backgroundColor: backgroundColor,
    borderRadius: type === 'rounded' ? 14 : 50,
    flexGrow: 0,
  })
);

const shouldRenderChildrenAsText = children =>
  Array.isArray(children) ? isString(children[0]) : isString(children);

const Button = ({
  backgroundColor,
  children,
  color,
  containerStyles,
  onPress,
  showShadow,
  size,
  style,
  textProps,
  type,
  borderColor,
  borderOpacity,
  borderWidth,
  disabled,
  testID,
  ...props
}) => {
  const borderRadius = type === 'rounded' ? 14 : 50;
  const { colors, isDarkMode } = useTheme();

  return (
    <ButtonPressAnimation
      disabled={disabled}
      onPress={onPress}
      radiusAndroid={borderRadius}
      testID={testID}
    >
      <Container
        {...props}
        backgroundColor={
          backgroundColor || (isDarkMode ? colors.offWhite : colors.grey)
        }
        disabled={disabled}
        showShadow={showShadow}
        size={size}
        style={[containerStyles, style]}
        type={type}
      >
        {shouldRenderChildrenAsText(children) ? (
          <Text
            color={color || colors.whiteLabel}
            size={ButtonSizeTypes[size].fontSize}
            weight="semibold"
            {...textProps}
          >
            {children}
          </Text>
        ) : (
          children
        )}
        {(!onPress || !disabled) && (
          <InnerBorder
            color={borderColor}
            opacity={borderOpacity}
            radius={borderRadius}
            width={borderWidth}
          />
        )}
      </Container>
    </ButtonPressAnimation>
  );
};

Button.propTypes = {
  backgroundColor: PropTypes.string,
  borderColor: PropTypes.string,
  borderOpacity: PropTypes.string,
  borderWidth: PropTypes.number,
  children: PropTypes.node.isRequired,
  color: PropTypes.string,
  containerStyles: PropTypes.string,
  disabled: PropTypes.bool,
  onPress: PropTypes.func,
  showShadow: PropTypes.bool,
  size: PropTypes.oneOf(Object.keys(ButtonSizeTypes)),
  style: PropTypes.oneOfType([PropTypes.array, PropTypes.object]),
  textProps: PropTypes.object,
  type: PropTypes.oneOf(Object.keys(ButtonShapeTypes)),
};

Button.defaultProps = {
  showShadow: true,
  size: 'default',
  type: ButtonShapeTypes.pill,
};

export default Button;<|MERGE_RESOLUTION|>--- conflicted
+++ resolved
@@ -1,8 +1,3 @@
-<<<<<<< HEAD
-import isArray from 'lodash/isArray';
-import isString from 'lodash/isString';
-=======
->>>>>>> 5bbc8848
 import PropTypes from 'prop-types';
 import React from 'react';
 import { useTheme } from '../../../theme/ThemeContext';
