import React, { ReactNode, useMemo } from 'react';
import { ButtonProps } from 'react-native';
import LinearGradient from 'react-native-linear-gradient';
import { TextColor } from '../../design-system/typography/typography';
import ButtonPressAnimation from '../animations/ButtonPressAnimation';
import { useTheme } from '@rainbow-me/context';
import { Box, Cover, Text } from '@rainbow-me/design-system';

const TintButton = ({
  children,
  disabled,
  onPress,
  color = 'secondary80',
}: {
  children: ReactNode;
  disabled?: boolean;
  onPress: ButtonProps['onPress'];
  color: TextColor;
}) => {
  const { colors } = useTheme();

  const height = 56;

  return (
    <Box
      alignItems="center"
      as={ButtonPressAnimation}
      height={`${height}px`}
      justifyContent="center"
      // @ts-expect-error
      onPress={disabled ? () => undefined : onPress}
      scale={disabled ? 1 : 0.8}
<<<<<<< HEAD
      style={{ opacity: disabled ? 0.5 : 1, overflow: 'hidden' }}
=======
      style={useMemo(
        () => ({ opacity: disabled ? 0.5 : 1, overflow: 'hidden' as 'hidden' }),
        [disabled]
      )}
>>>>>>> 90f33d4d
    >
      <Cover>
        <Box
          alignItems="center"
          as={LinearGradient}
          borderRadius={46}
          colors={colors.gradients.transparentToLightGrey}
          end={{ x: 0.6, y: 0 }}
          height={`${height}px`}
          justifyContent="center"
          start={{ x: 0, y: 0.6 }}
          width="full"
        />
      </Cover>
      <Text color={color} size="20px" weight="heavy">
        {children}
      </Text>
    </Box>
  );
};

export default TintButton;<|MERGE_RESOLUTION|>--- conflicted
+++ resolved
@@ -30,14 +30,10 @@
       // @ts-expect-error
       onPress={disabled ? () => undefined : onPress}
       scale={disabled ? 1 : 0.8}
-<<<<<<< HEAD
-      style={{ opacity: disabled ? 0.5 : 1, overflow: 'hidden' }}
-=======
       style={useMemo(
         () => ({ opacity: disabled ? 0.5 : 1, overflow: 'hidden' as 'hidden' }),
         [disabled]
       )}
->>>>>>> 90f33d4d
     >
       <Cover>
         <Box
