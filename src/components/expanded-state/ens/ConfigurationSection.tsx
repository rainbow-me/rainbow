<<<<<<< HEAD
import { useNavigation } from '@/navigation/Navigation';
import lang from 'i18n-js';
=======
import { useNavigation } from '@react-navigation/native';
import * as i18n from '@/languages';
>>>>>>> e251542b
import React from 'react';
import { ENSConfirmUpdateSheetHeight } from '../../../screens/ENSConfirmRegisterSheet';
import InfoRow, { InfoRowSkeleton } from './InfoRow';
import { Stack } from '@/design-system';
import { REGISTRATION_MODES } from '@/helpers/ens';
import { useENSRegistration } from '@/hooks';
import Routes from '@/navigation/routesNames';
import { formatAddressForDisplay } from '@/utils/abbreviations';

export default function ConfigurationSection({
  isLoading,
  owner,
  registrant,
  isOwner,
  isPrimary,
  isProfilesEnabled,
  isExternal,
  isSetNameEnabled,
  isReadOnlyWallet,
  name,
  externalAvatarUrl,
}: {
  isLoading?: boolean;
  owner?: { name?: string; address?: string };
  registrant?: { name?: string; address?: string };
  isExternal?: boolean;
  isOwner?: boolean;
  isPrimary?: boolean;
  isProfilesEnabled?: boolean;
  isSetNameEnabled?: boolean;
  isReadOnlyWallet?: boolean;
  name: string;
  externalAvatarUrl?: string | null;
}) {
  const { startRegistration } = useENSRegistration();
  const { navigate } = useNavigation();

  return (
    <Stack space="15px (Deprecated)">
      {isLoading ? (
        <>
          <InfoRowSkeleton />
          <InfoRowSkeleton />
        </>
      ) : (
        <>
          {isProfilesEnabled && !isReadOnlyWallet && !isExternal && isSetNameEnabled && (
            <InfoRow
              explainSheetType="ens_primary_name"
              label={i18n.t(i18n.l.expanded_state.unique_expanded.set_primary_name)}
              onSwitchChange={() => {
                startRegistration(name, REGISTRATION_MODES.SET_NAME);
                navigate(Routes.ENS_CONFIRM_REGISTER_SHEET, {
                  externalAvatarUrl,
                  longFormHeight: ENSConfirmUpdateSheetHeight + (externalAvatarUrl ? 70 : 0),
                  mode: REGISTRATION_MODES.SET_NAME,
                  name,
                });
              }}
              switchDisabled={!isOwner}
              switchValue={isPrimary}
              useAccentColor
            />
          )}
          {registrant && (
            <InfoRow
              explainSheetType="ens_owner"
              label={i18n.t(i18n.l.expanded_state.unique_expanded.owner)}
              useAccentColor
              value={registrant.name || formatAddressForDisplay(registrant.address || '', 4, 4) || ''}
            />
          )}
          {owner && (
            <InfoRow
              explainSheetType="ens_manager"
              label={i18n.t(i18n.l.expanded_state.unique_expanded.manager)}
              useAccentColor
              value={owner.name || formatAddressForDisplay(owner.address || '', 4, 4) || ''}
            />
          )}
        </>
      )}
    </Stack>
  );
}<|MERGE_RESOLUTION|>--- conflicted
+++ resolved
@@ -1,10 +1,5 @@
-<<<<<<< HEAD
 import { useNavigation } from '@/navigation/Navigation';
-import lang from 'i18n-js';
-=======
-import { useNavigation } from '@react-navigation/native';
 import * as i18n from '@/languages';
->>>>>>> e251542b
 import React from 'react';
 import { ENSConfirmUpdateSheetHeight } from '../../../screens/ENSConfirmRegisterSheet';
 import InfoRow, { InfoRowSkeleton } from './InfoRow';
