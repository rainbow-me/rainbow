import lang from 'i18n-js';
import sortBy from 'lodash/sortBy';
<<<<<<< HEAD
import times from 'lodash/times';
import toLower from 'lodash/toLower';
=======
>>>>>>> ff35b533
import React, { Fragment, useContext, useEffect, useMemo, useRef } from 'react';
import { useSelector } from 'react-redux';
import { AssetListItemSkeleton } from '../asset-list';
import { Column, Row } from '../layout';
import {
  BuyActionButton,
  SheetActionButtonRow,
  SheetDivider,
  SlackSheet,
  SwapActionButton,
} from '../sheet';
import { Text } from '../text';
import { Chart } from '../value-chart';
import UnderlyingAsset from './unique-token/UnderlyingAsset';
import { ChartPathProvider } from '@rainbow-me/animated-charts';
import AssetInputTypes from '@rainbow-me/helpers/assetInputTypes';
import {
  useAccountSettings,
  useChartThrottledPoints,
  useDimensions,
  useDPI,
} from '@rainbow-me/hooks';
import { ETH_ADDRESS } from '@rainbow-me/references';
import {
  convertRawAmountToNativeDisplay,
  divide,
  handleSignificantDecimals,
  multiply,
  times,
} from '@rainbow-me/utilities';
import { ethereumUtils } from '@rainbow-me/utils';
import { ModalContext } from 'react-native-cool-modals/NativeStackView';

const formatItem = (
  { address, name, price, symbol, color },
  nativeCurrencySymbol
) => {
  const change = `${parseFloat(
    (price.relative_change_24h || 0).toFixed(2)
  )}%`.replace('-', '');

  const value = `${nativeCurrencySymbol}${handleSignificantDecimals(
    price.value,
    2
  )} `;

  return {
    address,
    change,
    color,
    isPositive: price.relative_change_24h > 0,
    name,
    price: value,
    symbol,
  };
};

export default function TokenIndexExpandedState({ asset }) {
  const { colors } = useTheme();
  const genericAssets = useSelector(
    ({ data: { genericAssets } }) => genericAssets
  );
  const { nativeCurrency, nativeCurrencySymbol } = useAccountSettings();

  const dpi = useDPI();

  const underlying = useMemo(() => {
    if (!dpi) return [];
    const baseAsset = ethereumUtils.formatGenericAsset(
      genericAssets[dpi?.base?.address?.toLowerCase()],
      nativeCurrency
    );

    const underlyingAssets = dpi?.underlying.map(asset => {
      const genericAsset = genericAssets[asset?.address?.toLowerCase()];
      if (!genericAsset) return null;
      const assetWithPrice = ethereumUtils.formatGenericAsset(
        genericAsset,
        nativeCurrency
      );

      const {
        display: pricePerUnitFormatted,
        amount: pricePerUnit,
      } = convertRawAmountToNativeDisplay(
        asset.amount,
        asset.decimals,
        assetWithPrice?.price?.value || 0,
        nativeCurrency
      );

      const percentageAllocation = Number(
        divide(multiply(pricePerUnit, 100), baseAsset.price.value)
      );

      return {
        ...formatItem(assetWithPrice, nativeCurrencySymbol),
        color: assetWithPrice.color,
        percentageAllocation,
        pricePerUnitFormatted,
      };
    });
    return sortBy(
      underlyingAssets.filter(asset => asset !== null),
      'percentageAllocation'
    ).reverse();
  }, [dpi, genericAssets, nativeCurrency, nativeCurrencySymbol]);

  const hasUnderlying = underlying.length !== 0;
  const { layout } = useContext(ModalContext) || {};

  useEffect(() => {
    if (hasUnderlying) {
      layout?.();
    }
  }, [hasUnderlying, layout]);

  // If we don't have a balance for this asset
  // It's a generic asset
  const assetWithPrice = ethereumUtils.formatGenericAsset(
    genericAssets[asset?.address],
    nativeCurrency
  );

  const {
    chart,
    chartData,
    chartType,
    color,
    fetchingCharts,
    initialChartDataLabels,
    showChart,
    throttledData,
  } = useChartThrottledPoints({
    asset: assetWithPrice,
    secondStore: true,
  });

  const needsEth =
    asset?.address === ETH_ADDRESS && asset?.balance?.amount === '0';

  const duration = useRef(0);

  if (duration.current === 0) {
    duration.current = 300;
  }
  const { height: screenHeight } = useDimensions();

  return (
    <Fragment>
      <SlackSheet
        bottomInset={42}
        {...(ios
          ? { height: '100%' }
          : { additionalTopPadding: true, contentHeight: screenHeight - 80 })}
        testID="index-expanded-state"
      >
        <ChartPathProvider data={throttledData}>
          <Chart
            {...chartData}
            {...initialChartDataLabels}
            asset={assetWithPrice}
            chart={chart}
            chartType={chartType}
            color={color}
            fetchingCharts={fetchingCharts}
            nativePoints={chart}
            showChart={showChart}
            testID="index"
            throttledData={throttledData}
          />
        </ChartPathProvider>
        <SheetDivider />
        {needsEth ? (
          <SheetActionButtonRow>
            <BuyActionButton color={color} />
          </SheetActionButtonRow>
        ) : (
          <SheetActionButtonRow>
            <Column marginTop={5}>
              <SwapActionButton
                color={color}
                inputType={AssetInputTypes.out}
                label={`􀖅 ${lang.t('expanded_state.token_index.get_token', {
                  assetSymbol: asset?.symbol,
                })}`}
                weight="heavy"
              />
            </Column>
          </SheetActionButtonRow>
        )}
        <Row marginHorizontal={19} marginTop={6}>
          <Column align="start" flex={1}>
            <Text
              color={colors.alpha(colors.blueGreyDark, 0.5)}
              letterSpacing="roundedMedium"
              size="smedium"
              testID="index-underlying-assets"
              weight="semibold"
            >
              {lang.t('expanded_state.token_index.underlying_tokens')}
            </Text>
          </Column>
          <Column align="end" flex={1}>
            <Text
              align="right"
              color={colors.alpha(colors.blueGreyDark, 0.5)}
              letterSpacing="roundedMedium"
              size="smedium"
              weight="semibold"
            >
              {lang.t('expanded_state.token_index.makeup_of_token', {
                assetSymbol: assetWithPrice.symbol,
              })}
            </Text>
          </Column>
        </Row>
        <Column marginBottom={55} marginHorizontal={19} marginTop={12}>
          {underlying?.length
            ? underlying.map(item => (
                <UnderlyingAsset {...item} changeVisible key={item.address} />
              ))
            : times(3, index => (
                <AssetListItemSkeleton
                  animated
                  descendingOpacity
                  ignorePaddingHorizontal
                  key={`underlying-assets-skeleton-${index}`}
                />
              ))}
        </Column>
      </SlackSheet>
    </Fragment>
  );
}<|MERGE_RESOLUTION|>--- conflicted
+++ resolved
@@ -1,10 +1,5 @@
 import lang from 'i18n-js';
 import sortBy from 'lodash/sortBy';
-<<<<<<< HEAD
-import times from 'lodash/times';
-import toLower from 'lodash/toLower';
-=======
->>>>>>> ff35b533
 import React, { Fragment, useContext, useEffect, useMemo, useRef } from 'react';
 import { useSelector } from 'react-redux';
 import { AssetListItemSkeleton } from '../asset-list';
