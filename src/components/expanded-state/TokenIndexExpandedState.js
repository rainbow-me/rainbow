--- conflicted
+++ resolved
@@ -79,12 +79,8 @@
 };
 
 export default function TokenIndexExpandedState({ asset }) {
-<<<<<<< HEAD
-  const { colors } = useTheme();
+  const { colors, isDarkMode } = useTheme();
   const { allAssets } = useAccountAssets();
-=======
-  const { colors, isDarkMode } = useTheme();
->>>>>>> 66c8b238
   const { navigate } = useNavigation();
   const { genericAssets } = useSelector(({ data: { genericAssets } }) => ({
     genericAssets,
