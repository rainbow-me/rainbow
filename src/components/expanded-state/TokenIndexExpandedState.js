import { sortBy, times, toLower } from 'lodash';
import React, { Fragment, useContext, useEffect, useMemo, useRef } from 'react';
import { useSelector } from 'react-redux';
import { AssetListItemSkeleton } from '../asset-list';
import { Column, Row } from '../layout';
import {
  BuyActionButton,
  SheetActionButtonRow,
  SheetDivider,
  SlackSheet,
  SwapActionButton,
} from '../sheet';
import { Text } from '../text';
import { Chart } from '../value-chart';
import UnderlyingAsset from './unique-token/UnderlyingAsset';
import { ChartPathProvider } from '@rainbow-me/animated-charts';
import AssetInputTypes from '@rainbow-me/helpers/assetInputTypes';
import {
  useAccountSettings,
  useChartThrottledPoints,
  useDimensions,
  useDPI,
} from '@rainbow-me/hooks';
import { ETH_ADDRESS } from '@rainbow-me/references';
import {
  convertRawAmountToNativeDisplay,
  divide,
  handleSignificantDecimals,
  multiply,
} from '@rainbow-me/utilities';
import { ethereumUtils } from '@rainbow-me/utils';
import { ModalContext } from 'react-native-cool-modals/NativeStackView';

const formatItem = (
  { address, name, price, symbol, color },
  nativeCurrencySymbol
) => {
  const change = `${parseFloat(
    (price.relative_change_24h || 0).toFixed(2)
  )}%`.replace('-', '');

  const value = `${nativeCurrencySymbol}${handleSignificantDecimals(
    price.value,
    2
  )} `;

  return {
    address,
    change,
    color,
    isPositive: price.relative_change_24h > 0,
    name,
    price: value,
    symbol,
  };
};

export default function TokenIndexExpandedState({ asset }) {
  const { colors } = useTheme();
  const genericAssets = useSelector(
    ({ data: { genericAssets } }) => genericAssets
  );
  const { nativeCurrency, nativeCurrencySymbol } = useAccountSettings();

  const dpi = useDPI();

  const underlying = useMemo(() => {
    if (!dpi) return [];
    const baseAsset = ethereumUtils.formatGenericAsset(
      genericAssets[toLower(dpi?.base?.address)],
      nativeCurrency
    );

    const underlyingAssets = dpi?.underlying.map(asset => {
      const genericAsset = genericAssets[toLower(asset?.address)];
      if (!genericAsset) return null;
      const assetWithPrice = ethereumUtils.formatGenericAsset(
        genericAsset,
        nativeCurrency
      );

      const {
        display: pricePerUnitFormatted,
        amount: pricePerUnit,
      } = convertRawAmountToNativeDisplay(
        asset.amount,
        asset.decimals,
        assetWithPrice?.price?.value || 0,
        nativeCurrency
      );

      const percentageAllocation = Number(
        divide(multiply(pricePerUnit, 100), baseAsset.price.value)
      );

      return {
        ...formatItem(assetWithPrice, nativeCurrencySymbol),
        color: assetWithPrice.color,
        percentageAllocation,
        pricePerUnitFormatted,
      };
    });
    return sortBy(
      underlyingAssets.filter(asset => asset !== null),
      'percentageAllocation'
    ).reverse();
  }, [dpi, genericAssets, nativeCurrency, nativeCurrencySymbol]);

  const hasUnderlying = underlying.length !== 0;
  const { layout } = useContext(ModalContext) || {};

  useEffect(() => {
    if (hasUnderlying) {
      layout?.();
    }
  }, [hasUnderlying, layout]);

  // If we don't have a balance for this asset
  // It's a generic asset
  const assetWithPrice = ethereumUtils.formatGenericAsset(
    genericAssets[asset?.address],
    nativeCurrency
  );

  const {
    chart,
    chartData,
    chartType,
    color,
    fetchingCharts,
    initialChartDataLabels,
    showChart,
    throttledData,
  } = useChartThrottledPoints({
    asset: assetWithPrice,
    dpi: true,
  });

  const needsEth =
    asset?.address === ETH_ADDRESS && asset?.balance?.amount === '0';

  const duration = useRef(0);

  if (duration.current === 0) {
    duration.current = 300;
  }
  const { height: screenHeight } = useDimensions();

  return (
    <Fragment>
      <SlackSheet
        bottomInset={42}
        {...(ios
          ? { height: '100%' }
          : { additionalTopPadding: true, contentHeight: screenHeight - 80 })}
        testID="index-expanded-state"
      >
        <ChartPathProvider data={throttledData}>
          <Chart
            {...chartData}
            {...initialChartDataLabels}
            asset={assetWithPrice}
            chart={chart}
            chartType={chartType}
            color={color}
            fetchingCharts={fetchingCharts}
            nativePoints={chart}
            showChart={showChart}
            testID="index"
            throttledData={throttledData}
          />
        </ChartPathProvider>
        <SheetDivider />
        {needsEth ? (
          <SheetActionButtonRow>
            <BuyActionButton color={color} fullWidth />
          </SheetActionButtonRow>
        ) : (
          <SheetActionButtonRow>
            <Column marginTop={5}>
              <SwapActionButton
                color={color}
                fullWidth
                inputType={AssetInputTypes.out}
                label={`􀖅 Get ${asset?.symbol}`}
                weight="heavy"
              />
            </Column>
          </SheetActionButtonRow>
        )}
        <Row marginHorizontal={19} marginTop={6}>
          <Column align="start" flex={1}>
            <Text
              color={colors.alpha(colors.blueGreyDark, 0.5)}
              letterSpacing="roundedMedium"
              testID="index-underlying-assets"
              weight="semibold"
            >
              Underlying Assets
            </Text>
          </Column>
          <Column align="end" flex={1}>
            <Text
              align="right"
              color={colors.alpha(colors.blueGreyDark, 0.5)}
              letterSpacing="roundedMedium"
              weight="semibold"
            >
              Makeup of 1 {assetWithPrice.symbol}
            </Text>
          </Column>
        </Row>
        <Column marginBottom={55} marginHorizontal={19} marginTop={12}>
          {underlying?.length
            ? underlying.map(item => (
<<<<<<< HEAD
                <UnderlyingAsset {...item} key={item.address} />
=======
                <Row
                  as={ButtonPressAnimation}
                  key={`dpi-${item?.address}`}
                  onPress={() => handlePress(item)}
                  scaleTo={0.95}
                  testID={`underlying-asset-${item.symbol}`}
                >
                  <Column align="start" flex={1}>
                    <UnderlyingAssetCoinRow {...item} />
                  </Column>
                  <Column aling="end">
                    <Row key={`allocation-${item.symbol}`}>
                      <Text
                        align="right"
                        color={colors.alpha(colors.blueGreyDark, 0.7)}
                        letterSpacing="roundedTight"
                        size="large"
                        weight="medium"
                      >
                        {item.pricePerUnitFormatted}
                      </Text>
                      <Column
                        align="end"
                        backgroundColor={colors.white}
                        height={30}
                        marginLeft={6}
                      >
                        <Column
                          height={16}
                          marginTop={android ? 8 : 3}
                          width={item.percentageAllocation * 2}
                        >
                          <ShadowStack
                            backgroundColor={item.color}
                            borderRadius={8}
                            shadows={[
                              [
                                0,
                                3,
                                9,
                                isDarkMode ? colors.shadow : item.color,
                                0.2,
                              ],
                            ]}
                            style={{
                              height: 16,
                              width: '100%',
                            }}
                          >
                            <LinearGradient
                              colors={[
                                colors.alpha(
                                  colors.whiteLabel,
                                  isDarkMode ? 0.2 : 0.3
                                ),
                                colors.alpha(colors.whiteLabel, 0),
                              ]}
                              end={{ x: 1, y: 0.5 }}
                              overflow="hidden"
                              pointerEvents="none"
                              start={{ x: 0, y: 0.5 }}
                              style={position.coverAsObject}
                            />
                          </ShadowStack>
                        </Column>
                      </Column>
                    </Row>
                  </Column>
                </Row>
>>>>>>> 5772aab5
              ))
            : times(3, index => (
                <AssetListItemSkeleton
                  animated
                  descendingOpacity
                  key={`underlying-assets-skeleton-${index}`}
                />
              ))}
        </Column>
      </SlackSheet>
    </Fragment>
  );
}<|MERGE_RESOLUTION|>--- conflicted
+++ resolved
@@ -213,79 +213,7 @@
         <Column marginBottom={55} marginHorizontal={19} marginTop={12}>
           {underlying?.length
             ? underlying.map(item => (
-<<<<<<< HEAD
                 <UnderlyingAsset {...item} key={item.address} />
-=======
-                <Row
-                  as={ButtonPressAnimation}
-                  key={`dpi-${item?.address}`}
-                  onPress={() => handlePress(item)}
-                  scaleTo={0.95}
-                  testID={`underlying-asset-${item.symbol}`}
-                >
-                  <Column align="start" flex={1}>
-                    <UnderlyingAssetCoinRow {...item} />
-                  </Column>
-                  <Column aling="end">
-                    <Row key={`allocation-${item.symbol}`}>
-                      <Text
-                        align="right"
-                        color={colors.alpha(colors.blueGreyDark, 0.7)}
-                        letterSpacing="roundedTight"
-                        size="large"
-                        weight="medium"
-                      >
-                        {item.pricePerUnitFormatted}
-                      </Text>
-                      <Column
-                        align="end"
-                        backgroundColor={colors.white}
-                        height={30}
-                        marginLeft={6}
-                      >
-                        <Column
-                          height={16}
-                          marginTop={android ? 8 : 3}
-                          width={item.percentageAllocation * 2}
-                        >
-                          <ShadowStack
-                            backgroundColor={item.color}
-                            borderRadius={8}
-                            shadows={[
-                              [
-                                0,
-                                3,
-                                9,
-                                isDarkMode ? colors.shadow : item.color,
-                                0.2,
-                              ],
-                            ]}
-                            style={{
-                              height: 16,
-                              width: '100%',
-                            }}
-                          >
-                            <LinearGradient
-                              colors={[
-                                colors.alpha(
-                                  colors.whiteLabel,
-                                  isDarkMode ? 0.2 : 0.3
-                                ),
-                                colors.alpha(colors.whiteLabel, 0),
-                              ]}
-                              end={{ x: 1, y: 0.5 }}
-                              overflow="hidden"
-                              pointerEvents="none"
-                              start={{ x: 0, y: 0.5 }}
-                              style={position.coverAsObject}
-                            />
-                          </ShadowStack>
-                        </Column>
-                      </Column>
-                    </Row>
-                  </Column>
-                </Row>
->>>>>>> 5772aab5
               ))
             : times(3, index => (
                 <AssetListItemSkeleton
