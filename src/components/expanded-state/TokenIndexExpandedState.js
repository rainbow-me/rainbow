--- conflicted
+++ resolved
@@ -1,9 +1,5 @@
 import lang from 'i18n-js';
-<<<<<<< HEAD
-import { times, toLower } from 'lodash';
-=======
-import { sortBy, toLower } from 'lodash';
->>>>>>> df7cdfdd
+import toLower from 'lodash/toLower';
 import React, { Fragment, useContext, useEffect, useMemo, useRef } from 'react';
 import { useSelector } from 'react-redux';
 import { AssetListItemSkeleton } from '../asset-list';
@@ -32,11 +28,8 @@
   divide,
   handleSignificantDecimals,
   multiply,
-<<<<<<< HEAD
   reversedSortByKeyHelper,
-=======
   times,
->>>>>>> df7cdfdd
 } from '@rainbow-me/utilities';
 import { ethereumUtils } from '@rainbow-me/utils';
 import { ModalContext } from 'react-native-cool-modals/NativeStackView';
