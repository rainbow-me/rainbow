--- conflicted
+++ resolved
@@ -21,14 +21,8 @@
 import { AddressOrEth, AssetType } from '@/__swaps__/types/assets';
 import { swapsStore } from '@/state/swaps/swapsStore';
 import { InteractionManager } from 'react-native';
-<<<<<<< HEAD
 import { ChainId } from '@/state/backendNetworks/types';
-import { getUniqueId } from '@/utils/ethereumUtils';
 import { useBackendNetworksStore } from '@/state/backendNetworks/backendNetworks';
-=======
-import { ChainId } from '@/chains/types';
-import { chainsLabel, chainsName, defaultChains, supportedSwapChainIds } from '@/chains';
->>>>>>> 384662a6
 
 const NOOP = () => null;
 
@@ -73,56 +67,8 @@
 
       goBack();
 
-<<<<<<< HEAD
-      if (swapsV2Enabled || swaps_v2) {
-        const uniqueId = `${newAsset.address}_${asset.chainId}`;
-        const userAsset = userAssetsStore.getState().userAssets.get(uniqueId);
-
-        const chainName = useBackendNetworksStore.getState().getChainsName()[asset.chainId];
-
-        const parsedAsset = parseSearchAsset({
-          assetWithPrice: {
-            ...newAsset,
-            uniqueId,
-            address: newAsset.address as AddressOrEth,
-            type: newAsset.type as AssetType,
-            chainId: asset.chainId,
-            chainName,
-            isNativeAsset: false,
-            native: {},
-          },
-          searchAsset: {
-            ...newAsset,
-            uniqueId,
-            chainId: asset.chainId,
-            chainName,
-            address: newAsset.address as AddressOrEth,
-            highLiquidity: newAsset.highLiquidity ?? false,
-            isRainbowCurated: newAsset.isRainbowCurated ?? false,
-            isVerified: newAsset.isVerified ?? false,
-            mainnetAddress: (newAsset.mainnet_address ?? '') as AddressOrEth,
-            networks: newAsset.networks ?? [],
-            type: newAsset.type as AssetType,
-          },
-          userAsset,
-        });
-
-        const largestBalanceSameChainUserAsset = userAssetsStore
-          .getState()
-          .getUserAssets()
-          .find(userAsset => userAsset.chainId === asset.chainId && userAsset.address !== newAsset.address);
-        if (largestBalanceSameChainUserAsset) {
-          swapsStore.setState({ inputAsset: largestBalanceSameChainUserAsset });
-        } else {
-          swapsStore.setState({ inputAsset: null });
-        }
-        swapsStore.setState({ outputAsset: parsedAsset });
-
-        InteractionManager.runAfterInteractions(() => {
-          navigate(Routes.SWAP);
-        });
-=======
       const uniqueId = `${newAsset.address}_${asset.chainId}`;
+      const chainsName = useBackendNetworksStore.getState().getChainsName();
       const userAsset = userAssetsStore.getState().userAssets.get(uniqueId);
 
       const parsedAsset = parseSearchAsset({
@@ -151,7 +97,6 @@
         },
         userAsset,
       });
->>>>>>> 384662a6
 
       const largestBalanceSameChainUserAsset = userAssetsStore
         .getState()
@@ -164,27 +109,8 @@
       }
       swapsStore.setState({ outputAsset: parsedAsset });
 
-<<<<<<< HEAD
-      newAsset.uniqueId = getUniqueId(asset.address, chainId);
-      newAsset.type = useBackendNetworksStore.getState().getChainsName()[chainId];
-
-      navigate(Routes.EXCHANGE_MODAL, {
-        params: {
-          fromDiscover: true,
-          ignoreInitialTypeCheck: true,
-          defaultOutputAsset: newAsset,
-          type: CurrencySelectionTypes.input,
-          showCoinIcon: true,
-          title: lang.t('swap.modal_types.get_symbol_with', {
-            symbol: newAsset?.symbol,
-          }),
-          onSelectCurrency: updateInputCurrency,
-        },
-        screen: Routes.CURRENCY_SELECT_SCREEN,
-=======
       InteractionManager.runAfterInteractions(() => {
         navigate(Routes.SWAP);
->>>>>>> 384662a6
       });
     },
     [asset, goBack, isReadOnlyWallet, navigate, networks]
