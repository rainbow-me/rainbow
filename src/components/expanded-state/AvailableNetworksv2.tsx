import lang from 'i18n-js';
import React, { useCallback, useMemo } from 'react';
import RadialGradient from 'react-native-radial-gradient';
import Divider from '../Divider';
import ChainBadge from '../coin-icon/ChainBadge';
import { Box, Inline, Text } from '@/design-system';
import { useNavigation } from '@/navigation';
import Routes from '@/navigation/routesNames';
import { position } from '@/styles';
import { watchingAlert } from '@/utils';
import { CurrencySelectionTypes, ExchangeModalTypes } from '@/helpers';
import { useSwapCurrencyHandlers, useWallets } from '@/hooks';
import { RainbowToken } from '@/entities';
import { useTheme } from '@/theme';
import { ButtonPressAnimation } from '../animations';
import ContextMenuButton from '@/components/native-context-menu/contextMenu';
import { implementation } from '@/entities/dispersion';
import { EthCoinIcon } from '../coin-icon/EthCoinIcon';
import { SWAPS_V2, enableActionsOnReadOnlyWallet, useExperimentalFlag } from '@/config';
import { useRemoteConfig } from '@/model/remoteConfig';
import { userAssetsStore } from '@/state/assets/userAssets';
import { parseSearchAsset } from '@/__swaps__/utils/assets';
import { AddressOrEth, AssetType } from '@/__swaps__/types/assets';
import { swapsStore } from '@/state/swaps/swapsStore';
import { InteractionManager } from 'react-native';
import { ChainId } from '@/chains/types';
import { getUniqueId } from '@/utils/ethereumUtils';
<<<<<<< HEAD
import { getChainsLabel, getChainsName, getDefaultChains, supportedSwapChainIds } from '@/chains';
import { isL2Chain } from '@/handlers/web3';
=======
import { chainsLabel, chainsName, defaultChains, supportedSwapChainIds } from '@/chains';
>>>>>>> ec2948f3

const NOOP = () => null;

const AvailableNetworksv2 = ({
  asset,
  networks,
  hideDivider = false,
  marginHorizontal = 19,
}: {
  asset: RainbowToken;
  networks: Record<number, implementation>;
  hideDivider: boolean;
  marginHorizontal: number;
}) => {
  const { colors } = useTheme();
  const { goBack, navigate } = useNavigation();
  const { swaps_v2 } = useRemoteConfig();
  const swapsV2Enabled = useExperimentalFlag(SWAPS_V2);
  const { isReadOnlyWallet } = useWallets();

  const radialGradientProps = {
    center: [0, 1],
    colors: colors.gradients.lightGreyWhite,
    pointerEvents: 'none',
    style: {
      ...position.coverAsObject,
      overflow: 'hidden',
    },
  };

  const { updateInputCurrency } = useSwapCurrencyHandlers({
    shouldUpdate: true,
    type: ExchangeModalTypes.swap,
  });
  const convertAssetAndNavigate = useCallback(
    (chainId: ChainId) => {
      if (isReadOnlyWallet && !enableActionsOnReadOnlyWallet) {
        watchingAlert();
        return;
      }

      const newAsset = asset;

      // we need to convert the mainnet asset to the selected network's
      newAsset.mainnet_address = networks?.[ChainId.mainnet]?.address ?? asset.address;
      newAsset.address = networks?.[chainId].address;
      newAsset.chainId = chainId;

      goBack();

      if (swapsV2Enabled || swaps_v2) {
        const uniqueId = `${newAsset.address}_${asset.chainId}`;
        const userAsset = userAssetsStore.getState().userAssets.get(uniqueId);

        const parsedAsset = parseSearchAsset({
          assetWithPrice: {
            ...newAsset,
            uniqueId,
            address: newAsset.address as AddressOrEth,
            type: newAsset.type as AssetType,
            chainId: asset.chainId,
            chainName: getChainsName()[asset.chainId],
            isNativeAsset: false,
            native: {},
          },
          searchAsset: {
            ...newAsset,
            uniqueId,
            chainId: asset.chainId,
            chainName: getChainsName()[asset.chainId],
            address: newAsset.address as AddressOrEth,
            highLiquidity: newAsset.highLiquidity ?? false,
            isRainbowCurated: newAsset.isRainbowCurated ?? false,
            isVerified: newAsset.isVerified ?? false,
            mainnetAddress: (newAsset.mainnet_address ?? '') as AddressOrEth,
            networks: newAsset.networks ?? [],
            type: newAsset.type as AssetType,
          },
          userAsset,
        });

        const largestBalanceSameChainUserAsset = userAssetsStore
          .getState()
          .getUserAssets()
          .find(userAsset => userAsset.chainId === asset.chainId && userAsset.address !== newAsset.address);
        if (largestBalanceSameChainUserAsset) {
          swapsStore.setState({ inputAsset: largestBalanceSameChainUserAsset });
        } else {
          swapsStore.setState({ inputAsset: null });
        }
        swapsStore.setState({ outputAsset: parsedAsset });

        InteractionManager.runAfterInteractions(() => {
          navigate(Routes.SWAP);
        });

        return;
      }

      newAsset.uniqueId = getUniqueId(asset.address, chainId);
      newAsset.type = getChainsName()[chainId];

      navigate(Routes.EXCHANGE_MODAL, {
        params: {
          fromDiscover: true,
          ignoreInitialTypeCheck: true,
          defaultOutputAsset: newAsset,
          type: CurrencySelectionTypes.input,
          showCoinIcon: true,
          title: lang.t('swap.modal_types.get_symbol_with', {
            symbol: newAsset?.symbol,
          }),
          onSelectCurrency: updateInputCurrency,
        },
        screen: Routes.CURRENCY_SELECT_SCREEN,
      });
    },
    [asset, goBack, isReadOnlyWallet, navigate, networks, swapsV2Enabled, swaps_v2, updateInputCurrency]
  );

  const handlePressContextMenu = useCallback(
    // @ts-expect-error ContextMenu is an untyped JS component and can't type its onPress handler properly
    ({ nativeEvent: { actionKey: chainId } }) => {
      convertAssetAndNavigate(chainId);
    },
    [convertAssetAndNavigate]
  );

  const availableChainIds = useMemo(() => {
    // we dont want to show mainnet
    return Object.keys(networks)
      .filter(chainId => Number(chainId) !== ChainId.mainnet)
      .map(chainId => Number(chainId));
  }, [networks]);

  const handlePressButton = useCallback(() => {
    convertAssetAndNavigate(availableChainIds[0]);
  }, [availableChainIds, convertAssetAndNavigate]);

  const networkMenuItems = supportedSwapChainIds
<<<<<<< HEAD
    .filter(chainId => chainId !== ChainId.mainnet)
    .map(chainId => getDefaultChains()[chainId])
    .map(chain => ({
      actionKey: chain.id,
      actionTitle: getChainsLabel()[chain.id],
=======
    .filter(chainId => chainId !== ChainId.mainnet && availableChainIds.includes(chainId))
    .map(chainId => defaultChains[chainId])
    .map(chain => ({
      actionKey: `${chain.id}`,
      actionTitle: chainsLabel[chain.id],
>>>>>>> ec2948f3
      icon: {
        iconType: 'ASSET',
        iconValue: `${chainsName[chain.id]}Badge${chain.id === ChainId.mainnet ? '' : 'NoShadow'}`,
      },
    }));

  const MenuWrapper = availableChainIds.length > 1 ? ContextMenuButton : Box;

  if (availableChainIds.length === 0) return null;
  return (
    <>
      <MenuWrapper
        // @ts-ignore overloaded props
        menuConfig={{ menuItems: networkMenuItems, menuTitle: '' }}
        isMenuPrimaryAction
        onPressMenuItem={handlePressContextMenu}
        useActionSheetFallback={false}
      >
        <Box
          as={ButtonPressAnimation}
          scaleTo={0.96}
          onPress={availableChainIds.length === 1 ? handlePressButton : NOOP}
          marginHorizontal={{ custom: marginHorizontal }}
          testID={'available-networks-v2'}
        >
          <Box borderRadius={99} paddingVertical="8px" paddingHorizontal="12px" justifyContent="center">
            <RadialGradient
              {...radialGradientProps}
              // @ts-ignore overloaded props
              borderRadius={99}
              radius={600}
            />
            <Inline alignVertical="center" alignHorizontal="justify">
              <Inline alignVertical="center">
                <Box style={{ flexDirection: 'row' }}>
                  {availableChainIds?.map((chainId, index) => {
                    return (
                      <Box
                        background="body (Deprecated)"
                        key={`availableNetwork-${chainId}`}
                        marginLeft="-4px"
                        style={{
                          backgroundColor: colors.transparent,
                          zIndex: availableChainIds?.length - index,
                          borderRadius: 30,
                        }}
                      >
                        {chainId !== ChainId.mainnet ? (
                          <ChainBadge chainId={chainId} position="relative" size="small" />
                        ) : (
                          <EthCoinIcon size={20} />
                        )}
                      </Box>
                    );
                  })}
                </Box>

                <Box paddingLeft="6px">
                  <Text color="secondary60 (Deprecated)" size="14px / 19px (Deprecated)" weight="semibold" numberOfLines={2}>
                    {availableChainIds?.length > 1
                      ? lang.t('expanded_state.asset.available_networks', {
                          availableNetworks: availableChainIds?.length,
                        })
                      : lang.t('expanded_state.asset.available_networkv2', {
                          availableNetwork: getChainsName()[availableChainIds[0]],
                        })}
                  </Text>
                </Box>
              </Inline>
              <Text align="center" color="secondary40 (Deprecated)" size="14px / 19px (Deprecated)" weight="semibold">
                {availableChainIds?.length > 1 ? '􀁱' : '􀯻'}
              </Text>
            </Inline>
          </Box>
        </Box>
      </MenuWrapper>
      {hideDivider ? null : <Divider color={colors.rowDividerExtraLight} backgroundColor={undefined} />}
    </>
  );
};

export default AvailableNetworksv2;<|MERGE_RESOLUTION|>--- conflicted
+++ resolved
@@ -25,12 +25,7 @@
 import { InteractionManager } from 'react-native';
 import { ChainId } from '@/chains/types';
 import { getUniqueId } from '@/utils/ethereumUtils';
-<<<<<<< HEAD
 import { getChainsLabel, getChainsName, getDefaultChains, supportedSwapChainIds } from '@/chains';
-import { isL2Chain } from '@/handlers/web3';
-=======
-import { chainsLabel, chainsName, defaultChains, supportedSwapChainIds } from '@/chains';
->>>>>>> ec2948f3
 
 const NOOP = () => null;
 
@@ -171,22 +166,14 @@
   }, [availableChainIds, convertAssetAndNavigate]);
 
   const networkMenuItems = supportedSwapChainIds
-<<<<<<< HEAD
     .filter(chainId => chainId !== ChainId.mainnet)
     .map(chainId => getDefaultChains()[chainId])
     .map(chain => ({
-      actionKey: chain.id,
+      actionKey: `${chain.id}`,
       actionTitle: getChainsLabel()[chain.id],
-=======
-    .filter(chainId => chainId !== ChainId.mainnet && availableChainIds.includes(chainId))
-    .map(chainId => defaultChains[chainId])
-    .map(chain => ({
-      actionKey: `${chain.id}`,
-      actionTitle: chainsLabel[chain.id],
->>>>>>> ec2948f3
       icon: {
         iconType: 'ASSET',
-        iconValue: `${chainsName[chain.id]}Badge${chain.id === ChainId.mainnet ? '' : 'NoShadow'}`,
+        iconValue: `${getChainsName()[chain.id]}Badge${chain.id === ChainId.mainnet ? '' : 'NoShadow'}`,
       },
     }));
 
