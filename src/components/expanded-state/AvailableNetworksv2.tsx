--- conflicted
+++ resolved
@@ -128,30 +128,24 @@
     convertAssetAndNavigate(availableChainIds[0]);
   }, [availableChainIds, convertAssetAndNavigate]);
 
-<<<<<<< HEAD
+  const defaultChains = useBackendNetworksStore.getState().getDefaultChains();
+  const chainsLabel = useBackendNetworksStore.getState().getChainsLabel();
+  const chainsBadge = useBackendNetworksStore.getState().getChainsBadge();
+
   const networkMenuItems: MenuItem<string>[] = useBackendNetworksStore
-=======
-  const chainsName = useBackendNetworksStore.getState().getChainsName();
-  const networkMenuItems = useBackendNetworksStore
->>>>>>> 2a3d3135
     .getState()
     .getSupportedChainIds()
     .filter(chainId => chainId !== ChainId.mainnet)
     .filter(chainId => availableChainIds.includes(chainId))
-    .map(chainId => useBackendNetworksStore.getState().getDefaultChains()[chainId])
+    .map(chainId => defaultChains[chainId])
     .map(chain => ({
       actionKey: `${chain.id}`,
-      actionTitle: useBackendNetworksStore.getState().getChainsLabel()[chain.id],
+      actionTitle: chainsLabel[chain.id],
       icon: {
-<<<<<<< HEAD
         iconType: 'REMOTE',
         iconValue: {
-          uri: useBackendNetworksStore.getState().getChainsBadge()[chain.id],
+          uri: chainsBadge[chain.id],
         },
-=======
-        iconType: 'ASSET',
-        iconValue: chain.id === ChainId.mainnet ? 'ethereumBadge' : `${chainsName[chain.id]}BadgeNoShadow`,
->>>>>>> 2a3d3135
       },
     }));
 
@@ -186,11 +180,7 @@
                         borderRadius: 30,
                       }}
                     >
-                      {chainId !== ChainId.mainnet ? (
-                        <ChainBadge chainId={chainId} position="relative" size="small" />
-                      ) : (
-                        <EthCoinIcon size={20} />
-                      )}
+                      <ChainImage chainId={chainId} size={20} />
                     </Box>
                   );
                 })}
@@ -230,73 +220,9 @@
 
   return (
     <>
-<<<<<<< HEAD
       <DropdownMenu menuConfig={{ menuItems: networkMenuItems }} onPressMenuItem={handlePressContextMenu}>
         {Children}
       </DropdownMenu>
-=======
-      <MenuWrapper
-        // @ts-ignore overloaded props
-        menuConfig={{ menuItems: networkMenuItems, menuTitle: '' }}
-        isMenuPrimaryAction
-        onPressMenuItem={handlePressContextMenu}
-        useActionSheetFallback={false}
-      >
-        <Box
-          as={ButtonPressAnimation}
-          scaleTo={0.96}
-          onPress={availableChainIds.length === 1 ? handlePressButton : NOOP}
-          marginHorizontal={{ custom: marginHorizontal }}
-          testID={'available-networks-v2'}
-        >
-          <Box borderRadius={99} paddingVertical="8px" paddingHorizontal="12px" justifyContent="center">
-            <RadialGradient
-              {...radialGradientProps}
-              // @ts-ignore overloaded props
-              borderRadius={99}
-              radius={600}
-            />
-            <Inline alignVertical="center" alignHorizontal="justify">
-              <Inline alignVertical="center">
-                <Box style={{ flexDirection: 'row' }}>
-                  {availableChainIds?.map((chainId, index) => {
-                    return (
-                      <Box
-                        background="body (Deprecated)"
-                        key={`availableNetwork-${chainId}`}
-                        marginLeft="-4px"
-                        style={{
-                          backgroundColor: colors.transparent,
-                          zIndex: availableChainIds?.length - index,
-                          borderRadius: 30,
-                        }}
-                      >
-                        <ChainImage chainId={chainId} size={20} />
-                      </Box>
-                    );
-                  })}
-                </Box>
-
-                <Box paddingLeft="6px">
-                  <Text color="secondary60 (Deprecated)" size="14px / 19px (Deprecated)" weight="semibold" numberOfLines={2}>
-                    {availableChainIds?.length > 1
-                      ? lang.t('expanded_state.asset.available_networks', {
-                          availableNetworks: availableChainIds?.length,
-                        })
-                      : lang.t('expanded_state.asset.available_networkv2', {
-                          availableNetwork: useBackendNetworksStore.getState().getChainsName()[availableChainIds[0]],
-                        })}
-                  </Text>
-                </Box>
-              </Inline>
-              <Text align="center" color="secondary40 (Deprecated)" size="14px / 19px (Deprecated)" weight="semibold">
-                {availableChainIds?.length > 1 ? '􀁱' : '􀯻'}
-              </Text>
-            </Inline>
-          </Box>
-        </Box>
-      </MenuWrapper>
->>>>>>> 2a3d3135
       {hideDivider ? null : <Divider color={colors.rowDividerExtraLight} backgroundColor={undefined} />}
     </>
   );
