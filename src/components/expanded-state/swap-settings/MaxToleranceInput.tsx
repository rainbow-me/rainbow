--- conflicted
+++ resolved
@@ -1,18 +1,6 @@
 import lang from 'i18n-js';
-<<<<<<< HEAD
-import React, {
-  forwardRef,
-  useCallback,
-  useImperativeHandle,
-  useMemo,
-  useRef,
-  useState,
-} from 'react';
+import React, { forwardRef, useCallback, useImperativeHandle, useMemo, useRef, useState } from 'react';
 import { Keyboard, TextInput } from 'react-native';
-=======
-import React, { forwardRef, useCallback, useImperativeHandle, useMemo, useRef, useState } from 'react';
-import { Keyboard } from 'react-native';
->>>>>>> 14f80d49
 import { getDefaultSlippageFromConfig } from '../../../screens/ExchangeModal';
 import { ButtonPressAnimation } from '../../animations';
 import { Icon } from '../../icons';
