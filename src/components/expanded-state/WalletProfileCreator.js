import { useRoute } from '@react-navigation/native';
import { get } from 'lodash';
import PropTypes from 'prop-types';
import React, { useCallback, useEffect, useRef, useState } from 'react';
import { StyleSheet } from 'react-native';
import BiometryTypes from '../../helpers/biometryTypes';
import isNativeStackAvailable from '../../helpers/isNativeStackAvailable';
import { useBiometryType } from '../../hooks';
import { useNavigation } from '../../navigation/Navigation';
import { abbreviations, deviceUtils } from '../../utils';
import Divider from '../Divider';
import TouchableBackdrop from '../TouchableBackdrop';
import { ButtonPressAnimation } from '../animations';
import { ContactAvatar } from '../contacts';
import CopyTooltip from '../copy-tooltip';
import { AssetPanel, FloatingPanels } from '../floating-panels';
import { Icon } from '../icons';
import { Input } from '../inputs';
import { Centered, KeyboardFixedOpenLayout, RowWithMargins } from '../layout';
import { Text, TruncatedAddress } from '../text';
import PlaceholderText from '../text/PlaceholderText';
import Routes from '@rainbow-me/routes';
import { colors, padding } from '@rainbow-me/styles';

const sx = StyleSheet.create({
  addressAbbreviation: {
    marginBottom: 5,
    marginHorizontal: 0,
    marginTop: 9,
    width: '100%',
  },
  walletNameInput: {
    width: '100%',
  },
});

const nativeStackAdditionalPadding = 80;

export default function WalletProfileCreator({
  actionType,
  address,
  isNewProfile,
  onCloseModal,
  onRefocusInput,
  profile,
}) {
  const biometryType = useBiometryType();
  const { goBack, navigate } = useNavigation();
  const [color, setColor] = useState(
    (profile.color !== null && profile.color) || colors.getRandomColor()
  );
  const [value, setValue] = useState(get(profile, 'name', ''));
  const inputRef = useRef(null);
  const text = useRef(null);

  const { params } = useRoute();

  const additionalPadding =
    params?.additionalPadding && isNativeStackAvailable
      ? nativeStackAdditionalPadding
      : 0;

  useEffect(() => {
    if (!value || value.length === 0) {
      text.current.updateValue('Name your wallet');
    }
  }, [value]);

  const addProfileInfo = useCallback(async () => {
    goBack();
    onCloseModal({ color, name: value });
  }, [color, goBack, onCloseModal, value]);

  const editProfile = useCallback(async () => {
    onCloseModal({
      color: color,
      name: value,
    });
    goBack();
    navigate(Routes.CHANGE_WALLET_SHEET);
  }, [color, goBack, navigate, onCloseModal, value]);

  const cancelEdit = useCallback(() => {
    goBack();
    navigate(Routes.CHANGE_WALLET_SHEET);
    onCloseModal();
  }, [goBack, navigate, onCloseModal]);

  const cancelImport = useCallback(() => {
    goBack();
    onCloseModal();
    onRefocusInput();
  }, [goBack, onCloseModal, onRefocusInput]);

  const handleChange = useCallback(({ nativeEvent: { text: inputText } }) => {
    const value =
      inputText.charCodeAt(0) === 32 ? inputText.substring(1) : inputText;
    if (value.length > 0) {
      text.current.updateValue(' ');
    } else {
      text.current.updateValue('Name your wallet');
    }
    setValue(value);
  }, []);

  const handleChangeColor = useCallback(async () => {
    let newColor = color + 1;
    if (newColor > colors.avatarColor.length - 1) {
      newColor = 0;
    }
    setColor(newColor);
  }, [color]);

  const handleTriggerFocusInput = useCallback(() => inputRef.current?.focus(), [
    inputRef,
  ]);

  useEffect(() => {
    setTimeout(() => inputRef.current.focus(), 100);
  }, []);

  const acceptAction = isNewProfile ? addProfileInfo : editProfile;
  const cancelAction = actionType === 'Import' ? cancelImport : cancelEdit;

  const biometryIcon = biometryType ? biometryType.toLowerCase() : null;
  const showBiometryIcon =
    actionType === 'Create' &&
    (biometryType === BiometryTypes.passcode ||
      biometryType === BiometryTypes.TouchID);
  const showFaceIDCharacter =
    actionType === 'Create' && biometryType === BiometryTypes.FaceID;

  return (
    <KeyboardFixedOpenLayout additionalPadding={additionalPadding}>
      <TouchableBackdrop />
      <FloatingPanels
        maxWidth={deviceUtils.dimensions.width - 110}
        testID="wallet-info-modal"
      >
        <AssetPanel>
          <Centered css={padding(24, 24, 5)} direction="column">
            <ButtonPressAnimation onPress={handleChangeColor} scaleTo={0.96}>
              <ContactAvatar
                color={color}
                marginBottom={15}
                size="large"
                value={value}
              />
            </ButtonPressAnimation>
            <PlaceholderText ref={text} />
            <Input
              autoCapitalize="words"
              letterSpacing="roundedTight"
              onChange={handleChange}
              onSubmitEditing={acceptAction}
              ref={inputRef}
              returnKeyType="done"
              size="big"
              spellCheck={false}
              style={sx.walletNameInput}
              testID="wallet-info-input"
              textAlign="center"
              value={value}
              weight="bold"
            />
            {address && (
              <CopyTooltip
                onHide={handleTriggerFocusInput}
                textToCopy={address}
                tooltipText="Copy Address"
              >
                <TruncatedAddress
                  address={address}
                  align="center"
                  color={colors.alpha(colors.blueGreyDark, 0.6)}
                  firstSectionLength={abbreviations.defaultNumCharsPerSection}
                  size="lmedium"
                  style={sx.addressAbbreviation}
                  truncationLength={4}
                  weight="medium"
                />
              </CopyTooltip>
            )}
            <Centered paddingTop={30} width="100%">
              <Divider
                borderRadius={1}
                color={colors.rowDividerLight}
                inset={false}
              />
            </Centered>
<<<<<<< HEAD
            <ButtonPressAnimation
              onPress={acceptAction}
              paddingBottom={19}
              paddingTop={15}
              testID="wallet-info-submit-button"
              width="100%"
            >
              <RowWithMargins align="center" justify="center" margin={7}>
                {showBiometryIcon && (
                  <Icon
                    color={colors.appleBlue}
                    name={biometryIcon}
                    size={biometryIcon === 'passcode' ? 19 : 20}
                  />
                )}
                <Text
                  align="center"
                  color="appleBlue"
                  letterSpacing="rounded"
                  size="larger"
                  weight="semibold"
                >
                  {showFaceIDCharacter && '􀎽 '}
                  {isNewProfile ? `${actionType} Wallet` : 'Done'}
                </Text>
              </RowWithMargins>
            </ButtonPressAnimation>
=======
            <Centered height={58}>
              <ButtonPressAnimation
                onPress={acceptAction}
                paddingBottom={19}
                paddingTop={15}
                width="100%"
              >
                <RowWithMargins align="center" justify="center" margin={7}>
                  {showBiometryIcon && (
                    <Icon
                      color={colors.appleBlue}
                      name={biometryIcon}
                      size={biometryIcon === 'passcode' ? 19 : 20}
                    />
                  )}
                  <Text
                    align="center"
                    color="appleBlue"
                    letterSpacing="rounded"
                    size="larger"
                    weight="semibold"
                  >
                    {showFaceIDCharacter && '􀎽 '}
                    {isNewProfile ? `${actionType} Wallet` : 'Done'}
                  </Text>
                </RowWithMargins>
              </ButtonPressAnimation>
            </Centered>
>>>>>>> caa7cd91
            <Centered>
              <Divider
                borderRadius={1}
                color={colors.rowDividerLight}
                inset={false}
              />
            </Centered>
<<<<<<< HEAD
            <ButtonPressAnimation
              onPress={cancelAction}
              paddingBottom={19}
              paddingTop={15}
              testID="wallet-info-cancel-button"
              width="100%"
            >
              <Text
                align="center"
                color={colors.alpha(colors.blueGreyDark, 0.6)}
                letterSpacing="roundedMedium"
                size="larger"
                weight="medium"
=======
            <Centered height={58}>
              <ButtonPressAnimation
                onPress={cancelAction}
                paddingBottom={19}
                paddingTop={15}
                width="100%"
>>>>>>> caa7cd91
              >
                <Text
                  align="center"
                  color={colors.alpha(colors.blueGreyDark, 0.6)}
                  letterSpacing="roundedMedium"
                  size="larger"
                  weight="medium"
                >
                  Cancel
                </Text>
              </ButtonPressAnimation>
            </Centered>
          </Centered>
        </AssetPanel>
      </FloatingPanels>
    </KeyboardFixedOpenLayout>
  );
}

WalletProfileCreator.propTypes = {
  actionType: PropTypes.string,
  address: PropTypes.string,
  isNewProfile: PropTypes.bool,
  onCloseModal: PropTypes.func,
  onRefocusInput: PropTypes.func,
  profile: PropTypes.object,
};<|MERGE_RESOLUTION|>--- conflicted
+++ resolved
@@ -188,40 +188,12 @@
                 inset={false}
               />
             </Centered>
-<<<<<<< HEAD
-            <ButtonPressAnimation
-              onPress={acceptAction}
-              paddingBottom={19}
-              paddingTop={15}
-              testID="wallet-info-submit-button"
-              width="100%"
-            >
-              <RowWithMargins align="center" justify="center" margin={7}>
-                {showBiometryIcon && (
-                  <Icon
-                    color={colors.appleBlue}
-                    name={biometryIcon}
-                    size={biometryIcon === 'passcode' ? 19 : 20}
-                  />
-                )}
-                <Text
-                  align="center"
-                  color="appleBlue"
-                  letterSpacing="rounded"
-                  size="larger"
-                  weight="semibold"
-                >
-                  {showFaceIDCharacter && '􀎽 '}
-                  {isNewProfile ? `${actionType} Wallet` : 'Done'}
-                </Text>
-              </RowWithMargins>
-            </ButtonPressAnimation>
-=======
             <Centered height={58}>
               <ButtonPressAnimation
                 onPress={acceptAction}
                 paddingBottom={19}
                 paddingTop={15}
+                testID="wallet-info-submit-button"
                 width="100%"
               >
                 <RowWithMargins align="center" justify="center" margin={7}>
@@ -245,7 +217,6 @@
                 </RowWithMargins>
               </ButtonPressAnimation>
             </Centered>
->>>>>>> caa7cd91
             <Centered>
               <Divider
                 borderRadius={1}
@@ -253,28 +224,13 @@
                 inset={false}
               />
             </Centered>
-<<<<<<< HEAD
-            <ButtonPressAnimation
-              onPress={cancelAction}
-              paddingBottom={19}
-              paddingTop={15}
-              testID="wallet-info-cancel-button"
-              width="100%"
-            >
-              <Text
-                align="center"
-                color={colors.alpha(colors.blueGreyDark, 0.6)}
-                letterSpacing="roundedMedium"
-                size="larger"
-                weight="medium"
-=======
             <Centered height={58}>
               <ButtonPressAnimation
                 onPress={cancelAction}
                 paddingBottom={19}
                 paddingTop={15}
+                testID="wallet-info-cancel-button"
                 width="100%"
->>>>>>> caa7cd91
               >
                 <Text
                   align="center"
