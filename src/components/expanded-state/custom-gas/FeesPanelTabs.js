<<<<<<< HEAD
import isEmpty from 'lodash/isEmpty';
import upperFirst from 'lodash/upperFirst';
=======
import { upperFirst } from 'lodash';
>>>>>>> 5bbc8848
import React from 'react';
import { View } from 'react-native';
import { ButtonPressAnimation } from '../../animations';
import EdgeFade from '../../discover-sheet/EdgeFade';
import { Column, Row } from '../../layout';
import { Text } from '../../text';
import { isEmpty } from '@rainbow-me/helpers/utilities';
import { useGas } from '@rainbow-me/hooks';
import styled from '@rainbow-me/styled-components';
import { margin, padding } from '@rainbow-me/styles';
import { gasUtils } from '@rainbow-me/utils';

const ANDROID_EXTRA_LINE_HEIGHT = 6;

const { CUSTOM, URGENT, GasSpeedOrder } = gasUtils;

const TabPillsContainer = styled(Row).attrs({
  align: 'center',
})({
  justifyContent: 'center',
});

const TabPillWrapper = styled(View).attrs({})({
  ...padding.object(5, 10),
  ...margin.object(0, 5, 0, 5),
  backgroundColor: ({ isSelected, color, theme: { colors } }) =>
    isSelected
      ? color || colors.appleBlue
      : colors.alpha(color || colors.appleBlue, 0.06),
  borderRadius: 15,
  height: 30,
  lineHeight: 20,
  shadowColor: ({ color, isSelected, theme: { colors, isDarkMode } }) =>
    isSelected
      ? isDarkMode
        ? colors.shadowBlack
        : color || colors.appleBlue
      : colors.transparent,
  shadowOffset: { height: 4, width: 0 },
  shadowOpacity: 0.3,
  shadowRadius: 6,
});

const TabPillText = styled(Text).attrs({
  align: 'center',
  size: 'lmedium',
  weight: 'heavy',
})({
  color: ({ isSelected, theme: { colors }, color }) =>
    isSelected
      ? colors.whiteLabel
      : colors.alpha(color || colors.appleBlue, 0.9),

  ...margin.object(
    android ? -ANDROID_EXTRA_LINE_HEIGHT : 0,
    0,
    android ? -ANDROID_EXTRA_LINE_HEIGHT : 0,
    0
  ),
});

const TabPill = ({
  label,
  isSelected,
  handleOnPressTabPill,
  color,
  testID,
}) => {
  const handleOnPress = () => {
    handleOnPressTabPill(label);
  };
  return (
    <ButtonPressAnimation onPress={handleOnPress} scaleTo={0.8} testID={testID}>
      <TabPillWrapper color={color} isSelected={isSelected}>
        <TabPillText color={color} isSelected={isSelected}>
          {upperFirst(label)}
        </TabPillText>
      </TabPillWrapper>
    </ButtonPressAnimation>
  );
};

export default function FeesPanelTabs({
  colorForAsset,
  speeds = GasSpeedOrder,
}) {
  const {
    updateGasFeeOption,
    selectedGasFeeOption,
    gasFeeParamsBySpeed,
    updateToCustomGasFee,
  } = useGas();

  const handleOnPressTabPill = label => {
    if (label === CUSTOM && isEmpty(gasFeeParamsBySpeed[CUSTOM])) {
      const gasFeeParams = gasFeeParamsBySpeed[URGENT];
      updateToCustomGasFee({
        ...gasFeeParams,
        option: CUSTOM,
      });
    } else {
      updateGasFeeOption(label);
    }
  };

  return (
    <TabPillsContainer>
      {speeds.map(speed => (
        <Column key={speed}>
          <TabPill
            color={colorForAsset}
            handleOnPressTabPill={handleOnPressTabPill}
            isSelected={selectedGasFeeOption === speed}
            label={speed}
            testID={`speed-pill-${speed}`}
          />
        </Column>
      ))}
      <EdgeFade />
    </TabPillsContainer>
  );
}<|MERGE_RESOLUTION|>--- conflicted
+++ resolved
@@ -1,9 +1,4 @@
-<<<<<<< HEAD
-import isEmpty from 'lodash/isEmpty';
 import upperFirst from 'lodash/upperFirst';
-=======
-import { upperFirst } from 'lodash';
->>>>>>> 5bbc8848
 import React from 'react';
 import { View } from 'react-native';
 import { ButtonPressAnimation } from '../../animations';
