--- conflicted
+++ resolved
@@ -16,12 +16,8 @@
 }))`
   border-radius: 15;
   ${padding(10, 12)}
-<<<<<<< HEAD
-  ${margin(0, 3)}
-=======
   ${margin(0, 6)}
   min-width: 105;
->>>>>>> 58dc0931
 `;
 
 const GweiNumberInput = styled(Input).attrs(({ theme: { colors }, value }) => ({
