import { useNavigation } from '@react-navigation/core';
import { isEmpty, upperFirst } from 'lodash';
import React, { useCallback, useEffect, useMemo, useState } from 'react';
import { Keyboard, KeyboardAvoidingView } from 'react-native';
import Animated, { useAnimatedStyle } from 'react-native-reanimated';
import styled, { useTheme } from 'styled-components';
import colors, { darkModeThemeColors } from '../../../styles/colors';
import { ButtonPressAnimation } from '../../animations';
import { Column, Row } from '../../layout';
import { Text } from '../../text';
import FeesGweiInput from './FeesGweiInput';
import {
  calculateMinerTipAddDifference,
  calculateMinerTipSubstDifference,
} from '@rainbow-me/helpers/gas';
import {
  add,
  greaterThan,
  isZero,
  multiply,
  toFixedDecimals,
} from '@rainbow-me/helpers/utilities';
import { useGas, useTimeout } from '@rainbow-me/hooks';
import { gweiToWei, parseGasFeeParam } from '@rainbow-me/parsers';
import Routes from '@rainbow-me/routes';
import { fonts, fontWithWidth, margin, padding } from '@rainbow-me/styles';
import { gasUtils } from '@rainbow-me/utils';

const Wrapper = styled(KeyboardAvoidingView)``;
const { CUSTOM, GAS_TRENDS, NORMAL, URGENT } = gasUtils;

const PanelRow = styled(Row).attrs({
  alignItems: 'center',
  justify: 'space-between',
})``;

// GweiInputPill has a vertical padding of 10
const MiddlePanelRow = styled(PanelRow).attrs(() => ({}))`
  ${padding(8, 0)}
`;

const PanelRowThin = styled(Row).attrs({
  justify: 'space-between',
  marginBottom: 5,
})``;

const PanelLabel = styled(Text).attrs({
  lineHeight: 'normal',
  size: 'lmedium',
  weight: 'heavy',
})`
  ${margin(0, 5, 0, 0)};
`;

const PanelWarning = styled(Text).attrs(({ theme: { colors } }) => ({
  color: colors.yellowFavorite,
  lineHeight: 'normal',
  size: 'smedium',
  weight: 'heavy',
}))`
  ${margin(-20, 0, 20, 0)};
`;

const PanelError = styled(Text).attrs(({ theme: { colors } }) => ({
  color: colors.red,
  lineHeight: 'normal',
  size: 'smedium',
  weight: 'heavy',
}))`
  ${margin(-20, 0, 20, 0)}
`;

const GasTrendHeader = styled(Text).attrs(({ theme: { colors }, color }) => ({
  color: color || colors.appleBlue,
  size: 'smedium',
  weight: 'heavy',
}))`
  ${margin(0, 5, 0, 0)};
`;

const PanelColumn = styled(Column).attrs(() => ({
  justify: 'center',
}))``;

const Label = styled(Text).attrs(({ size }) => ({
  size: size || 'lmedium',
}))`
  ${({ weight }) => fontWithWidth(weight || fonts.weight.semibold)}
`;

const GAS_FEE_INCREMENT = 1;
const MAX_BASE_FEE_RANGE = [1, 3];
const MINER_TIP_RANGE = [1, 2];

export default function FeesPanel({
  currentGasTrend,
  colorForAsset,
  onCustomGasFocus,
}) {
  const {
    selectedGasFee,
    currentBlockParams,
    customGasFeeModifiedByUser,
    gasFeeParamsBySpeed,
    updateToCustomGasFee,
    updateGasFeeOption,
  } = useGas();

  const { navigate, dangerouslyGetState } = useNavigation();
  const { isDarkMode } = useTheme();

  const [customFees, setCustomFees] = useState({
    customMaxBaseFee: gasFeeParamsBySpeed?.[CUSTOM]?.maxFeePerGas?.gwei,
    customMaxPriorityFee:
      gasFeeParamsBySpeed?.[CUSTOM]?.maxPriorityFeePerGas?.gwei,
  });

  const [maxPriorityFeeWarning, setMaxPriorityFeeWarning] = useState(null);
  const [maxPriorityFeeError, setMaxPriorityFeeError] = useState(null);
  const [startPriorityFeeTimeout, stopPriorityFeeTimeout] = useTimeout();

  const [maxBaseFeeWarning, setMaxBaseFeeWarning] = useState(null);
  const [maxBaseFeeError, setMaxBaseFeeError] = useState(null);
  const [startBaseFeeTimeout, stopBaseFeeTimeout] = useTimeout();

  const { customMaxBaseFee, customMaxPriorityFee } = customFees;
  const trendType = 'currentBaseFee' + upperFirst(currentGasTrend);

  const updatedCustomMaxBaseFee =
    gasFeeParamsBySpeed?.[CUSTOM]?.maxFeePerGas?.gwei;
  const updatedCustomMaxPriorityFee =
    gasFeeParamsBySpeed?.[CUSTOM]?.maxPriorityFeePerGas?.gwei;

  useEffect(() => {
    if (
      !customGasFeeModifiedByUser &&
      updatedCustomMaxBaseFee &&
      updatedCustomMaxPriorityFee
    ) {
      setCustomFees({
        customMaxBaseFee: updatedCustomMaxBaseFee,
        customMaxPriorityFee: updatedCustomMaxPriorityFee,
      });
    }
  }, [
    customGasFeeModifiedByUser,
    updatedCustomMaxBaseFee,
    updatedCustomMaxPriorityFee,
  ]);

  const maxBaseWarningsStyle = useAnimatedStyle(() => {
    const display = !!maxBaseFeeError || !!maxBaseFeeWarning;
    return {
      transform: [{ scale: display ? 1 : 0 }],
    };
  });

  const maxPriorityWarningsStyle = useAnimatedStyle(() => {
    const display = !!maxPriorityFeeError || !!maxPriorityFeeWarning;
    return {
      transform: [{ scale: display ? 1 : 0 }],
    };
  });

  const selectedOptionIsCustom = useMemo(
    () => selectedGasFee?.option === CUSTOM,
    [selectedGasFee?.option]
  );

  const { maxFee, currentBaseFee, maxBaseFee, maxPriorityFee } = useMemo(() => {
    const maxFee = selectedGasFee?.gasFee?.maxFee?.native?.value?.display || 0;
    const currentBaseFee = currentBlockParams?.baseFeePerGas?.gwei || 0;

    let maxBaseFee;

    if (selectedOptionIsCustom) {
      // block more than 2 decimals on gwei value
      const decimals = Number(customMaxBaseFee) % 1;
      maxBaseFee =
        `${decimals}`.length > 4
          ? toFixedDecimals(customMaxBaseFee, 0)
          : customMaxBaseFee;
    } else {
      maxBaseFee = toFixedDecimals(
        selectedGasFee?.gasFeeParams?.maxFeePerGas?.gwei || 0,
        0
      );
    }

    let maxPriorityFee;
    if (selectedOptionIsCustom) {
      // block more than 2 decimals on gwei value
      const decimals = Number(customMaxPriorityFee) % 1;
      maxPriorityFee =
        `${decimals}`.length > 4
          ? Number(parseFloat(customMaxPriorityFee).toFixed(2))
          : customMaxPriorityFee;
    } else {
      maxPriorityFee =
        selectedGasFee?.gasFeeParams?.maxPriorityFeePerGas?.gwei || 0;
    }
    return { currentBaseFee, maxBaseFee, maxFee, maxPriorityFee };
  }, [
    selectedGasFee?.gasFee?.maxFee?.native?.value?.display,
    selectedGasFee?.gasFeeParams?.maxFeePerGas?.gwei,
    selectedGasFee?.gasFeeParams?.maxPriorityFeePerGas?.gwei,
    currentBlockParams?.baseFeePerGas?.gwei,
    selectedOptionIsCustom,
    customMaxBaseFee,
    customMaxPriorityFee,
  ]);

  const openGasHelper = useCallback(
    type => {
      Keyboard.dismiss();
      navigate(Routes.EXPLAIN_SHEET, {
        currentBaseFee: toFixedDecimals(currentBaseFee, 0),
        currentGasTrend,
        type,
      });
    },
    [currentBaseFee, currentGasTrend, navigate]
  );

  const renderRowLabel = useCallback(
    (label, type, error, warning) => {
      let color;
      let text;
      if ((!error && !warning) || !selectedOptionIsCustom) {
        color = isDarkMode
          ? colors.alpha(darkModeThemeColors.blueGreyDark, 0.25)
          : colors.alpha(colors.blueGreyDark, 0.25);
        text = '􀅵';
      } else if (error) {
        color = colors.red;
        text = '􀁟';
      } else {
        color = colors.yellowFavorite;
        text = '􀇿';
      }

      const openHelper = () => openGasHelper(type);

      return (
        <PanelColumn>
          <ButtonPressAnimation onPress={openHelper}>
            <Row>
              <PanelLabel>
                {`${label} `}
                <Label color={color} size="smedium" weight="bold">
                  {text}
                </Label>
              </PanelLabel>
            </Row>
          </ButtonPressAnimation>
        </PanelColumn>
      );
    },
    [selectedOptionIsCustom, openGasHelper, isDarkMode]
  );

  const formattedBaseFee = useMemo(
    () => `${toFixedDecimals(currentBaseFee, 0)} Gwei`,
    [currentBaseFee]
  );

  const handleOnInputFocus = useCallback(() => {
    if (isEmpty(gasFeeParamsBySpeed[CUSTOM])) {
      const gasFeeParams = gasFeeParamsBySpeed[URGENT];
      updateToCustomGasFee({
        ...gasFeeParams,
        option: CUSTOM,
      });
    } else {
      updateGasFeeOption(CUSTOM);
    }
  }, [gasFeeParamsBySpeed, updateGasFeeOption, updateToCustomGasFee]);

  const handleFeesGweiInputFocus = useCallback(() => {
    onCustomGasFocus?.();
    handleOnInputFocus();
    const {
      gasFeeParams: { maxFeePerGas, maxPriorityFeePerGas },
    } = selectedGasFee;
    setCustomFees({
      customMaxBaseFee: toFixedDecimals(maxFeePerGas?.gwei || 0, 0),
      customMaxPriorityFee: maxPriorityFeePerGas?.gwei || 0,
    });
  }, [onCustomGasFocus, handleOnInputFocus, selectedGasFee]);

  const handleCustomPriorityFeeFocus = useCallback(() => {
    handleOnInputFocus();
    handleFeesGweiInputFocus();
  }, [handleFeesGweiInputFocus, handleOnInputFocus]);

  const updatePriorityFeePerGas = useCallback(
    priorityFeePerGas => {
      const maxPriorityFeePerGas =
        selectedGasFee?.gasFeeParams?.maxPriorityFeePerGas;

      const gweiMaxPriorityFeePerGas = Number(maxPriorityFeePerGas?.gwei || 0);

      const newGweiMaxPriorityFeePerGas =
        Math.round((gweiMaxPriorityFeePerGas + priorityFeePerGas) * 100) / 100;

      const newMaxPriorityFeePerGas = parseGasFeeParam(
        gweiToWei(newGweiMaxPriorityFeePerGas)
      );

      if (newMaxPriorityFeePerGas.amount < 0) return;

      setCustomFees({
        customMaxBaseFee: selectedGasFee?.gasFeeParams?.maxFeePerGas?.gwei,
        customMaxPriorityFee: newMaxPriorityFeePerGas?.gwei || 0,
      });

      const newGasParams = {
        ...selectedGasFee.gasFeeParams,
        maxPriorityFeePerGas: newMaxPriorityFeePerGas,
      };
      updateToCustomGasFee(newGasParams);
    },
    [selectedGasFee.gasFeeParams, updateToCustomGasFee]
  );

  const updateFeePerGas = useCallback(
    feePerGas => {
      const maxFeePerGas =
        selectedGasFee?.gasFeeParams?.maxFeePerGas?.gwei ?? 0;

      const newGweiMaxFeePerGas = toFixedDecimals(
        add(maxFeePerGas, feePerGas),
        0
      );

      const newMaxFeePerGas = parseGasFeeParam(gweiToWei(newGweiMaxFeePerGas));

      if (newMaxFeePerGas.amount < 0) return;

      setCustomFees({
        customMaxBaseFee: newMaxFeePerGas?.gwei,
        customMaxPriorityFee:
          selectedGasFee?.gasFeeParams?.maxPriorityFeePerGas?.gwei,
      });

      const newGasParams = {
        ...selectedGasFee.gasFeeParams,
        maxFeePerGas: newMaxFeePerGas,
      };
      updateToCustomGasFee(newGasParams);
    },
    [selectedGasFee.gasFeeParams, updateToCustomGasFee]
  );

  const addMinerTip = useCallback(() => {
    updatePriorityFeePerGas(calculateMinerTipAddDifference(maxPriorityFee));
  }, [maxPriorityFee, updatePriorityFeePerGas]);

  const substMinerTip = useCallback(() => {
    updatePriorityFeePerGas(-calculateMinerTipSubstDifference(maxPriorityFee));
  }, [maxPriorityFee, updatePriorityFeePerGas]);

  const addMaxFee = useCallback(() => {
    updateFeePerGas(GAS_FEE_INCREMENT);
  }, [updateFeePerGas]);

  const substMaxFee = useCallback(() => updateFeePerGas(-GAS_FEE_INCREMENT), [
    updateFeePerGas,
  ]);

  const onMaxBaseFeeChange = useCallback(
    ({ nativeEvent: { text } }) => {
      const maxFeePerGasGwei = toFixedDecimals(text || 0, 0);
      const maxFeePerGas = parseGasFeeParam(gweiToWei(maxFeePerGasGwei));

      if (greaterThan(0, maxFeePerGas.amount)) return;

      setCustomFees({
        customMaxBaseFee: text,
        customMaxPriorityFee:
          selectedGasFee.gasFeeParams.maxPriorityFeePerGas.gwei,
      });

      const newGasParams = {
        ...selectedGasFee.gasFeeParams,
        maxFeePerGas,
      };
      updateToCustomGasFee(newGasParams);
    },
    [selectedGasFee.gasFeeParams, updateToCustomGasFee]
  );

  const onMinerTipChange = useCallback(
    ({ nativeEvent: { text } }) => {
      const maxPriorityFeePerGasGwei =
        Math.round(Number(text) * 100) / 100 || 0;

      const maxPriorityFeePerGas = parseGasFeeParam(
        gweiToWei(maxPriorityFeePerGasGwei)
      );

      if (greaterThan(0, maxPriorityFeePerGas.amount)) return;

      // we don't use the round number here, if we did
      // when users type "1." it will default to "1"
      setCustomFees({
        customMaxBaseFee: selectedGasFee?.gasFeeParams?.maxFeePerGas?.gwei,
        customMaxPriorityFee: text,
      });

      const newGasParams = {
        ...selectedGasFee.gasFeeParams,
        maxPriorityFeePerGas,
      };
      updateToCustomGasFee(newGasParams);
    },
    [selectedGasFee.gasFeeParams, updateToCustomGasFee]
  );

  const renderWarning = useCallback(
    (error, warning) => {
      if (!selectedOptionIsCustom) return;
      return (
        (error && <PanelError>{error}</PanelError>) ||
        (warning && <PanelWarning>{warning}</PanelWarning>)
      );
    },
    [selectedOptionIsCustom]
  );

  useEffect(() => {
<<<<<<< HEAD
    stopBaseFeeTimeout();
    startBaseFeeTimeout(() => {
      // validate not zero
      if (!maxBaseFee || isZero(maxBaseFee)) {
        setMaxBaseFeeError('1 Gwei to avoid failure');
      } else {
        setMaxBaseFeeError(null);
      }
      if (
        greaterThan(multiply(MAX_BASE_FEE_RANGE[0], currentBaseFee), maxBaseFee)
      ) {
        setMaxBaseFeeWarning('Lower than recommended');
      } else if (
        greaterThan(maxBaseFee, multiply(MAX_BASE_FEE_RANGE[1], currentBaseFee))
      ) {
        setMaxBaseFeeWarning('Higher than necessary');
      } else {
        setMaxBaseFeeWarning(null);
      }
    }, 200);
  }, [maxBaseFee, currentBaseFee, stopBaseFeeTimeout, startBaseFeeTimeout]);

  useEffect(() => {
    stopPriorityFeeTimeout();
    startPriorityFeeTimeout(() => {
      // validate not zero
      if (!maxPriorityFee || isZero(maxPriorityFee)) {
        setMaxPriorityFeeError('1 Gwei to avoid failure');
      } else {
        setMaxPriorityFeeError(null);
      }
      if (
        greaterThan(
          multiply(
            MINER_TIP_RANGE[0],
            gasFeeParamsBySpeed?.normal?.maxPriorityFeePerGas?.gwei
          ),
          maxPriorityFee
        )
      ) {
        setMaxPriorityFeeWarning('Lower than recommended');
      } else if (
        greaterThan(
          maxPriorityFee,
          multiply(
            MINER_TIP_RANGE[1],
            gasFeeParamsBySpeed?.urgent?.maxPriorityFeePerGas?.gwei
          )
        )
      ) {
        setMaxPriorityFeeWarning('Higher than necessary');
      } else {
        setMaxPriorityFeeWarning(null);
      }
    }, 200);
  }, [
    gasFeeParamsBySpeed?.urgent?.maxPriorityFeePerGas?.gwei,
    gasFeeParamsBySpeed?.normal?.maxPriorityFeePerGas?.gwei,
    maxPriorityFee,
    stopPriorityFeeTimeout,
    startPriorityFeeTimeout,
  ]);
=======
    const navigationRoutes = dangerouslyGetState().routes;
    const lastRoute = navigationRoutes?.[navigationRoutes.length - 1]?.name;
    if (lastRoute === 'ExplainSheet') {
      navigate(Routes.EXPLAIN_SHEET, {
        currentBaseFee: toFixedDecimals(currentBaseFee, 0),
        currentGasTrend,
        type: trendType,
      });
    }
  }, [
    currentBaseFee,
    currentGasTrend,
    dangerouslyGetState,
    navigate,
    trendType,
  ]);

  useEffect(() => {
    // validate not zero
    if (!maxBaseFee || isZero(maxBaseFee)) {
      setMaxBaseFeeError('1 Gwei to avoid failure');
    } else {
      setMaxBaseFeeError(null);
    }
    if (
      greaterThan(multiply(MAX_BASE_FEE_RANGE[0], currentBaseFee), maxBaseFee)
    ) {
      setMaxBaseFeeWarning('Lower than recommended');
    } else if (
      greaterThan(maxBaseFee, multiply(MAX_BASE_FEE_RANGE[1], currentBaseFee))
    ) {
      setMaxBaseFeeWarning('Higher than necessary');
    } else {
      setMaxBaseFeeWarning(null);
    }
  }, [maxBaseFee, currentBaseFee]);

  useEffect(() => {
    // validate not zero
    if (!maxPriorityFee || isZero(maxPriorityFee)) {
      setMaxPriorityFeeError('1 Gwei to avoid failure');
    } else {
      setMaxPriorityFeeError(null);
    }
    if (
      greaterThan(
        multiply(
          MINER_TIP_RANGE[0],
          gasFeeParamsBySpeed?.[NORMAL]?.maxPriorityFeePerGas?.gwei
        ),
        maxPriorityFee
      )
    ) {
      setMaxPriorityFeeWarning('Lower than recommended');
    } else if (
      greaterThan(
        maxPriorityFee,
        multiply(
          MINER_TIP_RANGE[1],
          gasFeeParamsBySpeed?.[URGENT]?.maxPriorityFeePerGas?.gwei
        )
      )
    ) {
      setMaxPriorityFeeWarning('Higher than necessary');
    } else {
      setMaxPriorityFeeWarning(null);
    }
  }, [gasFeeParamsBySpeed, maxPriorityFee]);
>>>>>>> cc015711

  return (
    <Wrapper>
      <PanelRowThin>
        <PanelColumn />
        <PanelColumn>
          <GasTrendHeader color={GAS_TRENDS[currentGasTrend].color}>
            {GAS_TRENDS[currentGasTrend].label}
          </GasTrendHeader>
        </PanelColumn>
      </PanelRowThin>

      <PanelRow justify="space-between" marginBottom={18}>
        {renderRowLabel('Current Base Fee', trendType)}
        <PanelColumn>
          <PanelLabel>{formattedBaseFee}</PanelLabel>
        </PanelColumn>
      </PanelRow>

      <MiddlePanelRow>
        {renderRowLabel(
          'Max Base Fee',
          'maxBaseFee',
          maxBaseFeeError,
          maxBaseFeeWarning
        )}
        <PanelColumn>
          <FeesGweiInput
            buttonColor={colorForAsset}
            minusAction={substMaxFee}
            onChange={onMaxBaseFeeChange}
            onPress={handleFeesGweiInputFocus}
            plusAction={addMaxFee}
            testID="max-base-fee-input"
            value={maxBaseFee}
          />
        </PanelColumn>
      </MiddlePanelRow>
      <Animated.View style={maxBaseWarningsStyle}>
        {renderWarning(maxBaseFeeError, maxBaseFeeWarning)}
      </Animated.View>

      <MiddlePanelRow>
        {renderRowLabel(
          'Miner Tip',
          `minerTip`,
          maxPriorityFeeError,
          maxPriorityFeeWarning
        )}
        <PanelColumn>
          <FeesGweiInput
            buttonColor={colorForAsset}
            minusAction={substMinerTip}
            onChange={onMinerTipChange}
            onPress={handleCustomPriorityFeeFocus}
            plusAction={addMinerTip}
            testID="max-priority-fee-input"
            value={maxPriorityFee}
          />
        </PanelColumn>
      </MiddlePanelRow>
      <Animated.View style={maxPriorityWarningsStyle}>
        {renderWarning(maxPriorityFeeError, maxPriorityFeeWarning)}
      </Animated.View>

      <PanelRow marginTop={18}>
        <PanelColumn>
          <PanelLabel>Max Transaction Fee</PanelLabel>
        </PanelColumn>
        <PanelColumn>
          <PanelLabel>{maxFee}</PanelLabel>
        </PanelColumn>
      </PanelRow>
    </Wrapper>
  );
}<|MERGE_RESOLUTION|>--- conflicted
+++ resolved
@@ -117,11 +117,9 @@
 
   const [maxPriorityFeeWarning, setMaxPriorityFeeWarning] = useState(null);
   const [maxPriorityFeeError, setMaxPriorityFeeError] = useState(null);
-  const [startPriorityFeeTimeout, stopPriorityFeeTimeout] = useTimeout();
 
   const [maxBaseFeeWarning, setMaxBaseFeeWarning] = useState(null);
   const [maxBaseFeeError, setMaxBaseFeeError] = useState(null);
-  const [startBaseFeeTimeout, stopBaseFeeTimeout] = useTimeout();
 
   const { customMaxBaseFee, customMaxPriorityFee } = customFees;
   const trendType = 'currentBaseFee' + upperFirst(currentGasTrend);
@@ -429,70 +427,6 @@
   );
 
   useEffect(() => {
-<<<<<<< HEAD
-    stopBaseFeeTimeout();
-    startBaseFeeTimeout(() => {
-      // validate not zero
-      if (!maxBaseFee || isZero(maxBaseFee)) {
-        setMaxBaseFeeError('1 Gwei to avoid failure');
-      } else {
-        setMaxBaseFeeError(null);
-      }
-      if (
-        greaterThan(multiply(MAX_BASE_FEE_RANGE[0], currentBaseFee), maxBaseFee)
-      ) {
-        setMaxBaseFeeWarning('Lower than recommended');
-      } else if (
-        greaterThan(maxBaseFee, multiply(MAX_BASE_FEE_RANGE[1], currentBaseFee))
-      ) {
-        setMaxBaseFeeWarning('Higher than necessary');
-      } else {
-        setMaxBaseFeeWarning(null);
-      }
-    }, 200);
-  }, [maxBaseFee, currentBaseFee, stopBaseFeeTimeout, startBaseFeeTimeout]);
-
-  useEffect(() => {
-    stopPriorityFeeTimeout();
-    startPriorityFeeTimeout(() => {
-      // validate not zero
-      if (!maxPriorityFee || isZero(maxPriorityFee)) {
-        setMaxPriorityFeeError('1 Gwei to avoid failure');
-      } else {
-        setMaxPriorityFeeError(null);
-      }
-      if (
-        greaterThan(
-          multiply(
-            MINER_TIP_RANGE[0],
-            gasFeeParamsBySpeed?.normal?.maxPriorityFeePerGas?.gwei
-          ),
-          maxPriorityFee
-        )
-      ) {
-        setMaxPriorityFeeWarning('Lower than recommended');
-      } else if (
-        greaterThan(
-          maxPriorityFee,
-          multiply(
-            MINER_TIP_RANGE[1],
-            gasFeeParamsBySpeed?.urgent?.maxPriorityFeePerGas?.gwei
-          )
-        )
-      ) {
-        setMaxPriorityFeeWarning('Higher than necessary');
-      } else {
-        setMaxPriorityFeeWarning(null);
-      }
-    }, 200);
-  }, [
-    gasFeeParamsBySpeed?.urgent?.maxPriorityFeePerGas?.gwei,
-    gasFeeParamsBySpeed?.normal?.maxPriorityFeePerGas?.gwei,
-    maxPriorityFee,
-    stopPriorityFeeTimeout,
-    startPriorityFeeTimeout,
-  ]);
-=======
     const navigationRoutes = dangerouslyGetState().routes;
     const lastRoute = navigationRoutes?.[navigationRoutes.length - 1]?.name;
     if (lastRoute === 'ExplainSheet') {
@@ -561,7 +495,6 @@
       setMaxPriorityFeeWarning(null);
     }
   }, [gasFeeParamsBySpeed, maxPriorityFee]);
->>>>>>> cc015711
 
   return (
     <Wrapper>
