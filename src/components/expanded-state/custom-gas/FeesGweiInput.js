--- conflicted
+++ resolved
@@ -58,10 +58,6 @@
   testID,
   inputRef,
 }) {
-<<<<<<< HEAD
-=======
-  const inputRef = useRef(null);
->>>>>>> ae7da536
   const longPressHandle = useRef(null);
   const [trigger, setTrigger] = useState(false);
   const [actionType, setActionType] = useState(null);
