--- conflicted
+++ resolved
@@ -36,15 +36,9 @@
 };
 
 const buildBlockExplorerAction = type => {
-<<<<<<< HEAD
-  const blockExplorerText = `View on ${startCase(
-    ethereumUtils.getBlockExplorer(type)
-  )}`;
-=======
   const blockExplorerText = lang.t('expanded_state.swap.view_on', {
     blockExplorerName: startCase(ethereumUtils.getBlockExplorer(type)),
   });
->>>>>>> 322f8895
   return {
     actionKey: ContractActionsEnum.blockExplorer,
     actionTitle: blockExplorerText,
@@ -140,15 +134,9 @@
   );
 
   const onPressAndroid = useCallback(() => {
-<<<<<<< HEAD
-    const blockExplorerText = `View on ${startCase(
-      ethereumUtils.getBlockExplorer(asset?.type)
-    )}`;
-=======
     const blockExplorerText = lang.t('expanded_state.swap.view_on', {
       blockExplorerName: startCase(ethereumUtils.getBlockExplorer(asset?.type)),
     });
->>>>>>> 322f8895
     const androidContractActions = [
       lang.t('expanded_state.swap.copy_contract_address'),
       blockExplorerText,
