--- conflicted
+++ resolved
@@ -16,14 +16,7 @@
   colors.alpha(colors.blueGreyDark, 0.8),
   colors.uniswapPink,
 ];
-<<<<<<< HEAD
 const labels = [...times(8, constant('Uniswap ')), 'that unicorn one'];
-=======
-const labels = [
-  ...times(8, constant(lang.t('expanded_state.swap.uniswap_v2'))),
-  lang.t('expanded_state.swap.unicorn_one'),
-];
->>>>>>> 146413d5
 const emojis = [
   ...times(5, constant('unicorn')),
   'socks',
@@ -61,7 +54,6 @@
   const { protocols } = props;
   const { color, label, startAnimation } = useUniswapLabelEasterEgg();
 
-<<<<<<< HEAD
   if (
     protocols?.length &&
     protocols[0]?.name === 'UNISWAP_v2' &&
@@ -101,30 +93,10 @@
     );
   } else if (protocols?.length > 0) {
     return (
-      <SwapDetailsRow label="Swapping via">
+      <SwapDetailsRow label={lang.t('expanded_state.swap.swapping_via')}>
         <SwapDetailsValue color={color}>
           {protocols[0].name.replace('_', ' ')}
         </SwapDetailsValue>
-=======
-  return (
-    <FloatingEmojisTapper
-      activeScale={1.06}
-      disableRainbow
-      distance={150}
-      duration={1500}
-      emojis={emojis}
-      onPress={startAnimation}
-      radiusAndroid={30}
-      scaleTo={0}
-      size={50}
-      wiggleFactor={0}
-      {...props}
-    >
-      <SwapDetailsRow label={lang.t('expanded_state.swap.swapping_via')}>
-        <AnimatedSwapDetailsValue color={color}>
-          {label}
-        </AnimatedSwapDetailsValue>
->>>>>>> 146413d5
       </SwapDetailsRow>
     );
   }
