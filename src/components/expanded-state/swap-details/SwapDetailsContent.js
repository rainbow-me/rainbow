--- conflicted
+++ resolved
@@ -1,9 +1,5 @@
 import React from 'react';
-<<<<<<< HEAD
 import { useSelector } from 'react-redux';
-import styled from 'styled-components';
-=======
->>>>>>> 146413d5
 import { ColumnWithMargins } from '../../layout';
 import SwapDetailsContractRow from './SwapDetailsContractRow';
 import SwapDetailsPriceRow from './SwapDetailsPriceRow';
@@ -13,11 +9,8 @@
 } from './SwapDetailsRow';
 import SwapDetailsUniswapRow from './SwapDetailsUniswapRow';
 import { useSwapAdjustedAmounts, useSwapCurrencies } from '@rainbow-me/hooks';
-<<<<<<< HEAD
 import { SwapModalField } from '@rainbow-me/redux/swap';
-=======
 import styled from '@rainbow-me/styled-components';
->>>>>>> 146413d5
 import { padding } from '@rainbow-me/styles';
 import { isETH } from '@rainbow-me/utils';
 
