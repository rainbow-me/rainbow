--- conflicted
+++ resolved
@@ -246,7 +246,6 @@
   }
 };
 
-<<<<<<< HEAD
 const getIsSaleInfoSupported = (network: Network) => {
   switch (network) {
     case Network.mainnet:
@@ -311,12 +310,6 @@
   const { params } = useRoute();
   const asset = useAsset(params?.asset);
   const external = params?.external;
-=======
-const UniqueTokenExpandedState = ({
-  asset,
-  external,
-}: UniqueTokenExpandedStateProps) => {
->>>>>>> e2793112
   const isSupportedOnRainbowWeb = getIsSupportedOnRainbowWeb(asset.network);
 
   const { accountAddress } = useAccountProfile();
@@ -527,14 +520,11 @@
   );
 
   const hideNftMarketplaceAction = isPoap || !slug;
-<<<<<<< HEAD
   const isSaleInfoSupported = getIsSaleInfoSupported(asset.network);
   const backgroundColor = isDarkMode
     ? `rgba(22, 22, 22, ${ios ? 0.8 : 1})`
     : `rgba(26, 26, 26, ${ios ? 0.8 : 1})`;
   const insets = useSafeAreaInsets();
-=======
->>>>>>> e2793112
 
   return (
     <>
@@ -569,6 +559,228 @@
                         color={colors.alpha(colors.whiteLabel, 0.24)}
                       />
                     </Animated.View>
+                  </Stack>
+                  {isNFT || isENS ? (
+                    <Columns space="15px (Deprecated)">
+                      {hasEditButton ? (
+                        <SheetActionButton
+                          color={imageColor}
+                          label={`􀉮 ${lang.t(
+                            'expanded_state.unique_expanded.edit'
+                          )}`}
+                          nftShadows
+                          onPress={handlePressEdit}
+                          testID="edit"
+                          textColor={textColor}
+                          weight="heavy"
+                        />
+                      ) : isParty ? (
+                        <SheetActionButton
+                          color={imageColor}
+                          nftShadows
+                          onPress={handlePressParty}
+                          testID="unique-expanded-state-party-button"
+                          textColor={textColor}
+                          weight="heavy"
+                        >
+                          <ImgixImage
+                            resizeMode="contain"
+                            source={partyLogo as any}
+                            size={20}
+                            style={{ height: 25, width: 25 }}
+                          />
+                          <Text
+                            weight="heavy"
+                            size="20pt"
+                            color={{ custom: textColor }}
+                          >
+                            Party
+                          </Text>
+                        </SheetActionButton>
+                      ) : asset.permalink ? (
+                        <SheetActionButton
+                          color={imageColor}
+                          label={
+                            hasSendButton
+                              ? `􀮶 ${marketplaceName}`
+                              : `􀮶 ${lang.t(
+                                  'expanded_state.unique_expanded.view_on_marketplace_name',
+                                  {
+                                    marketplaceName,
+                                  }
+                                )}`
+                          }
+                          nftShadows
+                          onPress={handlePressMarketplaceName}
+                          testID="unique-expanded-state-send"
+                          textColor={textColor}
+                          weight="heavy"
+                        />
+                      ) : null}
+                      {hasSendButton ? (
+                        <SendActionButton
+                          asset={asset}
+                          color={imageColor}
+                          nftShadows
+                          textColor={textColor}
+                        />
+                      ) : null}
+                    </Columns>
+                  ) : null}
+                  {asset.network !== Network.mainnet ? (
+                    // @ts-expect-error JavaScript component
+                    <L2Disclaimer
+                      assetType={asset.network}
+                      colors={colors}
+                      hideDivider
+                      isNft
+                      marginBottom={0}
+                      marginHorizontal={0}
+                      onPress={handleL2DisclaimerPress}
+                      symbol="NFT"
+                      forceDarkMode
+                    />
+                  ) : null}
+                  <Stack
+                    separator={<Separator color="divider20 (Deprecated)" />}
+                    space={sectionSpace}
+                  >
+                    {isNFT || isENS ? (
+                      <Bleed // Manually crop surrounding space until TokenInfoItem uses design system components
+                        bottom={android ? '15px (Deprecated)' : '6px'}
+                        top={android ? '10px' : '4px'}
+                      >
+                        {isNFT && <NFTBriefTokenInfoRow asset={asset} />}
+                        {isENS && (
+                          <ENSBriefTokenInfoRow
+                            color={imageColor}
+                            ensName={uniqueId}
+                            expiryDate={ensData?.registration?.expiryDate}
+                            externalAvatarUrl={asset?.lowResUrl}
+                            registrationDate={
+                              ensData?.registration?.registrationDate
+                            }
+                            showExtendDuration={hasExtendDurationButton}
+                          />
+                        )}
+                      </Bleed>
+                    ) : null}
+                    {(isNFT || isPoap) && (
+                      <>
+                        {description ? (
+                          <Section
+                            title={`${lang.t(
+                              'expanded_state.unique_expanded.description'
+                            )}`}
+                            titleEmoji="📖"
+                          >
+                            <Markdown>{description}</Markdown>
+                          </Section>
+                        ) : null}
+                        {filteredTraits.length ? (
+                          <Section
+                            title={`${lang.t(
+                              'expanded_state.unique_expanded.properties'
+                            )}`}
+                            titleEmoji="🎨"
+                          >
+                            <UniqueTokenAttributes
+                              {...asset}
+                              color={imageColor}
+                              hideNftMarketplaceAction={
+                                hideNftMarketplaceAction
+                              }
+                              slug={slug}
+                            />
+                          </Section>
+                        ) : null}
+                      </>
+                    )}
+                    {isENS && (
+                      <>
+                        {profileInfoSectionAvailable && (
+                          <Section
+                            addonComponent={
+                              hasEditButton && (
+                                <TextButton
+                                  align="right"
+                                  onPress={handlePressEdit}
+                                  size="18px / 27px (Deprecated)"
+                                  weight="bold"
+                                >
+                                  {lang.t(
+                                    'expanded_state.unique_expanded.edit'
+                                  )}
+                                </TextButton>
+                              )
+                            }
+                            paragraphSpace={{ custom: 22 }}
+                            title={`${lang.t(
+                              'expanded_state.unique_expanded.profile_info'
+                            )}`}
+                            titleEmoji="🤿"
+                          >
+                            <ProfileInfoSection
+                              allowEdit={hasEditButton}
+                              coinAddresses={ensData?.coinAddresses}
+                              ensName={uniqueId}
+                              images={ensData?.images}
+                              isLoading={ensProfile.isLoading}
+                              records={ensData?.records}
+                            />
+                          </Section>
+                        )}
+                        <Section
+                          paragraphSpace={{ custom: 22 }}
+                          title={`${lang.t(
+                            'expanded_state.unique_expanded.configuration'
+                          )}`}
+                          titleEmoji="⚙️"
+                        >
+                          <ConfigurationSection
+                            externalAvatarUrl={asset?.lowResUrl}
+                            isExternal={external}
+                            isLoading={ensProfile.isLoading}
+                            isOwner={ensProfile?.isOwner}
+                            isPrimary={ensProfile?.isPrimaryName}
+                            isProfilesEnabled={profilesEnabled}
+                            isReadOnlyWallet={isReadOnlyWallet}
+                            isSetNameEnabled={ensProfile?.isSetNameEnabled}
+                            name={cleanENSName}
+                            owner={ensData?.owner}
+                            registrant={ensData?.registrant}
+                          />
+                        </Section>
+                      </>
+                    )}
+                    {familyDescription ? (
+                      <Section
+                        paragraphSpace={{ custom: 26 }}
+                        title={`${lang.t(
+                          'expanded_state.unique_expanded.about',
+                          { assetFamilyName: familyName }
+                        )}`}
+                        titleImageUrl={familyImage}
+                      >
+                        <Stack space={sectionSpace}>
+                          <Markdown>{familyDescription}</Markdown>
+                          {familyLink ? (
+                            <Bleed // Manually crop surrounding space until Link uses design system components
+                              bottom={android ? '15px (Deprecated)' : undefined}
+                              top="15px (Deprecated)"
+                            >
+                              {/* @ts-expect-error JavaScript component */}
+                              <Link
+                                color={imageColor}
+                                display={familyLinkDisplay}
+                                url={familyLink}
+                                weight="bold"
+                              />
+                            </Bleed>
+                          ) : null}
+                        </Stack>
+                      </Section>
+                    ) : null}
                   </Stack>
                 </Inset>
                 <UniqueTokenExpandedStateContent
@@ -644,7 +856,6 @@
                               textColor={textColor}
                               weight="heavy"
                             >
-<<<<<<< HEAD
                               <ImgixImage
                                 resizeMode="contain"
                                 source={partyLogo as any}
@@ -661,67 +872,6 @@
                             </SheetActionButton>
                           ) : asset.permalink ? (
                             <SheetActionButton
-=======
-                              Party
-                            </Text>
-                          </SheetActionButton>
-                        ) : asset.permalink ? (
-                          <SheetActionButton
-                            color={imageColor}
-                            label={
-                              hasSendButton
-                                ? `􀮶 ${marketplaceName}`
-                                : `􀮶 ${lang.t(
-                                    'expanded_state.unique_expanded.view_on_marketplace_name',
-                                    {
-                                      marketplaceName,
-                                    }
-                                  )}`
-                            }
-                            nftShadows
-                            onPress={handlePressMarketplaceName}
-                            testID="unique-expanded-state-send"
-                            textColor={textColor}
-                            weight="heavy"
-                          />
-                        ) : null}
-                        {hasSendButton ? (
-                          <SendActionButton
-                            asset={asset}
-                            color={imageColor}
-                            nftShadows
-                            textColor={textColor}
-                          />
-                        ) : null}
-                      </Columns>
-                    ) : null}
-                    {asset.network !== Network.mainnet ? (
-                      // @ts-expect-error JavaScript component
-                      <L2Disclaimer
-                        assetType={asset.network}
-                        colors={colors}
-                        hideDivider
-                        isNft
-                        marginBottom={0}
-                        marginHorizontal={0}
-                        onPress={handleL2DisclaimerPress}
-                        symbol="NFT"
-                        forceDarkMode
-                      />
-                    ) : null}
-                    <Stack
-                      separator={<Separator color="divider20 (Deprecated)" />}
-                      space={sectionSpace}
-                    >
-                      {isNFT || isENS ? (
-                        <Bleed // Manually crop surrounding space until TokenInfoItem uses design system components
-                          bottom={android ? '15px (Deprecated)' : '6px'}
-                          top={android ? '10px' : '4px'}
-                        >
-                          {isNFT && <NFTBriefTokenInfoRow asset={asset} />}
-                          {isENS && (
-                            <ENSBriefTokenInfoRow
->>>>>>> e2793112
                               color={imageColor}
                               label={
                                 hasSendButton
