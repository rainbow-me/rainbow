import { BlurView } from '@react-native-community/blur';
import c from 'chroma-js';
import lang from 'i18n-js';
import React, { ReactNode, useCallback, useMemo, useRef } from 'react';
import { Linking, Share, View } from 'react-native';
import Animated, {
  useAnimatedStyle,
  useDerivedValue,
  useSharedValue,
} from 'react-native-reanimated';
import URL from 'url-parse';
import { CardSize } from '../../components/unique-token/CardSize';
import useWallets from '../../hooks/useWallets';
import { lightModeThemeColors } from '../../styles/colors';
import L2Disclaimer from '../L2Disclaimer';
import Link from '../Link';
import { ButtonPressAnimation } from '../animations';
import ImagePreviewOverlay from '../images/ImagePreviewOverlay';
import ImgixImage from '../images/ImgixImage';
import {
  SendActionButton,
  SheetActionButton,
  SheetHandle,
  SlackSheet,
} from '../sheet';
import { ToastPositionContainer, ToggleStateToast } from '../toasts';
import { UniqueTokenAttributes, UniqueTokenImage } from '../unique-token';
import AdvancedSection from './ens/AdvancedSection';
import ConfigurationSection from './ens/ConfigurationSection';
import ProfileInfoSection from './ens/ProfileInfoSection';
import {
  UniqueTokenExpandedStateContent,
  UniqueTokenExpandedStateHeader,
} from './unique-token';
import ENSBriefTokenInfoRow from './unique-token/ENSBriefTokenInfoRow';
import NFTBriefTokenInfoRow from './unique-token/NFTBriefTokenInfoRow';
import { PROFILES, useExperimentalFlag } from '@rainbow-me/config';
import { useTheme } from '@rainbow-me/context';
import {
  AccentColorProvider,
  Bleed,
  Box,
  ColorModeProvider,
  Columns,
  Divider,
  Heading,
  Inline,
  Inset,
  MarkdownText,
  MarkdownTextProps,
  Space,
  Stack,
  Text,
  TextProps,
} from '@rainbow-me/design-system';
import { AssetTypes, UniqueAsset } from '@rainbow-me/entities';
import { buildUniqueTokenName } from '@rainbow-me/helpers/assets';
import { REGISTRATION_MODES } from '@rainbow-me/helpers/ens';
import {
  useAccountProfile,
  useBooleanState,
  useDimensions,
  useENSProfile,
  useENSRegistration,
  usePersistentDominantColorFromImage,
  useShowcaseTokens,
} from '@rainbow-me/hooks';
import { useNavigation, useUntrustedUrlOpener } from '@rainbow-me/navigation';
import Routes from '@rainbow-me/routes';
import styled from '@rainbow-me/styled-components';
import { position } from '@rainbow-me/styles';
import {
  buildRainbowUrl,
  magicMemo,
  safeAreaInsetValues,
} from '@rainbow-me/utils';

const BackgroundBlur = styled(BlurView).attrs({
  blurAmount: 100,
  blurType: 'light',
})({
  ...position.coverAsObject,
});

const BackgroundImage = styled(View)({
  ...position.coverAsObject,
});

interface BlurWrapperProps {
  height: number;
  width: number;
}

const BlurWrapper = styled(View).attrs({
  shouldRasterizeIOS: true,
})({
  // @ts-expect-error missing theme types
  backgroundColor: ({ theme: { colors } }) => colors.trueBlack,
  height: ({ height }: BlurWrapperProps) => height,
  left: 0,
  overflow: 'hidden',
  position: 'absolute',
  width: ({ width }: BlurWrapperProps) => width,
  ...(android ? { borderTopLeftRadius: 30, borderTopRightRadius: 30 } : {}),
});

const Spacer = styled(View)({
  height: safeAreaInsetValues.bottom + 20,
});

const TextButton = ({
  onPress,
  children,
  align,
  size = '16px',
  weight = 'heavy',
}: {
  onPress: () => void;
  children: ReactNode;
  align?: TextProps['align'];
  size?: TextProps['size'];
  weight?: TextProps['weight'];
}) => {
  const hitSlop: Space = '19px';

  return (
    <Bleed space={hitSlop}>
      <ButtonPressAnimation onPress={onPress} scaleTo={0.88}>
        <Inset space={hitSlop}>
          <Text align={align} color="accent" size={size} weight={weight}>
            {children}
          </Text>
        </Inset>
      </ButtonPressAnimation>
    </Bleed>
  );
};

const textSize: TextProps['size'] = '18px';
const textColor: TextProps['color'] = 'secondary50';
const sectionSpace: Space = '30px';
const paragraphSpace: Space = '24px';
const listSpace: Space = '19px';

const Section = ({
  addonComponent,
  title,
  titleEmoji,
  titleImageUrl,
  children,
}: {
  addonComponent?: React.ReactNode;
  title: string;
  titleEmoji?: string;
  titleImageUrl?: string | null;
  children: ReactNode;
}) => (
  <Stack space={paragraphSpace}>
    <Inline alignHorizontal="justify" alignVertical="center" wrap={false}>
      <Inline alignVertical="center" space="8px">
        <Box width={{ custom: 24 }}>
          {titleImageUrl && (
            <Bleed vertical="8px">
              <Box
                as={ImgixImage}
                borderRadius={24}
                height={{ custom: 24 }}
                source={{ uri: titleImageUrl }}
                width={{ custom: 24 }}
              />
            </Bleed>
          )}
          {titleEmoji && (
            <Bleed right="1px">
              <Heading containsEmoji size={ios ? '23px' : '20px'}>
                {titleEmoji}
              </Heading>
            </Bleed>
          )}
        </Box>
        <Heading size={textSize}>{title}</Heading>
      </Inline>
      {addonComponent}
    </Inline>
    {children}
  </Stack>
);

const Markdown = ({
  children,
}: {
  children: MarkdownTextProps['children'];
}) => {
  const openUntrustedUrl = useUntrustedUrlOpener();

  return (
    <MarkdownText
      color={textColor}
      handleLinkPress={openUntrustedUrl}
      listSpace={listSpace}
      paragraphSpace={paragraphSpace}
      size={textSize}
    >
      {children}
    </MarkdownText>
  );
};

export enum UniqueTokenType {
  NFT = 'NFT',
  ENS = 'ENS',
  POAP = 'POAP',
}

interface UniqueTokenExpandedStateProps {
  asset: UniqueAsset;
  external: boolean;
}

const UniqueTokenExpandedState = ({
  asset,
  external,
}: UniqueTokenExpandedStateProps) => {
  const { accountAddress, accountENS } = useAccountProfile();
  const { height: deviceHeight, width: deviceWidth } = useDimensions();
  const { navigate, goBack } = useNavigation();
  const { colors, isDarkMode } = useTheme();
  const { isReadOnlyWallet } = useWallets();

  const {
    collection: { description: familyDescription, external_url: familyLink },
    currentPrice,
    description,
    familyImage,
    familyName,
    isSendable,
    lastPrice,
    lastSalePaymentToken,
    traits,
    uniqueId,
    urlSuffixForAsset,
  } = asset;

  const uniqueTokenType = useMemo(() => {
    if (asset.isPoap) return UniqueTokenType.POAP;
    if (familyName === 'ENS' && uniqueId !== 'Unknown ENS name') {
      return UniqueTokenType.ENS;
    }
    return UniqueTokenType.NFT;
  }, [asset.isPoap, familyName, uniqueId]);

  // Create deterministic boolean flags from the `uniqueTokenType` (for easier readability).
  const isPoap = uniqueTokenType === UniqueTokenType.POAP;
  const isENS = uniqueTokenType === UniqueTokenType.ENS;
  const isNFT = uniqueTokenType === UniqueTokenType.NFT;

  // Fetch the ENS profile if the unique token is an ENS name.
  const cleanENSName = isENS ? uniqueId.split(' ')?.[0] : uniqueId;
  const ensProfile = useENSProfile(cleanENSName, { enabled: isENS });
  const ensData = ensProfile.data;

  const {
    addShowcaseToken,
    removeShowcaseToken,
    showcaseTokens,
  } = useShowcaseTokens();

  const [
    contentFocused,
    handleContentFocus,
    handleContentBlur,
  ] = useBooleanState();
  const animationProgress = useSharedValue(0);
  const ensCoverAnimationProgress = useSharedValue(0);
  // TODO(jxom): This is temporary until `ZoomableWrapper` refactor
  const opacityStyle = useAnimatedStyle(() => ({
    opacity: 1 - (animationProgress.value || ensCoverAnimationProgress.value),
  }));
  // TODO(jxom): This is temporary until `ZoomableWrapper` refactor
  const sheetHandleStyle = useAnimatedStyle(() => ({
    opacity: 1 - (animationProgress.value || ensCoverAnimationProgress.value),
  }));
  // TODO(jxom): This is temporary until `ZoomableWrapper` refactor
  const contentOpacity = useDerivedValue(
    () => 1 - ensCoverAnimationProgress.value
  );
  // TODO(jxom): This is temporary until `ZoomableWrapper` refactor
  const ensCoverOpacity = useDerivedValue(() => 1 - animationProgress.value);

  const handleL2DisclaimerPress = useCallback(() => {
    navigate(Routes.EXPLAIN_SHEET, {
      type: asset.network,
    });
  }, [asset.network, navigate]);

  const isShowcaseAsset = useMemo(
    () => showcaseTokens.includes(uniqueId) as boolean,
    [showcaseTokens, uniqueId]
  );

  const imageColor =
    // @ts-expect-error image_url could be null or undefined?
    usePersistentDominantColorFromImage(asset.image_url).result ||
    colors.paleBlue;

  const textColor = useMemo(() => {
    const contrastWithWhite = c.contrast(imageColor, colors.whiteLabel);

    if (contrastWithWhite < 2.125) {
      return lightModeThemeColors.dark;
    } else {
      return colors.whiteLabel;
    }
  }, [colors.whiteLabel, imageColor]);

  const handlePressOpensea = useCallback(
    () => Linking.openURL(asset.permalink),
    [asset.permalink]
  );

  const handlePressShowcase = useCallback(() => {
    if (isShowcaseAsset) {
      removeShowcaseToken(uniqueId);
    } else {
      addShowcaseToken(uniqueId);
    }
  }, [addShowcaseToken, isShowcaseAsset, removeShowcaseToken, uniqueId]);

  const handlePressShare = useCallback(() => {
    Share.share({
      message: android
        ? buildRainbowUrl(asset, accountENS, accountAddress)
        : undefined,
      title: `Share ${buildUniqueTokenName(asset)} Info`,
      url: buildRainbowUrl(asset, accountENS, accountAddress),
    });
  }, [accountAddress, accountENS, asset]);

  const { startRegistration } = useENSRegistration();
  const handlePressEdit = useCallback(() => {
    if (isENS) {
      goBack();
      startRegistration(uniqueId, REGISTRATION_MODES.EDIT);
      navigate(Routes.REGISTER_ENS_NAVIGATOR, {
        ensName: uniqueId,
        mode: REGISTRATION_MODES.EDIT,
      });
    }
  }, [goBack, isENS, navigate, startRegistration, uniqueId]);

  const sheetRef = useRef();
  const yPosition = useSharedValue(0);

  const profilesEnabled = useExperimentalFlag(PROFILES);
  const isActionsEnabled = !external && !isReadOnlyWallet;
  const hasSendButton = isActionsEnabled && isSendable;

  const hasEditButton =
    isActionsEnabled && profilesEnabled && isENS && ensProfile.isOwner;

  const familyLinkDisplay = useMemo(
    () =>
      familyLink ? new URL(familyLink).hostname.replace(/^www\./, '') : null,
    [familyLink]
  );

  return (
    <>
      {ios && (
        <BlurWrapper height={deviceHeight} width={deviceWidth}>
          <BackgroundImage>
            <UniqueTokenImage
              backgroundColor={asset.background}
              imageUrl={asset.image_url}
              item={asset}
              resizeMode="cover"
              size={CardSize}
            />
            <BackgroundBlur />
          </BackgroundImage>
        </BlurWrapper>
      )}
      {/* @ts-expect-error JavaScript component */}
      <SlackSheet
        backgroundColor={
          isDarkMode
            ? `rgba(22, 22, 22, ${ios ? 0.4 : 1})`
            : `rgba(26, 26, 26, ${ios ? 0.4 : 1})`
        }
        bottomInset={42}
        hideHandle
        {...(ios
          ? { height: '100%' }
          : { additionalTopPadding: true, contentHeight: deviceHeight })}
        ref={sheetRef}
        scrollEnabled
        showsVerticalScrollIndicator={!contentFocused}
        yPosition={yPosition}
      >
<<<<<<< HEAD
        <ImagePreviewOverlay
          animationProgress={ensCoverAnimationProgress}
          opacity={ensCoverOpacity}
          yPosition={yPosition}
        >
          <ColorModeProvider value="darkTinted">
            <AccentColorProvider color={imageColor}>
              <Inset bottom={sectionSpace} top={{ custom: 33 }}>
                <Stack alignHorizontal="center">
                  <Animated.View style={sheetHandleStyle}>
                    {/* @ts-expect-error JavaScript component */}
                    <SheetHandle
                      color={colors.alpha(colors.whiteLabel, 0.24)}
=======
        <ColorModeProvider value="darkTinted">
          <AccentColorProvider color={imageColor}>
            <Inset bottom={sectionSpace} top={{ custom: 33 }}>
              <Stack alignHorizontal="center">
                <Animated.View style={sheetHandleStyle}>
                  {/* @ts-expect-error JavaScript component */}
                  <SheetHandle color={colors.alpha(colors.whiteLabel, 0.24)} />
                </Animated.View>
              </Stack>
            </Inset>
            <UniqueTokenExpandedStateContent
              animationProgress={animationProgress}
              asset={asset}
              horizontalPadding={24}
              imageColor={imageColor}
              onContentBlur={handleContentBlur}
              onContentFocus={handleContentFocus}
              // @ts-expect-error JavaScript component
              sheetRef={sheetRef}
              textColor={textColor}
              yPosition={yPosition}
            />
            <Animated.View style={opacityStyle}>
              <Inset horizontal="24px" vertical={sectionSpace}>
                <Stack space={sectionSpace}>
                  <Stack space="42px">
                    <Inline alignHorizontal="justify" wrap={false}>
                      <TextButton onPress={handlePressShowcase}>
                        {isShowcaseAsset
                          ? `􀁏 ${lang.t(
                              'expanded_state.unique_expanded.in_showcase'
                            )}`
                          : `􀁍 ${lang.t(
                              'expanded_state.unique_expanded.showcase'
                            )}`}
                      </TextButton>
                      <TextButton align="right" onPress={handlePressShare}>
                        􀈂 {lang.t('button.share')}
                      </TextButton>
                    </Inline>
                    <UniqueTokenExpandedStateHeader asset={asset} />
                  </Stack>
                  {isNFT || isENS ? (
                    <Columns space="15px">
                      {hasEditButton ? (
                        <SheetActionButton
                          color={imageColor}
                          // @ts-expect-error JavaScript component
                          label={`􀉮 ${lang.t(
                            'expanded_state.unique_expanded.edit'
                          )}`}
                          nftShadows
                          onPress={handlePressEdit}
                          textColor={textColor}
                          weight="heavy"
                        />
                      ) : (
                        <SheetActionButton
                          color={imageColor}
                          // @ts-expect-error JavaScript component
                          label={
                            hasSendButton
                              ? `􀮶 ${lang.t(
                                  'expanded_state.unique_expanded.opensea'
                                )}`
                              : `􀮶 ${lang.t(
                                  'expanded_state.unique_expanded.view_on_opensea'
                                )}`
                          }
                          nftShadows
                          onPress={handlePressOpensea}
                          textColor={textColor}
                          weight="heavy"
                        />
                      )}
                      {hasSendButton ? (
                        <SendActionButton
                          asset={asset}
                          color={imageColor}
                          nftShadows
                          textColor={textColor}
                        />
                      ) : null}
                    </Columns>
                  ) : null}
                  {asset.network === AssetTypes.polygon ? (
                    // @ts-expect-error JavaScript component
                    <L2Disclaimer
                      assetType={AssetTypes.polygon}
                      colors={colors}
                      hideDivider
                      isNft
                      marginBottom={0}
                      marginHorizontal={0}
                      onPress={handleL2DisclaimerPress}
                      symbol="NFT"
>>>>>>> a233ff4c
                    />
                  </Animated.View>
                </Stack>
              </Inset>
              <UniqueTokenExpandedStateContent
                animationProgress={animationProgress}
                asset={asset}
                horizontalPadding={24}
                imageColor={imageColor}
                opacity={contentOpacity}
                // @ts-expect-error JavaScript component
                sheetRef={sheetRef}
                textColor={textColor}
                yPosition={yPosition}
              />
              <Animated.View style={opacityStyle}>
                <Inset horizontal="24px" vertical={sectionSpace}>
                  <Stack space={sectionSpace}>
                    <Stack space="42px">
                      <Inline alignHorizontal="justify" wrap={false}>
                        <TextButton onPress={handlePressShowcase}>
                          {isShowcaseAsset
                            ? `􀁏 ${lang.t(
                                'expanded_state.unique_expanded.in_showcase'
                              )}`
                            : `􀁍 ${lang.t(
                                'expanded_state.unique_expanded.showcase'
                              )}`}
                        </TextButton>
                        <TextButton align="right" onPress={handlePressShare}>
                          􀈂 {lang.t('button.share')}
                        </TextButton>
                      </Inline>
                      <UniqueTokenExpandedStateHeader asset={asset} />
                    </Stack>
                    {isNFT || isENS ? (
                      <Columns space="15px">
                        {hasEditButton ? (
                          <SheetActionButton
                            color={imageColor}
                            // @ts-expect-error JavaScript component
                            label={`􀉮 ${lang.t(
                              'expanded_state.unique_expanded.edit'
                            )}`}
                            nftShadows
                            onPress={handlePressEdit}
                            textColor={textColor}
                            weight="heavy"
                          />
                        ) : (
                          <SheetActionButton
                            color={imageColor}
                            // @ts-expect-error JavaScript component
                            label={
                              hasSendButton
                                ? `􀮶 ${lang.t(
                                    'expanded_state.unique_expanded.opensea'
                                  )}`
                                : `􀮶 ${lang.t(
                                    'expanded_state.unique_expanded.view_on_opensea'
                                  )}`
                            }
                            nftShadows
                            onPress={handlePressOpensea}
                            textColor={textColor}
                            weight="heavy"
                          />
                        )}
                        {hasSendButton ? (
                          <SendActionButton
                            asset={asset}
                            color={imageColor}
                            nftShadows
                            textColor={textColor}
                          />
                        ) : null}
                      </Columns>
                    ) : null}
                    {asset.network === AssetTypes.polygon ? (
                      // @ts-expect-error JavaScript component
                      <L2Disclaimer
                        assetType={AssetTypes.polygon}
                        colors={colors}
                        hideDivider
                        isNft
                        marginBottom={0}
                        marginHorizontal={0}
                        onPress={handleL2DisclaimerPress}
                        symbol="NFT"
                      />
                    ) : null}
                    <Stack
                      separator={<Divider color="divider20" />}
                      space={sectionSpace}
                    >
                      {(isNFT || isENS) &&
                      asset.network !== AssetTypes.polygon ? (
                        <Bleed // Manually crop surrounding space until TokenInfoItem uses design system components
                          bottom={android ? '15px' : '6px'}
                          top={android ? '10px' : '4px'}
                        >
                          {isNFT && (
                            <NFTBriefTokenInfoRow
                              currentPrice={currentPrice}
                              lastPrice={lastPrice}
                              lastSalePaymentToken={lastSalePaymentToken}
                              network={asset.network}
                              urlSuffixForAsset={urlSuffixForAsset}
                            />
                          )}
                          {isENS && (
                            <ENSBriefTokenInfoRow
                              ensName={uniqueId}
                              expiryDate={ensData?.registration.expiryDate}
                              registrationDate={
                                ensData?.registration.registrationDate
                              }
                              showEditButton={hasEditButton}
                            />
                          )}
                        </Bleed>
                      ) : null}
                      {(isNFT || isPoap) && (
                        <>
                          {description ? (
                            <Section
                              title={`${lang.t(
                                'expanded_state.unique_expanded.description'
                              )}`}
                              titleEmoji="📖"
                            >
                              <Markdown>{description}</Markdown>
                            </Section>
                          ) : null}
                          {traits.length ? (
                            <Section
                              title={`${lang.t(
                                'expanded_state.unique_expanded.properties'
                              )}`}
                              titleEmoji="🎨"
                            >
                              <UniqueTokenAttributes
                                {...asset}
                                color={imageColor}
                                disableMenu={isPoap}
                                slug={asset.collection.slug}
                              />
                            </Section>
                          ) : null}
                        </>
                      )}
                      {isENS && (
                        <>
                          <Section
                            addonComponent={
                              hasEditButton && (
                                <TextButton
                                  align="right"
                                  onPress={handlePressEdit}
                                  size="18px"
                                  weight="bold"
                                >
                                  {lang.t(
                                    'expanded_state.unique_expanded.edit'
                                  )}
                                </TextButton>
                              )
                            }
                            title={`${lang.t(
                              'expanded_state.unique_expanded.profile_info'
                            )}`}
                            titleEmoji="🤿"
                          >
                            <ProfileInfoSection
                              allowEdit={hasEditButton}
                              coinAddresses={ensData?.coinAddresses}
                              ensName={uniqueId}
                              images={ensData?.images}
                              isLoading={ensProfile.isLoading}
                              records={ensData?.records}
                            />
                          </Section>
                          <Section
                            title={`${lang.t(
                              'expanded_state.unique_expanded.configuration'
                            )}`}
                            titleEmoji="⚙️"
                          >
                            <ConfigurationSection
                              isLoading={ensProfile.isLoading}
                              owner={ensData?.owner}
                              registrant={ensData?.registrant}
                            />
                          </Section>
                          <Section
                            title={`${lang.t(
                              'expanded_state.unique_expanded.advanced'
                            )}`}
                            titleEmoji="👽"
                          >
                            <AdvancedSection resolver={ensData?.resolver} />
                          </Section>
                        </>
                      )}
                      {familyDescription ? (
                        <Section
                          title={`${lang.t(
                            'expanded_state.unique_expanded.about',
                            { assetFamilyName: familyName }
                          )}`}
                          titleImageUrl={familyImage}
                        >
                          <Stack space={sectionSpace}>
                            <Markdown>{familyDescription}</Markdown>
                            {familyLink ? (
                              <Bleed // Manually crop surrounding space until Link uses design system components
                                bottom={android ? '15px' : undefined}
                                top="15px"
                              >
                                {/* @ts-expect-error JavaScript component */}
                                <Link
                                  color={imageColor}
                                  display={familyLinkDisplay}
                                  url={familyLink}
                                />
                              </Bleed>
                            ) : null}
                          </Stack>
                        </Section>
                      ) : null}
                    </Stack>
                  </Stack>
                </Inset>
                <Spacer />
              </Animated.View>
            </AccentColorProvider>
          </ColorModeProvider>
        </ImagePreviewOverlay>
      </SlackSheet>
      <ToastPositionContainer>
        <ToggleStateToast
          addCopy={lang.t(
            'expanded_state.unique_expanded.toast_added_to_showcase'
          )}
          isAdded={isShowcaseAsset}
          removeCopy={lang.t(
            'expanded_state.unique_expanded.toast_removed_from_showcase'
          )}
        />
      </ToastPositionContainer>
    </>
  );
};

export default magicMemo(UniqueTokenExpandedState, 'asset');<|MERGE_RESOLUTION|>--- conflicted
+++ resolved
@@ -397,7 +397,6 @@
         showsVerticalScrollIndicator={!contentFocused}
         yPosition={yPosition}
       >
-<<<<<<< HEAD
         <ImagePreviewOverlay
           animationProgress={ensCoverAnimationProgress}
           opacity={ensCoverOpacity}
@@ -411,104 +410,6 @@
                     {/* @ts-expect-error JavaScript component */}
                     <SheetHandle
                       color={colors.alpha(colors.whiteLabel, 0.24)}
-=======
-        <ColorModeProvider value="darkTinted">
-          <AccentColorProvider color={imageColor}>
-            <Inset bottom={sectionSpace} top={{ custom: 33 }}>
-              <Stack alignHorizontal="center">
-                <Animated.View style={sheetHandleStyle}>
-                  {/* @ts-expect-error JavaScript component */}
-                  <SheetHandle color={colors.alpha(colors.whiteLabel, 0.24)} />
-                </Animated.View>
-              </Stack>
-            </Inset>
-            <UniqueTokenExpandedStateContent
-              animationProgress={animationProgress}
-              asset={asset}
-              horizontalPadding={24}
-              imageColor={imageColor}
-              onContentBlur={handleContentBlur}
-              onContentFocus={handleContentFocus}
-              // @ts-expect-error JavaScript component
-              sheetRef={sheetRef}
-              textColor={textColor}
-              yPosition={yPosition}
-            />
-            <Animated.View style={opacityStyle}>
-              <Inset horizontal="24px" vertical={sectionSpace}>
-                <Stack space={sectionSpace}>
-                  <Stack space="42px">
-                    <Inline alignHorizontal="justify" wrap={false}>
-                      <TextButton onPress={handlePressShowcase}>
-                        {isShowcaseAsset
-                          ? `􀁏 ${lang.t(
-                              'expanded_state.unique_expanded.in_showcase'
-                            )}`
-                          : `􀁍 ${lang.t(
-                              'expanded_state.unique_expanded.showcase'
-                            )}`}
-                      </TextButton>
-                      <TextButton align="right" onPress={handlePressShare}>
-                        􀈂 {lang.t('button.share')}
-                      </TextButton>
-                    </Inline>
-                    <UniqueTokenExpandedStateHeader asset={asset} />
-                  </Stack>
-                  {isNFT || isENS ? (
-                    <Columns space="15px">
-                      {hasEditButton ? (
-                        <SheetActionButton
-                          color={imageColor}
-                          // @ts-expect-error JavaScript component
-                          label={`􀉮 ${lang.t(
-                            'expanded_state.unique_expanded.edit'
-                          )}`}
-                          nftShadows
-                          onPress={handlePressEdit}
-                          textColor={textColor}
-                          weight="heavy"
-                        />
-                      ) : (
-                        <SheetActionButton
-                          color={imageColor}
-                          // @ts-expect-error JavaScript component
-                          label={
-                            hasSendButton
-                              ? `􀮶 ${lang.t(
-                                  'expanded_state.unique_expanded.opensea'
-                                )}`
-                              : `􀮶 ${lang.t(
-                                  'expanded_state.unique_expanded.view_on_opensea'
-                                )}`
-                          }
-                          nftShadows
-                          onPress={handlePressOpensea}
-                          textColor={textColor}
-                          weight="heavy"
-                        />
-                      )}
-                      {hasSendButton ? (
-                        <SendActionButton
-                          asset={asset}
-                          color={imageColor}
-                          nftShadows
-                          textColor={textColor}
-                        />
-                      ) : null}
-                    </Columns>
-                  ) : null}
-                  {asset.network === AssetTypes.polygon ? (
-                    // @ts-expect-error JavaScript component
-                    <L2Disclaimer
-                      assetType={AssetTypes.polygon}
-                      colors={colors}
-                      hideDivider
-                      isNft
-                      marginBottom={0}
-                      marginHorizontal={0}
-                      onPress={handleL2DisclaimerPress}
-                      symbol="NFT"
->>>>>>> a233ff4c
                     />
                   </Animated.View>
                 </Stack>
@@ -518,6 +419,8 @@
                 asset={asset}
                 horizontalPadding={24}
                 imageColor={imageColor}
+                onContentBlur={handleContentBlur}
+                onContentFocus={handleContentFocus}
                 opacity={contentOpacity}
                 // @ts-expect-error JavaScript component
                 sheetRef={sheetRef}
