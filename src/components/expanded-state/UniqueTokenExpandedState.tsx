import { BlurView } from '@react-native-community/blur';
import { useFocusEffect } from '@react-navigation/core';
import c from 'chroma-js';
import lang from 'i18n-js';
import React, { ReactNode, useCallback, useMemo, useRef } from 'react';
import { InteractionManager, Linking, Share, View } from 'react-native';
import Animated, {
  useAnimatedStyle,
  useDerivedValue,
  useSharedValue,
} from 'react-native-reanimated';
import URL from 'url-parse';
import useWallets from '../../hooks/useWallets';
import L2Disclaimer from '../L2Disclaimer';
import Link from '../Link';
import { ButtonPressAnimation } from '../animations';
import ImagePreviewOverlay from '../images/ImagePreviewOverlay';
import ImgixImage from '../images/ImgixImage';
import {
  SendActionButton,
  SheetActionButton,
  SheetHandle,
  SlackSheet,
} from '../sheet';
import { ToastPositionContainer, ToggleStateToast } from '../toasts';
import { UniqueTokenAttributes, UniqueTokenImage } from '../unique-token';
import { CardSize } from '../unique-token/CardSize';
import ConfigurationSection from './ens/ConfigurationSection';
import ProfileInfoSection from './ens/ProfileInfoSection';
import {
  UniqueTokenExpandedStateContent,
  UniqueTokenExpandedStateHeader,
} from './unique-token';
import ENSBriefTokenInfoRow from './unique-token/ENSBriefTokenInfoRow';
import NFTBriefTokenInfoRow from './unique-token/NFTBriefTokenInfoRow';
import { PROFILES, useExperimentalFlag } from '@/config';
import {
  AccentColorProvider,
  Bleed,
  Box,
  ColorModeProvider,
  Columns,
  Heading,
  HeadingProps,
  Inline,
  Inset,
  MarkdownText,
  MarkdownTextProps,
  Separator,
  Space,
  Stack,
  Text,
  TextProps,
} from '@/design-system';
import { UniqueAsset } from '@/entities';
import { Network } from '@/helpers';
import { buildUniqueTokenName } from '@/helpers/assets';
import { ENS_RECORDS, REGISTRATION_MODES } from '@/helpers/ens';
import {
  useAccountProfile,
  useBooleanState,
  useDimensions,
  useENSProfile,
  useENSRegistration,
  useHiddenTokens,
  usePersistentDominantColorFromImage,
  useShowcaseTokens,
} from '@/hooks';
import { useNavigation, useUntrustedUrlOpener } from '@/navigation';
import Routes from '@/navigation/routesNames';
import styled from '@/styled-thing';
import { lightModeThemeColors, position } from '@/styles';
import { useTheme } from '@/theme';
import {
  buildRainbowUrl,
  getUniqueTokenType,
  magicMemo,
  safeAreaInsetValues,
} from '@/utils';

const BackgroundBlur = styled(BlurView).attrs({
  blurAmount: 100,
  blurType: 'light',
})({
  ...position.coverAsObject,
});

const BackgroundImage = styled(View)({
  ...position.coverAsObject,
});

interface BlurWrapperProps {
  height: number;
  width: number;
}

const BlurWrapper = styled(View).attrs({
  shouldRasterizeIOS: true,
})({
  // @ts-expect-error missing theme types
  backgroundColor: ({ theme: { colors } }) => colors.trueBlack,
  height: ({ height }: BlurWrapperProps) => height,
  left: 0,
  overflow: 'hidden',
  position: 'absolute',
  width: ({ width }: BlurWrapperProps) => width,
  ...(android ? { borderTopLeftRadius: 30, borderTopRightRadius: 30 } : {}),
});

const Spacer = styled(View)({
  height: safeAreaInsetValues.bottom + 20,
});

const TextButton = ({
  onPress,
  children,
  align,
  size = '16px / 22px (Deprecated)',
  weight = 'heavy',
}: {
  onPress: () => void;
  children: ReactNode;
  align?: TextProps['align'];
  size?: TextProps['size'];
  weight?: TextProps['weight'];
}) => {
  const hitSlop: Space = '19px (Deprecated)';

  return (
    <Bleed space={hitSlop}>
      <ButtonPressAnimation onPress={onPress} scaleTo={0.88}>
        <Inset space={hitSlop}>
          <Text align={align} color="accent" size={size} weight={weight}>
            {children}
          </Text>
        </Inset>
      </ButtonPressAnimation>
    </Bleed>
  );
};

const headingSize: HeadingProps['size'] = '18px / 21px (Deprecated)';
const textSize: TextProps['size'] = '18px / 27px (Deprecated)';
<<<<<<< HEAD
const textColor: TextProps['color'] = 'secondary50 (Deprecated)';
const sectionSpace: Space = '30px';
=======
const textColor: TextProps['color'] = 'secondary50';
const sectionSpace: Space = '30px (Deprecated)';
>>>>>>> 8b4be48a
const paragraphSpace: Space = { custom: 22 };
const listSpace: Space = '19px (Deprecated)';

const Section = ({
  addonComponent,
  paragraphSpace = '24px',
  title,
  titleEmoji,
  titleImageUrl,
  children,
}: {
  addonComponent?: React.ReactNode;
  paragraphSpace?: Space;
  title: string;
  titleEmoji?: string;
  titleImageUrl?: string | null;
  children: ReactNode;
}) => (
  <Stack space={paragraphSpace}>
    <Inline alignHorizontal="justify" alignVertical="center" wrap={false}>
      <Inline alignVertical="center" space="8px">
        <Box width={{ custom: 24 }}>
          {titleImageUrl && (
            <Bleed vertical="8px">
              <Box
                as={ImgixImage}
                borderRadius={24}
                height={{ custom: 24 }}
                source={{ uri: titleImageUrl }}
                width={{ custom: 24 }}
              />
            </Bleed>
          )}
          {titleEmoji && (
            <Bleed right="1px (Deprecated)">
              <Heading
                containsEmoji
                color="primary (Deprecated)"
                size={
                  ios ? '23px / 27px (Deprecated)' : '20px / 22px (Deprecated)'
                }
                weight="heavy"
              >
                {titleEmoji}
              </Heading>
            </Bleed>
          )}
        </Box>
        <Heading color="primary (Deprecated)" size={headingSize} weight="heavy">
          {title}
        </Heading>
      </Inline>
      {addonComponent}
    </Inline>
    {children}
  </Stack>
);

const Markdown = ({
  children,
}: {
  children: MarkdownTextProps['children'];
}) => {
  const openUntrustedUrl = useUntrustedUrlOpener();

  return (
    <MarkdownText
      color={textColor}
      handleLinkPress={openUntrustedUrl}
      listSpace={listSpace}
      paragraphSpace={paragraphSpace}
      size={textSize}
    >
      {children}
    </MarkdownText>
  );
};

interface UniqueTokenExpandedStateProps {
  asset: UniqueAsset;
  external: boolean;
}

const getIsSupportedOnRainbowWeb = (network: Network) => {
  switch (network) {
    case Network.mainnet:
    case Network.polygon:
      return true;
    default:
      return false;
  }
};

const getIsSaleInfoSupported = (network: Network) => {
  switch (network) {
    case Network.mainnet:
      return true;
    default:
      return false;
  }
};

const UniqueTokenExpandedState = ({
  asset,
  external,
}: UniqueTokenExpandedStateProps) => {
  const isSupportedOnRainbowWeb = getIsSupportedOnRainbowWeb(asset.network);

  const { accountAddress } = useAccountProfile();
  const { height: deviceHeight, width: deviceWidth } = useDimensions();
  const { navigate, setOptions } = useNavigation();
  const { colors, isDarkMode } = useTheme();
  const { isReadOnlyWallet } = useWallets();

  const {
    collection: {
      description: familyDescription,
      external_url: familyLink,
      slug,
    },
    currentPrice,
    description,
    familyImage,
    familyName,
    isSendable,
    lastPrice,
    lastSalePaymentToken,
    marketplaceName,
    traits,
    uniqueId,
    fullUniqueId,
    urlSuffixForAsset,
  } = asset;

  const uniqueTokenType = getUniqueTokenType(asset);

  // Create deterministic boolean flags from the `uniqueTokenType` (for easier readability).
  const isPoap = uniqueTokenType === 'POAP';
  const isENS = uniqueTokenType === 'ENS';
  const isNFT = uniqueTokenType === 'NFT';

  // Fetch the ENS profile if the unique token is an ENS name.
  const cleanENSName = isENS
    ? uniqueId
      ? uniqueId?.split(' ')?.[0]
      : uniqueId
    : '';
  const ensProfile = useENSProfile(cleanENSName, {
    enabled: isENS,
  });
  const ensData = ensProfile.data;

  useFocusEffect(
    useCallback(() => {
      if (uniqueTokenType === 'ENS') {
        setOptions({ limitActiveModals: false });
      }
    }, [setOptions, uniqueTokenType])
  );

  const profileInfoSectionAvailable = useMemo(() => {
    const available = Object.keys(ensData?.records || {}).some(
      key => key !== ENS_RECORDS.avatar
    );
    return available;
  }, [ensData?.records]);

  const {
    addShowcaseToken,
    removeShowcaseToken,
    showcaseTokens,
  } = useShowcaseTokens();
  const { hiddenTokens, removeHiddenToken } = useHiddenTokens();

  const [
    contentFocused,
    handleContentFocus,
    handleContentBlur,
  ] = useBooleanState();
  const animationProgress = useSharedValue(0);
  const ensCoverAnimationProgress = useSharedValue(0);
  // TODO(jxom): This is temporary until `ZoomableWrapper` refactor
  const opacityStyle = useAnimatedStyle(() => ({
    opacity: 1 - (animationProgress.value || ensCoverAnimationProgress.value),
  }));
  // TODO(jxom): This is temporary until `ZoomableWrapper` refactor
  const sheetHandleStyle = useAnimatedStyle(() => ({
    opacity: 1 - (animationProgress.value || ensCoverAnimationProgress.value),
  }));
  // TODO(jxom): This is temporary until `ZoomableWrapper` refactor
  const contentOpacity = useDerivedValue(
    () => 1 - ensCoverAnimationProgress.value
  );
  // TODO(jxom): This is temporary until `ZoomableWrapper` refactor
  const ensCoverOpacity = useDerivedValue(() => 1 - animationProgress.value);

  const handleL2DisclaimerPress = useCallback(() => {
    navigate(Routes.EXPLAIN_SHEET, {
      type: asset.network,
    });
  }, [asset.network, navigate]);

  const isHiddenAsset = useMemo(
    () => hiddenTokens.includes(fullUniqueId) as boolean,
    [hiddenTokens, fullUniqueId]
  );
  const isShowcaseAsset = useMemo(
    () => showcaseTokens.includes(uniqueId) as boolean,
    [showcaseTokens, uniqueId]
  );

  const rainbowWebUrl = buildRainbowUrl(asset, cleanENSName, accountAddress);

  const imageColor =
    // @ts-expect-error image_url could be null or undefined?
    usePersistentDominantColorFromImage(asset.lowResUrl).result ||
    colors.paleBlue;

  const textColor = useMemo(() => {
    const contrastWithWhite = c.contrast(imageColor, colors.whiteLabel);

    if (contrastWithWhite < 2.125) {
      return lightModeThemeColors.dark;
    } else {
      return colors.whiteLabel;
    }
  }, [colors.whiteLabel, imageColor]);

  const handlePressMarketplaceName = useCallback(
    () => Linking.openURL(asset.permalink),
    [asset.permalink]
  );

  const handlePressShowcase = useCallback(() => {
    if (isShowcaseAsset) {
      removeShowcaseToken(asset.uniqueId);
    } else {
      addShowcaseToken(asset.uniqueId);

      if (isHiddenAsset) {
        removeHiddenToken(asset);
      }
    }
  }, [
    addShowcaseToken,
    isHiddenAsset,
    isShowcaseAsset,
    removeHiddenToken,
    removeShowcaseToken,
    asset,
  ]);

  const handlePressShare = useCallback(() => {
    const shareUrl = isSupportedOnRainbowWeb ? rainbowWebUrl : asset.permalink;

    Share.share({
      message: android ? shareUrl : undefined,
      title: `Share ${buildUniqueTokenName(asset)} Info`,
      url: shareUrl,
    });
  }, [asset, isSupportedOnRainbowWeb, rainbowWebUrl]);

  const { startRegistration } = useENSRegistration();
  const handlePressEdit = useCallback(() => {
    if (isENS) {
      InteractionManager.runAfterInteractions(() => {
        startRegistration(uniqueId, REGISTRATION_MODES.EDIT);
        navigate(Routes.REGISTER_ENS_NAVIGATOR, {
          ensName: uniqueId,
          externalAvatarUrl: asset?.lowResUrl,
          mode: REGISTRATION_MODES.EDIT,
        });
      });
    }
  }, [isENS, navigate, startRegistration, uniqueId, asset?.lowResUrl]);

  const sheetRef = useRef();
  const yPosition = useSharedValue(0);

  const profilesEnabled = useExperimentalFlag(PROFILES);
  const isActionsEnabled = !external && !isReadOnlyWallet;
  const hasSendButton = isActionsEnabled && isSendable;

  const hasEditButton =
    isActionsEnabled && profilesEnabled && isENS && ensProfile.isOwner;
  const hasExtendDurationButton = !isReadOnlyWallet && profilesEnabled && isENS;

  const familyLinkDisplay = useMemo(
    () =>
      familyLink ? new URL(familyLink).hostname.replace(/^www\./, '') : null,
    [familyLink]
  );

  const hideNftMarketplaceAction = isPoap || !slug;
  const isSaleInfoSupported = getIsSaleInfoSupported(asset.network);

  return (
    <>
      {ios && (
        <BlurWrapper height={deviceHeight} width={deviceWidth}>
          <BackgroundImage>
            <UniqueTokenImage
              backgroundColor={asset.background || imageColor}
              imageUrl={asset.lowResUrl}
              item={asset}
              resizeMode="cover"
              size={CardSize}
            />
            <BackgroundBlur />
          </BackgroundImage>
        </BlurWrapper>
      )}
      {/* @ts-expect-error JavaScript component */}
      <SlackSheet
        backgroundColor={
          isDarkMode
            ? `rgba(22, 22, 22, ${ios ? 0.4 : 1})`
            : `rgba(26, 26, 26, ${ios ? 0.4 : 1})`
        }
        bottomInset={42}
        hideHandle
        {...(ios
          ? { height: '100%' }
          : { additionalTopPadding: true, contentHeight: deviceHeight })}
        ref={sheetRef}
        scrollEnabled
        showsVerticalScrollIndicator={!contentFocused}
        testID="unique-token-expanded-state"
        yPosition={yPosition}
      >
        <ColorModeProvider value="darkTinted">
          <AccentColorProvider color={imageColor}>
            <ImagePreviewOverlay
              enableZoom={ios}
              opacity={ensCoverOpacity}
              yPosition={yPosition}
            >
              <Inset bottom={sectionSpace} top={{ custom: 33 }}>
                <Stack alignHorizontal="center">
                  <Animated.View style={sheetHandleStyle}>
                    {/* @ts-expect-error JavaScript component */}
                    <SheetHandle
                      color={colors.alpha(colors.whiteLabel, 0.24)}
                    />
                  </Animated.View>
                </Stack>
              </Inset>
              <UniqueTokenExpandedStateContent
                animationProgress={animationProgress}
                asset={asset}
                horizontalPadding={24}
                imageColor={imageColor}
                onContentBlur={handleContentBlur}
                onContentFocus={handleContentFocus}
                opacity={contentOpacity}
                // @ts-expect-error JavaScript component
                sheetRef={sheetRef}
                textColor={textColor}
                uniqueId={asset.uniqueId}
                yPosition={yPosition}
              />
              <Animated.View style={opacityStyle}>
                <Inset horizontal="24px" vertical={sectionSpace}>
                  <Stack space={sectionSpace}>
                    <Stack space="42px (Deprecated)">
                      <Inline alignHorizontal="justify" wrap={false}>
                        {isActionsEnabled ? (
                          <TextButton onPress={handlePressShowcase}>
                            {isShowcaseAsset
                              ? `􀁏 ${lang.t(
                                  'expanded_state.unique_expanded.in_showcase'
                                )}`
                              : `􀁍 ${lang.t(
                                  'expanded_state.unique_expanded.showcase'
                                )}`}
                          </TextButton>
                        ) : (
                          <View />
                        )}
                        {isSupportedOnRainbowWeb || asset.permalink ? (
                          <TextButton align="right" onPress={handlePressShare}>
                            􀈂 {lang.t('button.share')}
                          </TextButton>
                        ) : null}
                      </Inline>
                      <UniqueTokenExpandedStateHeader
                        asset={asset}
                        hideNftMarketplaceAction={hideNftMarketplaceAction}
                        isModificationActionsEnabled={isActionsEnabled}
                        isSupportedOnRainbowWeb={isSupportedOnRainbowWeb}
                        rainbowWebUrl={rainbowWebUrl}
                      />
                    </Stack>
                    {isNFT || isENS ? (
                      <Columns space="15px (Deprecated)">
                        {hasEditButton ? (
                          <SheetActionButton
                            color={imageColor}
                            // @ts-expect-error JavaScript component
                            label={`􀉮 ${lang.t(
                              'expanded_state.unique_expanded.edit'
                            )}`}
                            nftShadows
                            onPress={handlePressEdit}
                            // @ts-expect-error JavaScript component
                            testID="edit"
                            textColor={textColor}
                            weight="heavy"
                          />
                        ) : asset.permalink ? (
                          <SheetActionButton
                            color={imageColor}
                            // @ts-expect-error JavaScript component
                            label={
                              hasSendButton
                                ? `􀮶 ${marketplaceName}`
                                : `􀮶 ${lang.t(
                                    'expanded_state.unique_expanded.view_on_marketplace_name',
                                    {
                                      marketplaceName,
                                    }
                                  )}`
                            }
                            nftShadows
                            onPress={handlePressMarketplaceName}
                            // @ts-expect-error JavaScript component
                            testID="unique-expanded-state-send"
                            textColor={textColor}
                            weight="heavy"
                          />
                        ) : null}
                        {hasSendButton ? (
                          <SendActionButton
                            asset={asset}
                            color={imageColor}
                            nftShadows
                            textColor={textColor}
                          />
                        ) : null}
                      </Columns>
                    ) : null}
                    {asset.network !== Network.mainnet ? (
                      // @ts-expect-error JavaScript component
                      <L2Disclaimer
                        assetType={asset.network}
                        colors={colors}
                        hideDivider
                        isNft
                        marginBottom={0}
                        marginHorizontal={0}
                        onPress={handleL2DisclaimerPress}
                        symbol="NFT"
                      />
                    ) : null}
                    <Stack
                      separator={<Separator color="divider20 (Deprecated)" />}
                      space={sectionSpace}
                    >
                      {(isNFT || isENS) && isSaleInfoSupported ? (
                        <Bleed // Manually crop surrounding space until TokenInfoItem uses design system components
                          bottom={android ? '15px (Deprecated)' : '6px'}
                          top={android ? '10px' : '4px'}
                        >
                          {isNFT && (
                            <NFTBriefTokenInfoRow
                              currentPrice={currentPrice}
                              lastPrice={lastPrice}
                              lastSalePaymentToken={lastSalePaymentToken}
                              network={asset.network}
                              urlSuffixForAsset={urlSuffixForAsset}
                            />
                          )}
                          {isENS && (
                            <ENSBriefTokenInfoRow
                              color={imageColor}
                              ensName={uniqueId}
                              expiryDate={ensData?.registration?.expiryDate}
                              externalAvatarUrl={asset?.lowResUrl}
                              registrationDate={
                                ensData?.registration?.registrationDate
                              }
                              showExtendDuration={hasExtendDurationButton}
                            />
                          )}
                        </Bleed>
                      ) : null}
                      {(isNFT || isPoap) && (
                        <>
                          {description ? (
                            <Section
                              title={`${lang.t(
                                'expanded_state.unique_expanded.description'
                              )}`}
                              titleEmoji="📖"
                            >
                              <Markdown>{description}</Markdown>
                            </Section>
                          ) : null}
                          {traits.length ? (
                            <Section
                              title={`${lang.t(
                                'expanded_state.unique_expanded.properties'
                              )}`}
                              titleEmoji="🎨"
                            >
                              <UniqueTokenAttributes
                                {...asset}
                                color={imageColor}
                                hideNftMarketplaceAction={
                                  hideNftMarketplaceAction
                                }
                                slug={slug}
                              />
                            </Section>
                          ) : null}
                        </>
                      )}
                      {isENS && (
                        <>
                          {profileInfoSectionAvailable && (
                            <Section
                              addonComponent={
                                hasEditButton && (
                                  <TextButton
                                    align="right"
                                    onPress={handlePressEdit}
                                    size="18px / 27px (Deprecated)"
                                    weight="bold"
                                  >
                                    {lang.t(
                                      'expanded_state.unique_expanded.edit'
                                    )}
                                  </TextButton>
                                )
                              }
                              paragraphSpace={{ custom: 22 }}
                              title={`${lang.t(
                                'expanded_state.unique_expanded.profile_info'
                              )}`}
                              titleEmoji="🤿"
                            >
                              <ProfileInfoSection
                                allowEdit={hasEditButton}
                                coinAddresses={ensData?.coinAddresses}
                                ensName={uniqueId}
                                images={ensData?.images}
                                isLoading={ensProfile.isLoading}
                                records={ensData?.records}
                              />
                            </Section>
                          )}
                          <Section
                            paragraphSpace={{ custom: 22 }}
                            title={`${lang.t(
                              'expanded_state.unique_expanded.configuration'
                            )}`}
                            titleEmoji="⚙️"
                          >
                            <ConfigurationSection
                              externalAvatarUrl={asset?.lowResUrl}
                              isExternal={external}
                              isLoading={ensProfile.isLoading}
                              isOwner={ensProfile?.isOwner}
                              isPrimary={ensProfile?.isPrimaryName}
                              isProfilesEnabled={profilesEnabled}
                              isReadOnlyWallet={isReadOnlyWallet}
                              isSetNameEnabled={ensProfile?.isSetNameEnabled}
                              name={cleanENSName}
                              owner={ensData?.owner}
                              registrant={ensData?.registrant}
                            />
                          </Section>
                        </>
                      )}
                      {familyDescription ? (
                        <Section
                          paragraphSpace={{ custom: 26 }}
                          title={`${lang.t(
                            'expanded_state.unique_expanded.about',
                            { assetFamilyName: familyName }
                          )}`}
                          titleImageUrl={familyImage}
                        >
                          <Stack space={sectionSpace}>
                            <Markdown>{familyDescription}</Markdown>
                            {familyLink ? (
                              <Bleed // Manually crop surrounding space until Link uses design system components
                                bottom={
                                  android ? '15px (Deprecated)' : undefined
                                }
                                top="15px (Deprecated)"
                              >
                                {/* @ts-expect-error JavaScript component */}
                                <Link
                                  color={imageColor}
                                  display={familyLinkDisplay}
                                  url={familyLink}
                                  weight="bold"
                                />
                              </Bleed>
                            ) : null}
                          </Stack>
                        </Section>
                      ) : null}
                    </Stack>
                  </Stack>
                </Inset>
                <Spacer />
              </Animated.View>
            </ImagePreviewOverlay>
          </AccentColorProvider>
        </ColorModeProvider>
      </SlackSheet>
      <ToastPositionContainer>
        <ToggleStateToast
          addCopy={lang.t(
            'expanded_state.unique_expanded.toast_added_to_showcase'
          )}
          isAdded={isShowcaseAsset}
          removeCopy={lang.t(
            'expanded_state.unique_expanded.toast_removed_from_showcase'
          )}
        />
      </ToastPositionContainer>
    </>
  );
};

export default magicMemo(UniqueTokenExpandedState, 'asset');<|MERGE_RESOLUTION|>--- conflicted
+++ resolved
@@ -141,13 +141,8 @@
 
 const headingSize: HeadingProps['size'] = '18px / 21px (Deprecated)';
 const textSize: TextProps['size'] = '18px / 27px (Deprecated)';
-<<<<<<< HEAD
 const textColor: TextProps['color'] = 'secondary50 (Deprecated)';
-const sectionSpace: Space = '30px';
-=======
-const textColor: TextProps['color'] = 'secondary50';
 const sectionSpace: Space = '30px (Deprecated)';
->>>>>>> 8b4be48a
 const paragraphSpace: Space = { custom: 22 };
 const listSpace: Space = '19px (Deprecated)';
 
