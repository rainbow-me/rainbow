--- conflicted
+++ resolved
@@ -502,7 +502,6 @@
                         ) : null}
                       </Columns>
                     ) : null}
-<<<<<<< HEAD
                     {asset.network === AssetTypes.polygon ? (
                       // @ts-expect-error JavaScript component
                       <L2Disclaimer
@@ -571,7 +570,7 @@
                               <UniqueTokenAttributes
                                 {...asset}
                                 color={imageColor}
-                                disableMenu={isPoap}
+                                hideOpenSeaAction={isPoap}
                                 slug={asset.collection.slug}
                               />
                             </Section>
@@ -639,23 +638,6 @@
                             titleEmoji="👽"
                           >
                             <AdvancedSection resolver={ensData?.resolver} />
-=======
-                    {(isNFT || isPoap) && (
-                      <>
-                        {description ? (
-                          <Section title="Description">
-                            <Markdown>{description}</Markdown>
-                          </Section>
-                        ) : null}
-                        {traits.length ? (
-                          <Section title="Properties">
-                            <UniqueTokenAttributes
-                              {...asset}
-                              color={imageColor}
-                              hideOpenSeaAction={isPoap}
-                              slug={asset.collection.slug}
-                            />
->>>>>>> d907122e
                           </Section>
                         </>
                       )}
