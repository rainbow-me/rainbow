--- conflicted
+++ resolved
@@ -32,13 +32,9 @@
   UniqueTokenExpandedStateContent,
   UniqueTokenExpandedStateHeader,
 } from './unique-token';
-<<<<<<< HEAD
-=======
 import ENSBriefTokenInfoRow from './unique-token/ENSBriefTokenInfoRow';
 import NFTBriefTokenInfoRow from './unique-token/NFTBriefTokenInfoRow';
 import { PROFILES, useExperimentalFlag } from '@rainbow-me/config';
-import { useTheme } from '@rainbow-me/context';
->>>>>>> 3c3defec
 import {
   AccentColorProvider,
   Bleed,
@@ -72,11 +68,7 @@
 import Routes from '@rainbow-me/routes';
 import styled from '@rainbow-me/styled-components';
 import { position } from '@rainbow-me/styles';
-<<<<<<< HEAD
 import { useTheme } from '@rainbow-me/theme';
-import { convertAmountToNativeDisplay } from '@rainbow-me/utilities';
-=======
->>>>>>> 3c3defec
 import {
   buildRainbowUrl,
   magicMemo,
