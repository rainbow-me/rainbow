--- conflicted
+++ resolved
@@ -20,10 +20,6 @@
   TokenInfoSection,
 } from '../token-info';
 import Chart from '../value-chart/Chart';
-<<<<<<< HEAD
-import { useLatestChartData, useSetChartData } from './ChartHelper';
-=======
->>>>>>> 5b2e3112
 import {
   ChartPathProvider,
   monotoneCubicInterpolation,
@@ -90,8 +86,6 @@
   ? heightWithChart
   : heightWithNoChart;
 
-const ChartsWrapper = android ? ChartPathProvider : ({ children }) => children;
-
 export default function ChartExpandedState({ asset }) {
   const color = useColorForAsset(asset);
   const [isFetchingInitially, setIsFetchingInitially] = useState(true);
@@ -168,11 +162,7 @@
       contentHeight={ChartExpandedStateSheetHeight}
       scrollEnabled={false}
     >
-<<<<<<< HEAD
-      <ChartsWrapper data={throttledData}>
-=======
       <ChartPathProvider data={throttledData}>
->>>>>>> 5b2e3112
         <Chart
           {...chartData}
           {...initialChartDataLabels}
@@ -185,11 +175,7 @@
           showChart={showChart}
           throttledData={throttledData}
         />
-<<<<<<< HEAD
-      </ChartsWrapper>
-=======
       </ChartPathProvider>
->>>>>>> 5b2e3112
       <SheetDivider />
       <TokenInfoSection>
         <TokenInfoRow>
