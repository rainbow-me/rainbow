<<<<<<< HEAD
import { useRoute } from '@react-navigation/native';
import React, { useEffect, useMemo } from 'react';
=======
import { find } from 'lodash';
import React, { useRef, useState } from 'react';
import { chartExpandedAvailable } from '../../config/experimental';
import AssetInputTypes from '../../helpers/assetInputTypes';
import { useColorForAsset, useUniswapAssetsInWallet } from '../../hooks';
import { magicMemo } from '../../utils';
>>>>>>> dd6fcc84
import {
  SendActionButton,
  SheetActionButtonRow,
  SheetDivider,
  SlackSheet,
  SwapActionButton,
} from '../sheet';
import {
  TokenInfoBalanceValue,
  TokenInfoItem,
  TokenInfoRow,
  TokenInfoSection,
} from '../token-info';
import Chart from '../value-chart/Chart';
import { chartExpandedAvailable } from '@rainbow-me/config/experimental';
import AssetInputTypes from '@rainbow-me/helpers/assetInputTypes';
import {
  useChartData,
  useChartDataLabels,
  useChartGestures,
  useColorForAsset,
  usePointsFromChartData,
} from '@rainbow-me/hooks';
import { useNavigation } from '@rainbow-me/navigation';

const amountOfPathPoints = 175; // 👈️ TODO make this dynamic

const heightWithChart = 606;
const heightWithNoChart = 309;

export const ChartExpandedStateSheetHeight = chartExpandedAvailable
  ? heightWithChart
  : heightWithNoChart;

export default function ChartExpandedState({ asset }) {
  const { params } = useRoute();
  const { setParams } = useNavigation();
  const color = useColorForAsset(asset);

<<<<<<< HEAD
  const { chart, chartType, fetchingCharts, ...chartData } = useChartData(
    asset
  );
  const points = usePointsFromChartData({ amountOfPathPoints, chart });
  const { updateChartDataLabels, ...chartDataLabels } = useChartDataLabels({
    asset,
    chartType,
    color,
    points,
  });
  const { isScrubbing, ...chartGestures } = useChartGestures(
    updateChartDataLabels
  );

  // Only show the chart if we have chart data, or if chart data is still loading
  const showChart = chartExpandedAvailable && (!!chart || fetchingCharts);
  useEffect(() => {
    if (!showChart) {
      setParams({ longFormHeight: heightWithNoChart });
    }
  }, [showChart, setParams]);

  const TEMP = useMemo(
    () => ({
      ...chartDataLabels,
      asset,
      color,
      isScrubbing,
    }),
    [asset, chartDataLabels, color, isScrubbing]
  );
=======
  const { uniswapAssetsInWallet } = useUniswapAssetsInWallet();
  const showSwapButton = find(uniswapAssetsInWallet, [
    'uniqueId',
    asset.uniqueId,
  ]);

>>>>>>> dd6fcc84
  return (
    <SlackSheet contentHeight={params.longFormHeight} scrollEnabled={false}>
      {showChart && (
        <Chart
          TEMP={TEMP}
          {...chartData}
          {...chartGestures}
          asset={asset}
          chart={chart}
          chartType={chartType}
          color={color}
          fetchingCharts={fetchingCharts}
          isScrubbing={isScrubbing}
          points={points}
          updateChartDataLabels={updateChartDataLabels}
        />
      )}
      <SheetDivider />
      <TokenInfoSection>
        <TokenInfoRow>
          <TokenInfoItem asset={asset} title="Balance">
            <TokenInfoBalanceValue />
          </TokenInfoItem>
          {asset?.native?.price.display && (
            <TokenInfoItem title="Value" weight="bold">
              {asset?.native?.balance.display}
            </TokenInfoItem>
          )}
        </TokenInfoRow>
      </TokenInfoSection>
      <SheetActionButtonRow>
        {showSwapButton && (
          <SwapActionButton color={color} inputType={AssetInputTypes.in} />
        )}
        <SendActionButton color={color} />
      </SheetActionButtonRow>
    </SlackSheet>
  );
}<|MERGE_RESOLUTION|>--- conflicted
+++ resolved
@@ -1,14 +1,14 @@
-<<<<<<< HEAD
 import { useRoute } from '@react-navigation/native';
+import { find } from 'lodash';
 import React, { useEffect, useMemo } from 'react';
-=======
-import { find } from 'lodash';
-import React, { useRef, useState } from 'react';
-import { chartExpandedAvailable } from '../../config/experimental';
-import AssetInputTypes from '../../helpers/assetInputTypes';
-import { useColorForAsset, useUniswapAssetsInWallet } from '../../hooks';
-import { magicMemo } from '../../utils';
->>>>>>> dd6fcc84
+import {
+  useChartData,
+  useChartDataLabels,
+  useChartGestures,
+  useColorForAsset,
+  usePointsFromChartData,
+  useUniswapAssetsInWallet,
+} from '../../hooks';
 import {
   SendActionButton,
   SheetActionButtonRow,
@@ -25,13 +25,7 @@
 import Chart from '../value-chart/Chart';
 import { chartExpandedAvailable } from '@rainbow-me/config/experimental';
 import AssetInputTypes from '@rainbow-me/helpers/assetInputTypes';
-import {
-  useChartData,
-  useChartDataLabels,
-  useChartGestures,
-  useColorForAsset,
-  usePointsFromChartData,
-} from '@rainbow-me/hooks';
+
 import { useNavigation } from '@rainbow-me/navigation';
 
 const amountOfPathPoints = 175; // 👈️ TODO make this dynamic
@@ -48,7 +42,6 @@
   const { setParams } = useNavigation();
   const color = useColorForAsset(asset);
 
-<<<<<<< HEAD
   const { chart, chartType, fetchingCharts, ...chartData } = useChartData(
     asset
   );
@@ -80,14 +73,12 @@
     }),
     [asset, chartDataLabels, color, isScrubbing]
   );
-=======
   const { uniswapAssetsInWallet } = useUniswapAssetsInWallet();
   const showSwapButton = find(uniswapAssetsInWallet, [
     'uniqueId',
     asset.uniqueId,
   ]);
 
->>>>>>> dd6fcc84
   return (
     <SlackSheet contentHeight={params.longFormHeight} scrollEnabled={false}>
       {showChart && (
