--- conflicted
+++ resolved
@@ -148,16 +148,11 @@
   }, [throttledPoints, fetchingCharts, debouncedSetThrottledData]);
 
   return (
-<<<<<<< HEAD
     <SlackSheet
       contentHeight={ChartExpandedStateSheetHeight}
       scrollEnabled={false}
     >
-      <ChartProvider data={throttledData} enableHaptics>
-=======
-    <SlackSheet contentHeight={params.longFormHeight} scrollEnabled={false}>
       <ChartPathProvider data={throttledData} enableHaptics softMargin={30}>
->>>>>>> 43706da6
         <Chart
           {...chartData}
           {...initialChartDataLabels}
