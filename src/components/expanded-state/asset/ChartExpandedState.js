import { useRoute } from '@react-navigation/native';
import lang from 'i18n-js';
import React, {
  useCallback,
  useContext,
  useEffect,
  useMemo,
  useRef,
  useState,
} from 'react';
import { LayoutAnimation, View } from 'react-native';
import { getSoftMenuBarHeight } from 'react-native-extra-dimensions-android';
import { ModalContext } from '../../../react-native-cool-modals/NativeStackView';
import L2Disclaimer from '../../L2Disclaimer';
import { ButtonPressAnimation } from '../../animations';
import EdgeFade from '../../EdgeFade';
import useExperimentalFlag, {
  CROSSCHAIN_SWAPS,
} from '@/config/experimentalHooks';
import {
  BuyActionButton,
  SendActionButton,
  SheetActionButtonRow,
  SheetDivider,
  SlackSheet,
  SwapActionButton,
} from '../../sheet';
import { Text } from '../../text';
import {
  TokenInfoBalanceValue,
  TokenInfoItem,
  TokenInfoRow,
  TokenInfoSection,
} from '../../token-info';
import { Chart } from '../../value-chart';
import ExpandedStateSection from '../ExpandedStateSection';
import SocialLinks from './SocialLinks';
import { ChartPathProvider } from '@/react-native-animated-charts/src';
import { isL2Network, isTestnetNetwork } from '@/handlers/web3';
import AssetInputTypes from '@/helpers/assetInputTypes';
import {
  useAccountSettings,
  useAdditionalAssetData,
  useChartThrottledPoints,
  useDelayedValueWithLayoutAnimation,
  useDimensions,
} from '@/hooks';
import { useRemoteConfig } from '@/model/remoteConfig';
import { useNavigation } from '@/navigation';
import { ETH_ADDRESS } from '@/references';
import Routes from '@/navigation/routesNames';
import styled from '@/styled-thing';
import { ethereumUtils, safeAreaInsetValues } from '@/utils';
import AvailableNetworksv2 from '@/components/expanded-state/AvailableNetworksv2';
import AvailableNetworksv1 from '@/components/expanded-state/AvailableNetworks';
import { Box } from '@/design-system';
import { getNetworkObj } from '@/networks';
import { useExternalToken } from '@/resources/assets/externalAssetsQuery';
import { bigNumberFormat } from '@/helpers/bigNumberFormat';
import { greaterThanOrEqualTo } from '@/helpers/utilities';

const defaultCarouselHeight = 60;
const baseHeight =
  386 + (android && 20 - getSoftMenuBarHeight()) - defaultCarouselHeight;
const heightWithoutChart = baseHeight + (android && 30);
const heightWithChart = baseHeight + 292;

const Carousel = styled.ScrollView.attrs({
  contentContainerStyle: {
    paddingBottom: 11,
    paddingHorizontal: 7,
    paddingTop: 6,
  },
  horizontal: true,
  showsHorizontalScrollIndicator: false,
})({});

const AdditionalContentWrapper = styled.View({});

const CarouselItem = styled(TokenInfoItem).attrs(({ theme: { colors } }) => ({
  color: colors.alpha(colors.blueGreyDark, 0.7),
  letterSpacing: 'roundedTighter',
  weight: 'semibold',
}))({
  marginHorizontal: 12,
});

const TIMEOUT = 15000;

const ReadMoreButton = styled(Text).attrs(({ theme: { colors } }) => ({
  color: colors.alpha(colors.blueGreyDark, 0.8),
  lineHeight: 37,
  size: 'lmedium',
  weight: 'heavy',
}))({});

function CarouselWrapper({
  style,
  isAnyItemVisible,
  isAnyItemLoading,
  setCarouselHeight,
  ...props
}) {
  const [visible, setVisible] = useState(true);
  const timeout = useRef();
  useEffect(() => {
    clearTimeout(timeout.current);
    if (!isAnyItemVisible) {
      timeout.current = setTimeout(
        () => {
          setVisible(false);
          setCarouselHeight?.(0);
        },
        isAnyItemLoading ? TIMEOUT : 0
      );
    } else {
      setVisible(true);
      setCarouselHeight?.(defaultCarouselHeight);
    }
  }, [isAnyItemLoading, isAnyItemVisible, setCarouselHeight]);
  const delayedVisible = useDelayedValueWithLayoutAnimation(visible);
  return (
    <View
      {...props}
      style={[
        style,
        {
          opacity: delayedVisible ? 1 : 0,
        },
      ]}
    />
  );
}

const Spacer = styled.View({
  height: safeAreaInsetValues.bottom + 20 + getSoftMenuBarHeight(),
});

// truncate after the first paragraph or 4th dot
function truncate(text) {
  const firstParagraph = text.split('\n')[0];
  const first4Sentences = text.split('.').slice(0, 4).join('.') + '.';
  const shorterOne =
    first4Sentences.length < firstParagraph?.length
      ? first4Sentences
      : firstParagraph;
  // If there is not much to expand, return the whole text
  if (text.length < shorterOne.length * 1.5) {
    return text;
  }

  return shorterOne;
}

function Description({ text = '' }) {
  const truncatedText = truncate(text);
  const needToTruncate = truncatedText.length !== text.length;
  const [truncated, setTruncated] = useState(true);
  const delayedTruncated = useDelayedValueWithLayoutAnimation(
    truncated,
    LayoutAnimation.Properties.scaleXY
  );

  const { colors } = useTheme();
  return (
    <ButtonPressAnimation
      disabled={!needToTruncate || !truncated}
      onPress={() => setTruncated(prev => !prev)}
      scaleTo={1}
    >
      <Text
        color={colors.alpha(colors.blueGreyDark, 0.5)}
        lineHeight="big"
        size="large"
      >
        {delayedTruncated ? truncatedText : text}
      </Text>
      {truncated && needToTruncate && (
        <ReadMoreButton>
          {lang.t('expanded_state.asset.read_more_button')} 􀯼
        </ReadMoreButton>
      )}
    </ButtonPressAnimation>
  );
}

export default function ChartExpandedState({ asset }) {
  const { nativeCurrency, network: currentNetwork } = useAccountSettings();

  const { data: genericAsset } = useExternalToken({
    address: asset?.address,
    network: ethereumUtils.getNetworkFromType(asset.type),
    currency: nativeCurrency,
  });
  const {
    params: { fromDiscover = false },
  } = useRoute();

  const [carouselHeight, setCarouselHeight] = useState(defaultCarouselHeight);
  const [additionalContentHeight, setAdditionalContentHeight] = useState(0);

  // If we don't have a balance for this asset
  // It's a generic asset
  const hasBalance = asset?.balance;
  const assetWithPrice = useMemo(() => {
    return hasBalance
      ? { ...asset }
      : genericAsset
      ? asset?.networks
        ? {
<<<<<<< HEAD
            genericAsset,
            type: asset.type,
=======
            ...ethereumUtils.formatGenericAsset(genericAsset, nativeCurrency),
            network: asset.network,
>>>>>>> 3370392a
            colors: asset?.colors,
          }
        : genericAsset
      : { ...asset };
  }, [asset, genericAsset, hasBalance]);

  if (assetWithPrice?.mainnet_address) {
    assetWithPrice.l2Address = asset?.address;
    assetWithPrice.address = assetWithPrice.mainnet_address;
  }

  const isL2 = useMemo(() => isL2Network(assetWithPrice.network), [
    assetWithPrice.network,
  ]);
  const isTestnet = isTestnetNetwork(currentNetwork);

  const {
<<<<<<< HEAD
    data,
    isLoading: additionalAssetDataLoading,
  } = useAdditionalAssetData({
    address: asset?.address,
    network: ethereumUtils.getNetworkFromType(assetWithPrice.type),
    currency: nativeCurrency,
  });
=======
    description,
    marketCap,
    totalLiquidity,
    totalVolume,
    loading: additionalAssetDataLoading,
    links,
    networks,
  } = useAdditionalAssetData(
    asset?.address,
    assetWithPrice?.price?.value,
    ethereumUtils.getChainIdFromNetwork(assetWithPrice?.network)
  );
>>>>>>> 3370392a

  // This one includes the original l2 address if exists
  const ogAsset = useMemo(() => {
    if (data?.networks) {
      const mappedNetworks = {};
      Object.keys(data?.networks).forEach(
        chainId =>
          (mappedNetworks[
            ethereumUtils.getNetworkFromChainId(Number(chainId))
          ] = data?.networks[chainId])
      );
      assetWithPrice.implementations = mappedNetworks;
    }

    return {
      ...assetWithPrice,
      address: isL2
        ? assetWithPrice.l2Address || asset?.address
        : assetWithPrice.address,
    };
  }, [assetWithPrice, isL2, asset?.address, data?.networks]);

  const { height: screenHeight } = useDimensions();

  const delayedDescriptions = useDelayedValueWithLayoutAnimation(
    data?.description?.replace(/\s+/g, '')
  );

  const scrollableContentHeight = true;
  const {
    chart,
    chartData,
    chartType,
    color,
    fetchingCharts,
    initialChartDataLabels,
    showChart,
    throttledData,
  } = useChartThrottledPoints({
    asset: assetWithPrice,
    heightWithChart: Math.min(
      carouselHeight +
        heightWithChart -
        (!hasBalance && 68) +
        additionalContentHeight +
        (additionalContentHeight === 0 ? 0 : scrollableContentHeight),
      screenHeight
    ),
    heightWithoutChart: Math.min(
      carouselHeight +
        heightWithoutChart -
        (!hasBalance && 68) +
        additionalContentHeight +
        (additionalContentHeight === 0 ? 0 : scrollableContentHeight),
      screenHeight
    ),
    shortHeightWithChart: Math.min(
      carouselHeight + heightWithChart - (!hasBalance && 68),
      screenHeight
    ),
    shortHeightWithoutChart: Math.min(
      carouselHeight + heightWithoutChart - (!hasBalance && 68),
      screenHeight
    ),
  });

  const needsEth =
    asset?.address === ETH_ADDRESS && asset?.balance?.amount === '0';

  const duration = useRef(0);

  if (duration.current === 0) {
    duration.current = 300;
  }

  let ChartExpandedStateSheetHeight =
    ios || showChart ? heightWithChart : heightWithoutChart;

  if (android && !hasBalance) {
    ChartExpandedStateSheetHeight -= 60;
  }

  const { navigate } = useNavigation();

  const handleL2DisclaimerPress = useCallback(() => {
    navigate(Routes.EXPLAIN_SHEET, {
      type: assetWithPrice.network,
    });
  }, [assetWithPrice.network, navigate]);

  const { layout } = useContext(ModalContext) || {};

  const { colors } = useTheme();

  const crosschainEnabled = useExperimentalFlag(CROSSCHAIN_SWAPS);
  const AvailableNetworks = !crosschainEnabled
    ? AvailableNetworksv1
    : AvailableNetworksv2;

  const assetNetwork = assetWithPrice.network;

  const { swagg_enabled, f2c_enabled } = useRemoteConfig();
  const swapEnabled =
    swagg_enabled && getNetworkObj(assetNetwork).features.swaps;
  const addCashEnabled = f2c_enabled;

  const format = useCallback(
    value => {
      const test = bigNumberFormat(
        value,
        nativeCurrency,
        greaterThanOrEqualTo(value, 10000)
      );

      return test;
    },
    [nativeCurrency]
  );

  return (
    <SlackSheet
      additionalTopPadding={android}
      contentHeight={ChartExpandedStateSheetHeight}
      scrollEnabled
      {...(ios
        ? { height: '100%' }
        : { additionalTopPadding: true, contentHeight: screenHeight - 80 })}
    >
      <ChartPathProvider data={throttledData}>
        <Chart
          {...chartData}
          {...initialChartDataLabels}
          asset={assetWithPrice}
          chart={chart}
          chartType={chartType}
          color={color}
          fetchingCharts={fetchingCharts}
          nativePoints={chart}
          showChart={showChart}
          throttledData={throttledData}
        />
      </ChartPathProvider>
      <SheetDivider />
      {hasBalance && (
        <TokenInfoSection>
          <TokenInfoRow>
            <TokenInfoItem
              asset={assetWithPrice}
              title={lang.t('expanded_state.asset.balance')}
            >
              <TokenInfoBalanceValue asset={asset} />
            </TokenInfoItem>
            <TokenInfoItem
              title={
                asset?.native?.balance.display
                  ? lang.t('expanded_state.asset.value')
                  : ' '
              }
              weight="bold"
            >
              {asset?.native?.balance?.display || ' '}
            </TokenInfoItem>
          </TokenInfoRow>
        </TokenInfoSection>
      )}
      {!needsEth ? (
        <SheetActionButtonRow paddingBottom={isL2 ? 19 : undefined}>
          {hasBalance && !isTestnet && swapEnabled && (
            <SwapActionButton
              asset={ogAsset}
              color={color}
              inputType={AssetInputTypes.in}
            />
          )}
          {hasBalance ? (
            <SendActionButton
              asset={ogAsset}
              color={color}
              fromDiscover={fromDiscover}
            />
          ) : swapEnabled ? (
            <SwapActionButton
              asset={ogAsset}
              color={color}
              fromDiscover={fromDiscover}
              inputType={AssetInputTypes.out}
              label={`􀖅 ${lang.t('expanded_state.asset.get_asset', {
                assetSymbol: asset?.symbol,
              })}`}
              requireVerification
              verified={asset?.isVerified}
              weight="heavy"
            />
          ) : null}
        </SheetActionButtonRow>
      ) : addCashEnabled ? (
        <SheetActionButtonRow paddingBottom={isL2 ? 19 : undefined}>
          <BuyActionButton color={color} asset={ogAsset} />
        </SheetActionButtonRow>
      ) : null}
<<<<<<< HEAD
      {!data?.networks && isL2 && (
=======
      {isL2 && (
>>>>>>> 3370392a
        <L2Disclaimer
          network={assetWithPrice.network}
          colors={colors}
          onPress={handleL2DisclaimerPress}
          symbol={assetWithPrice.symbol}
        />
      )}
      {data?.networks && !hasBalance && (
        <Box paddingBottom={{ custom: 27 }}>
          <AvailableNetworks asset={assetWithPrice} networks={data?.networks} />
        </Box>
      )}
      <CarouselWrapper
        isAnyItemLoading={additionalAssetDataLoading}
        isAnyItemVisible={!!(data?.volume1d || data?.marketCap)}
        setCarouselHeight={setCarouselHeight}
      >
        <Carousel>
          <CarouselItem
            loading={additionalAssetDataLoading}
            showDivider
            title={lang.t('expanded_state.asset.volume_24_hours')}
            weight="bold"
          >
            {format(data?.volume1d)}
          </CarouselItem>
          <CarouselItem
            loading={additionalAssetDataLoading}
            showDivider
            title={lang.t('expanded_state.asset.uniswap_liquidity')}
            weight="bold"
          >
            {data?.totalLiquidity}
          </CarouselItem>
          <CarouselItem
            loading={additionalAssetDataLoading}
            title={lang.t('expanded_state.asset.market_cap')}
            weight="bold"
          >
            {format(data?.marketCap)}
          </CarouselItem>
        </Carousel>
        <EdgeFade />
      </CarouselWrapper>
      <AdditionalContentWrapper
        onLayout={({
          nativeEvent: {
            layout: { height },
          },
        }) => {
          setAdditionalContentHeight(height);
          layout?.();
        }}
      >
        {data?.description && (
          <ExpandedStateSection
            isL2
            title={lang.t('expanded_state.asset.about_asset', {
              assetName: asset?.name,
            })}
          >
            <Description text={data?.description || delayedDescriptions} />
          </ExpandedStateSection>
        )}
        <SocialLinks
          address={ogAsset.address}
          color={color}
          isNativeAsset={assetWithPrice?.isNativeAsset}
          links={data?.links}
          marginTop={!delayedDescriptions && 19}
          type={asset?.network}
        />
        <Spacer />
      </AdditionalContentWrapper>
    </SlackSheet>
  );
}<|MERGE_RESOLUTION|>--- conflicted
+++ resolved
@@ -208,14 +208,8 @@
       : genericAsset
       ? asset?.networks
         ? {
-<<<<<<< HEAD
             genericAsset,
-            type: asset.type,
-=======
-            ...ethereumUtils.formatGenericAsset(genericAsset, nativeCurrency),
             network: asset.network,
->>>>>>> 3370392a
-            colors: asset?.colors,
           }
         : genericAsset
       : { ...asset };
@@ -232,7 +226,6 @@
   const isTestnet = isTestnetNetwork(currentNetwork);
 
   const {
-<<<<<<< HEAD
     data,
     isLoading: additionalAssetDataLoading,
   } = useAdditionalAssetData({
@@ -240,20 +233,6 @@
     network: ethereumUtils.getNetworkFromType(assetWithPrice.type),
     currency: nativeCurrency,
   });
-=======
-    description,
-    marketCap,
-    totalLiquidity,
-    totalVolume,
-    loading: additionalAssetDataLoading,
-    links,
-    networks,
-  } = useAdditionalAssetData(
-    asset?.address,
-    assetWithPrice?.price?.value,
-    ethereumUtils.getChainIdFromNetwork(assetWithPrice?.network)
-  );
->>>>>>> 3370392a
 
   // This one includes the original l2 address if exists
   const ogAsset = useMemo(() => {
@@ -454,11 +433,7 @@
           <BuyActionButton color={color} asset={ogAsset} />
         </SheetActionButtonRow>
       ) : null}
-<<<<<<< HEAD
       {!data?.networks && isL2 && (
-=======
-      {isL2 && (
->>>>>>> 3370392a
         <L2Disclaimer
           network={assetWithPrice.network}
           colors={colors}
