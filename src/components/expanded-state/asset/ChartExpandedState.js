import lang from 'i18n-js';
import { find } from 'lodash';
import React, {
  useCallback,
  useContext,
  useEffect,
  useMemo,
  useRef,
  useState,
} from 'react';
import { LayoutAnimation, View } from 'react-native';
import { getSoftMenuBarHeight } from 'react-native-extra-dimensions-android';
import styled from 'styled-components';
import { ModalContext } from '../../../react-native-cool-modals/NativeStackView';
import L2Disclaimer from '../../L2Disclaimer';
import { ButtonPressAnimation } from '../../animations';
import { CoinDividerHeight } from '../../coin-divider';
import CoinDividerOpenButton from '../../coin-divider/CoinDividerOpenButton';
import EdgeFade from '../../discover-sheet/EdgeFade';
import UniswapPools from '../../discover-sheet/UniswapPoolsSection';
import {
  BuyActionButton,
  SendActionButton,
  SheetActionButtonRow,
  SheetDivider,
  SlackSheet,
  SwapActionButton,
} from '../../sheet';
import { Text } from '../../text';
import {
  TokenInfoBalanceValue,
  TokenInfoItem,
  TokenInfoRow,
  TokenInfoSection,
} from '../../token-info';
import { Chart } from '../../value-chart';
import ExpandedStateSection from '../ExpandedStateSection';
import SocialLinks from './SocialLinks';
import { ChartPathProvider } from '@rainbow-me/animated-charts';
import { isL2Network } from '@rainbow-me/handlers/web3';
import AssetInputTypes from '@rainbow-me/helpers/assetInputTypes';
import {
  useAccountSettings,
  useAdditionalAssetData,
  useChartThrottledPoints,
  useDelayedValueWithLayoutAnimation,
  useDimensions,
  useGenericAsset,
  useUniswapAssetsInWallet,
} from '@rainbow-me/hooks';
import { useNavigation } from '@rainbow-me/navigation';
import { ETH_ADDRESS } from '@rainbow-me/references';
import Routes from '@rainbow-me/routes';
import { ethereumUtils, safeAreaInsetValues } from '@rainbow-me/utils';

const defaultCarouselHeight = 60;
const baseHeight =
  386 + (android && 20 - getSoftMenuBarHeight()) - defaultCarouselHeight;
const heightWithoutChart = baseHeight + (android && 30);
const heightWithChart = baseHeight + 292;

export const initialChartExpandedStateSheetHeight = undefined;

const Carousel = styled.ScrollView.attrs({
  contentContainerStyle: {
    paddingBottom: 11,
    paddingHorizontal: 7,
    paddingTop: 6,
  },
  horizontal: true,
  showsHorizontalScrollIndicator: false,
})``;

const AdditionalContentWrapper = styled.View``;

const CarouselItem = styled(TokenInfoItem).attrs(({ theme: { colors } }) => ({
  color: colors.alpha(colors.blueGreyDark, 0.7),
  letterSpacing: 'roundedTighter',
  weight: 'semibold',
}))`
  margin-horizontal: 12;
`;

const TIMEOUT = 15000;

const ReadMoreButton = styled(Text).attrs(({ theme: { colors } }) => ({
  color: colors.alpha(colors.blueGreyDark, 0.8),
  lineHeight: 37,
  size: 'lmedium',
  weight: 'heavy',
}))``;

function CarouselWrapper({
  style,
  isAnyItemVisible,
  isAnyItemLoading,
  setCarouselHeight,
  ...props
}) {
  const [visible, setVisible] = useState(true);
  const timeout = useRef();
  useEffect(() => {
    clearTimeout(timeout.current);
    if (!isAnyItemVisible) {
      timeout.current = setTimeout(
        () => {
          setVisible(false);
          setCarouselHeight?.(0);
        },
        isAnyItemLoading ? TIMEOUT : 0
      );
    } else {
      setVisible(true);
      setCarouselHeight?.(defaultCarouselHeight);
    }
  }, [isAnyItemLoading, isAnyItemVisible, setCarouselHeight]);
  const delayedVisible = useDelayedValueWithLayoutAnimation(visible);
  return (
    <View
      {...props}
      style={[
        style,
        {
          opacity: delayedVisible ? 1 : 0,
        },
      ]}
    />
  );
}

const Spacer = styled.View`
  height: ${safeAreaInsetValues.bottom + 20 + getSoftMenuBarHeight()};
`;

// truncate after the first paragraph or 4th dot
function truncate(text) {
  const firstParagraph = text?.split('\n')[0];
  const first4Sentences = text?.split('.').slice(0, 4).join('.') + '.';
  const shorterOne =
    first4Sentences?.length < firstParagraph?.length
      ? first4Sentences
      : firstParagraph;
  // If there is not much to expand, return the whole text
  if (text.length < shorterOne.length * 1.5) {
    return text;
  }

  return shorterOne;
}

function Description({ text }) {
  const truncatedText = truncate(text);
  const needToTruncate = truncatedText.length !== text.length;
  const [truncated, setTruncated] = useState(true);
  const delayedTruncated = useDelayedValueWithLayoutAnimation(
    truncated,
    LayoutAnimation.Properties.scaleXY
  );

  const { colors } = useTheme();
  return (
    <ButtonPressAnimation
      disabled={!needToTruncate || !truncated}
      onPress={() => setTruncated(prev => !prev)}
      scaleTo={1}
    >
      <Text
        color={colors.alpha(colors.blueGreyDark, 0.5)}
        lineHeight="big"
        size="large"
      >
        {delayedTruncated ? truncatedText : text}
      </Text>
      {truncated && needToTruncate && (
        <ReadMoreButton>
          {lang.t('expanded_state.asset.read_more_button')} 􀯼
        </ReadMoreButton>
      )}
    </ButtonPressAnimation>
  );
}

export default function ChartExpandedState({ asset }) {
  const genericAsset = useGenericAsset(asset?.address);

  const [carouselHeight, setCarouselHeight] = useState(defaultCarouselHeight);
  const { nativeCurrency } = useAccountSettings();
  const [additionalContentHeight, setAdditionalContentHeight] = useState(0);

  // If we don't have a balance for this asset
  // It's a generic asset
  const hasBalance = asset?.balance;
  const assetWithPrice = useMemo(() => {
    return hasBalance
      ? { ...asset }
      : genericAsset
      ? ethereumUtils.formatGenericAsset(genericAsset, nativeCurrency)
      : { ...asset };
  }, [asset, genericAsset, hasBalance, nativeCurrency]);

  if (assetWithPrice?.mainnet_address) {
    assetWithPrice.l2Address = assetWithPrice.address;
    assetWithPrice.address = assetWithPrice.mainnet_address;
  }

  const isL2 = useMemo(() => isL2Network(assetWithPrice.type), [
    assetWithPrice.type,
  ]);
  // This one includes the original l2 address if exists
  const ogAsset = useMemo(() => {
    return {
      ...assetWithPrice,
      address: isL2 ? assetWithPrice.l2Address : assetWithPrice.address,
    };
  }, [assetWithPrice, isL2]);

  const { height: screenHeight } = useDimensions();
  const {
    description,
    marketCap,
    totalLiquidity,
    totalVolume,
    marketCapLoading,
    totalLiquidityLoading,
    totalVolumeLoading,
    links,
  } = useAdditionalAssetData(asset?.address, assetWithPrice?.price?.value);

  const delayedDescriptions = useDelayedValueWithLayoutAnimation(description);

  const scrollableContentHeight =
    !!totalVolume || !!marketCap || !!totalLiquidity ? 68 : 0;

  const {
    chart,
    chartData,
    chartType,
    color,
    fetchingCharts,
    initialChartDataLabels,
    showChart,
    throttledData,
  } = useChartThrottledPoints({
    asset: assetWithPrice,
    heightWithChart: Math.min(
      carouselHeight +
        heightWithChart -
        (!hasBalance && 68) +
        additionalContentHeight +
        (additionalContentHeight === 0 ? 0 : scrollableContentHeight),
      screenHeight
    ),
    heightWithoutChart: Math.min(
      carouselHeight +
        heightWithoutChart -
        (!hasBalance && 68) +
        additionalContentHeight +
        (additionalContentHeight === 0 ? 0 : scrollableContentHeight),
      screenHeight
    ),
    shortHeightWithChart: Math.min(
      carouselHeight + heightWithChart - (!hasBalance && 68),
      screenHeight
    ),
    shortHeightWithoutChart: Math.min(
      carouselHeight + heightWithoutChart - (!hasBalance && 68),
      screenHeight
    ),
  });

  const uniswapAssetsInWallet = useUniswapAssetsInWallet();
  const showSwapButton = useMemo(
    () =>
      !isL2 && find(uniswapAssetsInWallet, ['address', assetWithPrice.address]),
    [assetWithPrice.address, isL2, uniswapAssetsInWallet]
  );

  const needsEth =
    asset?.address === ETH_ADDRESS && asset?.balance?.amount === '0';

  const duration = useRef(0);

  if (duration.current === 0) {
    duration.current = 300;
  }

  let ChartExpandedStateSheetHeight =
    ios || showChart ? heightWithChart : heightWithoutChart;

  if (android && !hasBalance) {
    ChartExpandedStateSheetHeight -= 60;
  }

  const { navigate } = useNavigation();

  const handleL2DisclaimerPress = useCallback(() => {
    navigate(Routes.EXPLAIN_SHEET, {
      type: assetWithPrice.type,
    });
  }, [assetWithPrice.type, navigate]);

  const { layout } = useContext(ModalContext) || {};

  const [morePoolsVisible, setMorePoolsVisible] = useState(false);

  const delayedMorePoolsVisible = useDelayedValueWithLayoutAnimation(
    morePoolsVisible
  );

  const { colors } = useTheme();

  const MoreButton = useCallback(() => {
    return (
      <View marginTop={-10}>
        <CoinDividerOpenButton
          coinDividerHeight={CoinDividerHeight}
          isActive
          isSmallBalancesOpen={delayedMorePoolsVisible}
          onPress={() => setMorePoolsVisible(prev => !prev)}
        />
      </View>
    );
  }, [delayedMorePoolsVisible]);

  return (
    <SlackSheet
      additionalTopPadding={android}
      contentHeight={ChartExpandedStateSheetHeight}
      scrollEnabled
      {...(ios
        ? { height: '100%' }
        : { additionalTopPadding: true, contentHeight: screenHeight - 80 })}
    >
      <ChartPathProvider data={throttledData}>
        <Chart
          {...chartData}
          {...initialChartDataLabels}
          asset={assetWithPrice}
          chart={chart}
          chartType={chartType}
          color={color}
          fetchingCharts={fetchingCharts}
          nativePoints={chart}
          showChart={showChart}
          throttledData={throttledData}
        />
      </ChartPathProvider>
      <SheetDivider />
      {hasBalance && (
        <TokenInfoSection>
          <TokenInfoRow>
            <TokenInfoItem
              asset={assetWithPrice}
              title={lang.t('expanded_state.asset.balance')}
            >
              <TokenInfoBalanceValue asset={asset} />
            </TokenInfoItem>
            <TokenInfoItem
<<<<<<< HEAD
              title={
                asset?.native?.balance.display
                  ? lang.t('expanded_state.asset.value')
                  : ' '
              }
=======
              title={asset?.native?.balance?.display ? 'Value' : ' '}
>>>>>>> d8184031
              weight="bold"
            >
              {asset?.native?.balance?.display || ' '}
            </TokenInfoItem>
          </TokenInfoRow>
        </TokenInfoSection>
      )}
      {needsEth ? (
        <SheetActionButtonRow paddingBottom={isL2 && 19}>
          <BuyActionButton color={color} />
        </SheetActionButtonRow>
      ) : (
        <SheetActionButtonRow paddingBottom={isL2 && 19}>
          {showSwapButton && (
            <SwapActionButton color={color} inputType={AssetInputTypes.in} />
          )}
          {hasBalance ? (
            <SendActionButton asset={ogAsset} color={color} />
          ) : (
            <SwapActionButton
              color={color}
              inputType={AssetInputTypes.out}
              label={`􀖅 ${lang.t('expanded_state.asset.get_asset', {
                assetSymbol: asset?.symbol,
              })}`}
              requireVerification
              verified={asset?.isVerified}
              weight="heavy"
            />
          )}
        </SheetActionButtonRow>
      )}
      {isL2 && (
        <L2Disclaimer
          assetType={assetWithPrice.type}
          colors={colors}
          onPress={handleL2DisclaimerPress}
          symbol={assetWithPrice.symbol}
        />
      )}

      {!isL2 && (
        <CarouselWrapper
          isAnyItemLoading={
            totalVolumeLoading || totalLiquidityLoading || marketCapLoading
          }
          isAnyItemVisible={!!(totalVolume || totalLiquidity || marketCap)}
          setCarouselHeight={setCarouselHeight}
        >
          <Carousel>
            <CarouselItem
              loading={totalVolumeLoading}
              showDivider
              title={lang.t('expanded_state.asset.volume_24_hours')}
              weight="bold"
            >
              {totalVolume}
            </CarouselItem>
            <CarouselItem
              loading={totalLiquidityLoading}
              showDivider
              title={lang.t('expanded_state.asset.uniswap_liquidity')}
              weight="bold"
            >
              {totalLiquidity}
            </CarouselItem>
            <CarouselItem
              loading={marketCapLoading}
              title={lang.t('expanded_state.asset.market_cap')}
              weight="bold"
            >
              {marketCap}
            </CarouselItem>
          </Carousel>
          <EdgeFade />
        </CarouselWrapper>
      )}
      <AdditionalContentWrapper
        onLayout={({
          nativeEvent: {
            layout: { height },
          },
        }) => {
          setAdditionalContentHeight(height);
          layout?.();
        }}
      >
        {!isL2 && (
          <UniswapPools
            ShowMoreButton={MoreButton}
            alwaysShowMoreButton
            forceShowAll={delayedMorePoolsVisible}
            hideIfEmpty
            initialPageAmount={3}
            token={asset?.address}
          />
        )}

        {!!delayedDescriptions && (
          <ExpandedStateSection
            isL2
            title={lang.t('expanded_state.asset.about_asset', {
              assetName: asset?.name,
            })}
          >
            <Description text={description} />
          </ExpandedStateSection>
        )}
        <SocialLinks
          address={ogAsset.address}
          color={color}
          isNativeAsset={assetWithPrice?.isNativeAsset}
          links={links}
          marginTop={!delayedDescriptions && 19}
          type={asset?.type}
        />
        <Spacer />
      </AdditionalContentWrapper>
    </SlackSheet>
  );
}<|MERGE_RESOLUTION|>--- conflicted
+++ resolved
@@ -356,15 +356,11 @@
               <TokenInfoBalanceValue asset={asset} />
             </TokenInfoItem>
             <TokenInfoItem
-<<<<<<< HEAD
               title={
                 asset?.native?.balance.display
                   ? lang.t('expanded_state.asset.value')
                   : ' '
               }
-=======
-              title={asset?.native?.balance?.display ? 'Value' : ' '}
->>>>>>> d8184031
               weight="bold"
             >
               {asset?.native?.balance?.display || ' '}
