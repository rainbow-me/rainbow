--- conflicted
+++ resolved
@@ -373,17 +373,8 @@
         </SheetActionButtonRow>
       ) : (
         <SheetActionButtonRow paddingBottom={isL2 ? 19 : undefined}>
-<<<<<<< HEAD
           {showSwapButton && !isTestnet && (
-            <SwapActionButton color={color} inputType={AssetInputTypes.in} />
-=======
-          {hasBalance && (
-            <SwapActionButton
-              asset={ogAsset}
-              color={color}
-              inputType={AssetInputTypes.in}
-            />
->>>>>>> d7e4faae
+            <SwapActionButton asset={ogAsset} color={color} inputType={AssetInputTypes.in} />
           )}
           {hasBalance ? (
             <SendActionButton
