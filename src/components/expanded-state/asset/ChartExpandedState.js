--- conflicted
+++ resolved
@@ -8,11 +8,6 @@
 } from 'react';
 import { LayoutAnimation, View } from 'react-native';
 import { getSoftMenuBarHeight } from 'react-native-extra-dimensions-android';
-<<<<<<< HEAD
-import { useSelector } from 'react-redux';
-=======
-import styled from 'styled-components';
->>>>>>> 1d07c49d
 import { ModalContext } from '../../../react-native-cool-modals/NativeStackView';
 import L2Disclaimer from '../../L2Disclaimer';
 import { ButtonPressAnimation } from '../../animations';
