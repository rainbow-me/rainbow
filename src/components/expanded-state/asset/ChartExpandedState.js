import lang from 'i18n-js';
import { find } from 'lodash';
import React, {
  useCallback,
  useContext,
  useEffect,
  useMemo,
  useRef,
  useState,
} from 'react';
import { LayoutAnimation, View } from 'react-native';
import { getSoftMenuBarHeight } from 'react-native-extra-dimensions-android';
import styled from 'styled-components';
import { ModalContext } from '../../../react-native-cool-modals/NativeStackView';
import L2Disclaimer from '../../L2Disclaimer';
import { ButtonPressAnimation } from '../../animations';
import { CoinDividerHeight } from '../../coin-divider';
import CoinDividerOpenButton from '../../coin-divider/CoinDividerOpenButton';
import EdgeFade from '../../discover-sheet/EdgeFade';
import UniswapPools from '../../discover-sheet/UniswapPoolsSection';
import {
  BuyActionButton,
  SendActionButton,
  SheetActionButtonRow,
  SheetDivider,
  SlackSheet,
  SwapActionButton,
} from '../../sheet';
import { Text } from '../../text';
import {
  TokenInfoBalanceValue,
  TokenInfoItem,
  TokenInfoRow,
  TokenInfoSection,
} from '../../token-info';
import { Chart } from '../../value-chart';
import ExpandedStateSection from '../ExpandedStateSection';
import SocialLinks from './SocialLinks';
import { ChartPathProvider } from '@rainbow-me/animated-charts';
import { isL2Network } from '@rainbow-me/handlers/web3';
import AssetInputTypes from '@rainbow-me/helpers/assetInputTypes';
import {
  useAccountSettings,
  useAdditionalAssetData,
  useChartThrottledPoints,
  useDelayedValueWithLayoutAnimation,
  useDimensions,
  useGenericAsset,
  useUniswapAssetsInWallet,
} from '@rainbow-me/hooks';
import { useNavigation } from '@rainbow-me/navigation';
import { ETH_ADDRESS } from '@rainbow-me/references';
import Routes from '@rainbow-me/routes';
import { ethereumUtils, safeAreaInsetValues } from '@rainbow-me/utils';

const defaultCarouselHeight = 60;
const baseHeight =
  386 + (android && 20 - getSoftMenuBarHeight()) - defaultCarouselHeight;
const heightWithoutChart = baseHeight + (android && 30);
const heightWithChart = baseHeight + 292;

export const initialChartExpandedStateSheetHeight = undefined;

const Carousel = styled.ScrollView.attrs({
  contentContainerStyle: {
    paddingBottom: 11,
    paddingHorizontal: 7,
    paddingTop: 6,
  },
  horizontal: true,
  showsHorizontalScrollIndicator: false,
})``;

const AdditionalContentWrapper = styled.View``;

const CarouselItem = styled(TokenInfoItem).attrs(({ theme: { colors } }) => ({
  color: colors.alpha(colors.blueGreyDark, 0.7),
  letterSpacing: 'roundedTighter',
  weight: 'semibold',
}))`
  margin-horizontal: 12;
`;

const TIMEOUT = 15000;

const ReadMoreButton = styled(Text).attrs(({ theme: { colors } }) => ({
  color: colors.alpha(colors.blueGreyDark, 0.8),
  lineHeight: 37,
  size: 'lmedium',
  weight: 'heavy',
}))``;

function CarouselWrapper({
  style,
  isAnyItemVisible,
  isAnyItemLoading,
  setCarouselHeight,
  ...props
}) {
  const [visible, setVisible] = useState(true);
  const timeout = useRef();
  useEffect(() => {
    clearTimeout(timeout.current);
    if (!isAnyItemVisible) {
      timeout.current = setTimeout(
        () => {
          setVisible(false);
          setCarouselHeight?.(0);
        },
        isAnyItemLoading ? TIMEOUT : 0
      );
    } else {
      setVisible(true);
      setCarouselHeight?.(defaultCarouselHeight);
    }
  }, [isAnyItemLoading, isAnyItemVisible, setCarouselHeight]);
  const delayedVisible = useDelayedValueWithLayoutAnimation(visible);
  return (
    <View
      {...props}
      style={[
        style,
        {
          opacity: delayedVisible ? 1 : 0,
        },
      ]}
    />
  );
}

const Spacer = styled.View`
  height: ${safeAreaInsetValues.bottom + 20 + getSoftMenuBarHeight()};
`;

// truncate after the first paragraph or 4th dot
function truncate(text) {
  const firstParagraph = text?.split('\n')[0];
  const first4Sentences = text?.split('.').slice(0, 4).join('.') + '.';
  const shorterOne =
    first4Sentences?.length < firstParagraph?.length
      ? first4Sentences
      : firstParagraph;
  // If there is not much to expand, return the whole text
  if (text.length < shorterOne.length * 1.5) {
    return text;
  }

  return shorterOne;
}

function Description({ text }) {
  const truncatedText = truncate(text);
  const needToTruncate = truncatedText.length !== text.length;
  const [truncated, setTruncated] = useState(true);
  const delayedTruncated = useDelayedValueWithLayoutAnimation(
    truncated,
    LayoutAnimation.Properties.scaleXY
  );

  const { colors } = useTheme();
  return (
    <ButtonPressAnimation
      disabled={!needToTruncate || !truncated}
      onPress={() => setTruncated(prev => !prev)}
      scaleTo={1}
    >
      <Text
        color={colors.alpha(colors.blueGreyDark, 0.5)}
        lineHeight="big"
        size="large"
      >
        {delayedTruncated ? truncatedText : text}
      </Text>
      {truncated && needToTruncate && (
        <ReadMoreButton>
          {lang.t('expanded_state.asset.read_more_button')} 􀯼
        </ReadMoreButton>
      )}
    </ButtonPressAnimation>
  );
}

export default function ChartExpandedState({ asset }) {
  const genericAsset = useGenericAsset(asset?.address);

  const [carouselHeight, setCarouselHeight] = useState(defaultCarouselHeight);
  const { nativeCurrency } = useAccountSettings();
  const [additionalContentHeight, setAdditionalContentHeight] = useState(0);

  // If we don't have a balance for this asset
  // It's a generic asset
  const hasBalance = asset?.balance;
  const assetWithPrice = useMemo(() => {
    return hasBalance
      ? { ...asset }
      : genericAsset
      ? ethereumUtils.formatGenericAsset(genericAsset, nativeCurrency)
      : { ...asset };
  }, [asset, genericAsset, hasBalance, nativeCurrency]);

  if (assetWithPrice?.mainnet_address) {
    assetWithPrice.l2Address = assetWithPrice.address;
    assetWithPrice.address = assetWithPrice.mainnet_address;
  }

  const isL2 = useMemo(() => isL2Network(assetWithPrice.type), [
    assetWithPrice.type,
  ]);
  // This one includes the original l2 address if exists
  const ogAsset = useMemo(() => {
    return {
      ...assetWithPrice,
      address: isL2 ? assetWithPrice.l2Address : assetWithPrice.address,
    };
  }, [assetWithPrice, isL2]);

  const { height: screenHeight } = useDimensions();
  const {
    description,
    marketCap,
    totalLiquidity,
    totalVolume,
    loading: additionalAssetDataLoading,
    links,
  } = useAdditionalAssetData(asset?.address, assetWithPrice?.price?.value);

  const delayedDescriptions = useDelayedValueWithLayoutAnimation(description);

  const scrollableContentHeight =
    !!totalVolume || !!marketCap || !!totalLiquidity ? 68 : 0;

  const {
    chart,
    chartData,
    chartType,
    color,
    fetchingCharts,
    initialChartDataLabels,
    showChart,
    throttledData,
  } = useChartThrottledPoints({
    asset: assetWithPrice,
    heightWithChart: Math.min(
      carouselHeight +
        heightWithChart -
        (!hasBalance && 68) +
        additionalContentHeight +
        (additionalContentHeight === 0 ? 0 : scrollableContentHeight),
      screenHeight
    ),
    heightWithoutChart: Math.min(
      carouselHeight +
        heightWithoutChart -
        (!hasBalance && 68) +
        additionalContentHeight +
        (additionalContentHeight === 0 ? 0 : scrollableContentHeight),
      screenHeight
    ),
    shortHeightWithChart: Math.min(
      carouselHeight + heightWithChart - (!hasBalance && 68),
      screenHeight
    ),
    shortHeightWithoutChart: Math.min(
      carouselHeight + heightWithoutChart - (!hasBalance && 68),
      screenHeight
    ),
  });

  const uniswapAssetsInWallet = useUniswapAssetsInWallet();
  const showSwapButton = useMemo(
    () =>
      !isL2 && find(uniswapAssetsInWallet, ['address', assetWithPrice.address]),
    [assetWithPrice.address, isL2, uniswapAssetsInWallet]
  );

  const needsEth =
    asset?.address === ETH_ADDRESS && asset?.balance?.amount === '0';

  const duration = useRef(0);

  if (duration.current === 0) {
    duration.current = 300;
  }

  let ChartExpandedStateSheetHeight =
    ios || showChart ? heightWithChart : heightWithoutChart;

  if (android && !hasBalance) {
    ChartExpandedStateSheetHeight -= 60;
  }

  const { navigate } = useNavigation();

  const handleL2DisclaimerPress = useCallback(() => {
    navigate(Routes.EXPLAIN_SHEET, {
      type: assetWithPrice.type,
    });
  }, [assetWithPrice.type, navigate]);

  const { layout } = useContext(ModalContext) || {};

  const [morePoolsVisible, setMorePoolsVisible] = useState(false);

  const delayedMorePoolsVisible = useDelayedValueWithLayoutAnimation(
    morePoolsVisible
  );

  const { colors } = useTheme();

  const MoreButton = useCallback(() => {
    return (
      <View marginTop={-10}>
        <CoinDividerOpenButton
          coinDividerHeight={CoinDividerHeight}
          isActive
          isSmallBalancesOpen={delayedMorePoolsVisible}
          onPress={() => setMorePoolsVisible(prev => !prev)}
        />
      </View>
    );
  }, [delayedMorePoolsVisible]);

  return (
    <SlackSheet
      additionalTopPadding={android}
      contentHeight={ChartExpandedStateSheetHeight}
      scrollEnabled
      {...(ios
        ? { height: '100%' }
        : { additionalTopPadding: true, contentHeight: screenHeight - 80 })}
    >
      <ChartPathProvider data={throttledData}>
        <Chart
          {...chartData}
          {...initialChartDataLabels}
          asset={assetWithPrice}
          chart={chart}
          chartType={chartType}
          color={color}
          fetchingCharts={fetchingCharts}
          nativePoints={chart}
          showChart={showChart}
          throttledData={throttledData}
        />
      </ChartPathProvider>
      <SheetDivider />
      {hasBalance && (
        <TokenInfoSection>
          <TokenInfoRow>
            <TokenInfoItem
              asset={assetWithPrice}
              title={lang.t('expanded_state.asset.balance')}
            >
              <TokenInfoBalanceValue asset={asset} />
            </TokenInfoItem>
            <TokenInfoItem
              title={
                asset?.native?.balance.display
                  ? lang.t('expanded_state.asset.value')
                  : ' '
              }
              weight="bold"
            >
              {asset?.native?.balance?.display || ' '}
            </TokenInfoItem>
          </TokenInfoRow>
        </TokenInfoSection>
      )}
      {needsEth ? (
        <SheetActionButtonRow paddingBottom={isL2 && 19}>
          <BuyActionButton color={color} />
        </SheetActionButtonRow>
      ) : (
        <SheetActionButtonRow paddingBottom={isL2 && 19}>
          {showSwapButton && (
            <SwapActionButton color={color} inputType={AssetInputTypes.in} />
          )}
          {hasBalance ? (
            <SendActionButton asset={ogAsset} color={color} />
          ) : (
            <SwapActionButton
              color={color}
              inputType={AssetInputTypes.out}
              label={`􀖅 ${lang.t('expanded_state.asset.get_asset', {
                assetSymbol: asset?.symbol,
              })}`}
              requireVerification
              verified={asset?.isVerified}
              weight="heavy"
            />
          )}
        </SheetActionButtonRow>
      )}
      {isL2 && (
        <L2Disclaimer
          assetType={assetWithPrice.type}
          colors={colors}
          onPress={handleL2DisclaimerPress}
          symbol={assetWithPrice.symbol}
        />
      )}

      {!isL2 && (
        <CarouselWrapper
          isAnyItemLoading={additionalAssetDataLoading}
          isAnyItemVisible={!!(totalVolume || totalLiquidity || marketCap)}
          setCarouselHeight={setCarouselHeight}
        >
          <Carousel>
            <CarouselItem
              loading={additionalAssetDataLoading}
              showDivider
              title={lang.t('expanded_state.asset.volume_24_hours')}
              weight="bold"
            >
              {totalVolume}
            </CarouselItem>
            <CarouselItem
              loading={additionalAssetDataLoading}
              showDivider
              title={lang.t('expanded_state.asset.uniswap_liquidity')}
              weight="bold"
            >
              {totalLiquidity}
            </CarouselItem>
            <CarouselItem
<<<<<<< HEAD
              loading={additionalAssetDataLoading}
              title="Market cap"
=======
              loading={marketCapLoading}
              title={lang.t('expanded_state.asset.market_cap')}
>>>>>>> 3f26d08f
              weight="bold"
            >
              {marketCap}
            </CarouselItem>
          </Carousel>
          <EdgeFade />
        </CarouselWrapper>
      )}
      <AdditionalContentWrapper
        onLayout={({
          nativeEvent: {
            layout: { height },
          },
        }) => {
          setAdditionalContentHeight(height);
          layout?.();
        }}
      >
        {!isL2 && (
          <UniswapPools
            ShowMoreButton={MoreButton}
            alwaysShowMoreButton
            forceShowAll={delayedMorePoolsVisible}
            hideIfEmpty
            initialPageAmount={3}
            token={asset?.address}
          />
        )}

        {!!delayedDescriptions && (
          <ExpandedStateSection
            isL2
            title={lang.t('expanded_state.asset.about_asset', {
              assetName: asset?.name,
            })}
          >
            <Description text={description} />
          </ExpandedStateSection>
        )}
        <SocialLinks
          address={ogAsset.address}
          color={color}
          isNativeAsset={assetWithPrice?.isNativeAsset}
          links={links}
          marginTop={!delayedDescriptions && 19}
          type={asset?.type}
        />
        <Spacer />
      </AdditionalContentWrapper>
    </SlackSheet>
  );
}<|MERGE_RESOLUTION|>--- conflicted
+++ resolved
@@ -424,13 +424,8 @@
               {totalLiquidity}
             </CarouselItem>
             <CarouselItem
-<<<<<<< HEAD
-              loading={additionalAssetDataLoading}
-              title="Market cap"
-=======
               loading={marketCapLoading}
               title={lang.t('expanded_state.asset.market_cap')}
->>>>>>> 3f26d08f
               weight="bold"
             >
               {marketCap}
