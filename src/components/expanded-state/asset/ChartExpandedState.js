--- conflicted
+++ resolved
@@ -289,19 +289,7 @@
   const addCashEnabled = config.f2c_enabled;
 
   return (
-<<<<<<< HEAD
     <StaticBottomSheet scrollable fullWindowOverlay={false}>
-      {isDOG && <DOGConfetti />}
-=======
-    <SlackSheet
-      additionalTopPadding={android}
-      contentHeight={ChartExpandedStateSheetHeight}
-      scrollEnabled
-      {...(ios
-        ? { height: '100%' }
-        : { additionalTopPadding: true, contentHeight: screenHeight - 80 })}
-    >
->>>>>>> 5f853ee4
       <ChartPathProvider data={throttledData}>
         <Chart
           {...chartData}
