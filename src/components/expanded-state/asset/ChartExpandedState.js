--- conflicted
+++ resolved
@@ -207,17 +207,6 @@
     return hasBalance
       ? asset
       : genericAsset
-<<<<<<< HEAD
-      ? asset?.networks
-        ? {
-            ...ethereumUtils.formatGenericAsset(genericAsset, nativeCurrency),
-            network: asset.network,
-            colors: asset?.colors,
-          }
-        : ethereumUtils.formatGenericAsset(genericAsset, nativeCurrency)
-      : { ...asset };
-  }, [asset, genericAsset, hasBalance, nativeCurrency]);
-=======
       ? {
           ...genericAsset,
           network: asset.network,
@@ -227,7 +216,6 @@
         }
       : asset;
   }, [asset, genericAsset, hasBalance]);
->>>>>>> cf2e8f30
 
   const isL2 = useMemo(() => isL2Network(assetWithPrice.network), [
     assetWithPrice.network,
