import { get } from 'lodash';
import React from 'react';
import { PixelRatio, Text } from 'react-native';
import styled from 'styled-components';
import { withThemeContext } from '../../../../context/ThemeContext';
import { Row } from '../../../layout';
import ChartHeaderTitle from './ChartHeaderTitle';
import { ChartYLabel } from '@rainbow-me/animated-charts';
import { useAccountSettings } from '@rainbow-me/hooks';
import { supportedNativeCurrencies } from '@rainbow-me/references';
import { fonts, fontWithWidth } from '@rainbow-me/styles';

<<<<<<< HEAD
const Label = withThemeContext(styled(ChartYLabel)`
  color: ${({ colors }) => colors.dark};
=======
const ChartPriceRow = styled(Row)`
  width: 55%;
`;

const Label = styled(ChartYLabel)`
  color: ${colors.dark};
>>>>>>> 3efe225c
  ${fontWithWidth(fonts.weight.heavy)};
  font-size: ${fonts.size.big};
  letter-spacing: ${fonts.letterSpacing.roundedTight};
  ${android &&
<<<<<<< HEAD
  `margin-top: -8;
     margin-bottom: -16;`}
`);
=======
  `margin-top: -30;
     margin-bottom: -30;
     `}
`;
>>>>>>> 3efe225c

const AndroidCurrencySymbolLabel = styled(Label)`
  height: 69;
  left: 5.5;
  margin-right: 3;
  top: ${PixelRatio.get() <= 2.625 ? 22 : 23};
`;

export function formatNative(value, priceSharedValue, nativeSelected) {
  'worklet';
  if (!value) {
    return priceSharedValue?.value || '';
  }
  if (value === 'undefined') {
    return nativeSelected?.alignment === 'left'
      ? `${nativeSelected?.symbol}0.00`
      : `0.00 ${nativeSelected?.symbol}`;
  }
  const decimals =
    Number(value) < 1
      ? Math.min(8, value.toString().slice(2).slice('').search(/[^0]/g) + 3)
      : 2;

  let res = `${Number(value).toFixed(decimals).toLocaleString('en-US', {
    currency: 'USD',
  })}`;
  res =
    nativeSelected?.alignment === 'left'
      ? `${nativeSelected?.symbol}${res}`
      : `${res} ${nativeSelected?.symbol}`;
  const vals = res.split('.');
  if (vals.length === 2) {
    return vals[0].replace(/\B(?=(\d{3})+(?!\d))/g, ',') + '.' + vals[1];
  }
  return res;
}

export default function ChartPriceLabel({
  defaultValue,
  isNoPriceData,
  priceSharedValue,
}) {
  const { nativeCurrency } = useAccountSettings();
  const nativeSelected = get(supportedNativeCurrencies, `${nativeCurrency}`);
  return isNoPriceData ? (
    <ChartHeaderTitle>{defaultValue}</ChartHeaderTitle>
  ) : (
    <ChartPriceRow>
      {android && (
        <AndroidCurrencySymbolLabel
          as={Text}
          defaultValue={nativeSelected?.symbol}
          editable={false}
        >
          {nativeSelected?.symbol}
        </AndroidCurrencySymbolLabel>
      )}
      <Label
        format={value => {
          'worklet';
          const formatted = formatNative(
            value,
            priceSharedValue,
            nativeSelected
          );
          if (android) {
            return formatted.replace(/[^\d.,-]/g, '');
          }
          return formatted;
        }}
        style={{
          width: android ? '67%' : '75%',
        }}
      />
    </ChartPriceRow>
  );
}<|MERGE_RESOLUTION|>--- conflicted
+++ resolved
@@ -10,31 +10,20 @@
 import { supportedNativeCurrencies } from '@rainbow-me/references';
 import { fonts, fontWithWidth } from '@rainbow-me/styles';
 
-<<<<<<< HEAD
-const Label = withThemeContext(styled(ChartYLabel)`
-  color: ${({ colors }) => colors.dark};
-=======
 const ChartPriceRow = styled(Row)`
   width: 55%;
 `;
 
-const Label = styled(ChartYLabel)`
-  color: ${colors.dark};
->>>>>>> 3efe225c
+const Label = withThemeContext(styled(ChartYLabel)`
+  color: ${({ colors }) => colors.dark};
   ${fontWithWidth(fonts.weight.heavy)};
   font-size: ${fonts.size.big};
   letter-spacing: ${fonts.letterSpacing.roundedTight};
   ${android &&
-<<<<<<< HEAD
-  `margin-top: -8;
-     margin-bottom: -16;`}
-`);
-=======
   `margin-top: -30;
      margin-bottom: -30;
      `}
-`;
->>>>>>> 3efe225c
+`);
 
 const AndroidCurrencySymbolLabel = styled(Label)`
   height: 69;
