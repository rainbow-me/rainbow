import { get } from 'lodash';
import React from 'react';
import { PixelRatio, Text } from 'react-native';
import { useWorkletCallback } from 'react-native-reanimated';
import { Row } from '../../../layout';
import ChartHeaderTitle from './ChartHeaderTitle';
import { ChartYLabel } from '@rainbow-me/animated-charts';
import { NativeCurrencyKeys } from '@rainbow-me/entities';
import { useAccountSettings } from '@rainbow-me/hooks';
import { supportedNativeCurrencies } from '@rainbow-me/references';
import styled from '@rainbow-me/styled-components';
import { fonts, fontWithWidth } from '@rainbow-me/styles';

const ChartPriceRow = styled(Row)({});

<<<<<<< HEAD
const Label = styled(ChartYLabel)`
  color: ${({ theme: { colors } }) => colors.dark};
  ${fontWithWidth(fonts.weight.heavy)};
  font-size: ${fonts.size.big};
  letter-spacing: ${fonts.letterSpacing.roundedTight};
  ${android &&
  `margin-top: -30;
     margin-bottom: -30;
     `}
  ${({ tabularNums }) => (tabularNums ? 'font-variant: tabular-nums' : '')};
`;
=======
const Label = styled(ChartYLabel)({
  color: ({ theme: { colors } }) => colors.dark,
  ...fontWithWidth(fonts.weight.heavy),
  fontSize: fonts.size.big,
  letterSpacing: fonts.letterSpacing.roundedTight,
  ...(android
    ? {
        marginBottom: -30,
        marginTop: -30,
      }
    : {}),
});

const AndroidCurrencySymbolLabel = styled(ChartYLabel)({
  color: ({ theme: { colors } }) => colors.dark,
  ...fontWithWidth(fonts.weight.heavy),
  fontSize: fonts.size.big,
  letterSpacing: fonts.letterSpacing.roundedTight,

  ...(android
    ? {
        marginBottom: -30,
        marginTop: -30,
      }
    : {}),
>>>>>>> 7803cd05

  height: 69,
  left: 5.5,
  marginRight: 3,
  top: PixelRatio.get() <= 2.625 ? 22 : 23,
});

export function formatNative(value, defaultPriceValue, nativeSelected) {
  'worklet';
  if (!value) {
    return defaultPriceValue || '';
  }
  if (value === 'undefined') {
    return nativeSelected?.alignment === 'left'
      ? `${nativeSelected?.symbol}0.00`
      : `0.00 ${nativeSelected?.symbol}`;
  }
  const decimals =
    Number(value) < 1
      ? Math.min(8, value.toString().slice(2).slice('').search(/[^0]/g) + 3)
      : 2;

  let res = `${Number(value).toFixed(decimals).toLocaleString('en-US', {
    currency: NativeCurrencyKeys.USD,
  })}`;
  res =
    nativeSelected?.alignment === 'left'
      ? `${nativeSelected?.symbol}${res}`
      : `${res} ${nativeSelected?.symbol}`;
  const vals = res.split('.');
  if (vals.length === 2) {
    return vals[0].replace(/\B(?=(\d{3})+(?!\d))/g, ',') + '.' + vals[1];
  }
  return res;
}

export default function ChartPriceLabel({
  defaultValue,
  isNoPriceData,
  priceValue,
  tabularNums,
}) {
  const { nativeCurrency } = useAccountSettings();
  const nativeSelected = get(supportedNativeCurrencies, `${nativeCurrency}`);

  const format = useWorkletCallback(
    value => {
      'worklet';
      const formatted = formatNative(value, priceValue, nativeSelected);
      if (android) {
        return formatted.replace(/[^\d.,-]/g, '');
      }
      return formatted;
    },
    [nativeSelected, priceValue]
  );

  return isNoPriceData ? (
    <ChartHeaderTitle>{defaultValue}</ChartHeaderTitle>
  ) : (
    <ChartPriceRow>
      {android && (
        <AndroidCurrencySymbolLabel
          as={Text}
          defaultValue={nativeSelected?.symbol}
          editable={false}
        >
          {nativeSelected?.symbol}
        </AndroidCurrencySymbolLabel>
      )}
      <Label format={format} tabularNums={tabularNums} />
    </ChartPriceRow>
  );
}<|MERGE_RESOLUTION|>--- conflicted
+++ resolved
@@ -13,23 +13,11 @@
 
 const ChartPriceRow = styled(Row)({});
 
-<<<<<<< HEAD
-const Label = styled(ChartYLabel)`
-  color: ${({ theme: { colors } }) => colors.dark};
-  ${fontWithWidth(fonts.weight.heavy)};
-  font-size: ${fonts.size.big};
-  letter-spacing: ${fonts.letterSpacing.roundedTight};
-  ${android &&
-  `margin-top: -30;
-     margin-bottom: -30;
-     `}
-  ${({ tabularNums }) => (tabularNums ? 'font-variant: tabular-nums' : '')};
-`;
-=======
 const Label = styled(ChartYLabel)({
   color: ({ theme: { colors } }) => colors.dark,
   ...fontWithWidth(fonts.weight.heavy),
   fontSize: fonts.size.big,
+  fontVariant: ({ tabularNums }) => (tabularNums ? ['tabular-nums'] : []),
   letterSpacing: fonts.letterSpacing.roundedTight,
   ...(android
     ? {
@@ -51,7 +39,6 @@
         marginTop: -30,
       }
     : {}),
->>>>>>> 7803cd05
 
   height: 69,
   left: 5.5,
