import { get } from 'lodash';
import React from 'react';
import styled from 'styled-components/primitives';
import ChartHeaderTitle from './ChartHeaderTitle';

import { ChartYLabel } from '@rainbow-me/animated-charts';
<<<<<<< HEAD
import { chartExpandedAvailable } from '@rainbow-me/config/experimental';
import { useAccountSettings } from '@rainbow-me/hooks';
import supportedNativeCurrencies from '@rainbow-me/references/native-currencies.json';
=======
>>>>>>> 9dc998e3
import { fonts } from '@rainbow-me/styles';

const Label = styled(ChartYLabel)`
  font-family: ${fonts.family.SFProRounded};
  font-size: ${fonts.size.big};
  font-weight: ${fonts.weight.heavy};
  letter-spacing: ${fonts.letterSpacing.roundedTight};
  width: 100%;
`;

export function formatNative(value, priceSharedValue, nativeSelected) {
  'worklet';
  if (!value) {
    return priceSharedValue?.value || '';
  }
  if (value === 'undefined') {
    return nativeSelected?.alignment === 'left'
      ? `${nativeSelected?.symbol}0.00`
      : `0.00 ${nativeSelected?.symbol}`;
  }
  const decimals =
    Number(value) < 1
      ? Math.min(
          8,
          value
            .toString()
            .slice(2)
            .slice('')
            .search(/[^0]/g) + 3
        )
      : 2;

  let res = `${Number(value)
    .toFixed(decimals)
    .toLocaleString('en-US', {
      currency: 'USD',
    })}`;
  res =
    nativeSelected?.alignment === 'left'
      ? `${nativeSelected?.symbol}${res}`
      : `${res} ${nativeSelected?.symbol}`;
  const vals = res.split('.');
  if (vals.length === 2) {
    return vals[0].replace(/\B(?=(\d{3})+(?!\d))/g, ',') + '.' + vals[1];
  }
  return res;
}

export default function ChartPriceLabel({
  defaultValue,
  isNoPriceData,
  priceSharedValue,
}) {
<<<<<<< HEAD
  const { nativeCurrency } = useAccountSettings();
  const nativeSelected = get(supportedNativeCurrencies, `${nativeCurrency}`);
  return !chartExpandedAvailable || isNoPriceData ? (
=======
  return isNoPriceData ? (
>>>>>>> 9dc998e3
    <ChartHeaderTitle>{defaultValue}</ChartHeaderTitle>
  ) : (
    <Label
      format={value => {
        'worklet';
        return formatNative(value, priceSharedValue, nativeSelected);
      }}
    />
  );
}<|MERGE_RESOLUTION|>--- conflicted
+++ resolved
@@ -4,12 +4,8 @@
 import ChartHeaderTitle from './ChartHeaderTitle';
 
 import { ChartYLabel } from '@rainbow-me/animated-charts';
-<<<<<<< HEAD
-import { chartExpandedAvailable } from '@rainbow-me/config/experimental';
 import { useAccountSettings } from '@rainbow-me/hooks';
 import supportedNativeCurrencies from '@rainbow-me/references/native-currencies.json';
-=======
->>>>>>> 9dc998e3
 import { fonts } from '@rainbow-me/styles';
 
 const Label = styled(ChartYLabel)`
@@ -63,13 +59,9 @@
   isNoPriceData,
   priceSharedValue,
 }) {
-<<<<<<< HEAD
   const { nativeCurrency } = useAccountSettings();
   const nativeSelected = get(supportedNativeCurrencies, `${nativeCurrency}`);
-  return !chartExpandedAvailable || isNoPriceData ? (
-=======
   return isNoPriceData ? (
->>>>>>> 9dc998e3
     <ChartHeaderTitle>{defaultValue}</ChartHeaderTitle>
   ) : (
     <Label
