import { get } from 'lodash';
import React from 'react';
import { PixelRatio, Text } from 'react-native';
import styled from 'styled-components/primitives';
import { Row } from '../../../layout';
import ChartHeaderTitle from './ChartHeaderTitle';
import { ChartYLabel } from '@rainbow-me/animated-charts';
import { useAccountSettings } from '@rainbow-me/hooks';
import { supportedNativeCurrencies } from '@rainbow-me/references';
import { colors, fonts, fontWithWidth } from '@rainbow-me/styles';

const Label = styled(ChartYLabel)`
  color: ${colors.dark};
  ${fontWithWidth(fonts.weight.heavy)};
  font-size: ${fonts.size.big};
  letter-spacing: ${fonts.letterSpacing.roundedTight};
  ${android &&
<<<<<<< HEAD
    `margin-top: -30;
     margin-bottom: -30;
     `}
=======
  `margin-top: -8;
     margin-bottom: -16;`}
>>>>>>> 7346d582
`;

const AndroidCurrencySymbolLabel = styled(Label)`
  height: 69;
  left: 5.5;
  margin-right: 3;
  top: ${PixelRatio.get() <= 2.625 ? 22 : 23};
`;

export function formatNative(value, priceSharedValue, nativeSelected) {
  'worklet';
  if (!value) {
    return priceSharedValue?.value || '';
  }
  if (value === 'undefined') {
    return nativeSelected?.alignment === 'left'
      ? `${nativeSelected?.symbol}0.00`
      : `0.00 ${nativeSelected?.symbol}`;
  }
  const decimals =
    Number(value) < 1
      ? Math.min(8, value.toString().slice(2).slice('').search(/[^0]/g) + 3)
      : 2;

  let res = `${Number(value).toFixed(decimals).toLocaleString('en-US', {
    currency: 'USD',
  })}`;
  res =
    nativeSelected?.alignment === 'left'
      ? `${nativeSelected?.symbol}${res}`
      : `${res} ${nativeSelected?.symbol}`;
  const vals = res.split('.');
  if (vals.length === 2) {
    return vals[0].replace(/\B(?=(\d{3})+(?!\d))/g, ',') + '.' + vals[1];
  }
  return res;
}

export default function ChartPriceLabel({
  defaultValue,
  isNoPriceData,
  priceSharedValue,
}) {
  const { nativeCurrency } = useAccountSettings();
  const nativeSelected = get(supportedNativeCurrencies, `${nativeCurrency}`);
  return isNoPriceData ? (
    <ChartHeaderTitle>{defaultValue}</ChartHeaderTitle>
  ) : (
    <Row style={{ width: '50%' }}>
      {android && (
        <AndroidCurrencySymbolLabel
          as={Text}
          defaultValue={nativeSelected?.symbol}
          editable={false}
        >
          {nativeSelected?.symbol}
        </AndroidCurrencySymbolLabel>
      )}
      <Label
        format={value => {
          'worklet';
          const formatted = formatNative(
            value,
            priceSharedValue,
            nativeSelected
          );
          if (android) {
            return formatted.replace(/[^\d.,-]/g, '');
          }
          return formatted;
        }}
        style={{
          width: android ? '67%' : '75%',
        }}
      />
    </Row>
  );
}<|MERGE_RESOLUTION|>--- conflicted
+++ resolved
@@ -15,14 +15,9 @@
   font-size: ${fonts.size.big};
   letter-spacing: ${fonts.letterSpacing.roundedTight};
   ${android &&
-<<<<<<< HEAD
-    `margin-top: -30;
+  `margin-top: -30;
      margin-bottom: -30;
      `}
-=======
-  `margin-top: -8;
-     margin-bottom: -16;`}
->>>>>>> 7346d582
 `;
 
 const AndroidCurrencySymbolLabel = styled(Label)`
