--- conflicted
+++ resolved
@@ -1,8 +1,2 @@
-<<<<<<< HEAD
-export { default as ChartChangeDirectionArrow } from './ChartChangeDirectionArrow';
-export { default as ChartDateLabel } from './ChartDateLabel';
-export { default as ChartPercentChangeLabel } from './ChartPercentChangeLabel';
-=======
 export { ChartPercentChangeLabel } from './ChartPercentChangeLabel';
->>>>>>> 9a1122cb
 export { ChartPriceLabel } from './ChartPriceLabel';