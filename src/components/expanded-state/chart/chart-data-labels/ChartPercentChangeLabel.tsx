--- conflicted
+++ resolved
@@ -1,93 +1,34 @@
 import React, { memo } from 'react';
-<<<<<<< HEAD
-import {
-  SharedValue,
-  useAnimatedStyle,
-  useDerivedValue,
-  DerivedValue,
-  withTiming,
-  useSharedValue,
-  useAnimatedReaction,
-} from 'react-native-reanimated';
+import { SharedValue, useAnimatedReaction, useAnimatedStyle, useDerivedValue, useSharedValue, withTiming } from 'react-native-reanimated';
 import { AnimatedText, Box, TextShadow, useColorMode, useForegroundColor } from '@/design-system';
-=======
-import { SharedValue, useAnimatedStyle, useDerivedValue } from 'react-native-reanimated';
-import { AnimatedText, TextShadow, useColorMode, useForegroundColor } from '@/design-system';
->>>>>>> 9a1122cb
 import { IS_ANDROID } from '@/env';
 import { opacityWorklet } from '@/__swaps__/utils/swaps';
 import { useTheme } from '@/theme';
 import { toFixedWorklet } from '@/safe-math/SafeMath';
 import { AnimatedNumber } from '@/components/live-token-text/AnimatedNumber';
 import { useExpandedAssetSheetContext } from '@/screens/expandedAssetSheet/context/ExpandedAssetSheetContext';
-import { useSharedValueState } from '@/hooks/reanimated/useSharedValueState';
 import { TIMING_CONFIGS } from '@/components/animations/animationConfigs';
-import { useLiveTokenSharedValue } from '@/components/live-token-text/LiveTokenText';
 
 const UP_ARROW = IS_ANDROID ? '' : '↑';
 
-<<<<<<< HEAD
-export default memo(function ChartPercentChangeLabel({ latestChange }: { latestChange: SharedValue<string | undefined> }) {
-  const { originalY, data, isActive: isChartGestureActive } = useChartData();
-=======
 type ChartPercentChangeLabelProps = {
   percentageChange: SharedValue<number | undefined>;
 };
 
 export const ChartPercentChangeLabel = memo(function ChartPercentChangeLabel({ percentageChange }: ChartPercentChangeLabelProps) {
->>>>>>> 9a1122cb
   const { colors } = useTheme();
   const { isDarkMode } = useColorMode();
-  const { accentColors, basicAsset } = useExpandedAssetSheetContext();
+  const { accentColors } = useExpandedAssetSheetContext();
   const labelSecondary = useForegroundColor('labelSecondary');
   const percentageChangeDirectionRotation = useSharedValue(0);
 
-<<<<<<< HEAD
-  const liveTokenPercentageChange = useLiveTokenSharedValue({
-    tokenId: basicAsset.uniqueId,
-    // TODO: when backend updates schema
-    initialValueLastUpdated: 0,
-    initialValue: basicAsset.price.relativeChange24h?.toString() ?? '0',
-    selector: state => state.change24hPct,
-  });
-
-  // TODO: how to get the current timeframe?
-  const percentageChange: DerivedValue<number | null> = useDerivedValue(() => {
-    const hasData = data?.points?.length > 0;
-    if (!hasData && latestChange.value === undefined) {
-      return null;
-    }
-
-    if (isChartGestureActive.value) {
-      const firstPoint = data?.points?.[0]?.y;
-      const lastPoint = data?.points?.[data.points.length - 1]?.y;
-      // This is the current value of the scrubber
-      const originalYNumber = Number(originalY?.value);
-      const firstValue = firstPoint;
-      const lastValue = isNaN(originalYNumber) ? lastPoint : originalYNumber;
-
-      if (firstValue && lastValue) {
-        return ((lastValue - firstValue) / firstValue) * 100;
-      } else if (latestChange.value) {
-        return Number(latestChange.value);
-      }
-    } else {
-      return Number(liveTokenPercentageChange.value);
-    }
-
-    return null;
-  }, [data, latestChange, originalY]);
-
-=======
->>>>>>> 9a1122cb
   const percentageChangeText = useDerivedValue(() => {
     const value = percentageChange.value;
     if (value === undefined) {
       // important that string is not empty so that when actual value fills it does not cause a vertical layout shift
       return ' ';
     }
-<<<<<<< HEAD
-    return `${toFixedWorklet(Math.abs(percentageChange.value), 2)}%`;
+    return `${toFixedWorklet(Math.abs(value), 2)}%`;
   });
 
   const percentageChangeDirectionStyle = useAnimatedStyle(() => {
@@ -95,10 +36,6 @@
     const isPositive = value > 0;
     const isNegative = value < 0;
     const color = isPositive ? colors.green : isNegative ? colors.red : labelSecondary;
-=======
-    const directionString = value > 0 ? UP_ARROW : value < 0 ? DOWN_ARROW : '';
-    const formattedPercentageChange = toFixedWorklet(Math.abs(value), 2);
->>>>>>> 9a1122cb
 
     return {
       color,
@@ -109,7 +46,7 @@
   useAnimatedReaction(
     () => percentageChange.value,
     value => {
-      if (value === null) {
+      if (value === undefined) {
         return;
       }
       percentageChangeDirectionRotation.value = withTiming(value > 0 ? 0 : 180, TIMING_CONFIGS.slowFadeConfig);
@@ -118,15 +55,9 @@
 
   const textStyle = useAnimatedStyle(() => {
     const value = percentageChange.value;
-<<<<<<< HEAD
-    const isPositive = value !== null && value > 0;
-    const isNegative = value !== null && value < 0;
-    const color = value !== null ? (isPositive ? colors.green : isNegative ? colors.red : labelSecondary) : 'transparent';
-=======
     const isPositive = value !== undefined && value > 0;
     const isNegative = value !== undefined && value < 0;
     const color = value !== undefined ? (isPositive ? colors.green : isNegative ? colors.red : labelSecondary) : 'transparent';
->>>>>>> 9a1122cb
 
     return {
       color,
@@ -148,7 +79,8 @@
         size="20pt"
         weight="heavy"
         tabularNumbers
-        disabled={isChartGestureActive}
+        // TODO:
+        disabled={false}
         color={'label'}
       />
     </Box>
