<<<<<<< HEAD
import React, { memo } from 'react';
import { DerivedValue, useAnimatedStyle, useDerivedValue } from 'react-native-reanimated';
import { AnimatedText, TextShadow } from '@/design-system';
=======
import React, { memo, useMemo } from 'react';
import { DerivedValue, SharedValue, useAnimatedStyle, useDerivedValue } from 'react-native-reanimated';
import { AnimatedText, TextShadow, useColorMode, useForegroundColor } from '@/design-system';
>>>>>>> 61b1deeb
import { IS_ANDROID } from '@/env';
import { useChartData } from '@/react-native-animated-charts/src';
import { opacityWorklet } from '@/__swaps__/utils/swaps';
import { useTheme } from '@/theme';
<<<<<<< HEAD
import { toFixedWorklet } from '@/safe-math/SafeMath';
=======
import { useRatio } from './useRatio';
>>>>>>> 61b1deeb

const UP_ARROW = IS_ANDROID ? '' : '↑';
const DOWN_ARROW = IS_ANDROID ? '' : '↓';

export default memo(function ChartPercentChangeLabel({ latestChange }: { latestChange: DerivedValue<number | undefined> }) {
  const { originalY, data } = useChartData();
  const { colors } = useTheme();

  const percentageChange: DerivedValue<number | null> = useDerivedValue(() => {
    const hasData = data?.points?.length > 0;
    if (!hasData && latestChange.value === undefined) {
      // important that string is not empty so that when actual value fills it does not cause a vertical layout shift
      return null;
    }

<<<<<<< HEAD
    const firstPoint = data?.points?.[0]?.y;
    const lastPoint = data?.points?.[data.points.length - 1]?.y;
    // This is the current value of the scrubber
    const originalYNumber = Number(originalY?.value);
    const firstValue = firstPoint;
    const lastValue = isNaN(originalYNumber) ? lastPoint : originalYNumber;

    if (firstValue && lastValue) {
      return ((lastValue - firstValue) / firstValue) * 100;
    } else if (latestChange.value) {
      return latestChange.value;
    }
=======
const formatWorklet = ({
  firstValue,
  lastValue,
  latestChange,
  originalY,
}: {
  firstValue: number;
  lastValue: number;
  latestChange: number | undefined;
  originalY: SharedValue<string>;
}) => {
  'worklet';
  return firstValue === Number(firstValue) && firstValue
    ? (() => {
        const originalYNumber = Number(originalY?.value);
        const value =
          originalYNumber === lastValue || !originalYNumber ? latestChange ?? 0 : ((originalYNumber || lastValue) / firstValue) * 100 - 100;
>>>>>>> 61b1deeb

    return null;
  }, [data, latestChange, originalY]);

<<<<<<< HEAD
  const percentageChangeText = useDerivedValue(() => {
    if (percentageChange.value === null) {
      // important that string is not empty so that when actual value fills it does not cause a vertical layout shift
      return ' ';
    }
    const directionString = percentageChange.value > 0 ? UP_ARROW : percentageChange.value < 0 ? DOWN_ARROW : '';
    const formattedPercentageChange = toFixedWorklet(Math.abs(percentageChange.value), 2);

    return `${directionString}${formattedPercentageChange}%`;
  });

  const textStyle = useAnimatedStyle(() => {
    const isPositive = percentageChange.value !== null && percentageChange.value > 0;
    const isNegative = percentageChange.value !== null && percentageChange.value < 0;

    return {
      color: percentageChange.value !== null ? (isPositive ? colors.green : isNegative ? colors.red : colors.blueGreyDark) : 'transparent',
=======
export default memo(function ChartPercentChangeLabel({
  latestChange,
  ratio,
}: {
  latestChange: DerivedValue<number | undefined>;
  ratio: number | undefined;
}) {
  const { isDarkMode } = useColorMode();
  const { originalY, data, isActive } = useChartData();
  const { colors } = useTheme();

  const labelSecondary = useForegroundColor('labelSecondary');

  const { firstValue, lastValue } = useMemo(() => {
    const firstValue = data?.points?.[0]?.y;
    const lastValue = data?.points?.[data.points.length - 1]?.y;
    return { firstValue, lastValue };
  }, [data?.points]);

  const sharedRatio = useRatio();
  const text = useDerivedValue(() => formatWorklet({ firstValue, lastValue, latestChange: latestChange.value, originalY }));

  const textStyle = useAnimatedStyle(() => {
    const realRatio = isActive.value ? sharedRatio.value : ratio;
    const color = realRatio !== undefined ? (realRatio === 1 ? labelSecondary : realRatio < 1 ? colors.red : colors.green) : 'transparent';
    return {
      color: realRatio !== undefined ? (realRatio === 1 ? labelSecondary : realRatio < 1 ? colors.red : colors.green) : 'transparent',
      textShadowColor: isDarkMode ? opacityWorklet(color, 0.24) : 'transparent',
>>>>>>> 61b1deeb
    };
  });

  return (
    <TextShadow blur={12} shadowOpacity={0.24}>
<<<<<<< HEAD
      <AnimatedText align="left" numberOfLines={1} size="20pt" style={textStyle} tabularNumbers weight="bold">
        {percentageChangeText}
=======
      <AnimatedText numberOfLines={1} size="20pt" style={textStyle} tabularNumbers weight="heavy">
        {text}
>>>>>>> 61b1deeb
      </AnimatedText>
    </TextShadow>
  );
});<|MERGE_RESOLUTION|>--- conflicted
+++ resolved
@@ -1,21 +1,11 @@
-<<<<<<< HEAD
 import React, { memo } from 'react';
 import { DerivedValue, useAnimatedStyle, useDerivedValue } from 'react-native-reanimated';
-import { AnimatedText, TextShadow } from '@/design-system';
-=======
-import React, { memo, useMemo } from 'react';
-import { DerivedValue, SharedValue, useAnimatedStyle, useDerivedValue } from 'react-native-reanimated';
 import { AnimatedText, TextShadow, useColorMode, useForegroundColor } from '@/design-system';
->>>>>>> 61b1deeb
 import { IS_ANDROID } from '@/env';
 import { useChartData } from '@/react-native-animated-charts/src';
 import { opacityWorklet } from '@/__swaps__/utils/swaps';
 import { useTheme } from '@/theme';
-<<<<<<< HEAD
 import { toFixedWorklet } from '@/safe-math/SafeMath';
-=======
-import { useRatio } from './useRatio';
->>>>>>> 61b1deeb
 
 const UP_ARROW = IS_ANDROID ? '' : '↑';
 const DOWN_ARROW = IS_ANDROID ? '' : '↓';
@@ -23,6 +13,8 @@
 export default memo(function ChartPercentChangeLabel({ latestChange }: { latestChange: DerivedValue<number | undefined> }) {
   const { originalY, data } = useChartData();
   const { colors } = useTheme();
+  const { isDarkMode } = useColorMode();
+  const labelSecondary = useForegroundColor('labelSecondary');
 
   const percentageChange: DerivedValue<number | null> = useDerivedValue(() => {
     const hasData = data?.points?.length > 0;
@@ -31,7 +23,6 @@
       return null;
     }
 
-<<<<<<< HEAD
     const firstPoint = data?.points?.[0]?.y;
     const lastPoint = data?.points?.[data.points.length - 1]?.y;
     // This is the current value of the scrubber
@@ -44,30 +35,10 @@
     } else if (latestChange.value) {
       return latestChange.value;
     }
-=======
-const formatWorklet = ({
-  firstValue,
-  lastValue,
-  latestChange,
-  originalY,
-}: {
-  firstValue: number;
-  lastValue: number;
-  latestChange: number | undefined;
-  originalY: SharedValue<string>;
-}) => {
-  'worklet';
-  return firstValue === Number(firstValue) && firstValue
-    ? (() => {
-        const originalYNumber = Number(originalY?.value);
-        const value =
-          originalYNumber === lastValue || !originalYNumber ? latestChange ?? 0 : ((originalYNumber || lastValue) / firstValue) * 100 - 100;
->>>>>>> 61b1deeb
 
     return null;
   }, [data, latestChange, originalY]);
 
-<<<<<<< HEAD
   const percentageChangeText = useDerivedValue(() => {
     if (percentageChange.value === null) {
       // important that string is not empty so that when actual value fills it does not cause a vertical layout shift
@@ -82,51 +53,18 @@
   const textStyle = useAnimatedStyle(() => {
     const isPositive = percentageChange.value !== null && percentageChange.value > 0;
     const isNegative = percentageChange.value !== null && percentageChange.value < 0;
+    const color = percentageChange.value !== null ? (isPositive ? colors.green : isNegative ? colors.red : labelSecondary) : 'transparent';
 
     return {
-      color: percentageChange.value !== null ? (isPositive ? colors.green : isNegative ? colors.red : colors.blueGreyDark) : 'transparent',
-=======
-export default memo(function ChartPercentChangeLabel({
-  latestChange,
-  ratio,
-}: {
-  latestChange: DerivedValue<number | undefined>;
-  ratio: number | undefined;
-}) {
-  const { isDarkMode } = useColorMode();
-  const { originalY, data, isActive } = useChartData();
-  const { colors } = useTheme();
-
-  const labelSecondary = useForegroundColor('labelSecondary');
-
-  const { firstValue, lastValue } = useMemo(() => {
-    const firstValue = data?.points?.[0]?.y;
-    const lastValue = data?.points?.[data.points.length - 1]?.y;
-    return { firstValue, lastValue };
-  }, [data?.points]);
-
-  const sharedRatio = useRatio();
-  const text = useDerivedValue(() => formatWorklet({ firstValue, lastValue, latestChange: latestChange.value, originalY }));
-
-  const textStyle = useAnimatedStyle(() => {
-    const realRatio = isActive.value ? sharedRatio.value : ratio;
-    const color = realRatio !== undefined ? (realRatio === 1 ? labelSecondary : realRatio < 1 ? colors.red : colors.green) : 'transparent';
-    return {
-      color: realRatio !== undefined ? (realRatio === 1 ? labelSecondary : realRatio < 1 ? colors.red : colors.green) : 'transparent',
+      color,
       textShadowColor: isDarkMode ? opacityWorklet(color, 0.24) : 'transparent',
->>>>>>> 61b1deeb
     };
   });
 
   return (
     <TextShadow blur={12} shadowOpacity={0.24}>
-<<<<<<< HEAD
-      <AnimatedText align="left" numberOfLines={1} size="20pt" style={textStyle} tabularNumbers weight="bold">
+      <AnimatedText numberOfLines={1} size="20pt" style={textStyle} tabularNumbers weight="heavy">
         {percentageChangeText}
-=======
-      <AnimatedText numberOfLines={1} size="20pt" style={textStyle} tabularNumbers weight="heavy">
-        {text}
->>>>>>> 61b1deeb
       </AnimatedText>
     </TextShadow>
   );
