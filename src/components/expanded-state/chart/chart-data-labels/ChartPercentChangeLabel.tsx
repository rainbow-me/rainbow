--- conflicted
+++ resolved
@@ -1,6 +1,6 @@
 import React, { memo } from 'react';
 import { SharedValue, useAnimatedReaction, useAnimatedStyle, useDerivedValue, useSharedValue, withTiming } from 'react-native-reanimated';
-import { AnimatedText, Box, TextShadow, useColorMode, useForegroundColor } from '@/design-system';
+import { AnimatedText, Box, useColorMode, useForegroundColor } from '@/design-system';
 import { IS_ANDROID } from '@/env';
 import { opacityWorklet } from '@/__swaps__/utils/swaps';
 import { useTheme } from '@/theme';
@@ -40,13 +40,8 @@
       // important that string is not empty so that when actual value fills it does not cause a vertical layout shift
       return ' ';
     }
-<<<<<<< HEAD
     return `${toFixedWorklet(Math.abs(Number(value)), 2)}%`;
   });
-=======
-    const directionString = value > 0 ? `${UP_ARROW} ` : value < 0 ? `${DOWN_ARROW} ` : '';
-    const formattedPercentageChange = toFixedWorklet(Math.abs(value), 2);
->>>>>>> 241fc825
 
   const percentageChangeDirectionStyle = useAnimatedStyle(() => {
     const color = sign.value === '+' ? colors.green : sign.value === '-' ? colors.red : labelSecondary;
