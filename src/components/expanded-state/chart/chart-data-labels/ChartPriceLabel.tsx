import React from 'react';
import * as i18n from '@/languages';
import { AnimatedText } from '@/design-system';
import { useAccountSettings } from '@/hooks';
<<<<<<< HEAD
import { useChartData } from '@/react-native-animated-charts/src';
import { currencyToCompactNotation } from '@/helpers/strings';
import { useDerivedValue } from 'react-native-reanimated';
import { AnimatedNumber } from '@/components/live-token-text/AnimatedNumber';
import { useExpandedAssetSheetContext } from '@/screens/expandedAssetSheet/context/ExpandedAssetSheetContext';
import { useLiveTokenSharedValue } from '@/components/live-token-text/LiveTokenText';

export function ChartPriceLabel({
  defaultValue,
  isNoPriceData,
  priceValue,
}: {
  defaultValue: string;
  isNoPriceData: boolean;
  priceValue: string;
}) {
  const { nativeCurrency } = useAccountSettings();
  const { accentColors, basicAsset } = useExpandedAssetSheetContext();
  const { isActive: isChartGestureActive, originalY: currentChartPrice } = useChartData();

  const formatPrice = useCallback(
    (value: string) => {
      'worklet';
      if (!value) return priceValue;
      return currencyToCompactNotation({ value, currency: nativeCurrency });
    },
    [priceValue, nativeCurrency]
  );

  const liveTokenPrice = useLiveTokenSharedValue({
    tokenId: basicAsset.uniqueId,
    initialValueLastUpdated: 0,
    initialValue: basicAsset.price.value?.toString() ?? '0',
    selector: state => state.price,
  });

  const text = useDerivedValue(() => {
    if (isChartGestureActive.value) {
      return formatPrice(currentChartPrice.value);
    } else {
      return formatPrice(liveTokenPrice.value);
    }
  });

  return isNoPriceData ? (
    <Text color="label" numberOfLines={1} size="23px / 27px (Deprecated)" weight="bold">
      {defaultValue}
    </Text>
  ) : (
    <AnimatedNumber
      value={text}
      size="34pt"
      weight="heavy"
      align="left"
      color="label"
      tabularNumbers
      easingMaskColor={accentColors.background}
      disabled={isChartGestureActive}
    />
=======
import { currencyToCompactNotation } from '@/helpers/strings';
import { SharedValue, useDerivedValue } from 'react-native-reanimated';

const translations = {
  noPriceData: i18n.t(i18n.l.expanded_state.chart.no_price_data),
};

export function ChartPriceLabel({ price }: { price: SharedValue<number | undefined> }) {
  const { nativeCurrency } = useAccountSettings();

  const formattedPrice = useDerivedValue(() => {
    if (!price.value) return translations.noPriceData;
    return currencyToCompactNotation({
      value: price.value,
      currency: nativeCurrency,
    });
  });

  return (
    <AnimatedText size="34pt" weight="heavy" color="label" numberOfLines={1}>
      {formattedPrice}
    </AnimatedText>
>>>>>>> 9a1122cb
  );
}<|MERGE_RESOLUTION|>--- conflicted
+++ resolved
@@ -2,67 +2,6 @@
 import * as i18n from '@/languages';
 import { AnimatedText } from '@/design-system';
 import { useAccountSettings } from '@/hooks';
-<<<<<<< HEAD
-import { useChartData } from '@/react-native-animated-charts/src';
-import { currencyToCompactNotation } from '@/helpers/strings';
-import { useDerivedValue } from 'react-native-reanimated';
-import { AnimatedNumber } from '@/components/live-token-text/AnimatedNumber';
-import { useExpandedAssetSheetContext } from '@/screens/expandedAssetSheet/context/ExpandedAssetSheetContext';
-import { useLiveTokenSharedValue } from '@/components/live-token-text/LiveTokenText';
-
-export function ChartPriceLabel({
-  defaultValue,
-  isNoPriceData,
-  priceValue,
-}: {
-  defaultValue: string;
-  isNoPriceData: boolean;
-  priceValue: string;
-}) {
-  const { nativeCurrency } = useAccountSettings();
-  const { accentColors, basicAsset } = useExpandedAssetSheetContext();
-  const { isActive: isChartGestureActive, originalY: currentChartPrice } = useChartData();
-
-  const formatPrice = useCallback(
-    (value: string) => {
-      'worklet';
-      if (!value) return priceValue;
-      return currencyToCompactNotation({ value, currency: nativeCurrency });
-    },
-    [priceValue, nativeCurrency]
-  );
-
-  const liveTokenPrice = useLiveTokenSharedValue({
-    tokenId: basicAsset.uniqueId,
-    initialValueLastUpdated: 0,
-    initialValue: basicAsset.price.value?.toString() ?? '0',
-    selector: state => state.price,
-  });
-
-  const text = useDerivedValue(() => {
-    if (isChartGestureActive.value) {
-      return formatPrice(currentChartPrice.value);
-    } else {
-      return formatPrice(liveTokenPrice.value);
-    }
-  });
-
-  return isNoPriceData ? (
-    <Text color="label" numberOfLines={1} size="23px / 27px (Deprecated)" weight="bold">
-      {defaultValue}
-    </Text>
-  ) : (
-    <AnimatedNumber
-      value={text}
-      size="34pt"
-      weight="heavy"
-      align="left"
-      color="label"
-      tabularNumbers
-      easingMaskColor={accentColors.background}
-      disabled={isChartGestureActive}
-    />
-=======
 import { currencyToCompactNotation } from '@/helpers/strings';
 import { SharedValue, useDerivedValue } from 'react-native-reanimated';
 
@@ -85,6 +24,5 @@
     <AnimatedText size="34pt" weight="heavy" color="label" numberOfLines={1}>
       {formattedPrice}
     </AnimatedText>
->>>>>>> 9a1122cb
   );
 }