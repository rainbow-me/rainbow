import React, { useMemo } from 'react';
import { TextInput } from 'react-native';
import Animated, {
  useAnimatedProps,
  useAnimatedStyle,
} from 'react-native-reanimated';
import { RowWithMargins } from '../../../layout';
import ChartChangeDirectionArrow from './ChartChangeDirectionArrow';
import { useRatio } from './useRatio';
import { useChartData } from '@rainbow-me/animated-charts';
import { fonts, fontWithWidth } from '@rainbow-me/styles';
import styled from 'rainbowed-components';

Animated.addWhitelistedNativeProps({ color: true });

const AnimatedTextInput = Animated.createAnimatedComponent(TextInput);

const PercentLabel = styled(AnimatedTextInput)({
  ...fontWithWidth(fonts.weight.bold),
  backgroundColor: ({ theme: { colors } }) => colors.transparent,
  fontSize: fonts.size.big,
  fontVariant: ['tabular-nums'],
  letterSpacing: fonts.letterSpacing.roundedTightest,
  textAlign: 'right',
  ...(android ? { marginVertical: -19 } : {}),
});

function formatNumber(num) {
  'worklet';
  const first = num.split('.');
  const digits = first[0].split('').reverse();
  const newDigits = [];
  for (let i = 0; i < digits.length; i++) {
    newDigits.push(digits[i]);
    if ((i + 1) % 3 === 0 && i !== digits.length - 1) {
      newDigits.push(',');
    }
  }
  return newDigits.reverse().join('') + '.' + first[1];
}

const format = (originalY, data, latestChange) => {
  'worklet';
  const firstValue = data?.points?.[0]?.y;
  const lastValue = data?.points?.[data.points.length - 1]?.y;

  return firstValue === Number(firstValue) && firstValue
    ? (() => {
        const value =
          originalY?.value === lastValue || !originalY?.value
            ? latestChange
            : ((originalY.value || lastValue) / firstValue) * 100 - 100;

        return (
          (android ? '' : value > 0 ? '↑' : value < 0 ? '↓' : '') +
          ' ' +
          formatNumber(Math.abs(value).toFixed(2)) +
          '%'
        );
<<<<<<< HEAD
      })();

  const textProps = useAnimatedProps(() => {
    const firstValue = data?.points?.[0]?.y;
    const lastValue = data?.points?.[data.points.length - 1]?.y;
=======
      })()
    : '';
};
>>>>>>> bf18deef

export default function ChartPercentChangeLabel({ latestChange }) {
  const { originalY, data, isActive } = useChartData();
  const { colors } = useTheme();
  const defaultValue = useMemo(() => format(originalY, data, latestChange), [
    originalY,
    data,
    latestChange,
  ]);

  const textProps = useAnimatedStyle(
    () => ({
      text: isActive.value
        ? format(originalY, data, latestChange)
        : defaultValue,
    }),
    [originalY, data, latestChange, isActive]
  );

  const ratio = useRatio();

  const textStyle = useAnimatedStyle(() => {
    return {
      color:
        ratio.value === 1
          ? colors.blueGreyDark
          : ratio.value < 1
          ? colors.red
          : colors.green,
    };
  });

  return (
    <RowWithMargins align="center" margin={4}>
      {android ? <ChartChangeDirectionArrow ratio={ratio} /> : null}
      <PercentLabel
        alignSelf="flex-end"
        animatedProps={textProps}
        defaultValue={defaultValue}
        editable={false}
        style={textStyle}
      />
    </RowWithMargins>
  );
}<|MERGE_RESOLUTION|>--- conflicted
+++ resolved
@@ -1,9 +1,6 @@
 import React, { useMemo } from 'react';
 import { TextInput } from 'react-native';
-import Animated, {
-  useAnimatedProps,
-  useAnimatedStyle,
-} from 'react-native-reanimated';
+import Animated, { useAnimatedStyle } from 'react-native-reanimated';
 import { RowWithMargins } from '../../../layout';
 import ChartChangeDirectionArrow from './ChartChangeDirectionArrow';
 import { useRatio } from './useRatio';
@@ -22,7 +19,7 @@
   fontVariant: ['tabular-nums'],
   letterSpacing: fonts.letterSpacing.roundedTightest,
   textAlign: 'right',
-  ...(android ? { marginVertical: -19 } : {}),
+  ...(android && { marginVertical: -19 }),
 });
 
 function formatNumber(num) {
@@ -57,17 +54,9 @@
           formatNumber(Math.abs(value).toFixed(2)) +
           '%'
         );
-<<<<<<< HEAD
-      })();
-
-  const textProps = useAnimatedProps(() => {
-    const firstValue = data?.points?.[0]?.y;
-    const lastValue = data?.points?.[data.points.length - 1]?.y;
-=======
       })()
     : '';
 };
->>>>>>> bf18deef
 
 export default function ChartPercentChangeLabel({ latestChange }) {
   const { originalY, data, isActive } = useChartData();
