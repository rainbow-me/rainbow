import React, { useEffect } from 'react';
import { TextInput } from 'react-native';
import Animated, {
  useAnimatedStyle,
  useSharedValue,
} from 'react-native-reanimated';
import styled from 'styled-components/primitives';
import { RowWithMargins } from '../../../layout';
import ChartChangeDirectionArrow from './ChartChangeDirectionArrow';
import { useRatio } from './useRatio';
import { useChartData } from '@rainbow-me/animated-charts';
import { colors, fonts, fontWithWidth } from '@rainbow-me/styles';

const AnimatedTextInput = Animated.createAnimatedComponent(TextInput);

const PercentLabel = styled(AnimatedTextInput)`
  ${fontWithWidth(fonts.weight.bold)};
  background-color: white;
  font-size: ${fonts.size.big};
  font-variant: tabular-nums;
  letter-spacing: ${fonts.letterSpacing.roundedTightest};
  text-align: right;
  margin-vertical: ${android ? -8 : 0};
`;

export default function ChartPercentChangeLabel() {
  const { originalY, data } = useChartData();

  const firstValue = useSharedValue(data?.points?.[0]?.y);
  const lastValue = useSharedValue(data?.points?.[data.points.length - 1]?.y);

  const defaultValue =
    data?.points.length === 0
      ? ''
      : (() => {
          const value =
            ((data?.points?.[data.points.length - 1]?.y ?? 0) /
              data?.points?.[0]?.y) *
              100 -
            100;
          return (
            (android ? '' : value > 0 ? '↑' : value < 0 ? '↓' : '') +
            ' ' +
            Math.abs(value).toFixed(2) +
            '%'
          );
        })();

  useEffect(() => {
    firstValue.value = data?.points?.[0]?.y || 0;
    lastValue.value = data?.points?.[data.points.length - 1]?.y;
  }, [data, firstValue, lastValue]);

<<<<<<< HEAD
  const textProps = useAnimatedStyle(
    () => {
      return {
        text:
          firstValue.value === Number(firstValue.value) && firstValue.value
            ? (() => {
                const value =
                  ((originalY.value || lastValue.value) / firstValue.value) *
                    100 -
                  100;
                return (
                  (android ? '' : value > 0 ? '↑' : value < 0 ? '↓' : '') +
                  ' ' +
                  Math.abs(value).toFixed(2) +
                  '%'
                );
              })()
            : '',
      };
    },
    [],
    'ChartPercentChangeLabelTextProps'
  );
=======
  const textProps = useAnimatedStyle(() => {
    return {
      text:
        firstValue.value === Number(firstValue.value) && firstValue.value
          ? (() => {
              const value =
                ((originalY.value || lastValue.value) / firstValue.value) *
                  100 -
                100;
              return (
                (value > 0 ? '↑' : value < 0 ? '↓' : '') +
                ' ' +
                Math.abs(value).toFixed(2) +
                '%'
              );
            })()
          : '',
    };
  });
>>>>>>> 1f9991d5

  const ratio = useRatio();

  const textStyle = useAnimatedStyle(() => {
    return {
      color:
        ratio.value === 1
          ? colors.blueGreyDark
          : ratio.value < 1
          ? colors.red
          : colors.green,
    };
  });

  return (
    <RowWithMargins align="center" margin={4}>
      {android ? <ChartChangeDirectionArrow /> : null}
      <PercentLabel
        alignSelf="flex-end"
        animatedProps={textProps}
        defaultValue={defaultValue}
        editable={false}
        style={textStyle}
      />
    </RowWithMargins>
  );
}<|MERGE_RESOLUTION|>--- conflicted
+++ resolved
@@ -51,7 +51,6 @@
     lastValue.value = data?.points?.[data.points.length - 1]?.y;
   }, [data, firstValue, lastValue]);
 
-<<<<<<< HEAD
   const textProps = useAnimatedStyle(
     () => {
       return {
@@ -75,27 +74,6 @@
     [],
     'ChartPercentChangeLabelTextProps'
   );
-=======
-  const textProps = useAnimatedStyle(() => {
-    return {
-      text:
-        firstValue.value === Number(firstValue.value) && firstValue.value
-          ? (() => {
-              const value =
-                ((originalY.value || lastValue.value) / firstValue.value) *
-                  100 -
-                100;
-              return (
-                (value > 0 ? '↑' : value < 0 ? '↓' : '') +
-                ' ' +
-                Math.abs(value).toFixed(2) +
-                '%'
-              );
-            })()
-          : '',
-    };
-  });
->>>>>>> 1f9991d5
 
   const ratio = useRatio();
 
