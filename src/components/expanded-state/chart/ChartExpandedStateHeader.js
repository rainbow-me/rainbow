import lang from 'i18n-js';
<<<<<<< HEAD
import invert from 'lodash/invert';
=======
>>>>>>> 0e5226a2
import React, { useMemo } from 'react';
import { runOnJS, useAnimatedReaction } from 'react-native-reanimated';
import { CoinIcon, CoinIconGroup } from '../../coin-icon';
import { Column, ColumnWithMargins, Row, RowWithMargins } from '../../layout';
import ChartAddToListButton from './ChartAddToListButton';
import ChartContextButton from './ChartContextButton';
import {
  ChartDateLabel,
  ChartHeaderSubtitle,
  ChartPercentChangeLabel,
  ChartPriceLabel,
} from './chart-data-labels';
import { useChartData } from '@rainbow-me/animated-charts';
import { Network } from '@rainbow-me/helpers';
import ChartTypes from '@rainbow-me/helpers/chartTypes';
import { convertAmountToNativeDisplay } from '@rainbow-me/helpers/utilities';
import { useAccountSettings, useBooleanState } from '@rainbow-me/hooks';
import styled from '@rainbow-me/styled-components';
import { padding } from '@rainbow-me/styles';

const noPriceData = lang.t('expanded_state.chart.no_price_data');

const Container = styled(ColumnWithMargins).attrs({
  margin: 12,
  marginTop: android ? -10 : 0,
})(({ showChart }) => ({
  ...padding.object(0, 19, showChart ? (android ? 15 : 30) : 0),
}));

function useTabularNumsWhileScrubbing() {
  const [tabularNums, enable, disable] = useBooleanState();
  // Only enable tabularNums on the price label when the user is scrubbing
  // because we are obnoxiously into details
  const { isActive } = useChartData();

  useAnimatedReaction(
    () => isActive.value,
    useTabularNums => {
      runOnJS(useTabularNums ? enable : disable)();
    }
  );

  return tabularNums;
}

export default function ChartExpandedStateHeader({
  asset,
  changeDirection,
  changeRef,
  color: givenColors,
  dateRef,
  isPool,
  latestChange,
  latestPrice = noPriceData,
  priceRef,
  showChart,
  testID,
  overrideValue = false,
  chartType,
}) {
  const { colors } = useTheme();
  const color = givenColors || colors.dark;
  const tokens = useMemo(() => {
    return isPool ? asset.tokens : [asset];
  }, [asset, isPool]);
  const { nativeCurrency, network: currentNetwork } = useAccountSettings();
  const tabularNums = useTabularNumsWhileScrubbing();

  const isNoPriceData = latestPrice === noPriceData;

  const title = isPool
    ? lang.t('expanded_state.chart.token_pool', {
        tokenName: asset.tokenNames,
      })
    : asset?.name;

  const titleOrNoPriceData = isNoPriceData ? noPriceData : title;

  const showPriceChange = !isNoPriceData && showChart && !isNaN(latestChange);

  const invertedChartTypes = Object.entries(ChartTypes).reduce(
    (acc, [key, value]) => {
      acc[value] = key;
      return acc;
    },
    {}
  );
  const timespan = invertedChartTypes[chartType];

  const formattedTimespan =
    timespan.charAt(0).toUpperCase() + timespan.slice(1);

  const { data } = useChartData();

  const defaultTimeValue = useMemo(() => {
    if (chartType === ChartTypes.day) {
      return lang.t('expanded_state.chart.today');
    } else if (chartType === ChartTypes.max) {
      return lang.t('expanded_state.chart.all_time');
    } else {
      return lang.t('expanded_state.chart.past_timespan', {
        formattedTimespan,
      });
    }
    // we need to make sure we recreate this value only when chart's data change
    // eslint-disable-next-line react-hooks/exhaustive-deps
  }, [data]);

  const price = useMemo(
    () => convertAmountToNativeDisplay(latestPrice, nativeCurrency),
    // we need to make sure we recreate this value only when chart's data change
    // eslint-disable-next-line react-hooks/exhaustive-deps
    [data, latestPrice, nativeCurrency]
  );

  const defaultPriceValue = isNoPriceData ? '' : price;

  const ratio = useMemo(() => {
    const firstValue = data?.points?.[0]?.y;
    const lastValue = data?.points?.[data.points.length - 1]?.y;

    return firstValue === Number(firstValue) ? lastValue / firstValue : 1;
  }, [data]);

  return (
    <Container showChart={showChart}>
      <Row
        align="center"
        justify="space-between"
        testID={
          testID ? `${testID}-expanded-state-header` : 'expanded-state-header'
        }
      >
        {tokens.length === 1 ? (
          <CoinIcon badgeXPosition={-7} badgeYPosition={0} {...asset} />
        ) : (
          <CoinIconGroup tokens={tokens} />
        )}

        <Row>
          {currentNetwork === Network.mainnet && (
            <ChartAddToListButton asset={asset} />
          )}
          <ChartContextButton asset={asset} color={color} />
        </Row>
      </Row>
      <Column>
        <RowWithMargins
          height={30}
          justify="space-between"
          marginHorizontal={1}
        >
          <ChartPriceLabel
            defaultValue={isNoPriceData ? title : price}
            isNoPriceData={isNoPriceData}
            isPool={isPool}
            priceRef={priceRef}
            priceValue={defaultPriceValue}
            tabularNums={tabularNums}
          />
          {showPriceChange && (
            <ChartPercentChangeLabel
              changeDirection={changeDirection}
              changeRef={changeRef}
              color={
                isNoPriceData ? colors.alpha(colors.blueGreyDark, 0.8) : color
              }
              latestChange={latestChange}
              overrideValue={overrideValue}
              ratio={ratio}
            />
          )}
        </RowWithMargins>

        <RowWithMargins
          height={30}
          justify="space-between"
          marginHorizontal={android ? (isNoPriceData ? -7 : 0) : 1}
          marginVertical={android ? 4 : 1}
        >
          <ChartHeaderSubtitle
            color={
              isNoPriceData ? colors.alpha(colors.blueGreyDark, 0.8) : color
            }
            testID={`chart-header-${titleOrNoPriceData}`}
            weight={isNoPriceData ? 'semibold' : 'bold'}
          >
            {titleOrNoPriceData}
          </ChartHeaderSubtitle>
          {showPriceChange && (
            <ChartDateLabel
              chartTimeDefaultValue={defaultTimeValue}
              dateRef={dateRef}
              ratio={ratio}
            />
          )}
        </RowWithMargins>
      </Column>
    </Container>
  );
}<|MERGE_RESOLUTION|>--- conflicted
+++ resolved
@@ -1,8 +1,4 @@
 import lang from 'i18n-js';
-<<<<<<< HEAD
-import invert from 'lodash/invert';
-=======
->>>>>>> 0e5226a2
 import React, { useMemo } from 'react';
 import { runOnJS, useAnimatedReaction } from 'react-native-reanimated';
 import { CoinIcon, CoinIconGroup } from '../../coin-icon';
