<<<<<<< HEAD
import lang from 'i18n-js';
import React, { useEffect, useMemo } from 'react';
import Animated, { useSharedValue } from 'react-native-reanimated';
=======
import { invert } from 'lodash';
import React, { useMemo } from 'react';
import Animated from 'react-native-reanimated';
>>>>>>> d8184031
import styled from 'styled-components';
import { useCallbackOne } from 'use-memo-one';
import { CoinIcon, CoinIconGroup } from '../../coin-icon';
import { Column, ColumnWithMargins, Row, RowWithMargins } from '../../layout';
import ChartAddToListButton from './ChartAddToListButton';
import ChartContextButton from './ChartContextButton';
import {
  ChartDateLabel,
  ChartHeaderSubtitle,
  ChartPercentChangeLabel,
  ChartPriceLabel,
} from './chart-data-labels';
import { useChartData } from '@rainbow-me/animated-charts';
import ChartTypes from '@rainbow-me/helpers/chartTypes';
import { convertAmountToNativeDisplay } from '@rainbow-me/helpers/utilities';
import { useAccountSettings, useBooleanState } from '@rainbow-me/hooks';
import { padding } from '@rainbow-me/styles';

const { call, cond, onChange, useCode } = Animated;

const noPriceData = lang.t('expanded_state.chart.no_price_data');

const Container = styled(ColumnWithMargins).attrs({
  margin: 12,
  marginTop: android ? -10 : 0,
})`
  ${({ showChart }) => padding(0, 19, showChart ? (android ? 15 : 30) : 0)};
`;

function useTabularNumsWhileScrubbing(isScrubbing) {
  const [tabularNums, enable, disable] = useBooleanState();
  // Only enable tabularNums on the price label when the user is scrubbing
  // because we are obnoxiously into details
  useCode(
    useCallbackOne(
      () =>
        onChange(
          isScrubbing,
          cond(isScrubbing, call([], enable), call([], disable))
        ),
      [disable, enable, isScrubbing]
    )
  );
  return tabularNums;
}

export default function ChartExpandedStateHeader({
  asset,
  changeDirection,
  changeRef,
  color: givenColors,
  dateRef,
  isPool,
  isScrubbing,
  latestChange,
  latestPrice = noPriceData,
  priceRef,
  showChart,
  testID,
  overrideValue = false,
  chartType,
}) {
  const { colors } = useTheme();
  const color = givenColors || colors.dark;
  const tokens = useMemo(() => {
    return isPool ? asset.tokens : [asset];
  }, [asset, isPool]);
  const { nativeCurrency } = useAccountSettings();
  const tabularNums = useTabularNumsWhileScrubbing(isScrubbing);

  const isNoPriceData = latestPrice === noPriceData;

  const title = isPool ? `${asset.tokenNames} Pool` : asset?.name;

  const titleOrNoPriceData = isNoPriceData ? noPriceData : title;

  const showPriceChange = !isNoPriceData && showChart && !isNaN(latestChange);

  const timespan = invert(ChartTypes)[chartType];

  const formattedTimespan =
    timespan.charAt(0).toUpperCase() + timespan.slice(1);

  const { data } = useChartData();

  const defaultTimeValue = useMemo(() => {
    if (chartType === ChartTypes.day) {
      return 'Today';
    } else if (chartType === ChartTypes.max) {
      return 'All Time';
    } else {
      return `Past ${formattedTimespan}`;
    }
    // we need to make sure we recreate this value only when chart's data change
    // eslint-disable-next-line react-hooks/exhaustive-deps
  }, [data]);

<<<<<<< HEAD
  const title = isPool
    ? lang.t('expanded_state.chart.token_pool', {
        tokenName: asset.tokenNames,
      })
    : asset?.name;
=======
  const price = useMemo(
    () => convertAmountToNativeDisplay(latestPrice, nativeCurrency),
    // we need to make sure we recreate this value only when chart's data change
    // eslint-disable-next-line react-hooks/exhaustive-deps
    [data, latestPrice, nativeCurrency]
  );
>>>>>>> d8184031

  const defaultPriceValue = isNoPriceData ? '' : price;

  const ratio = useMemo(() => {
    const firstValue = data?.points?.[0]?.y;
    const lastValue = data?.points?.[data.points.length - 1]?.y;

    return firstValue === Number(firstValue) ? lastValue / firstValue : 1;
  }, [data]);

  return (
    <Container showChart={showChart}>
      <Row
        align="center"
        justify="space-between"
        testID={
          testID ? `${testID}-expanded-state-header` : 'expanded-state-header'
        }
      >
        {tokens.length === 1 ? (
          <CoinIcon badgeXPosition={-7} badgeYPosition={0} {...asset} />
        ) : (
          <CoinIconGroup tokens={tokens} />
        )}

        <Row>
          <ChartAddToListButton asset={asset} />
          <ChartContextButton asset={asset} color={color} />
        </Row>
      </Row>
      <Column>
        <RowWithMargins
          height={30}
          justify="space-between"
          marginHorizontal={1}
        >
          <ChartPriceLabel
            defaultValue={isNoPriceData ? title : price}
            isNoPriceData={isNoPriceData}
            isPool={isPool}
            isScrubbing={isScrubbing}
            priceRef={priceRef}
            priceValue={defaultPriceValue}
            tabularNums={tabularNums}
          />
          {showPriceChange && (
            <ChartPercentChangeLabel
              changeDirection={changeDirection}
              changeRef={changeRef}
              color={
                isNoPriceData ? colors.alpha(colors.blueGreyDark, 0.8) : color
              }
              isScrubbing={isScrubbing}
              latestChange={latestChange}
              overrideValue={overrideValue}
              ratio={ratio}
              tabularNums={tabularNums}
            />
          )}
        </RowWithMargins>

        <RowWithMargins
          height={30}
          justify="space-between"
          marginHorizontal={android ? (isNoPriceData ? -7 : 0) : 1}
          marginVertical={android ? 4 : 1}
        >
          <ChartHeaderSubtitle
            color={
              isNoPriceData ? colors.alpha(colors.blueGreyDark, 0.8) : color
            }
            testID={`chart-header-${titleOrNoPriceData}`}
            weight={isNoPriceData ? 'semibold' : 'bold'}
          >
            {titleOrNoPriceData}
          </ChartHeaderSubtitle>
          {showPriceChange && (
            <ChartDateLabel
              chartTimeDefaultValue={defaultTimeValue}
              dateRef={dateRef}
              ratio={ratio}
            />
          )}
        </RowWithMargins>
      </Column>
    </Container>
  );
}<|MERGE_RESOLUTION|>--- conflicted
+++ resolved
@@ -1,12 +1,7 @@
-<<<<<<< HEAD
 import lang from 'i18n-js';
-import React, { useEffect, useMemo } from 'react';
-import Animated, { useSharedValue } from 'react-native-reanimated';
-=======
 import { invert } from 'lodash';
 import React, { useMemo } from 'react';
 import Animated from 'react-native-reanimated';
->>>>>>> d8184031
 import styled from 'styled-components';
 import { useCallbackOne } from 'use-memo-one';
 import { CoinIcon, CoinIconGroup } from '../../coin-icon';
@@ -79,7 +74,11 @@
 
   const isNoPriceData = latestPrice === noPriceData;
 
-  const title = isPool ? `${asset.tokenNames} Pool` : asset?.name;
+  const title = isPool
+    ? lang.t('expanded_state.chart.token_pool', {
+        tokenName: asset.tokenNames,
+      })
+    : asset?.name;
 
   const titleOrNoPriceData = isNoPriceData ? noPriceData : title;
 
@@ -104,20 +103,12 @@
     // eslint-disable-next-line react-hooks/exhaustive-deps
   }, [data]);
 
-<<<<<<< HEAD
-  const title = isPool
-    ? lang.t('expanded_state.chart.token_pool', {
-        tokenName: asset.tokenNames,
-      })
-    : asset?.name;
-=======
   const price = useMemo(
     () => convertAmountToNativeDisplay(latestPrice, nativeCurrency),
     // we need to make sure we recreate this value only when chart's data change
     // eslint-disable-next-line react-hooks/exhaustive-deps
     [data, latestPrice, nativeCurrency]
   );
->>>>>>> d8184031
 
   const defaultPriceValue = isNoPriceData ? '' : price;
 
