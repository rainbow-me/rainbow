import React, { useEffect, useMemo } from 'react';
import Animated, { useSharedValue } from 'react-native-reanimated';
import styled from 'styled-components/primitives';
import { useCallbackOne } from 'use-memo-one';
import { CoinIconGroup } from '../../coin-icon';
import { ColumnWithMargins, Row, RowWithMargins } from '../../layout';
import ChartAddToListButton from './ChartAddToListButton';
import ChartContextButton from './ChartContextButton';
import {
  ChartDateLabel,
  ChartHeaderSubtitle,
  ChartPercentChangeLabel,
  ChartPriceLabel,
} from './chart-data-labels';
import { convertAmountToNativeDisplay } from '@rainbow-me/helpers/utilities';
import { useAccountSettings, useBooleanState } from '@rainbow-me/hooks';
import { colors, padding } from '@rainbow-me/styles';

const { call, cond, onChange, useCode } = Animated;

const noPriceData = 'No price data';

const Container = styled(ColumnWithMargins).attrs({
  margin: 12,
})`
  ${({ showChart }) => padding(0, 19, showChart ? 30 : 0)};
`;

function useTabularNumsWhileScrubbing(isScrubbing) {
  const [tabularNums, enable, disable] = useBooleanState();
  // Only enable tabularNums on the price label when the user is scrubbing
  // because we are obnoxiously into details
  useCode(
    useCallbackOne(
      () =>
        onChange(
          isScrubbing,
          cond(isScrubbing, call([], enable), call([], disable))
        ),
      [disable, enable, isScrubbing]
    )
  );
  return tabularNums;
}

export default function ChartExpandedStateHeader({
  asset,
  changeDirection,
  changeRef,
  color = colors.dark,
  dateRef,
  isPool,
  isScrubbing,
  latestChange,
  latestPrice = noPriceData,
  priceRef,
  chartTimeSharedValue,
  showChart,
}) {
  const tokens = useMemo(() => {
    return isPool ? asset.tokens : [asset];
  }, [asset, isPool]);
  const { nativeCurrency } = useAccountSettings();
  const tabularNums = useTabularNumsWhileScrubbing(isScrubbing);

  const isNoPriceData = latestPrice === noPriceData;

  const price = useMemo(
    () => convertAmountToNativeDisplay(latestPrice, nativeCurrency),
    [latestPrice, nativeCurrency]
  );

  const priceSharedValue = useSharedValue('');

  useEffect(() => {
    if (!isNoPriceData) {
      priceSharedValue.value = price;
    } else {
      priceSharedValue.value = '';
    }
  }, [price, isNoPriceData, priceSharedValue]);

  const title = isPool ? `${asset.tokenNames} Pool` : asset?.name;

  const titleOrNoPriceData = isNoPriceData ? noPriceData : title;

  return (
    <Container showChart={showChart}>
      <Row
        align="center"
        justify="space-between"
        testID="expanded-state-header"
      >
<<<<<<< HEAD
        <Row backgroundColor={colors.red}>
          {map(tokens, (token, index) => {
            return (
              <View key={`coinicon-${index}`} zIndex={-index}>
                <CoinIcon
                  address={token.address}
                  marginRight={-10}
                  position="relative"
                  shadow={shadows[index]}
                  symbol={token.symbol}
                />
              </View>
            );
          })}
        </Row>
        <Row backgroundColor={colors.appleBlue}>
          <ChartAddToListButton asset={asset} />
          <ChartContextButton asset={asset} color={color} />
        </Row>
=======
        <CoinIconGroup tokens={tokens} />
        <ChartContextButton asset={asset} color={color} />
>>>>>>> 6b4203f2
      </Row>
      <RowWithMargins
        align={ios ? 'center' : 'flex-start'}
        justify="space-between"
        margin={12}
      >
        <ColumnWithMargins align="start" flex={1} margin={1}>
          <ChartPriceLabel
            defaultValue={isNoPriceData ? title : price}
            isNoPriceData={isNoPriceData}
            isPool={isPool}
            isScrubbing={isScrubbing}
            priceRef={priceRef}
            priceSharedValue={priceSharedValue}
            tabularNums={tabularNums}
          />
          <ChartHeaderSubtitle
            color={
              isNoPriceData ? colors.alpha(colors.blueGreyDark, 0.8) : color
            }
            weight={isNoPriceData ? 'semibold' : 'bold'}
          >
            {titleOrNoPriceData}
          </ChartHeaderSubtitle>
        </ColumnWithMargins>
        {!isNoPriceData && showChart && !isNaN(latestChange) && (
          <ColumnWithMargins align="end" margin={1}>
            <ChartPercentChangeLabel
              changeDirection={changeDirection}
              changeRef={changeRef}
              isScrubbing={isScrubbing}
              latestChange={latestChange}
              tabularNums={tabularNums}
            />
            <ChartDateLabel
              chartTimeSharedValue={chartTimeSharedValue}
              dateRef={dateRef}
            />
          </ColumnWithMargins>
        )}
      </RowWithMargins>
    </Container>
  );
}<|MERGE_RESOLUTION|>--- conflicted
+++ resolved
@@ -91,30 +91,11 @@
         justify="space-between"
         testID="expanded-state-header"
       >
-<<<<<<< HEAD
-        <Row backgroundColor={colors.red}>
-          {map(tokens, (token, index) => {
-            return (
-              <View key={`coinicon-${index}`} zIndex={-index}>
-                <CoinIcon
-                  address={token.address}
-                  marginRight={-10}
-                  position="relative"
-                  shadow={shadows[index]}
-                  symbol={token.symbol}
-                />
-              </View>
-            );
-          })}
-        </Row>
-        <Row backgroundColor={colors.appleBlue}>
+        <CoinIconGroup tokens={tokens} />
+        <Row>
           <ChartAddToListButton asset={asset} />
           <ChartContextButton asset={asset} color={color} />
         </Row>
-=======
-        <CoinIconGroup tokens={tokens} />
-        <ChartContextButton asset={asset} color={color} />
->>>>>>> 6b4203f2
       </Row>
       <RowWithMargins
         align={ios ? 'center' : 'flex-start'}
