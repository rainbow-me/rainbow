import lang from 'i18n-js';
import { invert } from 'lodash';
import React, { useMemo } from 'react';
import { CoinIcon, CoinIconGroup } from '../../coin-icon';
import { Column, ColumnWithMargins, Row, RowWithMargins } from '../../layout';
import ChartAddToListButton from './ChartAddToListButton';
import ChartContextButton from './ChartContextButton';
import {
  ChartDateLabel,
  ChartHeaderSubtitle,
  ChartPercentChangeLabel,
  ChartPriceLabel,
} from './chart-data-labels';
import { useChartData } from '@rainbow-me/animated-charts';
import ChartTypes from '@rainbow-me/helpers/chartTypes';
import { convertAmountToNativeDisplay } from '@rainbow-me/helpers/utilities';
import { useAccountSettings } from '@rainbow-me/hooks';
import styled from '@rainbow-me/styled-components';
import { padding } from '@rainbow-me/styles';

const noPriceData = lang.t('expanded_state.chart.no_price_data');

const Container = styled(ColumnWithMargins).attrs({
  margin: 12,
  marginTop: android ? -10 : 0,
})(({ showChart }) => ({
  ...padding.object(0, 19, showChart ? (android ? 15 : 30) : 0),
}));

export default function ChartExpandedStateHeader({
  asset,
  changeDirection,
  changeRef,
  color: givenColors,
  dateRef,
  isPool,
  latestChange,
  latestPrice = noPriceData,
  priceRef,
  showChart,
  testID,
  overrideValue = false,
  chartType,
}) {
  const { colors } = useTheme();
  const color = givenColors || colors.dark;
  const tokens = useMemo(() => {
    return isPool ? asset.tokens : [asset];
  }, [asset, isPool]);
  const { nativeCurrency } = useAccountSettings();

  const isNoPriceData = latestPrice === noPriceData;

  const title = isPool
    ? lang.t('expanded_state.chart.token_pool', {
        tokenName: asset.tokenNames,
      })
    : asset?.name;

  const titleOrNoPriceData = isNoPriceData ? noPriceData : title;

  const showPriceChange = !isNoPriceData && showChart && !isNaN(latestChange);

  const timespan = invert(ChartTypes)[chartType];

  const formattedTimespan =
    timespan.charAt(0).toUpperCase() + timespan.slice(1);

  const { data } = useChartData();

  const defaultTimeValue = useMemo(() => {
    if (chartType === ChartTypes.day) {
      return 'Today';
    } else if (chartType === ChartTypes.max) {
      return 'All Time';
    } else {
      return `Past ${formattedTimespan}`;
    }
    // we need to make sure we recreate this value only when chart's data change
    // eslint-disable-next-line react-hooks/exhaustive-deps
  }, [data]);

  const price = useMemo(
    () => convertAmountToNativeDisplay(latestPrice, nativeCurrency),
    // we need to make sure we recreate this value only when chart's data change
    // eslint-disable-next-line react-hooks/exhaustive-deps
    [data, latestPrice, nativeCurrency]
  );

  const defaultPriceValue = isNoPriceData ? '' : price;

  const ratio = useMemo(() => {
    const firstValue = data?.points?.[0]?.y;
    const lastValue = data?.points?.[data.points.length - 1]?.y;

    return firstValue === Number(firstValue) ? lastValue / firstValue : 1;
  }, [data]);

  return (
    <Container showChart={showChart}>
      <Row
        align="center"
        justify="space-between"
        testID={
          testID ? `${testID}-expanded-state-header` : 'expanded-state-header'
        }
      >
        {tokens.length === 1 ? (
          <CoinIcon badgeXPosition={-7} badgeYPosition={0} {...asset} />
        ) : (
          <CoinIconGroup tokens={tokens} />
        )}

        <Row>
          <ChartAddToListButton asset={asset} />
          <ChartContextButton asset={asset} color={color} />
        </Row>
      </Row>
      <Column>
        <RowWithMargins
          height={30}
          justify="space-between"
          marginHorizontal={1}
        >
          <ChartPriceLabel
            defaultValue={isNoPriceData ? title : price}
            isNoPriceData={isNoPriceData}
            isPool={isPool}
            priceRef={priceRef}
            priceValue={defaultPriceValue}
<<<<<<< HEAD
            ratio={ratio}
            tabularNums={tabularNums}
=======
>>>>>>> 7803cd05
          />
          {showPriceChange && (
            <ChartPercentChangeLabel
              changeDirection={changeDirection}
              changeRef={changeRef}
              color={
                isNoPriceData ? colors.alpha(colors.blueGreyDark, 0.8) : color
              }
              latestChange={latestChange}
              overrideValue={overrideValue}
            />
          )}
        </RowWithMargins>

        <RowWithMargins
          height={30}
          justify="space-between"
          marginHorizontal={android ? (isNoPriceData ? -7 : 0) : 1}
          marginVertical={android ? 4 : 1}
        >
          <ChartHeaderSubtitle
            color={
              isNoPriceData ? colors.alpha(colors.blueGreyDark, 0.8) : color
            }
            testID={`chart-header-${titleOrNoPriceData}`}
            weight={isNoPriceData ? 'semibold' : 'bold'}
          >
            {titleOrNoPriceData}
          </ChartHeaderSubtitle>
          {showPriceChange && (
            <ChartDateLabel
              chartTimeDefaultValue={defaultTimeValue}
              dateRef={dateRef}
              ratio={ratio}
            />
          )}
        </RowWithMargins>
      </Column>
    </Container>
  );
}<|MERGE_RESOLUTION|>--- conflicted
+++ resolved
@@ -128,11 +128,7 @@
             isPool={isPool}
             priceRef={priceRef}
             priceValue={defaultPriceValue}
-<<<<<<< HEAD
             ratio={ratio}
-            tabularNums={tabularNums}
-=======
->>>>>>> 7803cd05
           />
           {showPriceChange && (
             <ChartPercentChangeLabel
