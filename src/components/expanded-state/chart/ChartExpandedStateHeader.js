--- conflicted
+++ resolved
@@ -108,13 +108,8 @@
         <ChartPriceLabel defaultValue={title} isNoPriceData={isNoPriceData} isPool={isPool} priceRef={priceRef} priceValue={price} />
         <Animated.View style={priceChangeStyle}>
           <Bleed top={'6px'}>
-<<<<<<< HEAD
-            <Box gap={10} flexDirection="row" alignItems="center">
+            <Box gap={8} flexDirection="row" alignItems="center">
               <ChartPercentChangeLabel latestChange={latestChange} />
-=======
-            <Box gap={8} flexDirection="row" alignItems="center">
-              <ChartPercentChangeLabel latestChange={latestChange} ratio={ratio} />
->>>>>>> 61b1deeb
               <ChartDateLabel chartTimeDefaultValue={chartTimeDefaultValue} />
             </Box>
           </Bleed>
