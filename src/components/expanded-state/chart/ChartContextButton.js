--- conflicted
+++ resolved
@@ -51,23 +51,17 @@
 
   const options = useMemo(
     () => [
-<<<<<<< HEAD
       `📌️ ${
-        currentAction === EditOptions.unpin
+        currentAction === EditAction.unpin
           ? lang.t('wallet.action.unpin')
           : lang.t('wallet.action.pin')
       }`,
       `🙈️ ${
-        currentAction === EditOptions.unhide
+        currentAction === EditAction.unhide
           ? lang.t('wallet.action.unhide')
           : lang.t('wallet.action.hide')
       }`,
-      ...(asset?.uniqueId === 'eth'
-=======
-      `📌️ ${currentAction === EditAction.unpin ? 'Unpin' : 'Pin'}`,
-      `🙈️ ${currentAction === EditAction.unhide ? 'Unhide' : 'Hide'}`,
       ...(asset?.isNativeAsset
->>>>>>> 713745ea
         ? []
         : [
             `🔍 ${lang.t('wallet.action.view_on', {
