import analytics from '@segment/analytics-react-native';
import lang from 'i18n-js';
<<<<<<< HEAD
import React, { useCallback, useState } from 'react';
import { InteractionManager } from 'react-native';
import ProfileModal from './profile/ProfileModal';
import { useRainbowProfile } from '@rainbow-me/hooks';
=======
import React, { useCallback, useEffect, useMemo, useState } from 'react';
import useUpdateEmoji from '../../../src/hooks/useUpdateEmoji';
import ProfileModal from './profile/ProfileModal';
import { removeFirstEmojiFromString } from '@rainbow-me/helpers/emojiHandler';
import { getWalletProfileMeta } from '@rainbow-me/helpers/walletProfileHandler';
import { setCallbackAfterObtainingSeedsFromKeychainOrError } from '@rainbow-me/model/wallet';
>>>>>>> 5b151eb4
import { useNavigation } from '@rainbow-me/navigation';
import Routes from '@rainbow-me/routes';

export default function WalletProfileState({
  actionType,
  address,
  isNewProfile,
  onCloseModal,
  profile,
}) {
  const { goBack, navigate } = useNavigation();
  const { rainbowProfile } = useRainbowProfile(address);
  const { name, image } = profile;

  const [value, setValue] = useState(name || '');

  const handleCancel = useCallback(() => {
    goBack();
    analytics.track('Tapped "Cancel" on Wallet Profile modal');
    if (actionType === 'Create') {
      navigate(Routes.CHANGE_WALLET_SHEET);
    }
  }, [actionType, goBack, navigate]);

  const handleSubmit = useCallback(() => {
    analytics.track('Tapped "Submit" on Wallet Profile modal');
<<<<<<< HEAD
    InteractionManager.runAfterInteractions(() => {
      onCloseModal({
        color: rainbowProfile?.color,
        emoji: rainbowProfile?.emoji,
        image: image,
        name: value,
      });
=======
    onCloseModal({
      color:
        typeof nameColor === 'string'
          ? profileUtils.colorHexToIndex(nameColor)
          : nameColor,
      image: profileImage,
      name: nameEmoji ? `${nameEmoji} ${value}` : value,
    });
    const callback = () => {
>>>>>>> 5b151eb4
      goBack();
      if (actionType === 'Create' && isNewProfile) {
        navigate(Routes.CHANGE_WALLET_SHEET);
      }
    };
    if (ios || actionType !== 'Create') {
      callback();
    } else {
      setCallbackAfterObtainingSeedsFromKeychainOrError(callback);
    }
  }, [
    actionType,
    goBack,
    isNewProfile,
    navigate,
    onCloseModal,
    rainbowProfile,
    image,
    value,
  ]);

  return (
    <ProfileModal
      accentColor={rainbowProfile?.color}
      address={address}
      emojiAvatar={rainbowProfile?.emoji}
      handleCancel={handleCancel}
      handleSubmit={handleSubmit}
      imageAvatar={image}
      inputValue={value}
      onChange={setValue}
      placeholder={lang.t('wallet.new.name_wallet')}
      submitButtonText={
        isNewProfile
          ? actionType === 'Create'
            ? lang.t('wallet.new.create_wallet')
            : lang.t('wallet.new.import_wallet')
          : lang.t('button.done')
      }
      toggleAvatar={!isNewProfile || address}
      toggleSubmitButtonIcon={actionType === 'Create'}
    />
  );
}<|MERGE_RESOLUTION|>--- conflicted
+++ resolved
@@ -1,18 +1,9 @@
 import analytics from '@segment/analytics-react-native';
 import lang from 'i18n-js';
-<<<<<<< HEAD
 import React, { useCallback, useState } from 'react';
-import { InteractionManager } from 'react-native';
 import ProfileModal from './profile/ProfileModal';
 import { useRainbowProfile } from '@rainbow-me/hooks';
-=======
-import React, { useCallback, useEffect, useMemo, useState } from 'react';
-import useUpdateEmoji from '../../../src/hooks/useUpdateEmoji';
-import ProfileModal from './profile/ProfileModal';
-import { removeFirstEmojiFromString } from '@rainbow-me/helpers/emojiHandler';
-import { getWalletProfileMeta } from '@rainbow-me/helpers/walletProfileHandler';
 import { setCallbackAfterObtainingSeedsFromKeychainOrError } from '@rainbow-me/model/wallet';
->>>>>>> 5b151eb4
 import { useNavigation } from '@rainbow-me/navigation';
 import Routes from '@rainbow-me/routes';
 
@@ -39,25 +30,13 @@
 
   const handleSubmit = useCallback(() => {
     analytics.track('Tapped "Submit" on Wallet Profile modal');
-<<<<<<< HEAD
-    InteractionManager.runAfterInteractions(() => {
-      onCloseModal({
-        color: rainbowProfile?.color,
-        emoji: rainbowProfile?.emoji,
-        image: image,
-        name: value,
-      });
-=======
     onCloseModal({
-      color:
-        typeof nameColor === 'string'
-          ? profileUtils.colorHexToIndex(nameColor)
-          : nameColor,
-      image: profileImage,
-      name: nameEmoji ? `${nameEmoji} ${value}` : value,
+      color: rainbowProfile?.color,
+      emoji: rainbowProfile?.emoji,
+      image: image,
+      name: value,
     });
     const callback = () => {
->>>>>>> 5b151eb4
       goBack();
       if (actionType === 'Create' && isNewProfile) {
         navigate(Routes.CHANGE_WALLET_SHEET);
