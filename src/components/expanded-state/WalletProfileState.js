--- conflicted
+++ resolved
@@ -167,17 +167,13 @@
       <ColumnWithDividers dividerRenderer={WalletProfileDivider} width="100%">
         <WalletProfileButton onPress={handleSubmit}>
           <BiometricButtonContent
-            label={isNewProfile ? `${actionType} Wallet` : 'Done'}
-            showIcon={actionType === 'Create'}
-            testID="wallet-info-submit-button"
-<<<<<<< HEAD
-=======
-            text={
+            label={
               isNewProfile
                 ? lang.t('wallet.new.create_wallet')
                 : lang.t('button.done')
             }
->>>>>>> ad0e1cd7
+            showIcon={actionType === 'Create'}
+            testID="wallet-info-submit-button"
           />
         </WalletProfileButton>
         <WalletProfileButton onPress={handleCancel}>
