--- conflicted
+++ resolved
@@ -114,25 +114,11 @@
       </Centered>
       <ColumnWithDividers dividerRenderer={WalletProfileDivider} width="100%">
         <WalletProfileButton onPress={handleSubmit}>
-<<<<<<< HEAD
-          <RowWithMargins align="center" justify="center" margin={7}>
-            {showBiometryIcon && <BiometryIcon biometryType={biometryType} />}
-            <WalletProfileButtonText
-              color="appleBlue"
-              letterSpacing="rounded"
-              testID="wallet-info-submit-button"
-              weight="semibold"
-            >
-              {showFaceIDCharacter && '􀎽 '}
-              {isNewProfile ? `${actionType} Wallet` : 'Done'}
-            </WalletProfileButtonText>
-          </RowWithMargins>
-=======
           <BiometricButtonContent
             showIcon={actionType === 'Create'}
+            testID="wallet-info-submit-button"
             text={isNewProfile ? `${actionType} Wallet` : 'Done'}
           />
->>>>>>> 5351627d
         </WalletProfileButton>
         <WalletProfileButton onPress={handleCancel}>
           <WalletProfileButtonText
