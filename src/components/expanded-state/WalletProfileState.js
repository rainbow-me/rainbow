--- conflicted
+++ resolved
@@ -3,22 +3,16 @@
 import Divider from '../Divider';
 import { ButtonPressAnimation } from '../animations';
 import { BiometricButtonContent } from '../buttons';
-<<<<<<< HEAD
-=======
 import ImageAvatar from '../contacts/ImageAvatar';
->>>>>>> 01684bab
 import CopyTooltip from '../copy-tooltip';
 import { Centered, ColumnWithDividers } from '../layout';
 import { Text, TruncatedAddress } from '../text';
 import { ProfileAvatarButton, ProfileModal, ProfileNameInput } from './profile';
-<<<<<<< HEAD
-=======
 import {
   removeFirstEmojiFromString,
   returnStringFirstEmoji,
 } from '@rainbow-me/helpers/emojiHandler';
 import { useAccountProfile } from '@rainbow-me/hooks';
->>>>>>> 01684bab
 import { useNavigation } from '@rainbow-me/navigation';
 import Routes from '@rainbow-me/routes';
 import { colors, margin, padding, position } from '@rainbow-me/styles';
@@ -73,10 +67,7 @@
   onCloseModal,
   profile,
 }) {
-<<<<<<< HEAD
-=======
   const nameEmoji = returnStringFirstEmoji(profile?.name);
->>>>>>> 01684bab
   const { goBack, navigate } = useNavigation();
   const { accountImage } = useAccountProfile();
 
@@ -119,16 +110,12 @@
 
   return (
     <WalletProfileModal>
-<<<<<<< HEAD
       <Centered
         direction="column"
         paddingBottom={30}
         testID="wallet-info-modal"
         width="100%"
       >
-        <ProfileAvatarButton color={color} setColor={setColor} value={value} />
-=======
-      <Centered direction="column" paddingBottom={30} width="100%">
         {accountImage ? (
           <ProfileImage image={accountImage} size="large" />
         ) : (
@@ -138,7 +125,6 @@
             value={nameEmoji || value}
           />
         )}
->>>>>>> 01684bab
         <ProfileNameInput
           onChange={setValue}
           onSubmitEditing={handleSubmit}
@@ -162,10 +148,7 @@
         <WalletProfileButton onPress={handleSubmit}>
           <BiometricButtonContent
             showIcon={actionType === 'Create'}
-<<<<<<< HEAD
             testID="wallet-info-submit-button"
-=======
->>>>>>> 01684bab
             text={isNewProfile ? `${actionType} Wallet` : 'Done'}
           />
         </WalletProfileButton>
