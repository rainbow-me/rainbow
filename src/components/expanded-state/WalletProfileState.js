--- conflicted
+++ resolved
@@ -2,30 +2,10 @@
 import lang from 'i18n-js';
 import React, { useCallback, useEffect, useMemo, useState } from 'react';
 import { InteractionManager } from 'react-native';
-<<<<<<< HEAD
-import { getRandomColor } from '../../styles/colors';
-import { useTheme } from '../../theme/ThemeContext';
-import Divider from '../Divider';
-import { ButtonPressAnimation } from '../animations';
-import { BiometricButtonContent } from '../buttons';
-import ImageAvatar from '../contacts/ImageAvatar';
-import CopyTooltip from '../copy-tooltip';
-import { Centered, ColumnWithDividers } from '../layout';
-import { AvatarCircle } from '../profile';
-import { Text, TruncatedAddress } from '../text';
-import { ProfileModal, ProfileNameInput } from './profile';
-import {
-  removeFirstEmojiFromString,
-  returnStringFirstEmoji,
-} from '@rainbow-me/helpers/emojiHandler';
-
-import { useAccountProfile } from '@rainbow-me/hooks';
-=======
 import useUpdateEmoji from '../../../src/hooks/useUpdateEmoji';
 import ProfileModal from './profile/ProfileModal';
 import { removeFirstEmojiFromString } from '@rainbow-me/helpers/emojiHandler';
 import { getWalletProfileMeta } from '@rainbow-me/helpers/walletProfileHandler';
->>>>>>> 3c3defec
 import { useNavigation } from '@rainbow-me/navigation';
 import Routes from '@rainbow-me/routes';
 import { colors } from '@rainbow-me/styles';
