--- conflicted
+++ resolved
@@ -1,6 +1,5 @@
 import analytics from '@segment/analytics-react-native';
 import lang from 'i18n-js';
-<<<<<<< HEAD
 import React, {
   useCallback,
   useEffect,
@@ -8,11 +7,8 @@
   useRef,
   useState,
 } from 'react';
+import { InteractionManager } from 'react-native';
 import useUpdateEmoji from '../../../src/hooks/useUpdateEmoji';
-=======
-import React, { useCallback, useRef, useState } from 'react';
-import { InteractionManager } from 'react-native';
->>>>>>> 18e4f61d
 import { useTheme } from '../../context/ThemeContext';
 import { getRandomColor } from '../../styles/colors';
 import Divider from '../Divider';
@@ -148,23 +144,14 @@
 
   const handleSubmit = useCallback(() => {
     analytics.track('Tapped "Submit" on Wallet Profile modal');
-<<<<<<< HEAD
-    onCloseModal({
-      color:
-        typeof nameColor === 'string'
-          ? profileUtils.colorHexToIndex(nameColor)
-          : nameColor,
-      name: nameEmoji ? `${nameEmoji} ${value}` : value,
-=======
     InteractionManager.runAfterInteractions(() => {
       onCloseModal({
         color:
-          typeof color === 'string'
-            ? profileUtils.colorHexToIndex(color)
-            : color,
+          typeof nameColor === 'string'
+            ? profileUtils.colorHexToIndex(nameColor)
+            : nameColor,
         name: nameEmoji ? `${nameEmoji} ${value}` : value,
       });
->>>>>>> 18e4f61d
     });
     goBack();
     if (actionType === 'Create' && isNewProfile) {
