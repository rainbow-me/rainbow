--- conflicted
+++ resolved
@@ -62,15 +62,10 @@
         wiggleFactor={0}
       >
         <AssetPanel>
-<<<<<<< HEAD
           <Centered direction="column" style={centeredStyles}>
-            <TitleText>Supported Countries</TitleText>
-=======
-          <Centered css={padding(19, 30, 24)} direction="column">
             <TitleText>
               {lang.t('expanded_state.supported_countries.supported_countries')}
             </TitleText>
->>>>>>> 322f8895
             <Text
               align="center"
               color={colors.alpha(colors.blueGreyDark, 0.6)}
