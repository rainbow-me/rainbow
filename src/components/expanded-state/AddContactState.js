--- conflicted
+++ resolved
@@ -159,58 +159,6 @@
     if (value.length === 0) {
       placeHolderText.current.updateValue('Name');
     }
-<<<<<<< HEAD
-  };
-
-  handleInputRef = ref => {
-    this.inputRef = ref;
-  };
-
-  render() {
-    const { address, contact, navigation } = this.props;
-    const { color, value } = this.state;
-
-    const additionalPadding =
-      navigation.dangerouslyGetParent().state.routeName ===
-        Routes.SEND_SHEET_NAVIGATOR && isNativeStackAvailable
-        ? nativeStackAdditionalPadding
-        : 0;
-
-    return (
-      <KeyboardFixedOpenLayout additionalPadding={additionalPadding}>
-        <TouchableBackdrop onPress={this.handleAddContact} />
-        <FloatingPanels maxWidth={deviceUtils.dimensions.width - 110}>
-          <AssetPanel>
-            <Centered css={padding(24, 25)} direction="column">
-              <ButtonPressAnimation
-                onPress={this.handleChangeColor}
-                scaleTo={0.96}
-              >
-                <ContactAvatar
-                  color={color}
-                  size="large"
-                  marginBottom={19}
-                  value={value}
-                />
-              </ButtonPressAnimation>
-              <PlaceholderText
-                ref={component => {
-                  this._text = component;
-                }}
-              />
-              <Input
-                autoCapitalize="words"
-                autoFocus
-                letterSpacing="roundedTight"
-                onChange={this.handleChange}
-                onSubmitEditing={this.handleAddContact}
-                returnKeyType="done"
-                size="big"
-                spellCheck={false}
-                ref={this.handleInputRef}
-                style={{ width: '100%' }}
-                textAlign="center"
-=======
     return () => {
       if (onRefocusInput) {
         onRefocusInput();
@@ -227,9 +175,8 @@
             <ButtonPressAnimation onPress={handleChangeColor} scaleTo={0.96}>
               <ContactAvatar
                 color={color}
-                large
                 marginBottom={19}
->>>>>>> ac88bfdc
+                size="large"
                 value={value}
               />
             </ButtonPressAnimation>
