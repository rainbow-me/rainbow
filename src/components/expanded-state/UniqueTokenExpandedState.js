import { BlurView } from '@react-native-community/blur';
import c from 'chroma-js';
import React, {
  Fragment,
  useCallback,
  useEffect,
  useMemo,
  useRef,
  useState,
} from 'react';
import { Linking, Share } from 'react-native';
import Animated, {
  useAnimatedStyle,
  useSharedValue,
} from 'react-native-reanimated';
import styled from 'styled-components';
import useWallets from '../../hooks/useWallets';
import { lightModeThemeColors } from '../../styles/colors';
import Link from '../Link';
import { ButtonPressAnimation } from '../animations';
import { Centered, Column, Row } from '../layout';
import {
  SendActionButton,
  SheetActionButton,
  SheetActionButtonRow,
  SheetHandle,
  SlackSheet,
} from '../sheet';
import { MarkdownText, Text } from '../text';
import { ToastPositionContainer, ToggleStateToast } from '../toasts';
import { TokenInfoItem, TokenInfoRow, TokenInfoSection } from '../token-info';
import { UniqueTokenAttributes, UniqueTokenImage } from '../unique-token';
import ExpandedStateSection from './ExpandedStateSection';
import {
  UniqueTokenExpandedStateContent,
  UniqueTokenExpandedStateHeader,
} from './unique-token';
import { apiGetUniqueTokenFloorPrice } from '@rainbow-me/handlers/opensea-api';
import { buildUniqueTokenName } from '@rainbow-me/helpers/assets';
import isSupportedUriExtension from '@rainbow-me/helpers/isSupportedUriExtension';
import {
  useAccountProfile,
  useAccountSettings,
  useDimensions,
  usePersistentDominantColorFromImage,
  useShowcaseTokens,
} from '@rainbow-me/hooks';
import { ImgixImage } from '@rainbow-me/images';
import { useNavigation } from '@rainbow-me/navigation';
import Routes from '@rainbow-me/routes';
import { position } from '@rainbow-me/styles';
import { convertAmountToNativeDisplay } from '@rainbow-me/utilities';
import {
  buildRainbowUrl,
  ethereumUtils,
  magicMemo,
  safeAreaInsetValues,
} from '@rainbow-me/utils';

const NftExpandedStateSection = styled(ExpandedStateSection).attrs({
  isNft: true,
})``;

const BackgroundBlur = styled(BlurView).attrs({
  blurAmount: 100,
  blurType: 'light',
})`
  ${position.cover};
`;

const BackgroundImage = styled.View`
  ${position.cover};
`;

const BlurWrapper = styled.View.attrs({
  shouldRasterizeIOS: true,
})`
  background-color: ${({ theme: { colors } }) => colors.trueBlack};
  height: ${({ height }) => height};
  left: 0;
  overflow: hidden;
  position: absolute;
  width: ${({ width }) => width};
  ${android && 'border-top-left-radius: 30; border-top-right-radius: 30;'}
`;

const SheetDivider = styled(Row)`
  align-self: center;
  background-color: ${({ theme: { colors } }) =>
    colors.alpha(colors.whiteLabel, 0.01)};
  border-radius: 1;
  height: 2;
  width: ${({ deviceWidth }) => deviceWidth - 48};
`;

const Spacer = styled.View`
  height: ${safeAreaInsetValues.bottom + 20};
`;

const UniqueTokenExpandedState = ({ asset, external, lowResUrl }) => {
  const { accountAddress, accountENS } = useAccountProfile();
  const { nativeCurrency, network } = useAccountSettings();
  const { height: deviceHeight, width: deviceWidth } = useDimensions();
  const { navigate } = useNavigation();
  const { colors, isDarkMode } = useTheme();
  const { isReadOnlyWallet } = useWallets();

  const {
    collection: { description: familyDescription, external_link: familyLink },
    currentPrice,
    description,
    familyName,
    isSendable,
    lastPrice,
    traits,
    uniqueId,
    urlSuffixForAsset,
  } = asset;

  const {
    addShowcaseToken,
    removeShowcaseToken,
    showcaseTokens,
  } = useShowcaseTokens();

  const [floorPrice, setFloorPrice] = useState(null);
  const [showCurrentPriceInEth, setShowCurrentPriceInEth] = useState(true);
  const [showFloorInEth, setShowFloorInEth] = useState(true);
  const animationProgress = useSharedValue(0);
  const opacityStyle = useAnimatedStyle(() => ({
    opacity: 1 - animationProgress.value,
  }));
  const sheetHandleStyle = useAnimatedStyle(() => ({
    opacity: 1 - animationProgress.value,
  }));

  const isShowcaseAsset = useMemo(() => showcaseTokens.includes(uniqueId), [
    showcaseTokens,
    uniqueId,
  ]);
  const isSVG = isSupportedUriExtension(lowResUrl, ['.svg']);

  const imageColor =
    usePersistentDominantColorFromImage(asset.image_url).result ||
    colors.paleBlue;

  const lastSalePrice = lastPrice || 'None';
  const priceOfEth = ethereumUtils.getEthPriceUnit();

  const textColor = useMemo(() => {
    const contrastWithWhite = c.contrast(imageColor, colors.whiteLabel);

    if (contrastWithWhite < 2.125) {
      return lightModeThemeColors.dark;
    } else {
      return colors.whiteLabel;
    }
  }, [colors.whiteLabel, imageColor]);

  useEffect(() => {
    apiGetUniqueTokenFloorPrice(network, urlSuffixForAsset).then(result => {
      setFloorPrice(result);
    });
  }, [network, urlSuffixForAsset]);

  const handlePressCollectionFloor = useCallback(() => {
    navigate(Routes.EXPLAIN_SHEET, {
      type: 'floor_price',
    });
  }, [navigate]);

  const handlePressOpensea = useCallback(
    () => Linking.openURL(asset.permalink),
    [asset.permalink]
  );

  const handlePressShowcase = useCallback(() => {
    if (isShowcaseAsset) {
      removeShowcaseToken(uniqueId);
    } else {
      addShowcaseToken(uniqueId);
    }
  }, [addShowcaseToken, isShowcaseAsset, removeShowcaseToken, uniqueId]);

  const handlePressShare = useCallback(() => {
    Share.share({
      message: buildRainbowUrl(asset, accountENS, accountAddress),
      title: `Share ${buildUniqueTokenName(asset)} Info`,
      url: buildRainbowUrl(asset, accountENS, accountAddress),
    });
  }, [accountAddress, accountENS, asset]);

  const toggleCurrentPriceDisplayCurrency = useCallback(
    () =>
      showCurrentPriceInEth
        ? setShowCurrentPriceInEth(false)
        : setShowCurrentPriceInEth(true),
    [showCurrentPriceInEth, setShowCurrentPriceInEth]
  );

  const toggleFloorDisplayCurrency = useCallback(
    () => (showFloorInEth ? setShowFloorInEth(false) : setShowFloorInEth(true)),
    [showFloorInEth, setShowFloorInEth]
  );

  const sheetRef = useRef();
  const yPosition = useSharedValue(0);

  return (
    <Fragment>
      <BlurWrapper height={deviceHeight} width={deviceWidth}>
        <BackgroundImage>
          {isSVG ? (
            <UniqueTokenImage
              backgroundColor={asset.background}
              imageUrl={lowResUrl}
              item={asset}
              size={deviceHeight}
            />
          ) : (
            <ImgixImage
              resizeMode="cover"
              source={{ uri: lowResUrl }}
              style={{ height: deviceHeight, width: deviceWidth }}
            />
          )}
          <BackgroundBlur />
        </BackgroundImage>
      </BlurWrapper>
      <SlackSheet
        backgroundColor={
          isDarkMode ? 'rgba(22, 22, 22, 0.4)' : 'rgba(26, 26, 26, 0.4)'
        }
        bottomInset={42}
        hideHandle
        {...(ios
          ? { height: '100%' }
<<<<<<< HEAD
          : { additionalTopPadding: true, contentHeight: screenHeight - 30 })}
=======
          : { additionalTopPadding: true, contentHeight: deviceHeight })}
        ref={sheetRef}
>>>>>>> 9aef9e41
        scrollEnabled
        yPosition={yPosition}
      >
<<<<<<< HEAD
        <UniqueTokenExpandedStateHeader asset={asset} />
        <UniqueTokenExpandedStateContent asset={asset} />
        {!external && !isReadOnlyWallet ? (
          <SheetActionButtonRow>
            <SheetActionButton
              color={isDarkMode ? colors.darkModeDark : colors.dark}
              fullWidth={!isSendable}
              label={isShowcaseAsset ? '􀁏 Showcase' : '􀁍 Showcase'}
              onPress={handlePressShowcase}
              weight="bold"
            />
            {isSendable && <SendActionButton asset={asset} />}
          </SheetActionButtonRow>
        ) : (
          <SheetActionButtonRow>
            <SheetActionButton
              color={isDarkMode ? colors.darkModeDark : colors.dark}
              fullWidth
              label="􀈂 Share"
=======
        <Centered paddingBottom={30} paddingTop={33}>
          <Animated.View style={sheetHandleStyle}>
            <SheetHandle color={colors.alpha(colors.whiteLabel, 0.24)} />
          </Animated.View>
        </Centered>
        <UniqueTokenExpandedStateContent
          animationProgress={animationProgress}
          asset={asset}
          imageColor={imageColor}
          lowResUrl={lowResUrl}
          sheetRef={sheetRef}
          textColor={textColor}
          yPosition={yPosition}
        />
        <Animated.View style={opacityStyle}>
          <Row justify="space-between" marginTop={14} paddingHorizontal={19}>
            <ButtonPressAnimation
              onPress={handlePressShowcase}
              padding={5}
              scaleTo={0.88}
            >
              <Text
                color={imageColor}
                lineHeight="loosest"
                size="lmedium"
                weight="heavy"
              >
                {isShowcaseAsset ? '􀫝 In Showcase' : '􀐇 Showcase'}
              </Text>
            </ButtonPressAnimation>
            <ButtonPressAnimation
>>>>>>> 9aef9e41
              onPress={handlePressShare}
              padding={5}
              scaleTo={0.88}
            >
              <Text
                align="right"
                color={imageColor}
                lineHeight="loosest"
                size="lmedium"
                weight="heavy"
              >
                􀈂 Share
              </Text>
            </ButtonPressAnimation>
          </Row>
          <UniqueTokenExpandedStateHeader
            asset={asset}
            imageColor={imageColor}
          />
          <SheetActionButtonRow
            ignorePaddingTop
            paddingBottom={24}
            paddingHorizontal={16.5}
          >
            <SheetActionButton
              color={imageColor}
              fullWidth={external || isReadOnlyWallet || !isSendable}
              label={
                !external && !isReadOnlyWallet && isSendable
                  ? '􀮶 OpenSea'
                  : '􀮶 View on OpenSea'
              }
              nftShadows
              onPress={handlePressOpensea}
              textColor={textColor}
              weight="heavy"
            />
            {!external && !isReadOnlyWallet && isSendable ? (
              <SendActionButton
                asset={asset}
                color={imageColor}
                nftShadows
                textColor={textColor}
              />
            ) : null}
          </SheetActionButtonRow>
          <TokenInfoSection isNft>
            <TokenInfoRow>
              <TokenInfoItem
                color={
                  lastSalePrice === 'None' && !currentPrice
                    ? colors.alpha(colors.whiteLabel, 0.5)
                    : colors.whiteLabel
                }
                enableHapticFeedback={!!currentPrice}
                isNft
                onPress={toggleCurrentPriceDisplayCurrency}
                size="big"
                title={currentPrice ? '􀋢 For sale' : 'Last sale price'}
                weight={
                  lastSalePrice === 'None' && !currentPrice ? 'bold' : 'heavy'
                }
              >
                {showCurrentPriceInEth ||
                nativeCurrency === 'ETH' ||
                !currentPrice
                  ? currentPrice || lastSalePrice
                  : convertAmountToNativeDisplay(
                      parseFloat(currentPrice) * priceOfEth,
                      nativeCurrency
                    )}
              </TokenInfoItem>
              <TokenInfoItem
                align="right"
                color={
                  floorPrice === 'None'
                    ? colors.alpha(colors.whiteLabel, 0.5)
                    : colors.whiteLabel
                }
                enableHapticFeedback={floorPrice !== 'None'}
                isNft
                loading={!floorPrice}
                onInfoPress={handlePressCollectionFloor}
                onPress={toggleFloorDisplayCurrency}
                showInfoButton
                size="big"
                title="Collection floor"
                weight={floorPrice === 'None' ? 'bold' : 'heavy'}
              >
                {showFloorInEth ||
                nativeCurrency === 'ETH' ||
                floorPrice === 'None'
                  ? floorPrice
                  : convertAmountToNativeDisplay(
                      parseFloat(floorPrice) * priceOfEth,
                      nativeCurrency
                    )}
              </TokenInfoItem>
            </TokenInfoRow>
          </TokenInfoSection>
          <Column>
            {!!description && (
              <Fragment>
                <SheetDivider deviceWidth={deviceWidth} />
                <NftExpandedStateSection title="Description">
                  {description}
                </NftExpandedStateSection>
              </Fragment>
            )}
            {!!traits.length && (
              <Fragment>
                <SheetDivider deviceWidth={deviceWidth} />
                <NftExpandedStateSection title="Properties">
                  <UniqueTokenAttributes
                    {...asset}
                    color={imageColor}
                    slug={asset.collection.slug}
                  />
                </NftExpandedStateSection>
              </Fragment>
            )}
            {!!familyDescription && (
              <Fragment>
                <SheetDivider deviceWidth={deviceWidth} />
                <NftExpandedStateSection title={`About ${familyName}`}>
                  <Column>
                    <MarkdownText
                      color={colors.alpha(colors.whiteLabel, 0.5)}
                      lineHeight="big"
                      size="large"
                    >
                      {familyDescription}
                    </MarkdownText>
                    {familyLink && <Link url={familyLink} />}
                  </Column>
                </NftExpandedStateSection>
              </Fragment>
            )}
          </Column>
          <Spacer />
        </Animated.View>
      </SlackSheet>
      <ToastPositionContainer>
        <ToggleStateToast
          addCopy="Added to showcase"
          isAdded={isShowcaseAsset}
          removeCopy="Removed from showcase"
        />
      </ToastPositionContainer>
    </Fragment>
  );
};

export default magicMemo(UniqueTokenExpandedState, 'asset');<|MERGE_RESOLUTION|>--- conflicted
+++ resolved
@@ -235,36 +235,11 @@
         hideHandle
         {...(ios
           ? { height: '100%' }
-<<<<<<< HEAD
-          : { additionalTopPadding: true, contentHeight: screenHeight - 30 })}
-=======
           : { additionalTopPadding: true, contentHeight: deviceHeight })}
         ref={sheetRef}
->>>>>>> 9aef9e41
         scrollEnabled
         yPosition={yPosition}
       >
-<<<<<<< HEAD
-        <UniqueTokenExpandedStateHeader asset={asset} />
-        <UniqueTokenExpandedStateContent asset={asset} />
-        {!external && !isReadOnlyWallet ? (
-          <SheetActionButtonRow>
-            <SheetActionButton
-              color={isDarkMode ? colors.darkModeDark : colors.dark}
-              fullWidth={!isSendable}
-              label={isShowcaseAsset ? '􀁏 Showcase' : '􀁍 Showcase'}
-              onPress={handlePressShowcase}
-              weight="bold"
-            />
-            {isSendable && <SendActionButton asset={asset} />}
-          </SheetActionButtonRow>
-        ) : (
-          <SheetActionButtonRow>
-            <SheetActionButton
-              color={isDarkMode ? colors.darkModeDark : colors.dark}
-              fullWidth
-              label="􀈂 Share"
-=======
         <Centered paddingBottom={30} paddingTop={33}>
           <Animated.View style={sheetHandleStyle}>
             <SheetHandle color={colors.alpha(colors.whiteLabel, 0.24)} />
@@ -296,7 +271,6 @@
               </Text>
             </ButtonPressAnimation>
             <ButtonPressAnimation
->>>>>>> 9aef9e41
               onPress={handlePressShare}
               padding={5}
               scaleTo={0.88}
