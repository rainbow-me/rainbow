import PropTypes from 'prop-types';
<<<<<<< HEAD
import React from 'react';
import { Alert, Linking, Share } from 'react-native';
import {
  compose,
  onlyUpdateForPropTypes,
  withHandlers,
  withProps,
} from 'recompact';
import { buildUniqueTokenName } from '../../helpers/assets';
import { withImageDimensionsCache } from '../../hoc';
import Routes from '../../navigation/routesNames';
=======
import React, { Fragment, useCallback, useMemo } from 'react';
import styled from 'styled-components/primitives';
import { useShowcaseTokens } from '../../hooks';
>>>>>>> 77604777
import { colors } from '../../styles';
import { magicMemo } from '../../utils';
import Link from '../Link';
import { Column, ColumnWithDividers } from '../layout';
import {
  SendActionButton,
  SheetActionButton,
  SheetActionButtonRow,
  SheetDivider,
  SlackSheet,
} from '../sheet';
import { Text } from '../text';
import { ShowcaseToast } from '../toasts';
import { UniqueTokenAttributes } from '../unique-token';
import ExpandedStateSection from './ExpandedStateSection';
import {
  UniqueTokenExpandedStateHeader,
  UniqueTokenExpandedStateImage,
} from './unique-token';

const ToastContainer = styled(Column).attrs({
  pointerEvents: 'none',
})`
  bottom: 0;
  left: 0;
  position: absolute;
  right: 0;
`;

const UniqueTokenExpandedState = ({ asset }) => {
  const {
    addShowcaseToken,
    removeShowcaseToken,
    showcaseTokens,
  } = useShowcaseTokens();

  const isShowcaseAsset = useMemo(() => {
    return showcaseTokens.includes(asset.uniqueId);
  }, [asset.uniqueId, showcaseTokens]);

  const handlePressShowcase = useCallback(() => {
    if (isShowcaseAsset) {
      removeShowcaseToken(asset.uniqueId);
    } else {
      addShowcaseToken(asset.uniqueId);
    }
  }, [addShowcaseToken, asset.uniqueId, isShowcaseAsset, removeShowcaseToken]);

  return (
    <Fragment>
      <SlackSheet height="100%">
        <UniqueTokenExpandedStateHeader asset={asset} />
        <UniqueTokenExpandedStateImage asset={asset} />
        <SheetActionButtonRow>
          <SheetActionButton
            color={colors.dark}
            emoji="trophy"
            label={isShowcaseAsset ? 'Remove' : 'Add'}
            onPress={handlePressShowcase}
          />
          {asset.isSendable && <SendActionButton />}
        </SheetActionButtonRow>
        <SheetDivider />
        <ColumnWithDividers dividerRenderer={SheetDivider}>
          {!!asset.description && (
            <ExpandedStateSection title="Bio">
              {asset.description}
            </ExpandedStateSection>
          )}
          {!!asset.traits.length && (
            <ExpandedStateSection paddingBottom={14} title="Attributes">
              <UniqueTokenAttributes {...asset} />
            </ExpandedStateSection>
          )}
          {!!asset.asset_contract.description && (
            <ExpandedStateSection title={`About ${asset.asset_contract.name}`}>
              <Column align="start">
                <Text
                  color={colors.alpha(colors.blueGreyDark, 0.5)}
                  lineHeight={25}
                  size="lmedium"
                >
                  {asset.asset_contract.description}
                </Text>
                <Link url={asset.asset_contract.external_link} />
              </Column>
            </ExpandedStateSection>
          )}
        </ColumnWithDividers>
      </SlackSheet>
      <ToastContainer>
        <ShowcaseToast isShowcaseAsset={isShowcaseAsset} />
      </ToastContainer>
    </Fragment>
  );
};

UniqueTokenExpandedState.propTypes = {
  asset: PropTypes.object,
};

export default magicMemo(UniqueTokenExpandedState, 'asset');<|MERGE_RESOLUTION|>--- conflicted
+++ resolved
@@ -1,21 +1,7 @@
 import PropTypes from 'prop-types';
-<<<<<<< HEAD
-import React from 'react';
-import { Alert, Linking, Share } from 'react-native';
-import {
-  compose,
-  onlyUpdateForPropTypes,
-  withHandlers,
-  withProps,
-} from 'recompact';
-import { buildUniqueTokenName } from '../../helpers/assets';
-import { withImageDimensionsCache } from '../../hoc';
-import Routes from '../../navigation/routesNames';
-=======
 import React, { Fragment, useCallback, useMemo } from 'react';
 import styled from 'styled-components/primitives';
 import { useShowcaseTokens } from '../../hooks';
->>>>>>> 77604777
 import { colors } from '../../styles';
 import { magicMemo } from '../../utils';
 import Link from '../Link';
