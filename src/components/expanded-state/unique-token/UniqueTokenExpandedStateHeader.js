--- conflicted
+++ resolved
@@ -152,12 +152,7 @@
 const HeadingColumn = styled(ColumnWithMargins).attrs({
   align: 'start',
   justify: 'start',
-<<<<<<< HEAD
-  margin: android ? -5 : 3,
-  shrink: 1,
-=======
   margin: 6,
->>>>>>> 9aef9e41
 })`
   width: 100%;
 `;
@@ -399,20 +394,12 @@
             useActionSheetFallback={false}
             wrapNativeComponent
           >
-<<<<<<< HEAD
-            {asset.familyName}
-          </Text>
-          <Pill lineHeight={20} maxWidth={125}>
-            #{asset.id}
-          </Pill>
-=======
             <ButtonPressAnimation scaleTo={0.75}>
               <Text align="right" color={imageColor} size="big" weight="heavy">
                 􀍡
               </Text>
             </ButtonPressAnimation>
           </ContextMenuButton>
->>>>>>> 9aef9e41
         </RowWithMargins>
         <ContextMenuButton
           activeOpacity={0}
