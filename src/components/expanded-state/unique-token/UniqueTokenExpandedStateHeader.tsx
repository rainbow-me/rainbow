import lang from 'i18n-js';
<<<<<<< HEAD
import toLower from 'lodash/toLower';
=======
import { startCase } from 'lodash';
>>>>>>> ff35b533
import React, { useCallback, useMemo } from 'react';
import { Linking, View } from 'react-native';
import { ContextMenuButton } from 'react-native-ios-context-menu';
import URL from 'url-parse';
import { buildUniqueTokenName } from '../../../helpers/assets';
import { ButtonPressAnimation } from '../../animations';
import saveToCameraRoll from './saveToCameraRoll';
import {
  Bleed,
  Column,
  Columns,
  Heading,
  Inline,
  Inset,
  Space,
  Stack,
  Text,
} from '@rainbow-me/design-system';
import { UniqueAsset } from '@rainbow-me/entities';
import { Network } from '@rainbow-me/helpers';
import { toStartCaseStr } from '@rainbow-me/helpers/utilities';
import {
  useAccountProfile,
  useClipboard,
  useDimensions,
} from '@rainbow-me/hooks';
import { ImgixImage } from '@rainbow-me/images';
import { ENS_NFT_CONTRACT_ADDRESS } from '@rainbow-me/references';
import styled from '@rainbow-me/styled-components';
import { position } from '@rainbow-me/styles';
import {
  buildRainbowUrl,
  ethereumUtils,
  magicMemo,
  showActionSheetWithOptions,
} from '@rainbow-me/utils';
import { getFullResUrl } from '@rainbow-me/utils/getFullResUrl';
import isSVGImage from '@rainbow-me/utils/isSVG';

const AssetActionsEnum = {
  copyTokenID: 'copyTokenID',
  download: 'download',
  etherscan: 'etherscan',
  rainbowWeb: 'rainbowWeb',
} as const;

const getAssetActions = (network: Network) =>
  ({
    [AssetActionsEnum.copyTokenID]: {
      actionKey: AssetActionsEnum.copyTokenID,
      actionTitle: lang.t('expanded_state.unique_expanded.copy_token_id'),
      icon: {
        iconType: 'SYSTEM',
        iconValue: 'square.on.square',
      },
    },
    [AssetActionsEnum.download]: {
      actionKey: AssetActionsEnum.download,
      actionTitle: lang.t('expanded_state.unique_expanded.save_to_photos'),
      icon: {
        iconType: 'SYSTEM',
        iconValue: 'photo.on.rectangle.angled',
      },
    },
    [AssetActionsEnum.etherscan]: {
      actionKey: AssetActionsEnum.etherscan,
      actionTitle: lang.t(
        'expanded_state.unique_expanded.view_on_block_explorer',
        {
          blockExplorerName: toStartCaseStr(
            ethereumUtils.getBlockExplorer(network)
          ),
        }
      ),
      icon: {
        iconType: 'SYSTEM',
        iconValue: 'link',
      },
    },
    [AssetActionsEnum.rainbowWeb]: {
      actionKey: AssetActionsEnum.rainbowWeb,
      actionTitle: lang.t('expanded_state.unique_expanded.view_on_web'),
      icon: {
        iconType: 'SYSTEM',
        iconValue: 'safari.fill',
      },
    },
  } as const);

const FamilyActionsEnum = {
  collectionWebsite: 'collectionWebsite',
  discord: 'discord',
  twitter: 'twitter',
  viewCollection: 'viewCollection',
} as const;

const FamilyActions = {
  [FamilyActionsEnum.viewCollection]: {
    actionKey: FamilyActionsEnum.viewCollection,
    actionTitle: lang.t('expanded_state.unique_expanded.view_collection'),
    discoverabilityTitle: lang.t('expanded_state.unique_expanded.opensea'),
    icon: {
      iconType: 'SYSTEM',
      iconValue: 'rectangle.grid.2x2.fill',
    },
  },
  [FamilyActionsEnum.collectionWebsite]: {
    actionKey: FamilyActionsEnum.collectionWebsite,
    actionTitle: lang.t('expanded_state.unique_expanded.collection_website'),
    icon: {
      iconType: 'SYSTEM',
      iconValue: 'safari.fill',
    },
  },
  [FamilyActionsEnum.discord]: {
    actionKey: FamilyActionsEnum.discord,
    actionTitle: lang.t('expanded_state.unique_expanded.discord'),
    icon: {
      iconType: 'SYSTEM',
      iconValue: 'ellipsis.bubble.fill',
    },
  },
  [FamilyActionsEnum.twitter]: {
    actionKey: FamilyActionsEnum.twitter,
    actionTitle: lang.t('expanded_state.unique_expanded.twitter'),
    icon: {
      iconType: 'SYSTEM',
      iconValue: 'at.circle.fill',
    },
  },
} as const;

const paddingHorizontal = 24;

const FamilyImageWrapper = styled(View)({
  height: 20,
  // @ts-expect-error missing theme types
  shadowColor: ({ theme: { colors } }) => colors.shadowBlack,
  shadowOffset: { height: 3, width: 0 },
  shadowOpacity: 0.15,
  shadowRadius: 4.5,
  width: 20,
});

const FamilyImage = styled(ImgixImage)({
  ...position.coverAsObject,
  borderRadius: 10,
});

interface UniqueTokenExpandedStateHeaderProps {
  asset: UniqueAsset;
}

const UniqueTokenExpandedStateHeader = ({
  asset,
}: UniqueTokenExpandedStateHeaderProps) => {
  const { accountAddress, accountENS } = useAccountProfile();
  const { setClipboard } = useClipboard();
  const { width: deviceWidth } = useDimensions();

  const formattedCollectionUrl = useMemo(() => {
    // @ts-expect-error external_link could be null or undefined?
    const { hostname } = new URL(asset.external_link);
    const { hostname: hostnameFallback } = new URL(
      // @ts-expect-error external_url could be null or undefined?
      asset.collection.external_url
    );
    const formattedUrl = hostname || hostnameFallback;
    return formattedUrl;
  }, [asset.collection.external_url, asset.external_link]);

  const familyMenuConfig = useMemo(() => {
    return {
      menuItems: [
        ...(!asset?.isPoap
          ? [
              {
                ...FamilyActions[FamilyActionsEnum.viewCollection],
              },
            ]
          : []),
        ...(asset.external_link || asset.collection.external_url
          ? [
              {
                ...FamilyActions[FamilyActionsEnum.collectionWebsite],
                discoverabilityTitle: formattedCollectionUrl,
              },
            ]
          : []),
        ...(asset.collection.twitter_username
          ? [
              {
                ...FamilyActions[FamilyActionsEnum.twitter],
              },
            ]
          : []),
        ...(asset.collection.discord_url
          ? [
              {
                ...FamilyActions[FamilyActionsEnum.discord],
              },
            ]
          : []),
      ],
      menuTitle: '',
    };
  }, [
    asset.collection.discord_url,
    asset.collection.external_url,
    asset.collection.twitter_username,
    asset.external_link,
    asset?.isPoap,
    formattedCollectionUrl,
  ]);

  // @ts-expect-error image_url could be null or undefined?
  const isSVG = isSVGImage(asset.image_url);
  const isENS =
    asset.asset_contract?.address?.toLowerCase() ===
    ENS_NFT_CONTRACT_ADDRESS.toLowerCase();

  const isPhotoDownloadAvailable = !isSVG && !isENS;
  const assetMenuConfig = useMemo(() => {
    // @ts-expect-error network could be undefined?
    const AssetActions = getAssetActions(asset?.network);
    return {
      menuItems: [
        {
          ...AssetActions[AssetActionsEnum.rainbowWeb],
          discoverabilityTitle: 'rainbow.me',
        },
        {
          ...AssetActions[AssetActionsEnum.etherscan],
        },
        ...(isPhotoDownloadAvailable
          ? [
              {
                ...AssetActions[AssetActionsEnum.download],
              },
            ]
          : []),
        {
          ...AssetActions[AssetActionsEnum.copyTokenID],
          discoverabilityTitle:
            asset.id.length > 15 ? `${asset.id.slice(0, 15)}...` : asset.id,
        },
      ],
      menuTitle: '',
    };
  }, [asset.id, asset?.network, isPhotoDownloadAvailable]);

  const handlePressFamilyMenuItem = useCallback(
    ({ nativeEvent: { actionKey } }) => {
      if (actionKey === FamilyActionsEnum.viewCollection) {
        Linking.openURL(
          'https://opensea.io/collection/' +
            asset.collection.slug +
            '?search[sortAscending]=true&search[sortBy]=PRICE&search[toggles][0]=BUY_NOW'
        );
      } else if (actionKey === FamilyActionsEnum.collectionWebsite) {
        // @ts-expect-error external_link and external_url could be null or undefined?
        Linking.openURL(asset.external_link || asset.collection.external_url);
      } else if (actionKey === FamilyActionsEnum.twitter) {
        Linking.openURL(
          'https://twitter.com/' + asset.collection.twitter_username
        );
      } else if (
        actionKey === FamilyActionsEnum.discord &&
        asset.collection.discord_url
      ) {
        Linking.openURL(asset.collection.discord_url);
      }
    },
    [asset]
  );

  const handlePressAssetMenuItem = useCallback(
    ({ nativeEvent: { actionKey } }) => {
      if (actionKey === AssetActionsEnum.etherscan) {
        ethereumUtils.openNftInBlockExplorer(
          // @ts-expect-error address could be undefined?
          asset.asset_contract.address,
          asset.id,
          asset?.network
        );
      } else if (actionKey === AssetActionsEnum.rainbowWeb) {
        Linking.openURL(buildRainbowUrl(asset, accountENS, accountAddress));
      } else if (actionKey === AssetActionsEnum.copyTokenID) {
        setClipboard(asset.id);
      } else if (actionKey === AssetActionsEnum.download) {
        saveToCameraRoll(getFullResUrl(asset.image_original_url));
      }
    },
    [accountAddress, accountENS, asset, setClipboard]
  );

  const onPressAndroidFamily = useCallback(() => {
    const hasWebsite = !!(asset.external_link || asset.collection.external_url);
    const hasTwitter = !!asset.collection.twitter_username;
    const hasDiscord = !!asset.collection.discord_url;
    const hasCollection = !!asset.collection.slug;
    const baseActions = [
      lang.t('expanded_state.unique_expanded.view_collection'),
      lang.t('expanded_state.unique_expanded.collection_website'),
      lang.t('expanded_state.unique_expanded.twitter'),
      lang.t('expanded_state.unique_expanded.discord'),
    ];
    const websiteIndex = 1 - (!hasCollection ? 1 : 0);
    const twitterIndex = 2 - (!hasWebsite ? 1 : 0);
    const discordIndex = 3 - (!hasWebsite ? 1 : 0) - (!hasTwitter ? 1 : 0);

    if (!hasCollection) baseActions.splice(1, 1);
    if (!hasWebsite) baseActions.splice(websiteIndex, 1);
    if (!hasTwitter) baseActions.splice(twitterIndex, 1);
    if (!hasDiscord) baseActions.splice(discordIndex, 1);

    showActionSheetWithOptions(
      {
        options: baseActions,
        showSeparators: true,
        title: '',
      },
      (idx: number) => {
        if (idx === 0) {
          Linking.openURL(
            'https://opensea.io/collection/' +
              asset.collection.slug +
              '?search[sortAscending]=true&search[sortBy]=PRICE&search[toggles][0]=BUY_NOW'
          );
        }
        if (idx === 1) {
          if (hasWebsite) {
            Linking.openURL(
              // @ts-expect-error external_link and external_url could be null or undefined?
              asset.external_link || asset.collection.external_url
            );
          } else if (hasTwitter && twitterIndex === 1) {
            Linking.openURL(
              'https://twitter.com/' + asset.collection.twitter_username
            );
          } else if (hasDiscord && discordIndex === 1) {
            Linking.openURL(
              'https://twitter.com/' + asset.collection.twitter_username
            );
          }
        }
        if (idx === 2) {
          if (hasTwitter && twitterIndex === 2) {
            Linking.openURL(
              'https://twitter.com/' + asset.collection.twitter_username
            );
          } else if (hasDiscord && discordIndex === 2) {
            Linking.openURL(
              'https://twitter.com/' + asset.collection.twitter_username
            );
          }
        }
        if (idx === 3 && asset.collection.discord_url) {
          Linking.openURL(asset.collection.discord_url);
        }
      }
    );
  }, [
    asset.collection.discord_url,
    asset.collection.external_url,
    asset.collection.slug,
    asset.collection.twitter_username,
    asset.external_link,
  ]);

  const onPressAndroidAsset = useCallback(() => {
    const androidContractActions = [
      lang.t('expanded_state.unique_expanded.view_on_web'),
      lang.t('expanded_state.unique_expanded.view_on_block_explorer', {
        blockExplorerName: toStartCaseStr(
          // @ts-expect-error network could be undefined?
          ethereumUtils.getBlockExplorer(asset?.network)
        ),
      }),
      ...(isPhotoDownloadAvailable
        ? ([lang.t('expanded_state.unique_expanded.save_to_photos')] as const)
        : []),
      lang.t('expanded_state.unique_expanded.copy_token_id'),
    ] as const;

    showActionSheetWithOptions(
      {
        options: androidContractActions,
        showSeparators: true,
        title: '',
      },
      (idx: number) => {
        if (idx === 0) {
          Linking.openURL(buildRainbowUrl(asset, accountENS, accountAddress));
        } else if (idx === 1) {
          ethereumUtils.openNftInBlockExplorer(
            // @ts-expect-error address could be undefined?
            asset.asset_contract.address,
            asset.id,
            asset?.network
          );
        } else if (isPhotoDownloadAvailable ? idx === 3 : idx === 2) {
          setClipboard(asset.id);
        } else if (idx === 2) {
          saveToCameraRoll(getFullResUrl(asset.image_original_url));
        }
      }
    );
  }, [
    accountAddress,
    accountENS,
    asset,
    isPhotoDownloadAvailable,
    setClipboard,
  ]);

  const overflowMenuHitSlop: Space = '15px';
  const familyNameHitSlop: Space = '19px';

  return (
    <Stack space="15px">
      <Columns space="24px">
        <Heading containsEmoji size="23px" weight="heavy">
          {buildUniqueTokenName(asset)}
        </Heading>
        <Column width="content">
          <Bleed space={overflowMenuHitSlop}>
            <ContextMenuButton
              menuConfig={assetMenuConfig}
              {...(android ? { onPress: onPressAndroidAsset } : {})}
              isMenuPrimaryAction
              onPressMenuItem={handlePressAssetMenuItem}
              useActionSheetFallback={false}
            >
              <ButtonPressAnimation scaleTo={0.75}>
                <Inset space={overflowMenuHitSlop}>
                  <Text color="accent" size="23px" weight="heavy">
                    􀍡
                  </Text>
                </Inset>
              </ButtonPressAnimation>
            </ContextMenuButton>
          </Bleed>
        </Column>
      </Columns>
      <Inline wrap={false}>
        <Bleed space={familyNameHitSlop}>
          <ContextMenuButton
            menuConfig={familyMenuConfig}
            {...(android ? { onPress: onPressAndroidFamily } : {})}
            isMenuPrimaryAction
            onPressMenuItem={handlePressFamilyMenuItem}
            useActionSheetFallback={false}
          >
            <ButtonPressAnimation scaleTo={0.88}>
              <Inset space={familyNameHitSlop}>
                <Inline alignVertical="center" space="6px" wrap={false}>
                  {asset.familyImage ? (
                    <Bleed vertical="6px">
                      <FamilyImageWrapper>
                        <FamilyImage source={{ uri: asset.familyImage }} />
                      </FamilyImageWrapper>
                    </Bleed>
                  ) : null}
                  <Inline space="4px" wrap={false}>
                    <View
                      style={{
                        maxWidth: deviceWidth - paddingHorizontal * 6,
                      }}
                    >
                      <Text color="secondary50" numberOfLines={1} weight="bold">
                        {asset.familyName}
                      </Text>
                    </View>
                    <Text color="secondary50" weight="bold">
                      􀆊
                    </Text>
                  </Inline>
                </Inline>
              </Inset>
            </ButtonPressAnimation>
          </ContextMenuButton>
        </Bleed>
      </Inline>
    </Stack>
  );
};

export default magicMemo(UniqueTokenExpandedStateHeader, 'asset');<|MERGE_RESOLUTION|>--- conflicted
+++ resolved
@@ -1,9 +1,4 @@
 import lang from 'i18n-js';
-<<<<<<< HEAD
-import toLower from 'lodash/toLower';
-=======
-import { startCase } from 'lodash';
->>>>>>> ff35b533
 import React, { useCallback, useMemo } from 'react';
 import { Linking, View } from 'react-native';
 import { ContextMenuButton } from 'react-native-ios-context-menu';
