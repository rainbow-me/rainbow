import lang from 'i18n-js';
import { startCase } from 'lodash';
import React, { useCallback, useMemo } from 'react';
import { Linking, View } from 'react-native';
import URL from 'url-parse';
import { buildUniqueTokenName } from '../../../helpers/assets';
import { ButtonPressAnimation } from '../../animations';
import saveToCameraRoll from './saveToCameraRoll';
import ContextMenuButton from '@/components/native-context-menu/contextMenu';
import { Bleed, Column, Columns, Heading, Inline, Inset, Space, Stack, Text } from '@/design-system';
import { UniqueAsset } from '@/entities';
import { useClipboard, useDimensions, useHiddenTokens, useShowcaseTokens } from '@/hooks';
import { ImgixImage } from '@/components/images';
import { useNavigation } from '@/navigation/Navigation';
import { ENS_NFT_CONTRACT_ADDRESS } from '@/references';
import styled from '@/styled-thing';
import { position } from '@/styles';
import { ethereumUtils, magicMemo, showActionSheetWithOptions } from '@/utils';
import { getFullResUrl } from '@/utils/getFullResUrl';
import isSVGImage from '@/utils/isSVG';
import { refreshNFTContractMetadata, reportNFT } from '@/resources/nfts/simplehash';
import { ContextCircleButton } from '@/components/context-menu';
import { IS_ANDROID, IS_IOS } from '@/env';
<<<<<<< HEAD
import { ChainId } from '@/networks/types';
=======
import { MenuActionConfig, MenuConfig } from 'react-native-ios-context-menu';
import { ChainId } from '@/chains/types';
>>>>>>> a0d629f2

const AssetActionsEnum = {
  copyTokenID: 'copyTokenID',
  download: 'download',
  etherscan: 'etherscan',
  hide: 'hide',
  rainbowWeb: 'rainbowWeb',
  opensea: 'opensea',
  looksrare: 'looksrare',
  refresh: 'refresh',
  report: 'report',
} as const;

const getAssetActions = ({ chainId }: { chainId: ChainId }) =>
  ({
    [AssetActionsEnum.copyTokenID]: {
      actionKey: AssetActionsEnum.copyTokenID,
      actionTitle: lang.t('expanded_state.unique_expanded.copy_token_id'),
      icon: {
        iconType: 'SYSTEM',
        iconValue: 'square.on.square',
      },
    },
    [AssetActionsEnum.download]: {
      actionKey: AssetActionsEnum.download,
      actionTitle: lang.t('expanded_state.unique_expanded.save_to_photos'),
      icon: {
        iconType: 'SYSTEM',
        iconValue: 'photo.on.rectangle.angled',
      },
    },
    [AssetActionsEnum.etherscan]: {
      actionKey: AssetActionsEnum.etherscan,
      actionTitle: lang.t('expanded_state.unique_expanded.view_on_block_explorer', {
        blockExplorerName: startCase(ethereumUtils.getBlockExplorer({ chainId })),
      }),
      icon: {
        iconType: 'SYSTEM',
        iconValue: 'link',
      },
    },
    [AssetActionsEnum.rainbowWeb]: {
      actionKey: AssetActionsEnum.rainbowWeb,
      actionTitle: lang.t('expanded_state.unique_expanded.view_on_web'),
      icon: {
        iconType: 'SYSTEM',
        iconValue: 'safari.fill',
      },
    },
    [AssetActionsEnum.hide]: {
      actionKey: AssetActionsEnum.hide,
      actionTitle: lang.t('expanded_state.unique_expanded.hide'),
      icon: {
        iconType: 'SYSTEM',
        iconValue: 'eye',
      },
    },
    [AssetActionsEnum.opensea]: {
      actionKey: AssetActionsEnum.opensea,
      actionTitle: 'OpenSea',
      icon: {
        iconType: 'ASSET',
        iconValue: 'opensea',
      },
    },
    [AssetActionsEnum.refresh]: {
      actionKey: AssetActionsEnum.refresh,
      actionTitle: lang.t('expanded_state.unique_expanded.refresh'),
      icon: {
        iconType: 'SYSTEM',
        iconValue: 'arrow.clockwise',
      },
    },
    [AssetActionsEnum.report]: {
      actionKey: AssetActionsEnum.report,
      actionTitle: lang.t('expanded_state.unique_expanded.report'),
      icon: {
        iconType: 'SYSTEM',
        iconValue: 'exclamationmark.triangle',
      },
    },
    [AssetActionsEnum.looksrare]: {
      actionKey: AssetActionsEnum.looksrare,
      actionTitle: 'LooksRare',
      icon: {
        iconType: 'ASSET',
        iconValue: 'looksrare',
      },
    },
  }) as const;

const FamilyActionsEnum = {
  collectionWebsite: 'collectionWebsite',
  discord: 'discord',
  twitter: 'twitter',
  viewCollection: 'viewCollection',
} as const;

const FamilyActions = {
  [FamilyActionsEnum.viewCollection]: {
    actionKey: FamilyActionsEnum.viewCollection,
    actionTitle: lang.t('expanded_state.unique_expanded.view_collection'),
    icon: {
      iconType: 'SYSTEM',
      iconValue: 'rectangle.grid.2x2.fill',
    },
  },
  [FamilyActionsEnum.collectionWebsite]: {
    actionKey: FamilyActionsEnum.collectionWebsite,
    actionTitle: lang.t('expanded_state.unique_expanded.collection_website'),
    icon: {
      iconType: 'SYSTEM',
      iconValue: 'safari.fill',
    },
  },
  [FamilyActionsEnum.discord]: {
    actionKey: FamilyActionsEnum.discord,
    actionTitle: lang.t('expanded_state.unique_expanded.discord'),
    icon: {
      iconType: 'SYSTEM',
      iconValue: 'ellipsis.bubble.fill',
    },
  },
  [FamilyActionsEnum.twitter]: {
    actionKey: FamilyActionsEnum.twitter,
    actionTitle: lang.t('expanded_state.unique_expanded.twitter'),
    icon: {
      iconType: 'SYSTEM',
      iconValue: 'at.circle.fill',
    },
  },
} as const;

const paddingHorizontal = 24;

const FamilyImageWrapper = styled(View)({
  height: 20,
  // @ts-expect-error missing theme types
  shadowColor: ({ theme: { colors } }) => colors.shadowBlack,
  shadowOffset: { height: 3, width: 0 },
  shadowOpacity: 0.15,
  shadowRadius: 4.5,
  width: 20,
});

const FamilyImage = styled(ImgixImage)({
  ...position.coverAsObject,
  borderRadius: 10,
});

interface UniqueTokenExpandedStateHeaderProps {
  asset: UniqueAsset;
  hideNftMarketplaceAction: boolean;
  isSupportedOnRainbowWeb: boolean;
  rainbowWebUrl: string;
  isModificationActionsEnabled?: boolean;
  onRefresh: () => void;
  onReport: () => void;
}

const UniqueTokenExpandedStateHeader = ({
  asset,
  hideNftMarketplaceAction,
  isSupportedOnRainbowWeb,
  rainbowWebUrl,
  isModificationActionsEnabled = true,
  onRefresh,
  onReport,
}: UniqueTokenExpandedStateHeaderProps) => {
  const { setClipboard } = useClipboard();
  const { width: deviceWidth } = useDimensions();
  const { showcaseTokens, removeShowcaseToken } = useShowcaseTokens();
  const { hiddenTokens, addHiddenToken, removeHiddenToken } = useHiddenTokens();
  const isHiddenAsset = useMemo(() => hiddenTokens.includes(asset.fullUniqueId) as boolean, [hiddenTokens, asset.fullUniqueId]);
  const isShowcaseAsset = useMemo(() => showcaseTokens.includes(asset.uniqueId) as boolean, [showcaseTokens, asset.uniqueId]);
  const { goBack } = useNavigation();

  const formattedCollectionUrl = useMemo(() => {
    // @ts-expect-error external_link could be null or undefined?
    const { hostname } = new URL(asset.external_link);
    const { hostname: hostnameFallback } = new URL(
      // @ts-expect-error external_url could be null or undefined?
      asset.collection.external_url
    );
    const formattedUrl = hostname || hostnameFallback;
    return formattedUrl;
  }, [asset.collection.external_url, asset.external_link]);

  const familyMenuConfig = useMemo(() => {
    return {
      menuItems: [
        ...(!hideNftMarketplaceAction
          ? [
              {
                ...FamilyActions[FamilyActionsEnum.viewCollection],
                discoverabilityTitle: asset.marketplaceName ?? '',
              },
            ]
          : []),
        ...(asset.external_link || asset.collection.external_url
          ? [
              {
                ...FamilyActions[FamilyActionsEnum.collectionWebsite],
                discoverabilityTitle: formattedCollectionUrl,
              },
            ]
          : []),
        ...(asset.collection.twitter_username
          ? [
              {
                ...FamilyActions[FamilyActionsEnum.twitter],
              },
            ]
          : []),
        ...(asset.collection.discord_url
          ? [
              {
                ...FamilyActions[FamilyActionsEnum.discord],
              },
            ]
          : []),
      ],
      menuTitle: '',
    };
  }, [
    asset.collection.discord_url,
    asset.collection.external_url,
    asset.collection.twitter_username,
    asset.external_link,
    asset.marketplaceName,
    hideNftMarketplaceAction,
    formattedCollectionUrl,
  ]);

  // @ts-expect-error image_url could be null or undefined?
  const isSVG = isSVGImage(asset.image_url);
  const isENS = asset.asset_contract?.address?.toLowerCase() === ENS_NFT_CONTRACT_ADDRESS.toLowerCase();

  const isPhotoDownloadAvailable = !isSVG && !isENS;
  const assetMenuConfig = useMemo(() => {
    const AssetActions = getAssetActions({ chainId: asset.chainId });

    return {
      menuItems: [
        {
          ...AssetActions[AssetActionsEnum.refresh],
        },
        {
          ...AssetActions[AssetActionsEnum.report],
        },
        ...(isModificationActionsEnabled
          ? [
              {
                ...AssetActions[AssetActionsEnum.hide],
                actionTitle: isHiddenAsset
                  ? lang.t('expanded_state.unique_expanded.unhide')
                  : lang.t('expanded_state.unique_expanded.hide'),
                icon: {
                  ...AssetActions[AssetActionsEnum.hide].icon,
                  iconValue: isHiddenAsset ? 'eye' : 'eye.slash',
                },
              },
            ]
          : []),
        ...(isPhotoDownloadAvailable
          ? [
              {
                ...AssetActions[AssetActionsEnum.download],
              },
            ]
          : []),
        {
          ...AssetActions[AssetActionsEnum.copyTokenID],
          discoverabilityTitle: asset.id.length > 15 ? `${asset.id.slice(0, 15)}...` : asset.id,
        },
        ...(isSupportedOnRainbowWeb
          ? [
              {
                ...AssetActions[AssetActionsEnum.rainbowWeb],
                discoverabilityTitle: 'rainbow.me',
              },
            ]
          : []),
        {
          ...AssetActions[AssetActionsEnum.etherscan],
        },
        ...(asset.chainId === ChainId.mainnet
          ? [
              {
                menuTitle: lang.t('expanded_state.unique_expanded.view_on_marketplace'),
                menuItems: [AssetActions.opensea, AssetActions.looksrare],
              },
            ]
          : []),
      ],
      menuTitle: '',
    };
  }, [asset.id, asset.chainId, isModificationActionsEnabled, isHiddenAsset, isPhotoDownloadAvailable, isSupportedOnRainbowWeb]);

  const handlePressFamilyMenuItem = useCallback(
    // @ts-expect-error ContextMenu is an untyped JS component and can't type its onPress handler properly
    ({ nativeEvent: { actionKey } }) => {
      if (actionKey === FamilyActionsEnum.viewCollection && asset.marketplaceCollectionUrl) {
        Linking.openURL(asset.marketplaceCollectionUrl);
      } else if (actionKey === FamilyActionsEnum.collectionWebsite) {
        // @ts-expect-error external_link and external_url could be null or undefined?
        Linking.openURL(asset.external_link || asset.collection.external_url);
      } else if (actionKey === FamilyActionsEnum.twitter) {
        Linking.openURL('https://twitter.com/' + asset.collection.twitter_username);
      } else if (actionKey === FamilyActionsEnum.discord && asset.collection.discord_url) {
        Linking.openURL(asset.collection.discord_url);
      }
    },
    [asset]
  );

  const handlePressAssetMenuItem = useCallback(
    // @ts-expect-error ContextMenu is an untyped JS component and can't type its onPress handler properly
    ({ nativeEvent: { actionKey } }) => {
      if (actionKey === AssetActionsEnum.etherscan) {
        ethereumUtils.openNftInBlockExplorer({
          // @ts-expect-error address could be undefined?
          contractAddress: asset.asset_contract.address,
          tokenId: asset.id,
          chainId: asset.chainId,
        });
      } else if (actionKey === AssetActionsEnum.rainbowWeb) {
        Linking.openURL(rainbowWebUrl);
      } else if (actionKey === AssetActionsEnum.opensea) {
        Linking.openURL(`https://opensea.io/assets/${asset.asset_contract.address}/${asset.id}`);
      } else if (actionKey === AssetActionsEnum.looksrare) {
        Linking.openURL(`https://looksrare.org/collections/${asset.asset_contract.address}/${asset.id}`);
      } else if (actionKey === AssetActionsEnum.copyTokenID) {
        setClipboard(asset.id);
      } else if (actionKey === AssetActionsEnum.download) {
        saveToCameraRoll(getFullResUrl(asset.image_url));
      } else if (actionKey === AssetActionsEnum.hide) {
        if (isHiddenAsset) {
          removeHiddenToken(asset);
        } else {
          addHiddenToken(asset);

          if (isShowcaseAsset) {
            removeShowcaseToken(asset.uniqueId);
          }
        }

        goBack();
      } else if (actionKey === AssetActionsEnum.refresh) {
        refreshNFTContractMetadata(asset).then(onRefresh);
      } else if (actionKey === AssetActionsEnum.report) {
        reportNFT(asset).then(onReport);
      }
    },
    [
      asset,
      rainbowWebUrl,
      setClipboard,
      isHiddenAsset,
      goBack,
      removeHiddenToken,
      addHiddenToken,
      isShowcaseAsset,
      removeShowcaseToken,
      onRefresh,
      onReport,
    ]
  );

  const onPressAndroidFamily = useCallback(() => {
    const hasCollection = !!asset.marketplaceCollectionUrl;
    const hasWebsite = !!(asset.external_link || asset.collection.external_url);
    const hasTwitter = !!asset.collection.twitter_username;
    const hasDiscord = !!asset.collection.discord_url;

    const baseActions = [
      ...(hasCollection ? [lang.t('expanded_state.unique_expanded.view_collection')] : []),
      ...(hasWebsite ? [lang.t('expanded_state.unique_expanded.collection_website')] : []),
      ...(hasTwitter ? [lang.t('expanded_state.unique_expanded.twitter')] : []),
      ...(hasDiscord ? [lang.t('expanded_state.unique_expanded.discord')] : []),
    ];

    const collectionIndex = hasCollection ? 0 : -1;
    const websiteIndex = hasWebsite ? collectionIndex + 1 : collectionIndex;
    const twitterIndex = hasTwitter ? websiteIndex + 1 : websiteIndex;
    const discordIndex = hasDiscord ? twitterIndex + 1 : twitterIndex;

    showActionSheetWithOptions(
      {
        options: baseActions,
        showSeparators: true,
        title: '',
      },
      (idx: number) => {
        if (idx === collectionIndex && asset.marketplaceCollectionUrl) {
          Linking.openURL(asset.marketplaceCollectionUrl);
        } else if (idx === websiteIndex) {
          Linking.openURL(
            // @ts-expect-error external_link and external_url could be null or undefined?
            asset.external_link || asset.collection.external_url
          );
        } else if (idx === twitterIndex) {
          Linking.openURL('https://twitter.com/' + asset.collection.twitter_username);
        } else if (idx === discordIndex && asset.collection.discord_url) {
          Linking.openURL(asset.collection.discord_url);
        }
      }
    );
  }, [
    asset.collection.discord_url,
    asset.collection.external_url,
    asset.collection.twitter_username,
    asset.external_link,
    asset.marketplaceCollectionUrl,
  ]);

  const overflowMenuHitSlop: Space = '15px (Deprecated)';
  const familyNameHitSlop: Space = '19px (Deprecated)';

  const assetMenuOptions = useMemo(() => {
    return assetMenuConfig?.menuItems?.filter(item => 'actionTitle' in item).map(item => item.actionTitle) ?? [];
  }, [assetMenuConfig]);

  return (
    <Stack space="15px (Deprecated)">
      <Columns space="24px">
        <Heading containsEmoji color="primary (Deprecated)" size="23px / 27px (Deprecated)" weight="heavy">
          {buildUniqueTokenName(asset)}
        </Heading>
        <Column width="content">
          <Bleed space={overflowMenuHitSlop}>
            {/* NOTE: Necessary since other context menu overflows off screen on android */}
            {IS_ANDROID && (
              <ContextCircleButton
                options={assetMenuOptions}
                onPressActionSheet={(index: number) => {
                  const actionItems = (assetMenuConfig?.menuItems || []).filter(item => 'actionTitle' in item);
                  const actionKey = actionItems[index];
                  if (!actionKey) return;
                  handlePressAssetMenuItem({
                    nativeEvent: { actionKey: actionKey.actionKey },
                  });
                }}
              >
                <ButtonPressAnimation scaleTo={0.75}>
                  <Inset space={overflowMenuHitSlop}>
                    <Text color="accent" size="23px / 27px (Deprecated)" weight="heavy">
                      􀍡
                    </Text>
                  </Inset>
                </ButtonPressAnimation>
              </ContextCircleButton>
            )}
            {IS_IOS && (
              <ContextMenuButton
                menuConfig={assetMenuConfig}
                isMenuPrimaryAction
                onPressMenuItem={handlePressAssetMenuItem}
                testID="unique-token-expanded-state-context-menu-button"
                useActionSheetFallback={false}
              >
                <ButtonPressAnimation scaleTo={0.75}>
                  <Inset space={overflowMenuHitSlop}>
                    <Text color="accent" size="23px / 27px (Deprecated)" weight="heavy">
                      􀍡
                    </Text>
                  </Inset>
                </ButtonPressAnimation>
              </ContextMenuButton>
            )}
          </Bleed>
        </Column>
      </Columns>
      <Inline wrap={false}>
        <Bleed space={familyNameHitSlop}>
          <ContextMenuButton
            menuConfig={familyMenuConfig}
            {...(android ? { onPress: onPressAndroidFamily, isAnchoredToRight: true } : {})}
            isMenuPrimaryAction
            onPressMenuItem={handlePressFamilyMenuItem}
            useActionSheetFallback={false}
          >
            <ButtonPressAnimation scaleTo={0.88}>
              <Inset space={familyNameHitSlop}>
                <Inline alignVertical="center" space="6px" wrap={false}>
                  {asset.familyImage ? (
                    <Bleed vertical="6px">
                      <FamilyImageWrapper>
                        <FamilyImage size={30} source={{ uri: asset.familyImage }} />
                      </FamilyImageWrapper>
                    </Bleed>
                  ) : null}
                  <Inline space="4px" wrap={false}>
                    <View
                      style={{
                        maxWidth: deviceWidth - paddingHorizontal * 6,
                      }}
                    >
                      <Text color="secondary50 (Deprecated)" numberOfLines={1} size="16px / 22px (Deprecated)" weight="bold">
                        {asset.familyName}
                      </Text>
                    </View>
                    <Text color="secondary50 (Deprecated)" size="16px / 22px (Deprecated)" weight="bold">
                      􀆊
                    </Text>
                  </Inline>
                </Inline>
              </Inset>
            </ButtonPressAnimation>
          </ContextMenuButton>
        </Bleed>
      </Inline>
    </Stack>
  );
};

export default magicMemo(UniqueTokenExpandedStateHeader, 'asset');<|MERGE_RESOLUTION|>--- conflicted
+++ resolved
@@ -21,12 +21,7 @@
 import { refreshNFTContractMetadata, reportNFT } from '@/resources/nfts/simplehash';
 import { ContextCircleButton } from '@/components/context-menu';
 import { IS_ANDROID, IS_IOS } from '@/env';
-<<<<<<< HEAD
-import { ChainId } from '@/networks/types';
-=======
-import { MenuActionConfig, MenuConfig } from 'react-native-ios-context-menu';
 import { ChainId } from '@/chains/types';
->>>>>>> a0d629f2
 
 const AssetActionsEnum = {
   copyTokenID: 'copyTokenID',
