import React from 'react';
import { ActivityIndicator, PixelRatio, StyleSheet, View } from 'react-native';
import styled from 'styled-components';
import { magicMemo } from '../../../utils';
import { SimpleModelView } from '../../3d';
import { AudioPlayer } from '../../audio';
import { Centered } from '../../layout';
import { UniqueTokenImage } from '../../unique-token';
import { SimpleVideo } from '../../video';
import isSupportedUriExtension from '@rainbow-me/helpers/isSupportedUriExtension';
import {
  useDimensions,
  useImageMetadata,
  useUniqueToken,
} from '@rainbow-me/hooks';
import { margin, padding, position } from '@rainbow-me/styles';

<<<<<<< HEAD
=======
const GOOGLE_USER_CONTENT_URL = 'https://lh3.googleusercontent.com/';
const paddingHorizontal = 19;
const pixelRatio = PixelRatio.get();

>>>>>>> dbd465b1
const Container = styled(Centered)`
  ${({ horizontalPadding }) => padding(0, horizontalPadding)};
  height: ${({ height }) => height};
  ${android ? `margin-bottom: 10;` : ``}
`;

const ImageWrapper = styled(Centered)`
  ${({ isImageHuge, horizontalPadding }) =>
    margin(isImageHuge ? horizontalPadding : 0, 0)};
  ${position.size('100%')};
  border-radius: ${({ borderRadius }) => borderRadius || 10};
  overflow: hidden;
`;

const ModelView = styled(SimpleModelView)`
  ${position.size('100%')};
`;

const LoadingWrapper = styled(View)`
  position: absolute;
  width: 100%;
  height: 100%;
  padding-bottom: 10;
  padding-right: 10;
  align-items: flex-end;
  justify-content: flex-end;
`;

const UniqueTokenExpandedStateImage = ({
  asset,
  borderRadius,
  height,
  horizontalPadding = 19,
  resizeMode = 'contain',
}) => {
  const { width: deviceWidth } = useDimensions();

  const isSVG = isSupportedUriExtension(asset.image_url, ['.svg']);
  const imageUrl = isSVG
    ? asset.image_preview_url
    : asset.image_url ||
      asset.image_original_url ||
      asset.image_preview_url ||
      asset.image_thumbnail_url;
  const { dimensions: imageDimensions } = useImageMetadata(imageUrl);
  const size = Math.ceil((deviceWidth * pixelRatio) / 100) * 100;
  const url = useMemo(() => {
    if (asset.image_url?.startsWith?.(GOOGLE_USER_CONTENT_URL) && size > 0) {
      return `${asset.image_url}=w${size}`;
    }
    return asset.image_url;
  }, [asset.image_url, size]);

  const lowResUrl = useMemo(() => {
    if (asset.image_url?.startsWith?.(GOOGLE_USER_CONTENT_URL) && size > 0) {
      return `${asset.image_url}=w${12}`;
    }
    return null;
  }, [asset.image_url, size]);

  const maxImageWidth = deviceWidth - horizontalPadding * 2;
  const maxImageHeight = maxImageWidth * 1.5;

  const heightForDeviceSize =
    (maxImageWidth * imageDimensions.height) / imageDimensions.width;

  const containerHeight =
    heightForDeviceSize > maxImageHeight ? maxImageWidth : heightForDeviceSize;

  const { supports3d, supportsVideo, supportsAudio } = useUniqueToken(asset);

  // When rendering a 3D/Video assets, we'll default to rendering a loading icon.
  const [loading, setLoading] = React.useState(supports3d || supportsVideo);

  return (
    <Container
      height={height || containerHeight}
      horizontalPadding={horizontalPadding}
    >
      <ImageWrapper
        borderRadius={borderRadius}
        horizontalPadding={horizontalPadding}
        isImageHuge={heightForDeviceSize > maxImageHeight}
      >
        <View style={StyleSheet.absoluteFill}>
          {supportsVideo ? (
            <SimpleVideo
              loading={loading}
              posterUri={imageUrl}
              setLoading={setLoading}
              style={StyleSheet.absoluteFill}
              uri={asset.animation_url || imageUrl}
            />
          ) : supports3d ? (
            <ModelView
              fallbackUri={imageUrl}
              loading={loading}
              setLoading={setLoading}
              uri={asset.animation_url || imageUrl}
            />
          ) : supportsAudio ? (
            <AudioPlayer uri={asset.animation_url || imageUrl} />
          ) : (
            <UniqueTokenImage
              backgroundColor={asset.background}
              imageUrl={url}
              item={asset}
<<<<<<< HEAD
              resizeMode={resizeMode}
=======
              lowResUrl={lowResUrl}
              resizeMode="contain"
>>>>>>> dbd465b1
            />
          )}
          {!!loading && (
            <LoadingWrapper>
              <ActivityIndicator />
            </LoadingWrapper>
          )}
        </View>
      </ImageWrapper>
    </Container>
  );
};

export default magicMemo(UniqueTokenExpandedStateImage, 'asset.uniqueId');<|MERGE_RESOLUTION|>--- conflicted
+++ resolved
@@ -15,13 +15,9 @@
 } from '@rainbow-me/hooks';
 import { margin, padding, position } from '@rainbow-me/styles';
 
-<<<<<<< HEAD
-=======
 const GOOGLE_USER_CONTENT_URL = 'https://lh3.googleusercontent.com/';
-const paddingHorizontal = 19;
 const pixelRatio = PixelRatio.get();
 
->>>>>>> dbd465b1
 const Container = styled(Centered)`
   ${({ horizontalPadding }) => padding(0, horizontalPadding)};
   height: ${({ height }) => height};
@@ -129,12 +125,8 @@
               backgroundColor={asset.background}
               imageUrl={url}
               item={asset}
-<<<<<<< HEAD
+              lowResUrl={lowResUrl}
               resizeMode={resizeMode}
-=======
-              lowResUrl={lowResUrl}
-              resizeMode="contain"
->>>>>>> dbd465b1
             />
           )}
           {!!loading && (
