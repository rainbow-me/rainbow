import { useNavigation } from '@react-navigation/core';
import { format, formatDistanceStrict } from 'date-fns';
import React, { useCallback, useState } from 'react';
import { ENSConfirmRenewSheetHeight } from '../../../screens/ENSConfirmRegisterSheet';
import { ButtonPressAnimation } from '../../animations';
import { TokenInfoItem, TokenInfoValue } from '../../token-info';
import { useTheme } from '@rainbow-me/context';
import { Column, Columns } from '@rainbow-me/design-system';
import { REGISTRATION_MODES } from '@rainbow-me/helpers/ens';
import { useENSProfile, useENSRegistration } from '@rainbow-me/hooks';
import Routes from '@rainbow-me/routes';

export default function ENSBriefTokenInfoRow({
  expiryDate,
  registrationDate,
  showExtendDuration,
  ensName,
}: {
  expiryDate?: number;
  registrationDate?: number;
  ensName: string;
  showExtendDuration?: boolean;
}) {
  const { colors } = useTheme();
  const { navigate } = useNavigation();
  const { startRegistration } = useENSRegistration();
  const { data } = useENSProfile(ensName);
  const [showExpiryDistance, setShowExpiryDistance] = useState(true);
  const handlePressExpiryDate = useCallback(() => {
    setShowExpiryDistance(x => !x);
  }, []);

  const handlePressEditExpiryDate = useCallback(() => {
    const cleanENSName = ensName?.split(' ')?.[0] ?? ensName;
    startRegistration(cleanENSName, REGISTRATION_MODES.RENEW);
    navigate(Routes.ENS_CONFIRM_REGISTER_SHEET, {
<<<<<<< HEAD
      ensName: cleanENSName,
=======
      ensName,
      longFormHeight:
        ENSConfirmRenewSheetHeight + (data?.images?.avatarUrl ? 70 : 0),
>>>>>>> d6831cf4
      mode: REGISTRATION_MODES.RENEW,
    });
  }, [startRegistration, ensName, navigate, data?.images?.avatarUrl]);

  return (
    <Columns space="19px">
      {/* @ts-expect-error JavaScript component */}
      <TokenInfoItem
        color={colors.whiteLabel}
        isNft
        loading={!registrationDate}
        size="big"
        title="Registered on"
        weight="heavy"
      >
        {registrationDate
          ? format(new Date(registrationDate * 1000), "d MMM ''yy")
          : ''}
      </TokenInfoItem>
      {/* @ts-expect-error JavaScript component */}
      <TokenInfoItem
        addonComponent={
          showExtendDuration && (
            <Column width="content">
              <ButtonPressAnimation
                enableHapticFeedback
                onPress={handlePressEditExpiryDate}
                scaleTo={1}
              >
                <TokenInfoValue
                  activeOpacity={0}
                  align="right"
                  color={colors.whiteLabel}
                  isNft
                  size="big"
                  weight="heavy"
                >
                  {' 􀌆'}
                </TokenInfoValue>
              </ButtonPressAnimation>
            </Column>
          )
        }
        align="right"
        color={colors.whiteLabel}
        enableHapticFeedback
        isNft
        loading={!expiryDate}
        onPress={handlePressExpiryDate}
        size="big"
        title="Expires in"
        weight="heavy"
      >
        {expiryDate
          ? showExpiryDistance
            ? formatDistanceStrict(new Date(), new Date(expiryDate * 1000))
            : format(new Date(expiryDate * 1000), "d MMM ''yy")
          : ''}
      </TokenInfoItem>
    </Columns>
  );
}<|MERGE_RESOLUTION|>--- conflicted
+++ resolved
@@ -34,13 +34,9 @@
     const cleanENSName = ensName?.split(' ')?.[0] ?? ensName;
     startRegistration(cleanENSName, REGISTRATION_MODES.RENEW);
     navigate(Routes.ENS_CONFIRM_REGISTER_SHEET, {
-<<<<<<< HEAD
       ensName: cleanENSName,
-=======
-      ensName,
       longFormHeight:
         ENSConfirmRenewSheetHeight + (data?.images?.avatarUrl ? 70 : 0),
->>>>>>> d6831cf4
       mode: REGISTRATION_MODES.RENEW,
     });
   }, [startRegistration, ensName, navigate, data?.images?.avatarUrl]);
