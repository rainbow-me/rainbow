import { useNavigation } from '@react-navigation/core';
import { format, formatDistanceStrict } from 'date-fns';
import lang from 'i18n-js';
import React, { useCallback, useState } from 'react';
import { ENSConfirmRenewSheetHeight } from '../../../screens/ENSConfirmRegisterSheet';
import { ButtonPressAnimation } from '../../animations';
import { TokenInfoItem, TokenInfoValue } from '../../token-info';
import { useTheme } from '@rainbow-me/context';
import { Column, Columns, Inset } from '@rainbow-me/design-system';
import { REGISTRATION_MODES } from '@rainbow-me/helpers/ens';
import { useENSProfile, useENSRegistration } from '@rainbow-me/hooks';
import Routes from '@rainbow-me/routes';

export default function ENSBriefTokenInfoRow({
  color,
  expiryDate,
  registrationDate,
  showExtendDuration,
  ensName,
}: {
  color?: string;
  expiryDate?: number;
  registrationDate?: number;
  ensName: string;
  showExtendDuration?: boolean;
}) {
  const { colors } = useTheme();
  const { navigate } = useNavigation();
  const { startRegistration } = useENSRegistration();
  const { data } = useENSProfile(ensName);
  const [showExpiryDistance, setShowExpiryDistance] = useState(true);
  const handlePressExpiryDate = useCallback(() => {
    setShowExpiryDistance(x => !x);
  }, []);

  const handlePressEditExpiryDate = useCallback(() => {
    const cleanENSName = ensName?.split(' ')?.[0] ?? ensName;
    startRegistration(cleanENSName, REGISTRATION_MODES.RENEW);
    navigate(Routes.ENS_CONFIRM_REGISTER_SHEET, {
      ensName: cleanENSName,
      longFormHeight:
        ENSConfirmRenewSheetHeight + (data?.images?.avatarUrl ? 70 : 0),
      mode: REGISTRATION_MODES.RENEW,
    });
  }, [startRegistration, ensName, navigate, data?.images?.avatarUrl]);

  return (
    <Columns space="10px">
      {/* @ts-expect-error JavaScript component */}
      <TokenInfoItem
        color={colors.whiteLabel}
        isENS
        isNft
        loading={!registrationDate}
        size="larger"
        title="Registered on"
        weight="heavy"
      >
        {registrationDate
          ? format(new Date(registrationDate * 1000), "MMM d, yyyy")
          : ''}
      </TokenInfoItem>
      {/* @ts-expect-error JavaScript component */}
      <TokenInfoItem
        addonComponent={
          showExtendDuration && (
            <Column width="content">
              <ButtonPressAnimation
                enableHapticFeedback
                onPress={handlePressEditExpiryDate}
<<<<<<< HEAD
                scaleTo={0.75}
=======
                scaleTo={1}
                testID="unique-token-expanded-state-extend-duration"
>>>>>>> b8dea802
              >
                <Inset left="2px">
                  <TokenInfoValue
                    activeOpacity={0}
                    align="right"
                    color={color}
                    isNft
                    lineHeight="paragraphSmaller"
                    size="large"
                    weight="heavy"
                  >
                    {' 􀌆'}
                  </TokenInfoValue>
                </Inset>
              </ButtonPressAnimation>
            </Column>
          )
        }
        align="right"
        color={colors.whiteLabel}
        enableHapticFeedback
        isENS
        isNft
        loading={!expiryDate}
        onPress={handlePressExpiryDate}
<<<<<<< HEAD
        size="larger"
        title="Expires in"
=======
        size="big"
        title={lang.t('expanded_state.unique_expanded.expires_in')}
>>>>>>> b8dea802
        weight="heavy"
      >
        {expiryDate
          ? showExpiryDistance
            ? formatDistanceStrict(new Date(), new Date(expiryDate * 1000))
            : format(new Date(expiryDate * 1000), "MMM d, yyyy")
          : ''}
      </TokenInfoItem>
    </Columns>
  );
}<|MERGE_RESOLUTION|>--- conflicted
+++ resolved
@@ -68,12 +68,8 @@
               <ButtonPressAnimation
                 enableHapticFeedback
                 onPress={handlePressEditExpiryDate}
-<<<<<<< HEAD
                 scaleTo={0.75}
-=======
-                scaleTo={1}
                 testID="unique-token-expanded-state-extend-duration"
->>>>>>> b8dea802
               >
                 <Inset left="2px">
                   <TokenInfoValue
@@ -99,13 +95,8 @@
         isNft
         loading={!expiryDate}
         onPress={handlePressExpiryDate}
-<<<<<<< HEAD
         size="larger"
-        title="Expires in"
-=======
-        size="big"
         title={lang.t('expanded_state.unique_expanded.expires_in')}
->>>>>>> b8dea802
         weight="heavy"
       >
         {expiryDate
