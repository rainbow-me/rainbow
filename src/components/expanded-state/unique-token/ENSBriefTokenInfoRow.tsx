--- conflicted
+++ resolved
@@ -29,20 +29,9 @@
   const { startRegistration } = useENSRegistration();
   const { data } = useENSProfile(ensName);
   const [showExpiryDistance, setShowExpiryDistance] = useState(true);
-  const [expiryItemTitle, setExpiryItemTitle] = useState(
-    lang.t('expanded_state.unique_expanded.expires_in')
-  );
   const handlePressExpiryDate = useCallback(() => {
     setShowExpiryDistance(x => !x);
   }, []);
-
-  useEffect(() => {
-    if (showExpiryDistance) {
-      setExpiryItemTitle(lang.t('expanded_state.unique_expanded.expires_in'));
-    } else {
-      setExpiryItemTitle(lang.t('expanded_state.unique_expanded.expires_on'));
-    }
-  }, [showExpiryDistance]);
 
   const handlePressEditExpiryDate = useCallback(() => {
     const cleanENSName = ensName?.split(' ')?.[0] ?? ensName;
@@ -106,13 +95,12 @@
         isNft
         loading={!expiryDate}
         onPress={handlePressExpiryDate}
-<<<<<<< HEAD
-        size="big"
-        title={expiryItemTitle}
-=======
         size="larger"
-        title={lang.t('expanded_state.unique_expanded.expires_in')}
->>>>>>> 7bca7757
+        title={lang.t(
+          `expanded_state.unique_expanded.${
+            showExpiryDistance ? 'expires_in' : 'expires_on'
+          }`
+        )}
         weight="heavy"
       >
         {expiryDate
