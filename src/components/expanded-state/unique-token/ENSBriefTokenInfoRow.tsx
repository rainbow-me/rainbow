--- conflicted
+++ resolved
@@ -1,12 +1,8 @@
 import { useNavigation } from '@react-navigation/core';
 import { format, formatDistanceStrict } from 'date-fns';
 import lang from 'i18n-js';
-<<<<<<< HEAD
 import React, { useCallback, useState } from 'react';
 import { InteractionManager } from 'react-native';
-=======
-import React, { useCallback, useEffect, useState } from 'react';
->>>>>>> 1d79e07f
 import { ENSConfirmRenewSheetHeight } from '../../../screens/ENSConfirmRegisterSheet';
 import { ButtonPressAnimation } from '../../animations';
 import { TokenInfoItem, TokenInfoValue } from '../../token-info';
