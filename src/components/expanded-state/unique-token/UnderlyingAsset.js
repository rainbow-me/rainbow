import React, { useCallback } from 'react';
import LinearGradient from 'react-native-linear-gradient';
import { useSelector } from 'react-redux';
import { useRemoveNextToLast } from '../../../navigation/useRemoveNextToLast';
import { ButtonPressAnimation } from '../../animations';
import UnderlyingAssetCoinRow from '../../coin-row/UnderlyingAssetCoinRow';
import { Column, Row } from '../../layout';
import { Text } from '../../text';
<<<<<<< HEAD
import { useAccountSettings } from '@rainbow-me/hooks';
import { Navigation, useNavigation } from '@rainbow-me/navigation';
=======
import { useAccountSettings, useColorForAsset } from '@rainbow-me/hooks';
import { useNavigation } from '@rainbow-me/navigation';
>>>>>>> 05dba033
import Routes from '@rainbow-me/routes';
import { position } from '@rainbow-me/styles';
import { ethereumUtils } from '@rainbow-me/utils';
import ShadowStack from 'react-native-shadow-stack';

export default function UnderlyingAsset({
  pricePerUnitFormatted,
  address,
  isPositive,
  name,
  symbol,
  change,
  color,
  percentageAllocation,
  changeVisible,
  asset,
  marginRight,
}) {
  const { nativeCurrency } = useAccountSettings();

  const { colors, isDarkMode } = useTheme();
  const { push } = useNavigation();
  const { genericAssets } = useSelector(({ data: { genericAssets } }) => ({
    genericAssets,
  }));

  const removeNextToLastRoute = useRemoveNextToLast();

  const handlePress = useCallback(() => {
    const asset =
      ethereumUtils.getAccountAsset(address) ||
      ethereumUtils.formatGenericAsset(
        genericAssets[address?.toLowerCase()],
        nativeCurrency
      );

    // on iOS we handle this on native side
    android && removeNextToLastRoute();
    const isFromWalletScreen = Navigation.getActiveRoute().params
      ?.isFromWalletScreen;
    push(Routes.EXPANDED_ASSET_SHEET, {
      asset,
      isFromWalletScreen,
      type: 'token',
    });
  }, [address, genericAssets, nativeCurrency, push, removeNextToLastRoute]);

  const colorFromAsset = useColorForAsset(asset, color);

  const columnWidth = Math.max(3, percentageAllocation * 2);

  return (
    <Row
      as={ButtonPressAnimation}
      key={`dpi-${address}`}
      onPress={handlePress}
      scaleTo={0.95}
      testID={`underlying-asset-${symbol}`}
    >
      <Column align="start" flex={1}>
        <UnderlyingAssetCoinRow
          address={address}
          change={change}
          changeVisible={changeVisible}
          color={colorFromAsset}
          isPositive={isPositive}
          name={name}
          symbol={symbol}
        />
      </Column>
      <Column aling="end" marginRight={marginRight}>
        <Row key={`allocation-${symbol}`}>
          <Text
            align="right"
            color={colors.alpha(colors.blueGreyDark, 0.7)}
            letterSpacing="roundedTight"
            size="large"
            weight="medium"
          >
            {pricePerUnitFormatted}
          </Text>
          <Column
            align="end"
            backgroundColor={colors.white}
            height={30}
            marginLeft={6}
          >
            <Column height={16} marginTop={ios ? 3 : 8} width={columnWidth}>
              <ShadowStack
                backgroundColor={colorFromAsset}
                borderRadius={8}
                shadows={[[0, 3, 9, isDarkMode ? colors.shadow : color, 0.2]]}
                style={{
                  height: 16,
                  width: '100%',
                }}
              >
                <LinearGradient
                  colors={[
                    colors.alpha(colors.whiteLabel, isDarkMode ? 0.2 : 0.3),
                    colors.alpha(colors.whiteLabel, 0),
                  ]}
                  end={{ x: 1, y: 0.5 }}
                  overflow="hidden"
                  pointerEvents="none"
                  start={{ x: 0, y: 0.5 }}
                  style={position.coverAsObject}
                />
              </ShadowStack>
            </Column>
          </Column>
        </Row>
      </Column>
    </Row>
  );
}<|MERGE_RESOLUTION|>--- conflicted
+++ resolved
@@ -6,13 +6,8 @@
 import UnderlyingAssetCoinRow from '../../coin-row/UnderlyingAssetCoinRow';
 import { Column, Row } from '../../layout';
 import { Text } from '../../text';
-<<<<<<< HEAD
-import { useAccountSettings } from '@rainbow-me/hooks';
+import { useAccountSettings, useColorForAsset } from '@rainbow-me/hooks';
 import { Navigation, useNavigation } from '@rainbow-me/navigation';
-=======
-import { useAccountSettings, useColorForAsset } from '@rainbow-me/hooks';
-import { useNavigation } from '@rainbow-me/navigation';
->>>>>>> 05dba033
 import Routes from '@rainbow-me/routes';
 import { position } from '@rainbow-me/styles';
 import { ethereumUtils } from '@rainbow-me/utils';
