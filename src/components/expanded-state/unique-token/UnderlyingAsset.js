--- conflicted
+++ resolved
@@ -1,7 +1,3 @@
-<<<<<<< HEAD
-import toLower from 'lodash/toLower';
-=======
->>>>>>> ff35b533
 import React, { useCallback } from 'react';
 import LinearGradient from 'react-native-linear-gradient';
 import { useSelector } from 'react-redux';
