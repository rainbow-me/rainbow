--- conflicted
+++ resolved
@@ -8,11 +8,7 @@
 import useExperimentalFlag, {
   PROFILES,
 } from '@rainbow-me/config/experimentalHooks';
-<<<<<<< HEAD
-import { AccentColorProvider, Box } from '@rainbow-me/design-system';
 import { maybeSignUri } from '@rainbow-me/handlers/imgix';
-=======
->>>>>>> 54c2ac32
 import {
   removeFirstEmojiFromString,
   returnStringFirstEmoji,
@@ -96,121 +92,13 @@
     dominantColor || colors.avatarBackgrounds[colorIndex || 0];
 
   return (
-<<<<<<< HEAD
-    <ProfileModal onPressBackdrop={handleAddContact}>
-      <Centered direction="column" style={centerdStyles}>
-        {profilesEnabled ? (
-          <ShadowStack
-            {...borders.buildCircleAsObject(avatarSize)}
-            shadows={[
-              [0, 6, 10, colors.shadow, 0.12],
-              [0, 2, 5, colors.shadow, 0.08],
-            ]}
-          >
-            {avatarUrl ? (
-              <Box
-                as={ImgixImage}
-                borderRadius={avatarSize / 2}
-                height={{ custom: avatarSize }}
-                source={{ uri: avatarUrl }}
-                width={{ custom: avatarSize }}
-              />
-            ) : (
-              <AccentColorProvider color={accentColor}>
-                <Box
-                  alignItems="center"
-                  background="accent"
-                  borderRadius={avatarSize / 2}
-                  height={{ custom: avatarSize }}
-                  justifyContent="center"
-                  width={{ custom: avatarSize }}
-                >
-                  <Text size="biggest">{emojiFromAddress}</Text>
-                </Box>
-              </AccentColorProvider>
-            )}
-          </ShadowStack>
-        ) : (
-          <ProfileAvatarButton
-            changeAvatar={handleChangeAvatar}
-            color={accentColor}
-            marginBottom={0}
-            radiusAndroid={32}
-            testID="contact-profile-avatar-button"
-            value={emoji || value}
-          />
-        )}
-        <Spacer />
-        <ProfileNameInput
-          onChange={setValue}
-          onSubmitEditing={handleAddContact}
-          placeholder={lang.t('expanded_state.contact_profile.name')}
-          ref={inputRef}
-          testID="contact-profile-name-input"
-          value={value}
-        />
-        <CopyTooltip
-          onHide={handleTriggerFocusInput}
-          textToCopy={address}
-          tooltipText={lang.t('wallet.settings.copy_address_capitalized')}
-        >
-          {isValidDomainFormat(address) ? (
-            <ENSAbbreviation ens={address} />
-          ) : (
-            <AddressAbbreviation address={address} />
-          )}
-        </CopyTooltip>
-        <Centered paddingVertical={19} width={93}>
-          <Divider inset={false} />
-        </Centered>
-        <SubmitButton
-          color={accentColor}
-          isDarkMode={isDarkMode}
-          onPress={handleAddContact}
-          testID="contact-profile-add-button"
-          value={value}
-        >
-          <SubmitButtonLabel value={value}>
-            {isContact ? lang.t('button.done') : lang.t('contacts.options.add')}
-          </SubmitButtonLabel>
-        </SubmitButton>
-        <ButtonPressAnimation
-          marginTop={11}
-          onPress={
-            isContact
-              ? handleDeleteContact
-              : () => {
-                  goBack();
-                  android && Keyboard.dismiss();
-                }
-          }
-        >
-          <Centered
-            backgroundColor={colors.white}
-            style={bottomStyles}
-            testID="contact-profile-cancel-button"
-          >
-            <Text
-              color={colors.alpha(colors.blueGreyDark, 0.4)}
-              size="lmedium"
-              weight="regular"
-            >
-              {isContact
-                ? lang.t('contacts.options.delete')
-                : lang.t('contacts.options.cancel')}
-            </Text>
-          </Centered>
-        </ButtonPressAnimation>
-      </Centered>
-    </ProfileModal>
-=======
     <ProfileModal
       accentColor={accentColor}
       address={address}
       emojiAvatar={emoji}
       handleCancel={handleCancel}
       handleSubmit={handleAddContact}
-      imageAvatar={ensAvatar}
+      imageAvatar={avatarUrl}
       inputValue={value}
       onChange={setValue}
       placeholder={lang.t('contacts.input_placeholder')}
@@ -219,7 +107,6 @@
       toggleAvatar
       toggleSubmitButtonIcon={false}
     />
->>>>>>> 54c2ac32
   );
 };
 
