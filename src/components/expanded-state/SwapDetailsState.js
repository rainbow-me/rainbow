--- conflicted
+++ resolved
@@ -1,13 +1,8 @@
 import PropTypes from 'prop-types';
 import React, { useEffect } from 'react';
 import { useNavigation } from 'react-navigation-hooks';
-<<<<<<< HEAD
 import { swapDetailsTransitionPosition } from '../../navigation/effects';
-import { colors, padding, position } from '../../styles';
-=======
-import { swapDetailsTransitionPosition } from '../../navigation/transitions/effects';
 import { colors } from '../../styles';
->>>>>>> 77604777
 import TouchableBackdrop from '../TouchableBackdrop';
 import { TouchableScale } from '../animations';
 import { FloatingEmojis, FloatingEmojisTapHandler } from '../floating-emojis';
