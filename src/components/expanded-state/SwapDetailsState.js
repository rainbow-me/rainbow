import { useIsFocused, useRoute } from '@react-navigation/native';
import React, { useCallback, useEffect, useState } from 'react';
import Animated, { useSharedValue, withSpring } from 'react-native-reanimated';
<<<<<<< HEAD
import { useSafeArea } from 'react-native-safe-area-context';
import { useSelector } from 'react-redux';
=======
>>>>>>> dfc139a9
import styled from 'styled-components';
import { ConfirmExchangeButton } from '../exchange';
import { GasSpeedButton } from '../gas';
import { Column } from '../layout';
import {
  SheetHandleFixedToTopHeight,
  SheetKeyboardAnimation,
  SheetTitle,
  SlackSheet,
} from '../sheet';
import { CopyToast, ToastPositionContainer } from '../toasts';
import {
  SwapDetailsContent,
  SwapDetailsMasthead,
  SwapDetailsMastheadHeight,
  SwapDetailsSlippageMessage,
} from './swap-details';
import {
  useAccountSettings,
  useHeight,
  usePriceImpactDetails,
<<<<<<< HEAD
=======
  useSwapCurrencies,
  useSwapDerivedOutputs,
>>>>>>> dfc139a9
} from '@rainbow-me/hooks';
import { useNavigation } from '@rainbow-me/navigation';
import { padding, position } from '@rainbow-me/styles';
import { abbreviations } from '@rainbow-me/utils';

const springConfig = {
  damping: 500,
  mass: 3,
  stiffness: 1000,
};

const AnimatedContainer = styled(Animated.View)`
  ${position.size('100%')};
`;

const Footer = styled(Column).attrs({
  align: 'end',
  grow: 1,
  justify: 'end',
  shrink: 0,
})`
  ${padding(6, 0, 0)};
`;

const Header = styled(Column).attrs({
  justify: 'start',
})`
  left: 0;
  position: absolute;
  right: 0;
  top: -2;
  width: 100%;
`;

const FOOTER_MIN_HEIGHT = 143;
const FOOTER_CONTENT_MIN_HEIGHT = 241;

function useAndroidDisableGesturesOnFocus() {
  const { params } = useRoute();
  const isFocused = useIsFocused();
  useEffect(() => {
    android && params?.toggleGestureEnabled?.(!isFocused);
  }, [isFocused, params]);
}

function useSwapDetailsClipboardState() {
  const [copiedText, setCopiedText] = useState(undefined);
  const [copyCount, setCopyCount] = useState(0);
  const onCopySwapDetailsText = useCallback(text => {
    setCopiedText(abbreviations.formatAddressForDisplay(text));
    setCopyCount(count => count + 1);
  }, []);
  return {
    copiedText,
    copyCount,
    onCopySwapDetailsText,
  };
}

export default function SwapDetailsState({
  confirmButtonProps,
  restoreFocusOnSwapModal,
}) {
  const { network } = useAccountSettings();
  const { setParams } = useNavigation();
  const { params: { longFormHeight } = {} } = useRoute();
  const { outputCurrency } = useSwapCurrencies();

  const {
    derivedValues: { inputAmount, outputAmount },
    displayValues: { inputAmountDisplay, outputAmountDisplay },
    tradeDetails,
  } = useSelector(state => state.swap);

  const {
    inputPriceValue,
    isHighPriceImpact,
    outputPriceValue,
    priceImpactColor,
    priceImpactNativeAmount,
    priceImpactPercentDisplay,
  } = usePriceImpactDetails(inputAmount, outputAmount);

  const {
    copiedText,
    copyCount,
    onCopySwapDetailsText,
  } = useSwapDetailsClipboardState();

  const [footerHeight, setFooterHeight] = useHeight(FOOTER_MIN_HEIGHT);
  const [slippageMessageHeight, setSlippageMessageHeight] = useHeight();
  const [contentHeight, setContentHeight] = useHeight(
    FOOTER_CONTENT_MIN_HEIGHT
  );

  useEffect(() => () => restoreFocusOnSwapModal(), [restoreFocusOnSwapModal]);
  useAndroidDisableGesturesOnFocus();

  const sheetHeightWithoutKeyboard =
    SheetHandleFixedToTopHeight +
    SwapDetailsMastheadHeight +
    contentHeight +
    slippageMessageHeight +
    footerHeight;

  const contentScroll = useSharedValue(0);

  useEffect(() => {
    contentScroll.value = withSpring(0, springConfig);
    setParams({ longFormHeight: sheetHeightWithoutKeyboard });
  }, [contentScroll, sheetHeightWithoutKeyboard, setParams]);

  return (
    <SheetKeyboardAnimation
      as={AnimatedContainer}
      isKeyboardVisible={false}
      translateY={contentScroll}
    >
      <SlackSheet
        additionalTopPadding={android}
        borderRadius={39}
        contentHeight={ios ? longFormHeight : sheetHeightWithoutKeyboard}
      >
        <Header>
          <SheetTitle weight="heavy">Review</SheetTitle>
        </Header>
        <SwapDetailsMasthead
          inputAmount={inputAmount}
          inputAmountDisplay={inputAmountDisplay}
          inputPriceValue={inputPriceValue}
          isHighPriceImpact={isHighPriceImpact}
          outputAmount={outputAmount}
          outputAmountDisplay={outputAmountDisplay}
          outputPriceValue={outputPriceValue}
          priceImpactColor={priceImpactColor}
        />
        <SwapDetailsSlippageMessage
          isHighPriceImpact={isHighPriceImpact}
          onLayout={setSlippageMessageHeight}
          priceImpactColor={priceImpactColor}
          priceImpactNativeAmount={priceImpactNativeAmount}
          priceImpactPercentDisplay={priceImpactPercentDisplay}
        />
        <SwapDetailsContent
          isHighPriceImpact={isHighPriceImpact}
          onCopySwapDetailsText={onCopySwapDetailsText}
          onLayout={setContentHeight}
          priceImpactColor={priceImpactColor}
          priceImpactNativeAmount={priceImpactNativeAmount}
          priceImpactPercentDisplay={priceImpactPercentDisplay}
          tradeDetails={tradeDetails}
        />
        <Footer onLayout={setFooterHeight}>
          <ConfirmExchangeButton
            {...confirmButtonProps}
            testID="swap-details-confirm-button"
          />
          <GasSpeedButton
            asset={outputCurrency}
            currentNetwork={network}
            testID="swap-details-gas"
            theme="light"
          />
        </Footer>
        <ToastPositionContainer>
          <CopyToast copiedText={copiedText} copyCount={copyCount} />
        </ToastPositionContainer>
      </SlackSheet>
    </SheetKeyboardAnimation>
  );
}<|MERGE_RESOLUTION|>--- conflicted
+++ resolved
@@ -1,11 +1,7 @@
 import { useIsFocused, useRoute } from '@react-navigation/native';
 import React, { useCallback, useEffect, useState } from 'react';
 import Animated, { useSharedValue, withSpring } from 'react-native-reanimated';
-<<<<<<< HEAD
-import { useSafeArea } from 'react-native-safe-area-context';
 import { useSelector } from 'react-redux';
-=======
->>>>>>> dfc139a9
 import styled from 'styled-components';
 import { ConfirmExchangeButton } from '../exchange';
 import { GasSpeedButton } from '../gas';
@@ -27,11 +23,7 @@
   useAccountSettings,
   useHeight,
   usePriceImpactDetails,
-<<<<<<< HEAD
-=======
   useSwapCurrencies,
-  useSwapDerivedOutputs,
->>>>>>> dfc139a9
 } from '@rainbow-me/hooks';
 import { useNavigation } from '@rainbow-me/navigation';
 import { padding, position } from '@rainbow-me/styles';
