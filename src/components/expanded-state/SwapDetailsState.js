--- conflicted
+++ resolved
@@ -215,22 +215,6 @@
           onPressMore={onPressMore}
           tradeDetails={tradeDetails}
         />
-<<<<<<< HEAD
-        <Footer onLayout={setFooterHeight}>
-          <ConfirmExchangeButton
-            {...confirmButtonProps}
-            testID="swap-details-confirm-button"
-          />
-          <GasSpeedButton
-            asset={outputCurrency}
-            currentNetwork={currentNetwork}
-            flashbotTransaction={flashbotTransaction}
-            testID="swap-details-gas"
-            theme="light"
-            crossChainServiceTime={tradeDetails?.routes?.[0]?.serviceTime}
-          />
-        </Footer>
-=======
         <Animated.View style={wrapperStyle} onLayout={onWrapperLayout}>
           <Footer onLayout={setFooterHeight}>
             <ConfirmExchangeButton
@@ -243,10 +227,10 @@
               flashbotTransaction={flashbotTransaction}
               testID="swap-details-gas"
               theme="light"
+              crossChainServiceTime={tradeDetails?.routes?.[0]?.serviceTime}
             />
           </Footer>
         </Animated.View>
->>>>>>> 4a018b4f
         <ToastPositionContainer>
           <CopyToast copiedText={copiedText} copyCount={copyCount} />
         </ToastPositionContainer>
