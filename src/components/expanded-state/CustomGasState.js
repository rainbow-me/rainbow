import { useIsFocused, useRoute } from '@react-navigation/native';
import React, { useEffect, useState } from 'react';
import { getSoftMenuBarHeight } from 'react-native-extra-dimensions-android';
<<<<<<< HEAD
=======
import { getStatusBarHeight } from 'react-native-iphone-x-helper';
import styled from 'styled-components';
>>>>>>> 0fc0c155
import Divider from '../Divider';
import { ExchangeHeader } from '../exchange';
import { FloatingPanel } from '../floating-panels';
import { GasSpeedButton } from '../gas';
import { Column } from '../layout';
import { SlackSheet } from '../sheet';
import { FeesPanel, FeesPanelTabs } from './custom-gas';
import { getTrendKey } from '@rainbow-me/helpers/gas';
import {
  useAccountSettings,
  useColorForAsset,
  useDimensions,
  useGas,
  useKeyboardHeight,
} from '@rainbow-me/hooks';
import { useNavigation } from '@rainbow-me/navigation';
import styled from '@rainbow-me/styled-components';
import { margin } from '@rainbow-me/styles';
import { deviceUtils } from '@rainbow-me/utils';

const FOOTER_HEIGHT = 76;
const CONTENT_HEIGHT = 310;

function useAndroidDisableGesturesOnFocus() {
  const { params } = useRoute();
  const isFocused = useIsFocused();
  useEffect(() => {
    android && params?.toggleGestureEnabled?.(!isFocused);
  }, [isFocused, params]);
}

const FeesPanelWrapper = styled(Column)(margin.object(13, 12, 30, 24));

const FeesPanelTabswrapper = styled(Column)(margin.object(19, 0, 24, 0));

export default function CustomGasState({ asset }) {
  const { network } = useAccountSettings();
  const { setParams } = useNavigation();
  const {
    params: { longFormHeight, speeds, openCustomOptions } = {},
  } = useRoute();
  const { colors } = useTheme();
  const { height: deviceHeight } = useDimensions();
  const keyboardHeight = useKeyboardHeight();
  const colorForAsset = useColorForAsset(asset || {}, null, false, true);
  const { selectedGasFee, currentBlockParams } = useGas();
  const [canGoBack, setCanGoBack] = useState(true);

  const validateGasParams = useRef(null);
  useAndroidDisableGesturesOnFocus();

  const sheetHeightWithoutKeyboard =
    CONTENT_HEIGHT +
    FOOTER_HEIGHT +
    (android ? 40 + getSoftMenuBarHeight() : 0);

  const sheetHeightWithKeyboard =
    sheetHeightWithoutKeyboard +
    keyboardHeight +
    (deviceUtils.isSmallPhone ? 30 : 0);

  const currentGasTrend = useMemo(
    () => getTrendKey(currentBlockParams?.trend),
    [currentBlockParams?.trend]
  );

  useEffect(() => {
    setParams({ longFormHeight: sheetHeightWithKeyboard });
  }, [sheetHeightWithKeyboard, setParams]);

  return (
    <SlackSheet
      additionalTopPadding
      hideHandle
      {...(ios && {
        borderBottomRadius: 0,
        deviceHeight,
        removeTopPadding: true,
      })}
      backgroundColor={colors.transparent}
      contentHeight={ios ? longFormHeight : deviceHeight - getStatusBarHeight()}
      radius={0}
      scrollEnabled={false}
    >
      <FloatingPanel radius={android ? 30 : 39}>
        <ExchangeHeader testID="custom-gas" />
        <FeesPanelWrapper>
          <FeesPanel
            colorForAsset={colorForAsset}
            currentGasTrend={currentGasTrend}
            openCustomOptions={openCustomOptions}
            selectedGasFee={selectedGasFee}
            setCanGoBack={setCanGoBack}
            speeds={speeds}
            validateGasParams={validateGasParams}
          />
        </FeesPanelWrapper>
        <Divider color={colors.rowDividerExtraLight} inset={[0, 24]} />
        <FeesPanelTabswrapper>
          <FeesPanelTabs colorForAsset={colorForAsset} speeds={speeds} />
        </FeesPanelTabswrapper>
      </FloatingPanel>
      <Column>
        <GasSpeedButton
          asset={asset}
          canGoBack={canGoBack}
          currentNetwork={network}
          showGasOptions
          testID="swap-details-gas"
          theme="dark"
          validateGasParams={validateGasParams}
        />
      </Column>
    </SlackSheet>
  );
}<|MERGE_RESOLUTION|>--- conflicted
+++ resolved
@@ -1,11 +1,8 @@
+import styled from '@rainbow-me/styled-components';
 import { useIsFocused, useRoute } from '@react-navigation/native';
 import React, { useEffect, useState } from 'react';
 import { getSoftMenuBarHeight } from 'react-native-extra-dimensions-android';
-<<<<<<< HEAD
-=======
 import { getStatusBarHeight } from 'react-native-iphone-x-helper';
-import styled from 'styled-components';
->>>>>>> 0fc0c155
 import Divider from '../Divider';
 import { ExchangeHeader } from '../exchange';
 import { FloatingPanel } from '../floating-panels';
@@ -22,7 +19,6 @@
   useKeyboardHeight,
 } from '@rainbow-me/hooks';
 import { useNavigation } from '@rainbow-me/navigation';
-import styled from '@rainbow-me/styled-components';
 import { margin } from '@rainbow-me/styles';
 import { deviceUtils } from '@rainbow-me/utils';
 
