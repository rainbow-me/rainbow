--- conflicted
+++ resolved
@@ -14,15 +14,10 @@
   StrokeJoin,
   createPicture,
 } from '@shopify/react-native-skia';
-<<<<<<< HEAD
-import React, { memo, useCallback } from 'react';
-import { FontVariant, StyleProp, StyleSheet, View, ViewStyle } from 'react-native';
-=======
 import { dequal } from 'dequal';
 import { cloneDeep, merge } from 'lodash';
-import React, { memo, useEffect, useMemo, useRef } from 'react';
-import { StyleSheet, View } from 'react-native';
->>>>>>> d23abfb1
+import React, { memo, useEffect, useMemo, useRef, useCallback } from 'react';
+import { FontVariant, StyleProp, StyleSheet, View, ViewStyle } from 'react-native';
 import { Gesture, GestureDetector, State as GestureState } from 'react-native-gesture-handler';
 import Animated, {
   Easing,
@@ -1336,33 +1331,6 @@
   const crosshairPicture = useSharedValue(initialPicture);
   const indicatorPicture = useSharedValue(initialPicture);
 
-<<<<<<< HEAD
-  useRunOnce(() => {
-    const nativeCurrency = getNativeCurrency();
-    executeOnUIRuntimeSync(() => {
-      chartManager.value = new CandlestickChartManager({
-        activeCandle,
-        buildParagraph,
-        candles,
-        chartHeight,
-        chartMaxY,
-        chartMinY,
-        chartPicture,
-        chartScale,
-        chartWidth,
-        chartXOffset,
-        config,
-        crosshairPicture,
-        indicatorPicture,
-        isChartGestureActive,
-        isDarkMode,
-        isDecelerating,
-        maxDisplayedVolume,
-        nativeCurrency,
-        xAxisLabels,
-      });
-    })();
-=======
   const chartManager = useWorkletClass(getNativeCurrency, nativeCurrency => {
     'worklet';
     return new CandlestickChartManager({
@@ -1379,13 +1347,13 @@
       config,
       crosshairPicture,
       indicatorPicture,
+      isChartGestureActive,
       isDarkMode,
       isDecelerating,
       maxDisplayedVolume,
       nativeCurrency,
       xAxisLabels,
     });
->>>>>>> d23abfb1
   });
 
   // -- TODO: Enable once the backend API is up
@@ -1441,22 +1409,64 @@
     })();
   });
 
-<<<<<<< HEAD
-  return {
-    activeCandle,
-    chartManager,
-    chartTransform,
-    chartXOffset,
-    config,
-    isDecelerating,
-    pictures: {
-      chart: chartPicture,
-      crosshair: crosshairPicture,
-      indicator: indicatorPicture,
-    },
-    xAxisLabels,
-    xAxisWidth,
-  };
+  return useMemo(
+    () => ({
+      activeCandle,
+      chartManager,
+      chartTransform,
+      chartXOffset,
+      config,
+      isDecelerating,
+      pictures: {
+        chart: chartPicture,
+        crosshair: crosshairPicture,
+        indicator: indicatorPicture,
+      },
+      xAxisLabelPaint,
+      xAxisLabels,
+      xAxisWidth,
+    }),
+    [
+      activeCandle,
+      chartManager,
+      chartPicture,
+      chartTransform,
+      chartXOffset,
+      config,
+      crosshairPicture,
+      indicatorPicture,
+      isDecelerating,
+      xAxisLabelPaint,
+      xAxisLabels,
+      xAxisWidth,
+    ]
+  );
+}
+
+function handleThemeChange({
+  backgroundColor,
+  chartManager,
+  isDarkMode,
+  providedConfig,
+  xAxisLabelPaint,
+  xAxisLabels,
+}: {
+  backgroundColor: string;
+  chartManager: SharedValue<CandlestickChartManager | undefined>;
+  isDarkMode: boolean;
+  providedConfig: CandlestickChartProps['config'];
+  xAxisLabelPaint: SkPaint;
+  xAxisLabels: SharedValue<string[]>;
+}): void {
+  runOnUI(() => {
+    xAxisLabelPaint.setColor(Skia.Color(getColorForTheme('labelQuinary', isDarkMode ? 'dark' : 'light')));
+    xAxisLabels.modify(labels => {
+      labels[0] = `${labels[0]}\u200B`;
+      labels[1] = `\u200B${labels[1]}`;
+      return labels;
+    });
+    chartManager.value?.setColorMode?.(isDarkMode ? 'dark' : 'light', backgroundColor, providedConfig);
+  })();
 }
 
 const ActiveCandleCard = memo(function ActiveCandleCard({
@@ -1664,67 +1674,6 @@
 });
 
 export const CandlestickChart = memo(function CandlestickChart({
-=======
-  return useMemo(
-    () => ({
-      chartManager,
-      chartTransform,
-      chartXOffset,
-      config,
-      isDecelerating,
-      pictures: {
-        chart: chartPicture,
-        crosshair: crosshairPicture,
-        indicator: indicatorPicture,
-      },
-      xAxisLabelPaint,
-      xAxisLabels,
-      xAxisWidth,
-    }),
-    [
-      chartManager,
-      chartPicture,
-      chartTransform,
-      chartXOffset,
-      config,
-      crosshairPicture,
-      indicatorPicture,
-      isDecelerating,
-      xAxisLabelPaint,
-      xAxisLabels,
-      xAxisWidth,
-    ]
-  );
-}
-
-function handleThemeChange({
->>>>>>> d23abfb1
-  backgroundColor,
-  chartManager,
-  isDarkMode,
-  providedConfig,
-  xAxisLabelPaint,
-  xAxisLabels,
-}: {
-  backgroundColor: string;
-  chartManager: SharedValue<CandlestickChartManager | undefined>;
-  isDarkMode: boolean;
-  providedConfig: CandlestickChartProps['config'];
-  xAxisLabelPaint: SkPaint;
-  xAxisLabels: SharedValue<string[]>;
-}): void {
-  runOnUI(() => {
-    xAxisLabelPaint.setColor(Skia.Color(getColorForTheme('labelQuinary', isDarkMode ? 'dark' : 'light')));
-    xAxisLabels.modify(labels => {
-      labels[0] = `${labels[0]}\u200B`;
-      labels[1] = `\u200B${labels[1]}`;
-      return labels;
-    });
-    chartManager.value?.setColorMode?.(isDarkMode ? 'dark' : 'light', backgroundColor, providedConfig);
-  })();
-}
-
-export const CandlestickChart = memo(function CandlestickChart({
   backgroundColor = DEFAULT_CANDLESTICK_CONFIG.chart.backgroundColor,
   candles = generateMockCandleData(),
   chartHeight = 480,
@@ -1736,8 +1685,7 @@
   const { isDarkMode } = useColorMode();
   const separatorTertiary = useForegroundColor('separatorTertiary');
 
-<<<<<<< HEAD
-  const { activeCandle, chartManager, chartTransform, chartXOffset, config, isDecelerating, pictures, xAxisLabels, xAxisWidth } =
+  const { activeCandle, chartManager, chartXOffset, config, isDecelerating, pictures, xAxisLabelPaint, xAxisLabels, xAxisWidth } =
     useCandlestickChart({
       backgroundColor,
       candles,
@@ -1747,16 +1695,6 @@
       isDarkMode,
       providedConfig,
     });
-=======
-  const { chartManager, chartXOffset, config, isDecelerating, pictures, xAxisLabelPaint, xAxisLabels, xAxisWidth } = useCandlestickChart({
-    backgroundColor,
-    candles,
-    chartHeight,
-    chartWidth,
-    isDarkMode,
-    providedConfig,
-  });
->>>>>>> d23abfb1
 
   const leftXAxisLabel = useDerivedValue(() => xAxisLabels.value[0]);
   const rightXAxisLabel = useDerivedValue(() => xAxisLabels.value[1]);
@@ -1885,53 +1823,16 @@
   return (
     <View
       style={{
-<<<<<<< HEAD
-        height: chartHeight + config.activeCandleCard.height + config.chart.activeCandleCardGap,
-=======
-        backgroundColor: backgroundColor,
-        height: chartHeight + chartBottomPadding,
->>>>>>> d23abfb1
+        height: chartHeight + config.activeCandleCard.height + config.chart.activeCandleCardGap + chartBottomPadding,
         width: chartWidth,
         marginTop: -config.activeCandleCard.height,
       }}
     >
-<<<<<<< HEAD
       <Animated.View style={[activeCandleCardStyle, { marginBottom: config.chart.activeCandleCardGap }]}>
         <ActiveCandleCard activeCandle={activeCandle} config={config} />
       </Animated.View>
       <View style={{ height: chartHeight, backgroundColor, width: chartWidth }}>
-        <GestureDetector gesture={chartGestures}>
-          <Canvas style={styles.canvas}>
-            <Group origin={{ x: chartWidth / 2, y: chartHeight / 2 }} transform={chartTransform}>
-              <Picture picture={pictures.chart} />
-              <Picture picture={pictures.indicator} />
-              <Picture picture={pictures.crosshair} />
-            </Group>
-
-            <SkiaText
-              color="labelQuinary"
-              size="11pt"
-              weight="bold"
-              width={xAxisWidth / 2}
-              x={config.chart.xAxisInset}
-              y={chartHeight + config.chart.xAxisGap}
-            >
-              {leftXAxisLabel}
-            </SkiaText>
-
-            <SkiaText
-              align="right"
-              color="labelQuinary"
-              size="11pt"
-              weight="bold"
-              width={xAxisWidth / 2}
-              x={chartWidth - config.chart.xAxisInset - xAxisWidth / 2}
-              y={chartHeight + config.chart.xAxisGap}
-            >
-              {rightXAxisLabel}
-            </SkiaText>
-          </Canvas>
-        </GestureDetector>
+        {chartCanvas}
 
         {showChartControls && (
           <Inline alignHorizontal="center" alignVertical="center" horizontalSpace={{ custom: 13 }}>
@@ -1957,79 +1858,34 @@
 
         <EasingGradient
           easing={Easing.in(Easing.sin)}
-          endColor={config.chart.backgroundColor}
-          startColor={config.chart.backgroundColor}
-=======
-      {chartCanvas}
-
-      {showChartControls && (
-        <Inline alignHorizontal="center" alignVertical="center" horizontalSpace={{ custom: 13 }}>
-          <GestureHandlerButton hapticType="soft" onPressWorklet={shuffleData} style={styles.button}>
-            <Text align="center" color={{ custom: globalColors.grey100 }} size="17pt" weight="heavy">
-              Shuffle
-            </Text>
-          </GestureHandlerButton>
-
-          <GestureHandlerButton hapticType="soft" onPressWorklet={toggleIndicators} style={styles.button}>
-            <Text align="center" color={{ custom: globalColors.grey100 }} size="17pt" weight="heavy">
-              EMA
-            </Text>
-          </GestureHandlerButton>
-
-          <GestureHandlerButton hapticType="soft" onPressWorklet={snapToEnd} style={styles.button}>
-            <Text align="center" color={{ custom: globalColors.grey100 }} size="17pt" weight="heavy">
-              Snap
-            </Text>
-          </GestureHandlerButton>
-        </Inline>
-      )}
-
-      <EasingGradient
-        easing={Easing.in(Easing.sin)}
-        endColor={backgroundColor}
-        startColor={backgroundColor}
-        steps={8}
-        style={[styles.bottomFade, { bottom: chartBottomPadding, height: Math.round(config.volume.heightFactor * chartHeight * 0.5) }]}
-      />
-
-      <Animated.View style={[styles.leftFadeContainer, { bottom: chartBottomPadding }, leftFadeStyle]}>
-        <EasingGradient
-          easing={Easing.in(Easing.sin)}
           endColor={backgroundColor}
-          endPosition="left"
           startColor={backgroundColor}
-          startPosition="right"
->>>>>>> d23abfb1
           steps={8}
-          style={[styles.bottomFade, { height: Math.round(config.volume.heightFactor * chartHeight * 0.5) }]}
+          style={[styles.bottomFade, { bottom: chartBottomPadding, height: Math.round(config.volume.heightFactor * chartHeight * 0.5) }]}
         />
 
-<<<<<<< HEAD
-        <Animated.View style={[styles.leftFadeContainer, leftFadeStyle]}>
+        <Animated.View style={[styles.leftFadeContainer, { bottom: chartBottomPadding }, leftFadeStyle]}>
           <EasingGradient
             easing={Easing.in(Easing.sin)}
-            endColor={config.chart.backgroundColor}
+            endColor={backgroundColor}
             endPosition="left"
-            startColor={config.chart.backgroundColor}
+            startColor={backgroundColor}
             startPosition="right"
             steps={8}
-            style={styles.leftFade}
+            style={[styles.bottomFade, { height: Math.round(config.volume.heightFactor * chartHeight * 0.5) }]}
           />
         </Animated.View>
 
-        <View style={[styles.bottomGridLine, { backgroundColor: isDarkMode ? opacity(separatorTertiary, 0.06) : separatorTertiary }]} />
+        <View
+          style={[
+            styles.bottomGridLine,
+            {
+              backgroundColor: (isDarkMode && providedConfig?.grid?.color) || opacity(separatorTertiary, isDarkMode ? 0.06 : 0.03),
+              bottom: chartBottomPadding,
+            },
+          ]}
+        />
       </View>
-=======
-      <View
-        style={[
-          styles.bottomGridLine,
-          {
-            backgroundColor: (isDarkMode && providedConfig?.grid?.color) || opacity(separatorTertiary, isDarkMode ? 0.06 : 0.03),
-            bottom: chartBottomPadding,
-          },
-        ]}
-      />
->>>>>>> d23abfb1
     </View>
   );
 }, dequal);
