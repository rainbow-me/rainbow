import { Contract } from '@ethersproject/contracts';
import { isEmpty } from 'lodash';
import { web3Provider } from './web3';
import { metadataClient } from '@/apollo/client';
import { CONTRACT_FUNCTION } from '@/apollo/queries';
import {
  RainbowTransaction,
  TransactionStatus,
  ZerionTransaction,
} from '@/entities';
import store from '@/redux/store';
import { transactionSignaturesDataAddNewSignature } from '@/redux/transactionSignatures';
import { SIGNATURE_REGISTRY_ADDRESS, signatureRegistryABI } from '@/references';
import { ethereumUtils } from '@/utils';
import { fetchWalletENSAvatars, fetchWalletNames } from '@/redux/wallets';
import { RainbowFetchClient } from '@/rainbow-fetch';
import { IS_TEST } from '@/env';
import { API_BASE_URL } from '@rainbow-me/swaps';
import { logger, RainbowError } from '@/logger';

const flashbotsApi = new RainbowFetchClient({
  baseURL: 'https://protect.flashbots.net',
});

const rainbowSwapsApi = new RainbowFetchClient({
  baseURL: API_BASE_URL,
});

const parseSignatureToTitle = (signature: string) => {
  const rawName = signature.match(/^([^)(]*)\((.*)\)([^)(]*)$/u);
  let parsedName = '';

  if (rawName) {
    parsedName =
      rawName[1].charAt(0).toUpperCase() +
      rawName[1]
        .slice(1)
        .split(/(?=[A-Z])/u)
        .join(' ');
  }
  return parsedName;
};

const timeoutPromise = new Promise((_, reject) => {
  setTimeout(reject, 800);
});

export const getTransactionMethodName = async (transaction: ZerionTransaction) => {
  try {
    const { signatures } = store.getState().transactionSignatures;
    // only being used on mainnet transactions, so we can use the default web3 provider
    const txn = await web3Provider.getTransaction(transaction.hash);
    const bytes = txn?.data?.substring(0, 10) || '';
    let signature = signatures[bytes] || '';
    if (signature) return signature;
    try {
      const response = await metadataClient.queryWithTimeout(
        {
          query: CONTRACT_FUNCTION,
          variables: {
            chainID: 1,
            hex: bytes,
          },
        },
        800
      );
      if (!isEmpty(response?.data?.contractFunction?.text)) {
        signature = response.data.contractFunction.text;
      }
      // eslint-disable-next-line no-empty
    } catch (e) {}
    if (!signature) {
      try {
        const contract = new Contract(SIGNATURE_REGISTRY_ADDRESS, signatureRegistryABI, web3Provider!);
        signature = await Promise.race([contract.entries(bytes), timeoutPromise]);
        // eslint-disable-next-line no-empty
      } catch (e) {}
    }
    const parsedSignature = parseSignatureToTitle(signature);
    store.dispatch(transactionSignaturesDataAddNewSignature(parsedSignature, bytes));
    return parsedSignature;
  } catch (e) {
    return '';
  }
};

<<<<<<< HEAD
type FlashbotsStatus =
  | 'PENDING'
  | 'INCLUDED'
  | 'FAILED'
  | 'CANCELLED'
  | 'UNKNOWN';

export const getTransactionFlashbotStatus = async (
  transaction: RainbowTransaction,
  txHash: string
): Promise<{
  flashbotsStatus: 'FAILED' | 'CANCELLED';
  status: 'failed';
  minedAt: number;
  title: string;
} | null> => {
=======
/**
 * Returns the `TransactionStatus` that represents completion for a given
 * transaction type.
 *
 * @param type The transaction type.
 * @returns The confirmed status.
 */
const getConfirmedState = (type?: TransactionType): TransactionStatus => {
  switch (type) {
    case TransactionTypes.authorize:
      return TransactionStatus.approved;
    case TransactionTypes.sell:
      return TransactionStatus.sold;
    case TransactionTypes.mint:
      return TransactionStatus.minted;
    case TransactionTypes.deposit:
      return TransactionStatus.deposited;
    case TransactionTypes.withdraw:
      return TransactionStatus.withdrew;
    case TransactionTypes.receive:
      return TransactionStatus.received;
    case TransactionTypes.purchase:
      return TransactionStatus.purchased;
    default:
      return TransactionStatus.sent;
  }
};

export const getTransactionReceiptStatus = async (
  transaction: RainbowTransaction,
  nonceAlreadyIncluded: boolean,
  txObj?: TransactionResponse
): Promise<TransactionStatus> => {
  let receipt;
  let status;
  try {
    if (txObj) {
      receipt = await txObj.wait();
    }
  } catch (e: any) {
    // https://docs.ethers.io/v5/api/providers/types/#providers-TransactionResponse
    if (e.transaction) {
      // if a transaction field exists, it was confirmed but failed
      status = TransactionStatus.failed;
    } else {
      // cancelled or replaced
      status = TransactionStatus.cancelled;
    }
  }
  status = receipt?.status || 0;

  if (!isZero(status)) {
    const isSelf = isLowerCaseMatch(transaction?.from || '', transaction?.to || '');
    const transactionDirection = isSelf ? TransactionDirection.self : TransactionDirection.out;
    const transactionStatus =
      transaction.status === TransactionStatus.cancelling ? TransactionStatus.cancelled : getConfirmedState(transaction?.type);
    status = getTransactionLabel({
      direction: transactionDirection,
      pending: false,
      protocol: transaction?.protocol,
      status: transactionStatus,
      type: transaction?.type,
    });
  } else if (nonceAlreadyIncluded) {
    status = TransactionStatus.unknown;
  } else {
    status = TransactionStatus.failed;
  }
  return status;
};

export const getTransactionFlashbotStatus = async (transaction: RainbowTransaction, txHash: string) => {
>>>>>>> bea7da5e
  try {
    const fbStatus = await flashbotsApi.get<{ status: FlashbotsStatus }>(
      `/tx/${txHash}`
    );
    const flashbotsStatus = fbStatus.data.status;
    // Make sure it wasn't dropped after 25 blocks or never made it
    if (flashbotsStatus === 'FAILED' || flashbotsStatus === 'CANCELLED') {
      const status = 'failed';
      const minedAt = Math.floor(Date.now() / 1000);
      const title = `transactions.${transaction.type}.failed`;
      return { flashbotsStatus, status, minedAt, title };
    }
  } catch (e) {
    //
  }
  return null;
};
<<<<<<< HEAD
export const getTransactionSocketStatus = async (
  pendingTransaction: RainbowTransaction
) => {
=======

export const getTransactionSocketStatus = async (pendingTransaction: RainbowTransaction) => {
>>>>>>> bea7da5e
  const { swap } = pendingTransaction;
  const txHash = ethereumUtils.getHash(pendingTransaction);
  let pending = true;
  const minedAt: number | null = Math.floor(Date.now() / 1000);
  let status = swap?.isBridge ? TransactionStatus.bridging : TransactionStatus.swapping;
  try {
    const socketStatus = await rainbowSwapsApi.get('/v1/bridge-status', {
      params: {
        txHash: txHash || '',
        fromChainId: String(swap?.fromChainId),
        toChainId: String(swap?.toChainId),
      },
    });
    const socketResponse = socketStatus.data;
    if (socketResponse.success) {
      if (socketResponse?.result?.sourceTxStatus === 'COMPLETED') {
        status = swap?.isBridge ? TransactionStatus.bridging : TransactionStatus.swapping;
      }
      if (socketResponse?.result?.DestinationTxStatus === 'COMPLETED') {
        status = swap?.isBridge ? TransactionStatus.bridged : TransactionStatus.swapped;
        pending = false;
      }
      if (socketResponse?.result?.DestinationTxStatus === 'FAILED' || socketResponse?.result?.sourceTxStatus === 'FAILED') {
        status = TransactionStatus.failed;
        pending = false;
      }
    } else if (socketResponse.error) {
      logger.warn('getTransactionSocketStatus transaction check failed', socketResponse.error);
      status = TransactionStatus.failed;
      pending = false;
    }
  } catch (e) {
    logger.error(new RainbowError('getTransactionSocketStatus transaction check caught'));
    if (IS_TEST) {
      status = swap?.isBridge ? TransactionStatus.bridged : TransactionStatus.swapped;
      pending = false;
    }
  }

<<<<<<< HEAD
  return { status, minedAt, pending };
=======
  const title = getTitle({
    protocol: pendingTransaction.protocol,
    status,
    type: pendingTransaction.type,
  });

  return { status, minedAt, pending, title };
};

export const getPendingTransactionData = (transaction: RainbowTransaction, transactionStatus: TransactionStatus) => {
  const minedAt = Math.floor(Date.now() / 1000);
  const title = getTitle({
    protocol: transaction.protocol,
    status: transactionStatus,
    type: transaction.type,
  });
  return { title, minedAt, pending: false, status: transactionStatus };
>>>>>>> bea7da5e
};

export const fetchWalletENSDataAfterRegistration = async () => {
  await store.dispatch(fetchWalletENSAvatars());
  store.dispatch(fetchWalletNames());
};<|MERGE_RESOLUTION|>--- conflicted
+++ resolved
@@ -3,11 +3,7 @@
 import { web3Provider } from './web3';
 import { metadataClient } from '@/apollo/client';
 import { CONTRACT_FUNCTION } from '@/apollo/queries';
-import {
-  RainbowTransaction,
-  TransactionStatus,
-  ZerionTransaction,
-} from '@/entities';
+import { RainbowTransaction, TransactionStatus, ZerionTransaction } from '@/entities';
 import store from '@/redux/store';
 import { transactionSignaturesDataAddNewSignature } from '@/redux/transactionSignatures';
 import { SIGNATURE_REGISTRY_ADDRESS, signatureRegistryABI } from '@/references';
@@ -84,13 +80,7 @@
   }
 };
 
-<<<<<<< HEAD
-type FlashbotsStatus =
-  | 'PENDING'
-  | 'INCLUDED'
-  | 'FAILED'
-  | 'CANCELLED'
-  | 'UNKNOWN';
+type FlashbotsStatus = 'PENDING' | 'INCLUDED' | 'FAILED' | 'CANCELLED' | 'UNKNOWN';
 
 export const getTransactionFlashbotStatus = async (
   transaction: RainbowTransaction,
@@ -101,84 +91,8 @@
   minedAt: number;
   title: string;
 } | null> => {
-=======
-/**
- * Returns the `TransactionStatus` that represents completion for a given
- * transaction type.
- *
- * @param type The transaction type.
- * @returns The confirmed status.
- */
-const getConfirmedState = (type?: TransactionType): TransactionStatus => {
-  switch (type) {
-    case TransactionTypes.authorize:
-      return TransactionStatus.approved;
-    case TransactionTypes.sell:
-      return TransactionStatus.sold;
-    case TransactionTypes.mint:
-      return TransactionStatus.minted;
-    case TransactionTypes.deposit:
-      return TransactionStatus.deposited;
-    case TransactionTypes.withdraw:
-      return TransactionStatus.withdrew;
-    case TransactionTypes.receive:
-      return TransactionStatus.received;
-    case TransactionTypes.purchase:
-      return TransactionStatus.purchased;
-    default:
-      return TransactionStatus.sent;
-  }
-};
-
-export const getTransactionReceiptStatus = async (
-  transaction: RainbowTransaction,
-  nonceAlreadyIncluded: boolean,
-  txObj?: TransactionResponse
-): Promise<TransactionStatus> => {
-  let receipt;
-  let status;
   try {
-    if (txObj) {
-      receipt = await txObj.wait();
-    }
-  } catch (e: any) {
-    // https://docs.ethers.io/v5/api/providers/types/#providers-TransactionResponse
-    if (e.transaction) {
-      // if a transaction field exists, it was confirmed but failed
-      status = TransactionStatus.failed;
-    } else {
-      // cancelled or replaced
-      status = TransactionStatus.cancelled;
-    }
-  }
-  status = receipt?.status || 0;
-
-  if (!isZero(status)) {
-    const isSelf = isLowerCaseMatch(transaction?.from || '', transaction?.to || '');
-    const transactionDirection = isSelf ? TransactionDirection.self : TransactionDirection.out;
-    const transactionStatus =
-      transaction.status === TransactionStatus.cancelling ? TransactionStatus.cancelled : getConfirmedState(transaction?.type);
-    status = getTransactionLabel({
-      direction: transactionDirection,
-      pending: false,
-      protocol: transaction?.protocol,
-      status: transactionStatus,
-      type: transaction?.type,
-    });
-  } else if (nonceAlreadyIncluded) {
-    status = TransactionStatus.unknown;
-  } else {
-    status = TransactionStatus.failed;
-  }
-  return status;
-};
-
-export const getTransactionFlashbotStatus = async (transaction: RainbowTransaction, txHash: string) => {
->>>>>>> bea7da5e
-  try {
-    const fbStatus = await flashbotsApi.get<{ status: FlashbotsStatus }>(
-      `/tx/${txHash}`
-    );
+    const fbStatus = await flashbotsApi.get<{ status: FlashbotsStatus }>(`/tx/${txHash}`);
     const flashbotsStatus = fbStatus.data.status;
     // Make sure it wasn't dropped after 25 blocks or never made it
     if (flashbotsStatus === 'FAILED' || flashbotsStatus === 'CANCELLED') {
@@ -192,14 +106,7 @@
   }
   return null;
 };
-<<<<<<< HEAD
-export const getTransactionSocketStatus = async (
-  pendingTransaction: RainbowTransaction
-) => {
-=======
-
 export const getTransactionSocketStatus = async (pendingTransaction: RainbowTransaction) => {
->>>>>>> bea7da5e
   const { swap } = pendingTransaction;
   const txHash = ethereumUtils.getHash(pendingTransaction);
   let pending = true;
@@ -239,27 +146,7 @@
     }
   }
 
-<<<<<<< HEAD
   return { status, minedAt, pending };
-=======
-  const title = getTitle({
-    protocol: pendingTransaction.protocol,
-    status,
-    type: pendingTransaction.type,
-  });
-
-  return { status, minedAt, pending, title };
-};
-
-export const getPendingTransactionData = (transaction: RainbowTransaction, transactionStatus: TransactionStatus) => {
-  const minedAt = Math.floor(Date.now() / 1000);
-  const title = getTitle({
-    protocol: transaction.protocol,
-    status: transactionStatus,
-    type: transaction.type,
-  });
-  return { title, minedAt, pending: false, status: transactionStatus };
->>>>>>> bea7da5e
 };
 
 export const fetchWalletENSDataAfterRegistration = async () => {
