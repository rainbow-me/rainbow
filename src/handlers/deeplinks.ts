--- conflicted
+++ resolved
@@ -1,9 +1,5 @@
 import { captureException } from '@sentry/react-native';
-<<<<<<< HEAD
-=======
 import lang from 'i18n-js';
-import { toLower } from 'lodash';
->>>>>>> cbbe0a35
 import qs from 'qs';
 import { Alert } from 'react-native';
 import URL from 'url-parse';
