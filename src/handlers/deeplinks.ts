--- conflicted
+++ resolved
@@ -272,18 +272,8 @@
         store.dispatch(walletConnectRemovePendingRedirect(type, dappScheme));
       })
     );
-<<<<<<< HEAD
   } else if (uri && query && parsedUri && parsedUri.version === 2) {
-=======
-  } else if (
-    uri &&
-    query &&
-    parsedUri &&
-    parsedUri.version === 2 &&
-    getExperimetalFlag(WC_V2)
-  ) {
     logger.debug(`handleWalletConnect: handling v2`, { uri });
->>>>>>> ba0d355b
     setHasPendingDeeplinkPendingRedirect(true);
     pairWalletConnect({ uri });
   } else {
