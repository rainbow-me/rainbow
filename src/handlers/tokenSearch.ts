import { isAddress } from '@ethersproject/address';
import { qs } from 'url-parse';
import { RainbowFetchClient } from '../rainbow-fetch';
import { TokenSearchThreshold, TokenSearchTokenListId } from '@/entities';
import { logger, RainbowError } from '@/logger';
import { RainbowToken, TokenSearchToken } from '@/entities/tokens';
<<<<<<< HEAD
import { useBackendNetworksStore } from '@/state/backendNetworks/backendNetworks';
=======
import { chainsName } from '@/chains';
import { ChainId } from '@/chains/types';
>>>>>>> f8808d83

const ALL_VERIFIED_TOKENS_PARAM = '/?list=verifiedAssets';

const tokenSearchHttp = new RainbowFetchClient({
  baseURL: 'https://token-search.rainbow.me/v2',
  headers: {
    'Accept': 'application/json',
    'Content-Type': 'application/json',
  },
  timeout: 30000,
});

function parseTokenSearch(assets: TokenSearchToken[]): RainbowToken[] {
  return assets.map(token => {
    const networkKeys = Object.keys(token.networks);
    const chainId = Number(networkKeys[0]);
    const network = chainsName[chainId];
    return {
      ...token,
      chainId,
      address: token.networks['1']?.address || token.networks[chainId]?.address,
      network,
      mainnet_address: token.networks['1']?.address,
    };
  });
}

export const tokenSearch = async (searchParams: {
  chainId: ChainId;
  fromChainId?: number | '';
  keys: (keyof RainbowToken)[];
  list: TokenSearchTokenListId;
  threshold: TokenSearchThreshold;
  query: string;
}): Promise<RainbowToken[]> => {
  const queryParams: {
    keys: string;
    list: TokenSearchTokenListId;
    threshold: TokenSearchThreshold;
    query?: string;
    fromChainId?: number;
  } = {
    keys: searchParams.keys.join(','),
    list: searchParams.list,
    threshold: searchParams.threshold,
    query: searchParams.query,
  };

  const { chainId, query } = searchParams;

  const isAddressSearch = query && isAddress(query);

  if (isAddressSearch) {
    queryParams.keys = `networks.${chainId}.address`;
  }

  const url = `/?${qs.stringify(queryParams)}`;
  const isSearchingVerifiedAssets = queryParams.list === 'verifiedAssets';

  try {
    const tokenSearch = await tokenSearchHttp.get<{ data: TokenSearchToken[] }>(url);

    if (isAddressSearch && isSearchingVerifiedAssets) {
      if (tokenSearch && tokenSearch.data.data.length > 0) {
        return parseTokenSearch(tokenSearch.data.data);
      }

      const allVerifiedTokens = await tokenSearchHttp.get<{ data: TokenSearchToken[] }>(ALL_VERIFIED_TOKENS_PARAM);

      const addressQuery = query.trim().toLowerCase();

      const addressMatchesOnOtherChains = allVerifiedTokens.data.data.filter(a =>
        Object.values(a.networks).some(n => n?.address === addressQuery)
      );

      return parseTokenSearch(addressMatchesOnOtherChains);
    }

    if (!tokenSearch.data?.data) {
      return [];
    }

<<<<<<< HEAD
    return tokenSearch.data.data.map(token => {
      const networkKeys = Object.keys(token.networks);
      const chainId = Number(networkKeys[0]);
      const network = useBackendNetworksStore.getState().getChainsName()[chainId];
      return {
        ...token,
        chainId,
        address: token.networks['1']?.address || token.networks[chainId]?.address,
        network,
        mainnet_address: token.networks['1']?.address,
      };
    });
=======
    return parseTokenSearch(tokenSearch.data.data);
>>>>>>> f8808d83
  } catch (e: any) {
    logger.error(new RainbowError(`[tokenSearch]: An error occurred while searching for query`), {
      query: searchParams.query,
      message: e.message,
    });

    return [];
  }
};<|MERGE_RESOLUTION|>--- conflicted
+++ resolved
@@ -4,12 +4,8 @@
 import { TokenSearchThreshold, TokenSearchTokenListId } from '@/entities';
 import { logger, RainbowError } from '@/logger';
 import { RainbowToken, TokenSearchToken } from '@/entities/tokens';
-<<<<<<< HEAD
 import { useBackendNetworksStore } from '@/state/backendNetworks/backendNetworks';
-=======
-import { chainsName } from '@/chains';
-import { ChainId } from '@/chains/types';
->>>>>>> f8808d83
+import { ChainId } from '@/state/backendNetworks/types';
 
 const ALL_VERIFIED_TOKENS_PARAM = '/?list=verifiedAssets';
 
@@ -23,6 +19,7 @@
 });
 
 function parseTokenSearch(assets: TokenSearchToken[]): RainbowToken[] {
+  const chainsName = useBackendNetworksStore.getState().getChainsName();
   return assets.map(token => {
     const networkKeys = Object.keys(token.networks);
     const chainId = Number(networkKeys[0]);
@@ -92,22 +89,7 @@
       return [];
     }
 
-<<<<<<< HEAD
-    return tokenSearch.data.data.map(token => {
-      const networkKeys = Object.keys(token.networks);
-      const chainId = Number(networkKeys[0]);
-      const network = useBackendNetworksStore.getState().getChainsName()[chainId];
-      return {
-        ...token,
-        chainId,
-        address: token.networks['1']?.address || token.networks[chainId]?.address,
-        network,
-        mainnet_address: token.networks['1']?.address,
-      };
-    });
-=======
     return parseTokenSearch(tokenSearch.data.data);
->>>>>>> f8808d83
   } catch (e: any) {
     logger.error(new RainbowError(`[tokenSearch]: An error occurred while searching for query`), {
       query: searchParams.query,
