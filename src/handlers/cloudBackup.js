import { captureException } from '@sentry/react-native';
import { sortBy } from 'lodash';
import RNCloudFs from 'react-native-cloud-fs';
import { RAINBOW_MASTER_KEY } from 'react-native-dotenv';
import RNFS from 'react-native-fs';
import AesEncryptor from '../handlers/aesEncryption';
import { logger } from '../utils';
const REMOTE_BACKUP_WALLET_DIR = 'rainbow.me/wallet-backups';
const USERDATA_FILE = 'UserData.json';
const encryptor = new AesEncryptor();

export const CLOUD_BACKUP_ERRORS = {
  ERROR_DECRYPTING_DATA: 'Error decrypting data',
  ERROR_GETTING_ENCRYPTED_DATA: 'Error getting encrypted data!',
  GENERAL_ERROR: 'Backup failed',
  INTEGRITY_CHECK_FAILED: 'Backup integrity check failed',
  KEYCHAIN_ACCESS_ERROR: `Couldn't read items from keychain`,
  NO_BACKUPS_FOUND: 'No backups found',
  SPECIFIC_BACKUP_NOT_FOUND: 'No backup found with that name',
  UKNOWN_ERROR: 'Unknown Error',
  WALLET_BACKUP_STATUS_UPDATE_FAILED: 'Update wallet backup status failed',
};

export function logoutFromGoogleDrive() {
  android && RNCloudFs.logout();
}

// This is used for dev purposes only!
export async function deleteAllBackups() {
<<<<<<< HEAD
  await RNCloudFs.loginIfNeeded();
=======
  if (android) {
    await RNCloudFs.loginIfNeeded();
  }
>>>>>>> 224c0799
  const backups = await RNCloudFs.listFiles({
    scope: 'hidden',
    targetPath: REMOTE_BACKUP_WALLET_DIR,
  });
  await Promise.all(
    backups.files.map(async file => {
      await RNCloudFs.deleteFromCloud(file);
    })
  );
}

export async function encryptAndSaveDataToCloud(data, password, filename) {
  // Encrypt the data
  try {
    const encryptedData = await encryptor.encrypt(
      password,
      JSON.stringify(data)
    );
    // Store it on the FS first
    const path = `${RNFS.DocumentDirectoryPath}/${filename}`;
    await RNFS.writeFile(path, encryptedData, 'utf8');
    const sourceUri = { path };
    const destinationPath = `${REMOTE_BACKUP_WALLET_DIR}/${filename}`;
    const mimeType = 'application/json';
    // Only available to our app
    const scope = 'hidden';
    if (android) {
      await RNCloudFs.loginIfNeeded();
    }
    const result = await RNCloudFs.copyToCloud({
      mimeType,
      scope,
      sourcePath: sourceUri,
      targetPath: destinationPath,
    });
    // Now we need to verify the file has been stored in the cloud
    const exists = await RNCloudFs.fileExists(
      ios
        ? {
            scope,
            targetPath: destinationPath,
          }
        : {
            fileId: result,
            scope,
          }
    );

    if (!exists) {
      logger.sentry('Backup doesnt exist after completion');
      const error = new Error(CLOUD_BACKUP_ERRORS.INTEGRITY_CHECK_FAILED);
      captureException(error);
      throw error;
    }

    await RNFS.unlink(path);
    return filename;
  } catch (e) {
    logger.sentry('Error during encryptAndSaveDataToCloud', e);
    captureException(e);
    throw new Error(CLOUD_BACKUP_ERRORS.GENERAL_ERROR);
  }
}

function getICloudDocument(filename) {
  return RNCloudFs.getIcloudDocument(filename);
}

function getGoogleDriveDocument(id) {
  return RNCloudFs.getGoogleDriveDocument(id);
}

export async function getDataFromCloud(backupPassword, filename = null) {
  if (android) {
    await RNCloudFs.loginIfNeeded();
  }

  const backups = await RNCloudFs.listFiles({
    scope: 'hidden',
    targetPath: REMOTE_BACKUP_WALLET_DIR,
  });

  if (!backups || !backups.files || !backups.files.length) {
    logger.sentry('No backups found');
    const error = new Error(CLOUD_BACKUP_ERRORS.NO_BACKUPS_FOUND);
    captureException(error);
    throw error;
  }

  let document;
  if (filename) {
    if (ios) {
      // .icloud are files that were not yet synced
      document = backups.files.find(
        file => file.name === filename || file.name === `.${filename}.icloud`
      );
    } else {
      document = backups.files.find(file => {
        return file.name === `${REMOTE_BACKUP_WALLET_DIR}/${filename}`;
      });
    }

    if (!document) {
      logger.sentry('No backup found with that name!', filename);
      const error = new Error(CLOUD_BACKUP_ERRORS.SPECIFIC_BACKUP_NOT_FOUND);
      captureException(error);
      throw error;
    }
  } else {
    const sortedBackups = sortBy(backups.files, 'lastModified').reverse();
    document = sortedBackups[0];
  }
  const encryptedData = ios
    ? await getICloudDocument(filename)
    : await getGoogleDriveDocument(document.id);

  if (encryptedData) {
    logger.sentry('Got cloud document ', filename);
    const backedUpDataStringified = await encryptor.decrypt(
      backupPassword,
      encryptedData
    );
    if (backedUpDataStringified) {
      const backedUpData = JSON.parse(backedUpDataStringified);
      return backedUpData;
    } else {
      logger.sentry('We couldnt decrypt the data');
      const error = new Error(CLOUD_BACKUP_ERRORS.ERROR_DECRYPTING_DATA);
      captureException(error);
      throw error;
    }
  }
  logger.sentry('We couldnt get the encrypted data');
  const error = new Error(CLOUD_BACKUP_ERRORS.ERROR_GETTING_ENCRYPTED_DATA);
  captureException(error);
  throw error;
}

export async function backupUserDataIntoCloud(data) {
  const filename = USERDATA_FILE;
  const password = RAINBOW_MASTER_KEY;
  return encryptAndSaveDataToCloud(data, password, filename);
}

export async function fetchUserDataFromCloud() {
  const filename = USERDATA_FILE;
  const password = RAINBOW_MASTER_KEY;
  return getDataFromCloud(password, filename);
}

export const cloudBackupPasswordMinLength = 8;

export function isCloudBackupPasswordValid(password) {
  return !!(
    password &&
    password !== '' &&
    password.length >= cloudBackupPasswordMinLength
  );
}

export function isCloudBackupAvailable() {
  if (ios) {
    return RNCloudFs.isAvailable();
  }
  return true;
}<|MERGE_RESOLUTION|>--- conflicted
+++ resolved
@@ -27,13 +27,9 @@
 
 // This is used for dev purposes only!
 export async function deleteAllBackups() {
-<<<<<<< HEAD
-  await RNCloudFs.loginIfNeeded();
-=======
   if (android) {
     await RNCloudFs.loginIfNeeded();
   }
->>>>>>> 224c0799
   const backups = await RNCloudFs.listFiles({
     scope: 'hidden',
     targetPath: REMOTE_BACKUP_WALLET_DIR,
