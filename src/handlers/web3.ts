--- conflicted
+++ resolved
@@ -6,7 +6,6 @@
 import {
   Block,
   Network as EthersNetwork,
-  JsonRpcProvider,
   StaticJsonRpcProvider,
   TransactionRequest,
   TransactionResponse,
@@ -14,11 +13,6 @@
 import { parseEther } from '@ethersproject/units';
 import Resolution from '@unstoppabledomains/resolution';
 import { startsWith } from 'lodash';
-<<<<<<< HEAD
-import { MMKV } from 'react-native-mmkv';
-=======
-import { IS_TESTING } from 'react-native-dotenv';
->>>>>>> f935f7e5
 import { RainbowConfig } from '../model/config';
 import { AssetType, NewTransaction, ParsedAddressAsset } from '@/entities';
 import { isNativeAsset } from '@/handlers/assets';
