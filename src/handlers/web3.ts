--- conflicted
+++ resolved
@@ -24,12 +24,8 @@
 import { ethereumUtils } from '@/utils';
 import { logger, RainbowError } from '@/logger';
 import { IS_IOS, RPC_PROXY_API_KEY, RPC_PROXY_BASE_URL } from '@/env';
-<<<<<<< HEAD
-import { ChainId } from '@/state/backendNetworks/types';
+import { ChainId, chainHardhat } from '@/state/backendNetworks/types';
 import { useBackendNetworksStore } from '@/state/backendNetworks/backendNetworks';
-=======
-import { ChainId, chainHardhat } from '@/chains/types';
->>>>>>> ac0d65be
 import { useConnectedToHardhatStore } from '@/state/connectedToHardhat';
 
 export enum TokenStandard {
@@ -123,8 +119,7 @@
   }
 
   const cachedProvider = chainsBatchProviders.get(chainId);
-
-  const providerUrl = defaultChains[chainId]?.rpcUrls?.default?.http?.[0];
+  const providerUrl = useBackendNetworksStore.getState().getDefaultChains()[chainId]?.rpcUrls?.default?.http?.[0];
 
   if (cachedProvider && cachedProvider?.connection.url === providerUrl) {
     return cachedProvider;
