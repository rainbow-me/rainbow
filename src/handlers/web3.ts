import { getAddress } from '@ethersproject/address';
import { BigNumber, BigNumberish } from '@ethersproject/bignumber';
import { isHexString as isEthersHexString } from '@ethersproject/bytes';
import { Contract } from '@ethersproject/contracts';
import { isValidMnemonic as ethersIsValidMnemonic } from '@ethersproject/hdnode';
import { Block, JsonRpcBatchProvider, StaticJsonRpcProvider, TransactionRequest } from '@ethersproject/providers';
import { parseEther } from '@ethersproject/units';
import Resolution from '@unstoppabledomains/resolution';
import { startsWith } from 'lodash';
import { AssetType, NewTransaction, ParsedAddressAsset, UniqueAsset } from '@/entities';
import { isNativeAsset } from '@/handlers/assets';
import { isUnstoppableAddressFormat } from '@/helpers/validators';
import { ethUnits, smartContractMethods, CRYPTO_KITTIES_NFT_ADDRESS, CRYPTO_PUNKS_NFT_ADDRESS } from '@/references';
import {
  addBuffer,
  convertAmountToRawAmount,
  convertStringToHex,
  fraction,
  greaterThan,
  handleSignificantDecimals,
  multiply,
  omitFlatten,
} from '@/helpers/utilities';
import { ethereumUtils } from '@/utils';
import { logger, RainbowError } from '@/logger';
import { IS_IOS, RPC_PROXY_API_KEY, RPC_PROXY_BASE_URL } from '@/env';
import { ChainId, chainAnvil } from '@/state/backendNetworks/types';
import { useBackendNetworksStore } from '@/state/backendNetworks/backendNetworks';
import { useConnectedToAnvilStore } from '@/state/connectedToAnvil';
<<<<<<< HEAD
import { NftTokenType } from '@/graphql/__generated__/arc';
=======
import { Address } from 'viem';

export enum TokenStandard {
  ERC1155 = 'ERC1155',
  ERC721 = 'ERC721',
}
>>>>>>> 917fdb15

export const chainsProviders = new Map<ChainId, StaticJsonRpcProvider>();

export const chainsBatchProviders = new Map<ChainId, JsonRpcBatchProvider>();

/**
 * Creates an rpc endpoint for a given chain id using the Rainbow rpc proxy.
 * If the firebase config flag is disabled, it will fall back to the deprecated rpc.
 */
export const proxyCustomRpcEndpoint = (chainId: number, customEndpoint: string) => {
  return `${RPC_PROXY_BASE_URL}/${chainId}/${RPC_PROXY_API_KEY}?custom_rpc=${encodeURIComponent(customEndpoint)}`;
};

/**
 * Gas parameter types returned by `getTransactionGasParams`.
 */
type GasParamsReturned = { gasPrice: string } | { maxFeePerGas: string; maxPriorityFeePerGas: string };

/**
 * Gas parameter types taken as input by `getTransactionGasParams`.
 */
type GasParamsInput = { gasPrice: BigNumberish } & {
  maxFeePerGas: BigNumberish;
  maxPriorityFeePerGas: BigNumberish;
};

/**
 * The input data provied to `getTxDetails`.
 */
type TransactionDetailsInput = Pick<NewTransactionNonNullable, 'from' | 'to' | 'data' | 'gasLimit' | 'chainId' | 'nonce'> &
  Pick<NewTransaction, 'amount'> &
  GasParamsInput;

/**
 * The format of transaction details returned by functions such as `getTxDetails`.
 */
type TransactionDetailsReturned = {
  data?: TransactionRequest['data'];
  from?: TransactionRequest['from'];
  gasLimit?: string;
  chainId?: ChainId | string;
  to?: TransactionRequest['to'];
  value?: TransactionRequest['value'];
  nonce?: TransactionRequest['nonce'];
} & GasParamsReturned;

/**
 * A type with the same keys as `NewTransaction` but without nullable types.
 * This is useful for functions that assume that certain fields are not set
 * to null on a `NewTransaction`.
 */
export type NewTransactionNonNullable = {
  [key in keyof NewTransaction]-?: NonNullable<NewTransaction[key]>;
};

/**
 * @desc Checks if the given network is a Layer 2.
 * @param chainId The network to check.
 * @return Whether or not the network is a L2 network.
 */
export const isL2Chain = ({ chainId = ChainId.mainnet }: { chainId?: ChainId }): boolean => {
  const defaultChains = useBackendNetworksStore.getState().getDefaultChains();
  return defaultChains[chainId]?.id !== ChainId.mainnet && !defaultChains[chainId]?.testnet;
};

/**
 * @desc Checks if the given network is a testnet.
 * @param network The network to check.
 * @return Whether or not the network is a testnet.
 */
export const isTestnetChain = ({ chainId = ChainId.mainnet }: { chainId?: ChainId }): boolean => {
  return !!useBackendNetworksStore.getState().getDefaultChains()[chainId]?.testnet;
};

export const getCachedProviderForNetwork = (chainId: ChainId = ChainId.mainnet): StaticJsonRpcProvider | undefined => {
  return chainsProviders.get(chainId);
};

export const getBatchedProvider = ({ chainId = ChainId.mainnet }: { chainId?: number }): JsonRpcBatchProvider => {
  if (useConnectedToAnvilStore.getState().connectedToAnvil) {
    const provider = new JsonRpcBatchProvider(chainAnvil.rpcUrls.default.http[0], ChainId.mainnet);
    chainsBatchProviders.set(chainId, provider);

    return provider;
  }

  const cachedProvider = chainsBatchProviders.get(chainId);
  const providerUrl = useBackendNetworksStore.getState().getDefaultChains()[chainId]?.rpcUrls?.default?.http?.[0];

  if (cachedProvider && cachedProvider?.connection.url === providerUrl) {
    return cachedProvider;
  }
  const provider = new JsonRpcBatchProvider(providerUrl, chainId);
  chainsBatchProviders.set(chainId, provider);

  return provider;
};

export const getProvider = ({ chainId = ChainId.mainnet }: { chainId?: number }): StaticJsonRpcProvider => {
  if (useConnectedToAnvilStore.getState().connectedToAnvil) {
    const provider = new StaticJsonRpcProvider(chainAnvil.rpcUrls.default.http[0], ChainId.mainnet);
    chainsProviders.set(chainId, provider);

    return provider;
  }

  const cachedProvider = chainsProviders.get(chainId);

  const providerUrl = useBackendNetworksStore.getState().getDefaultChains()[chainId]?.rpcUrls?.default?.http?.[0];

  if (cachedProvider && cachedProvider?.connection.url === providerUrl) {
    return cachedProvider;
  }
  const provider = new StaticJsonRpcProvider(providerUrl, chainId);
  chainsProviders.set(chainId, provider);

  return provider;
};

/**
 * @desc check if hex string
 * @param value The string to check
 * @return Whether or not the string was a hex string.
 */
export const isHexString = (value: string): boolean => isEthersHexString(value);

/**
 * Converts a number to a hex string.
 * @param value The number.
 * @return The hex string.
 */
export const toHex = (value: BigNumberish): string => BigNumber.from(value).toHexString();

/**
 * Converts a number to a hex string without leading zeros.
 * @param value The number.
 * @return The hex string.
 */
export const toHexNoLeadingZeros = (value: BigNumberish): string => toHex(value).replace(/^0x0*/, '0x');

/**
 * @desc Checks if a hex string, ignoring prefixes and suffixes.
 * @param value The string.
 * @return Whether or not the string is a hex string.
 */
export const isHexStringIgnorePrefix = (value: string): boolean => {
  if (!value) return false;
  const trimmedValue = value.trim();
  const updatedValue = addHexPrefix(trimmedValue);
  return isHexString(updatedValue);
};

/**
 * @desc Adds an "0x" prefix to a string if one is not present.
 * @param value The starting string.
 * @return The prefixed string.
 */
export const addHexPrefix = (value: string): string => (startsWith(value, '0x') ? value : `0x${value}`);

/**
 * @desc Asserts "0x" prefix on a string.
 * @param value The potential address string.
 * @return The same string.
 */
export const assertValidHex: (value: string) => asserts value is Address = value => {
  if (!value.startsWith(`0x`)) throw new Error(`Non address-like string`);
};

/**
 * @desc Ensures "0x" prefix on a string.
 * @param value The potential address string.
 * @return The same string.
 */
export const ensureValidHex = (value: string): Address => {
  assertValidHex(value);
  return value;
};

/**
 * @desc is valid mnemonic
 * @param value The string to check.
 * @return Whether or not the string was a valid mnemonic.
 */
export const isValidMnemonic = (value: string): boolean => ethersIsValidMnemonic(value);

/**
 * @desc is valid bluetooth device id
 * @param value The string to check.
 * @return Whether or not the string was a valid bluetooth device id
 */
export const isValidBluetoothDeviceId = (value: string): boolean => {
  return IS_IOS
    ? value.length === 36 && isHexStringIgnorePrefix(value.replaceAll('-', ''))
    : value.length === 17 && isHexStringIgnorePrefix(value.replaceAll(':', ''));
};

/**
 * @desc Converts an address to a checksummed address.
 * @param address The address
 * @return The checksum address, or `null` if the conversion fails.
 */
export const toChecksumAddress = (address: string): string | null => {
  try {
    return getAddress(address);
  } catch (error) {
    return null;
  }
};

// Ensures an address is a checksummed address (just a helper for naming consistency)
export const ensureChecksumAddress = (address: string): string => getAddress(address);

/**
 * @desc estimate gas limit
 * @param estimateGasData The transaction request to use for the estimate.
 * @param provider
 * @return The gas limit, or `null` if an error occurs.
 */
export const estimateGas = async (estimateGasData: TransactionRequest, provider: StaticJsonRpcProvider): Promise<string | null> => {
  try {
    const gasLimit = await provider.estimateGas(estimateGasData);
    return gasLimit?.toString() ?? null;
  } catch (error) {
    return null;
  }
};

export function assetIsUniqueAsset(asset: ParsedAddressAsset | UniqueAsset | undefined): asset is UniqueAsset {
  if (!asset) return false;
  return asset.type === AssetType.nft || asset.type === AssetType.ens || asset.type === AssetType.poap;
}

export function assetIsParsedAddressAsset(asset: ParsedAddressAsset | UniqueAsset): asset is ParsedAddressAsset {
  return 'address' in asset;
}

/**
 * @desc Estimates gas for a transaction with a padding multiple.
 * @param txPayload The tranasaction payload
 * @param contractCallEstimateGas An optional function to use for gas estimation,
 * defaulting to `null`.
 * @param callArguments Arbitrary arguments passed as the first parameters
 * of `contractCallEstimateGas`, if provided.
 * @param provider The provider to use.
 * @param paddingFactor The padding applied to the gas limit.
 * @return The gas estimation as a string, or `null` if estimation failed
 */
export async function estimateGasWithPadding(
  txPayload: TransactionRequest,
  contractCallEstimateGas: Contract['estimateGas'][string] | null = null,
  callArguments: unknown[] | null = null,
  provider: StaticJsonRpcProvider,
  paddingFactor = 1.1
): Promise<string | null> {
  try {
    const p = provider;
    const txPayloadToEstimate: TransactionRequest & { gas?: string } = {
      ...txPayload,
    };

    // `getBlock`'s typing requires a parameter, but passing no parameter
    // works as intended and returns the gas limit.
    const { gasLimit } = await (p.getBlock as () => Promise<Block>)();

    const { to, data } = txPayloadToEstimate;

    // 1 - Check if the receiver is a contract
    const code = to ? await p.getCode(to) : undefined;
    // 2 - if it's not a contract AND it doesn't have any data use the default gas limit
    if ((!contractCallEstimateGas && !to) || (to && !data && (!code || code === '0x'))) {
      logger.debug('[web3]: ⛽ Skipping estimates, using default', {
        ethUnits: ethUnits.basic_tx.toString(),
      });
      return ethUnits.basic_tx.toString();
    }

    logger.debug('[web3]: ⛽ Calculating safer gas limit for last block');
    // 3 - If it is a contract, call the RPC method `estimateGas` with a safe value
    const saferGasLimit = fraction(gasLimit.toString(), 19, 20);
    logger.debug('[web3]: ⛽ safer gas limit for last block is', { saferGasLimit });

    txPayloadToEstimate[contractCallEstimateGas ? 'gasLimit' : 'gas'] = toHex(saferGasLimit);

    // safety precaution: we want to ensure these properties are not used for gas estimation
    const cleanTxPayload = omitFlatten(txPayloadToEstimate, ['gas', 'gasLimit', 'gasPrice', 'maxFeePerGas', 'maxPriorityFeePerGas']);
    const estimatedGas = await (contractCallEstimateGas
      ? contractCallEstimateGas(...(callArguments ?? []), txPayloadToEstimate)
      : p.estimateGas(cleanTxPayload));

    if (!BigNumber.isBigNumber(estimatedGas)) {
      throw new Error('Invalid gas limit type');
    }

    const lastBlockGasLimit = addBuffer(gasLimit.toString(), 0.9);
    const paddedGas = addBuffer(estimatedGas.toString(), paddingFactor.toString());
    logger.debug('[web3]: ⛽ GAS CALCULATIONS!', {
      estimatedGas: estimatedGas.toString(),
      gasLimit: gasLimit.toString(),
      lastBlockGasLimit: lastBlockGasLimit,
      paddedGas: paddedGas,
    });

    // If the safe estimation is above the last block gas limit, use it
    if (greaterThan(estimatedGas.toString(), lastBlockGasLimit)) {
      logger.debug('[web3]: ⛽ returning orginal gas estimation', {
        esimatedGas: estimatedGas.toString(),
      });
      return estimatedGas.toString();
    }
    // If the estimation is below the last block gas limit, use the padded estimate
    if (greaterThan(lastBlockGasLimit, paddedGas)) {
      logger.debug('[web3]: ⛽ returning padded gas estimation', { paddedGas });
      return paddedGas;
    }
    // otherwise default to the last block gas limit
    logger.debug('[web3]: ⛽ returning last block gas limit', { lastBlockGasLimit });
    return lastBlockGasLimit;
  } catch (e) {
    /*
     * Reported ~400x per day, but if it's not actionable it might as well be a warning.
     */
    logger.warn('[web3]: Error calculating gas limit with padding', { message: e instanceof Error ? e.message : 'Unknown error' });
    return null;
  }
}

/**
 * @desc convert from ether to wei
 * @param value The value in ether.
 * @return The value in wei.
 */
export const toWei = (ether: string): string => {
  const result = parseEther(ether);
  return result.toString();
};

/**
 * get transaction gas params depending on network
 * @returns - object with `gasPrice` or `maxFeePerGas` and `maxPriorityFeePerGas`
 */
export const getTransactionGasParams = (transaction: Pick<NewTransactionNonNullable, 'chainId'> & GasParamsInput): GasParamsReturned => {
  return transaction.gasPrice
    ? {
        gasPrice: toHex(transaction.gasPrice),
      }
    : {
        maxFeePerGas: toHex(transaction.maxFeePerGas),
        maxPriorityFeePerGas: toHex(transaction.maxPriorityFeePerGas),
      };
};

/**
 * @desc Gets transaction details for a new transaction.
 * @param transaction The new transaction. In particular, the `from`, `to`,
 * `gasPrice`, `gasLimit`, `amount` fields from a `NewTransaction` are required,
 * as well as an optional `data` field similar to a `TransactionRequest`.
 * @return The transaction details.
 */
export const getTxDetails = async (transaction: TransactionDetailsInput): Promise<TransactionDetailsReturned> => {
  const { nonce, to } = transaction;
  const data = transaction?.data ?? '0x';
  const value = transaction.amount ? toHex(toWei(transaction.amount)) : '0x0';
  const gasLimit = transaction.gasLimit ? toHex(transaction.gasLimit) : undefined;
  const baseTx = {
    data,
    gasLimit,
    nonce,
    to,
    value,
  };

  const gasParams = getTransactionGasParams(transaction);
  const tx = {
    ...baseTx,
    ...gasParams,
  };

  return tx;
};

/**
 * @desc Resolves an Unstoppable domain string.
 * @param domain The domain as a string.
 * @return The resolved address, or undefined if none could be found.
 */
export const resolveUnstoppableDomain = async (domain: string): Promise<string | null> => {
  // This parameter doesn't line up with the `Resolution` type declaration,
  // but it can be casted to `any` as it does match the documentation here:
  // https://unstoppabledomains.github.io/resolution/v2.2.0/classes/resolution.html.
  const resolution = new Resolution();
  const res = resolution
    .addr(domain, 'ETH')
    .then((address: string) => {
      return address;
    })
    .catch(error => {
      logger.error(new RainbowError(`[web3]: resolveUnstoppableDomain error`), {
        message: error.message,
      });
      return null;
    });
  return res;
};

/**
 * @desc Resolves a name or address to an Ethereum hex-formatted address.
 * @param nameOrAddress The name or address to resolve.
 * @return The address, or null if one could not be resolved.
 */
export const resolveNameOrAddress = async (nameOrAddress: string): Promise<string | null> => {
  if (!isHexString(nameOrAddress)) {
    if (isUnstoppableAddressFormat(nameOrAddress)) {
      const resolvedAddress = await resolveUnstoppableDomain(nameOrAddress);
      return resolvedAddress;
    }
    const p = getProvider({ chainId: ChainId.mainnet });
    const resolvedAddress = await p?.resolveName(nameOrAddress);

    return resolvedAddress;
  }
  return nameOrAddress;
};

/**
 * @desc Gets transaction details for a new transfer NFT transaction.
 * @param transaction The new transaction. The `asset`, `from`, `to`,
 * `gasPrice`, and `gasLimit` fields from a `NewTransaction` are required.
 * @return The transaction details.
 * @throws If the recipient is invalid or could not be found.
 */
export const getTransferNftTransaction = async (
  transaction: Pick<
    NewTransactionNonNullable,
    'asset' | 'from' | 'to' | 'gasPrice' | 'gasLimit' | 'nonce' | 'maxFeePerGas' | 'maxPriorityFeePerGas' | 'chainId'
  >
): Promise<TransactionDetailsReturned> => {
  const recipient = await resolveNameOrAddress(transaction.to);

  if (!recipient) {
    throw new Error(`Invalid recipient "${transaction.to}"`);
  }

  const { from, nonce, asset: { contractAddress } = {} } = transaction;
  const data = getDataForNftTransfer(from, recipient, transaction.asset);
  const gasParams = getTransactionGasParams(transaction);
  return {
    data,
    from,
    gasLimit: transaction.gasLimit?.toString(),
    chainId: transaction.chainId,
    nonce,
    to: contractAddress,
    ...gasParams,
  };
};

/**
 * @desc Gets transaction details for a new transfer token transaction.
 * @param transaction The new transaction. The `asset`, `from`, `to`, `amount`,
 * `gasPrice`, and `gasLimit` fields from a `NewTransaction` are required.
 * @return The transaction details.
 */
export const getTransferTokenTransaction = async (
  transaction: Pick<
    NewTransactionNonNullable,
    'asset' | 'from' | 'to' | 'amount' | 'gasPrice' | 'gasLimit' | 'chainId' | 'maxFeePerGas' | 'maxPriorityFeePerGas'
  >
): Promise<TransactionDetailsReturned> => {
  const value = convertAmountToRawAmount(transaction.amount, transaction.asset.decimals);
  const recipient = (await resolveNameOrAddress(transaction.to)) as string;
  const data = getDataForTokenTransfer(value, recipient);
  const gasParams = getTransactionGasParams(transaction);
  return {
    data,
    from: transaction.from,
    gasLimit: transaction.gasLimit?.toString(),
    chainId: transaction.chainId,
    to: transaction.asset.address,
    ...gasParams,
  };
};

/**
 * @desc Transforms a new transaction into signable transaction.
 * @param transaction The new transaction.
 * @return The transaction details.
 */
export const createSignableTransaction = async (transaction: NewTransactionNonNullable): Promise<TransactionDetailsReturned> => {
  // handle native assets seperately
  if (isNativeAsset(transaction.asset.address, transaction.chainId)) {
    return getTxDetails(transaction);
  }
  const isNft = transaction.asset.type === AssetType.nft;
  const result = isNft ? await getTransferNftTransaction(transaction) : await getTransferTokenTransaction(transaction);

  // `result` will conform to `TransactionDetailsInput`, except it will have
  // either { gasPrice: string } | { maxFeePerGas: string; maxPriorityFeePerGas: string }
  // due to the type of `GasParamsReturned`, not both. This is fine, since
  // `getTxDetails` only needs to use one or the other in `getTransactionGasParams`, but
  // must be casted to conform to the type.
  return getTxDetails(result as TransactionDetailsInput);
};

/**
 * @desc Estimates the balance portion for a given asset.
 * @param asset The asset to check.
 * @return The estimated portion.
 */
const estimateAssetBalancePortion = (asset: ParsedAddressAsset | UniqueAsset): string => {
  if (assetIsParsedAddressAsset(asset) && asset.type !== AssetType.nft && asset.balance?.amount) {
    const assetBalance = asset.balance?.amount;
    const decimals = asset.decimals;
    const portion = multiply(assetBalance, 0.1);
    const trimmed = handleSignificantDecimals(portion, decimals);
    return convertAmountToRawAmount(trimmed, decimals);
  }
  return '0';
};

/**
 * @desc Generates a transaction data string for a token transfer.
 * @param value The value to transfer.
 * @param to The recipient address.
 * @return The data string for the transaction.
 */
export const getDataForTokenTransfer = (value: string, to: string): string => {
  const transferMethodHash = smartContractMethods.token_transfer.hash;
  const data = ethereumUtils.getDataString(transferMethodHash, [ethereumUtils.removeHexPrefix(to), convertStringToHex(value)]);
  return data;
};

/**
 * @desc Returns a transaction data string for an NFT transfer.
 * @param from The sender's address.
 * @param to The recipient's address.
 * @param asset The asset to transfer.
 * @return The data string if the transfer can be attempted, otherwise undefined.
 */
export const getDataForNftTransfer = (
  from: string,
  to: string,
  { chainId, contractAddress, tokenId, standard }: Partial<Pick<UniqueAsset, 'tokenId' | 'contractAddress' | 'chainId' | 'standard'>>
): string | undefined => {
  if (!tokenId || !contractAddress) return;
  let data: string | undefined;
  if (contractAddress === CRYPTO_KITTIES_NFT_ADDRESS && chainId === ChainId.mainnet) {
    const transferMethod = smartContractMethods.token_transfer;
    data = ethereumUtils.getDataString(transferMethod.hash, [ethereumUtils.removeHexPrefix(to), convertStringToHex(tokenId)]);
  } else if (contractAddress === CRYPTO_PUNKS_NFT_ADDRESS && chainId === ChainId.mainnet) {
    const transferMethod = smartContractMethods.punk_transfer;
    data = ethereumUtils.getDataString(transferMethod.hash, [ethereumUtils.removeHexPrefix(to), convertStringToHex(tokenId)]);
  } else if (standard === NftTokenType.Erc1155) {
    const transferMethodHash = smartContractMethods.erc1155_transfer.hash;
    data = ethereumUtils.getDataString(transferMethodHash, [
      ethereumUtils.removeHexPrefix(from),
      ethereumUtils.removeHexPrefix(to),
      convertStringToHex(tokenId),
      convertStringToHex('1'),
      convertStringToHex('160'),
      convertStringToHex('0'),
    ]);
  } else if (standard === NftTokenType.Erc721) {
    const transferMethod = smartContractMethods.erc721_transfer;
    data = ethereumUtils.getDataString(transferMethod.hash, [
      ethereumUtils.removeHexPrefix(from),
      ethereumUtils.removeHexPrefix(to),
      convertStringToHex(tokenId),
    ]);
  }
  return data;
};

/**
 * @desc Builds a transaction request object.
 * @param [{address, amount, asset, gasLimit, recipient}] The transaction
 * initialization details.
 * @param provider The RCP provider to use.
 * @param chainId The chainId for the transaction
 * @return The transaction request.
 */
export const buildTransaction = async (
  {
    address,
    amount,
    asset,
    gasLimit,
    recipient,
  }: {
    asset: ParsedAddressAsset | UniqueAsset;
    address: string;
    recipient: string;
    amount: number;
    gasLimit?: string;
  },
  provider: StaticJsonRpcProvider | undefined,
  chainId: ChainId
): Promise<TransactionRequest> => {
  const _amount =
    amount && Number(amount) && assetIsParsedAddressAsset(asset)
      ? convertAmountToRawAmount(amount, asset.decimals)
      : estimateAssetBalancePortion(asset);
  const value = _amount.toString();
  const _recipient = (await resolveNameOrAddress(recipient)) as string;
  let txData: TransactionRequest = {
    data: '0x',
    from: address,
    to: _recipient,
    value,
  };
  if (assetIsUniqueAsset(asset) && asset.type === AssetType.nft) {
    const data = getDataForNftTransfer(address, _recipient, asset);
    txData = {
      data,
      from: address,
      to: asset.contractAddress,
    };
  } else if (assetIsParsedAddressAsset(asset) && !isNativeAsset(asset.address, chainId)) {
    const transferData = getDataForTokenTransfer(value, _recipient);
    txData = {
      data: transferData,
      from: address,
      to: asset.address,
      value: '0x0',
    };
  }
  return { ...txData, gasLimit };
};

/**
 * @desc Estimates the gas limit for a transaction.
 * @param options The `asset`, `address`, `recipient`, and `amount` for the
 * transaction.
 * @param addPadding Whether or not to add padding to the gas limit, defaulting
 * to `false`.
 * @param provider
 * @param chainId The chainId to use, defaulting to `ChainId.mainnet`.
 * @returns The estimated gas limit.
 */
export const estimateGasLimit = async (
  {
    asset,
    address,
    recipient,
    amount,
  }: {
    asset: ParsedAddressAsset | UniqueAsset;
    address: string;
    recipient: string;
    amount: number;
  },
  addPadding = false,
  provider: StaticJsonRpcProvider,
  chainId: ChainId = ChainId.mainnet
): Promise<string | null> => {
  const estimateGasData = await buildTransaction({ address, amount, asset, recipient }, provider, chainId);

  if (addPadding) {
    return estimateGasWithPadding(estimateGasData, null, null, provider);
  } else {
    return estimateGas(estimateGasData, provider);
  }
};<|MERGE_RESOLUTION|>--- conflicted
+++ resolved
@@ -27,16 +27,8 @@
 import { ChainId, chainAnvil } from '@/state/backendNetworks/types';
 import { useBackendNetworksStore } from '@/state/backendNetworks/backendNetworks';
 import { useConnectedToAnvilStore } from '@/state/connectedToAnvil';
-<<<<<<< HEAD
 import { NftTokenType } from '@/graphql/__generated__/arc';
-=======
 import { Address } from 'viem';
-
-export enum TokenStandard {
-  ERC1155 = 'ERC1155',
-  ERC721 = 'ERC721',
-}
->>>>>>> 917fdb15
 
 export const chainsProviders = new Map<ChainId, StaticJsonRpcProvider>();
 
