import { getAddress } from '@ethersproject/address';
import { BigNumber, BigNumberish } from '@ethersproject/bignumber';
import { isHexString as isEthersHexString } from '@ethersproject/bytes';
import { Contract } from '@ethersproject/contracts';
import { isValidMnemonic as ethersIsValidMnemonic } from '@ethersproject/hdnode';
import {
  Block,
  Network as EthersNetwork,
  StaticJsonRpcProvider,
  TransactionRequest,
  TransactionResponse,
} from '@ethersproject/providers';
import { parseEther } from '@ethersproject/units';
import Resolution from '@unstoppabledomains/resolution';
import { startsWith } from 'lodash';
import { RainbowConfig } from '../model/config';
import {
  AssetType,
  NewTransaction,
  ParsedAddressAsset,
} from '@rainbow-me/entities';
import { isNativeAsset } from '@rainbow-me/handlers/assets';
import { Network } from '@rainbow-me/helpers/networkTypes';
import { isUnstoppableAddressFormat } from '@rainbow-me/helpers/validators';
import {
  ARBITRUM_ETH_ADDRESS,
  ETH_ADDRESS,
  ethUnits,
  MATIC_POLYGON_ADDRESS,
  OPTIMISM_ETH_ADDRESS,
  smartContractMethods,
} from '@rainbow-me/references';
import {
  addBuffer,
  convertAmountToRawAmount,
  convertStringToHex,
  fraction,
  greaterThan,
  handleSignificantDecimals,
  multiply,
} from '@rainbow-me/utilities';
import { ethereumUtils } from '@rainbow-me/utils';
import logger from 'logger';

export const networkProviders: {
  [network in Network]?: StaticJsonRpcProvider;
} = {};

const rpcEndpoints: { [network in Network]?: string } = {};

/**
 * Gas parameter types returned by `getTransactionGasParams`.
 */
type GasParamsReturned =
  | { gasPrice: string }
  | { maxFeePerGas: string; maxPriorityFeePerGas: string };

/**
 * Gas parameter types taken as input by `getTransactionGasParams`.
 */
type GasParamsInput = { gasPrice: BigNumberish } & {
  maxFeePerGas: BigNumberish;
  maxPriorityFeePerGas: BigNumberish;
};

/**
 * The input data provied to `getTxDetails`.
 */
type TransactionDetailsInput = Pick<
  NewTransactionNonNullable,
  'from' | 'to' | 'data' | 'gasLimit' | 'network'
> &
  Pick<NewTransaction, 'amount'> &
  GasParamsInput;

/**
 * The format of transaction details returned by functions such as `getTxDetails`.
 */
type TransactionDetailsReturned = {
  data?: TransactionRequest['data'];
  from?: TransactionRequest['from'];
  gasLimit?: string;
  network?: Network | string;
  to?: TransactionRequest['to'];
  value?: TransactionRequest['value'];
} & GasParamsReturned;

/**
 * A type with the same keys as `NewTransaction` but without nullable types.
 * This is useful for functions that assume that certain fields are not set
 * to null on a `NewTransaction`.
 */
type NewTransactionNonNullable = {
  [key in keyof NewTransaction]-?: NonNullable<NewTransaction[key]>;
};

/**
 * @desc Configures `rpcEndpoints` based on a given `RainbowConfig`.
 * @param config The `RainbowConfig` to use.
 */
export const setRpcEndpoints = (config: RainbowConfig): void => {
  rpcEndpoints[Network.mainnet] = config.ethereum_mainnet_rpc;
  rpcEndpoints[Network.ropsten] = config.ethereum_ropsten_rpc;
  rpcEndpoints[Network.kovan] = config.ethereum_kovan_rpc;
  rpcEndpoints[Network.goerli] = config.ethereum_goerli_rpc;
  rpcEndpoints[Network.rinkeby] = config.ethereum_rinkeby_rpc;
  rpcEndpoints[Network.optimism] = config.optimism_mainnet_rpc;
  rpcEndpoints[Network.arbitrum] = config.arbitrum_mainnet_rpc;
  rpcEndpoints[Network.polygon] = config.polygon_mainnet_rpc;
};

/**
 * @desc web3 http instance
 */
export let web3Provider: StaticJsonRpcProvider = (null as unknown) as StaticJsonRpcProvider;

/**
 * @desc Checks whether or not a `Network | string` union type should be
 * treated as a `Network` based on its prefix, as opposed to a `string` type.
 * @param network The network to check.
 * @return A type predicate of `network is Network`.
 */
const isNetworkEnum = (network: Network | string): network is Network => {
  return !network.startsWith('http://');
};

/**
 * @desc Sets a different web3 provider.
 * @param network The network to set.
 * @return A promise that resolves with an Ethers Network when the provider is ready.
 */
export const web3SetHttpProvider = async (
  network: Network | string
): Promise<EthersNetwork> => {
  web3Provider = await getProviderForNetwork(network);
  return web3Provider.ready;
};

/**
 * @desc Checks if the given network is a Layer 2.
 * @param network The network to check.
 * @return Whether or not the network is a L2 network.
 */
export const isL2Network = (network: Network | string): boolean => {
  switch (network) {
    case Network.arbitrum:
    case Network.optimism:
    case Network.polygon:
      return true;
    default:
      return false;
  }
};

/**
 * @desc Checks whether a provider is HardHat.
 * @param providerUrl The provider URL.
 * @return Whether or not the provider is HardHat.
 */
export const isHardHat = (providerUrl: string): boolean => {
  return providerUrl?.startsWith('http://') && providerUrl?.endsWith('8545');
};

/**
 * @desc Checks if the given network is a testnet.
 * @param network The network to check.
 * @return Whether or not the network is a testnet.
 */
export const isTestnetNetwork = (network: Network): boolean => {
  switch (network) {
    case Network.goerli:
    case Network.kovan:
    case Network.rinkeby:
    case Network.ropsten:
      return true;
    default:
      return false;
  }
};

export const getFlashbotsProvider = async () => {
  return new StaticJsonRpcProvider(
    'https://rpc.flashbots.net',
    Network.mainnet
  );
};

/**
 * @desc Gets or constructs a web3 provider for the specified network.
 * @param network The network as a `Network` or string.
 * @return The provider for the network.
 */
export const getProviderForNetwork = async (
  network: Network | string = Network.mainnet
): Promise<StaticJsonRpcProvider> => {
  if (isNetworkEnum(network) && networkProviders[network]) {
    return networkProviders[network]!;
  }

  if (!isNetworkEnum(network)) {
    const provider = new StaticJsonRpcProvider(network, Network.mainnet);
    networkProviders[Network.mainnet] = provider;
    return provider;
  } else {
    const chainId = ethereumUtils.getChainIdFromNetwork(network);
    const provider = new StaticJsonRpcProvider(rpcEndpoints[network], chainId);
    if (!networkProviders[network]) {
      networkProviders[network] = provider;
    }
    await provider.ready;
    return provider;
  }
};

/**
 * @desc Sends an arbitrary RCP call using a given provider, or the default
 * cached provider.
 * @param payload The payload, including a method and parameters, based on
 * the Ethers.js `StaticJsonRpcProvider.send` arguments.
 * @param provider The provider to use. If `null`, the current cached web3
 * provider is used.
 * @return The response from the `StaticJsonRpcProvider.send` call.
 */
export const sendRpcCall = async (
  payload: {
    method: string;
    params: any[];
  },
  provider: StaticJsonRpcProvider | null = null
): Promise<any> =>
  (provider || web3Provider)?.send(payload.method, payload.params);

/**
 * @desc check if hex string
 * @param value The string to check
 * @return Whether or not the string was a hex string.
 */
export const isHexString = (value: string): boolean => isEthersHexString(value);

/**
 * Converts a number to a hex string.
 * @param value The number.
 * @return The hex string.
 */
export const toHex = (value: BigNumberish): string =>
  BigNumber.from(value).toHexString();

/**
 * @desc Checks if a hex string, ignoring prefixes and suffixes.
 * @param value The string.
 * @return Whether or not the string is a hex string.
 */
export const isHexStringIgnorePrefix = (value: string): boolean => {
  if (!value) return false;
  const trimmedValue = value.trim();
  const updatedValue = addHexPrefix(trimmedValue);
  return isHexString(updatedValue);
};

/**
 * @desc Adds an "0x" prefix to a string if one is not present.
 * @param value The starting string.
 * @return The prefixed string.
 */
export const addHexPrefix = (value: string): string =>
  startsWith(value, '0x') ? value : `0x${value}`;

/**
 * @desc is valid mnemonic
 * @param value The string to check.
 * @return Whether or not the string was a valid mnemonic.
 */
export const isValidMnemonic = (value: string): boolean =>
  ethersIsValidMnemonic(value);

/**
 * @desc Converts an address to a checksummed address.
 * @param address The address
 * @return The checksum address, or `null` if the conversion fails.
 */
export const toChecksumAddress = (address: string): string | null => {
  try {
    return getAddress(address);
  } catch (error) {
    return null;
  }
};

/**
 * @desc estimate gas limit
 * @param estimateGasData The transaction request to use for the estimate.
 * @param provider If specified, a provider to use instead of the cached
 * `web3Provider`.
 * @return The gas limit, or `null` if an error occurs.
 */
export const estimateGas = async (
  estimateGasData: TransactionRequest,
  provider: StaticJsonRpcProvider | null = null
): Promise<string | null> => {
  try {
    const p = provider || web3Provider;
    const gasLimit = await p?.estimateGas(estimateGasData);
    return gasLimit?.toString() ?? null;
  } catch (error) {
    return null;
  }
};

/**
 * @desc Estimates gas for a transaction with a padding multiple.
 * @param txPayload The tranasaction payload
 * @param contractCallEstimateGas An optional function to use for gas estimation,
 * defaulting to `null`.
 * @param callArguments Arbitrary arguments passed as the first parameters
 * of `contractCallEstimateGas`, if provided.
 * @param provider The provider to use. If none is specified, the cached
 * `web3Provider` is used instead.
 * @param paddingFactor The padding applied to the gas limit.
 * @return The gas estimation as a string, or `null` if estimation failed
 */
export async function estimateGasWithPadding(
  txPayload: TransactionRequest,
  contractCallEstimateGas: Contract['estimateGas'][string] | null = null,
  callArguments: any[] | null = null,
  provider: StaticJsonRpcProvider | null = null,
  paddingFactor: number = 1.1
): Promise<string | null> {
  try {
    const p = provider || web3Provider;

    if (!p) {
      return null;
    }

    const txPayloadToEstimate: TransactionRequest & { gas?: string } = {
      ...txPayload,
    };

    // `getBlock`'s typing requires a parameter, but passing no parameter
    // works as intended and returns the gas limit.
    const { gasLimit } = await (p.getBlock as () => Promise<Block>)();

    const { to, data } = txPayloadToEstimate;

    // 1 - Check if the receiver is a contract
    const code = to ? await p.getCode(to) : undefined;
    // 2 - if it's not a contract AND it doesn't have any data use the default gas limit
    if (
      (!contractCallEstimateGas && !to) ||
      (to && !data && (!code || code === '0x'))
    ) {
      logger.sentry(
        '⛽ Skipping estimates, using default',
        ethUnits.basic_tx.toString()
      );
      return ethUnits.basic_tx.toString();
    }

    logger.sentry('⛽ Calculating safer gas limit for last block');
    // 3 - If it is a contract, call the RPC method `estimateGas` with a safe value
    const saferGasLimit = fraction(gasLimit.toString(), 19, 20);
    logger.sentry('⛽ safer gas limit for last block is', saferGasLimit);

    txPayloadToEstimate[contractCallEstimateGas ? 'gasLimit' : 'gas'] = toHex(
      saferGasLimit
    );

    const estimatedGas = await (contractCallEstimateGas
      ? contractCallEstimateGas(...(callArguments ?? []), txPayloadToEstimate)
      : p.estimateGas(txPayloadToEstimate));

    const lastBlockGasLimit = addBuffer(gasLimit.toString(), 0.9);
    const paddedGas = addBuffer(
      estimatedGas.toString(),
      paddingFactor.toString()
    );
    logger.sentry('⛽ GAS CALCULATIONS!', {
      estimatedGas: estimatedGas.toString(),
      gasLimit: gasLimit.toString(),
      lastBlockGasLimit: lastBlockGasLimit,
      paddedGas: paddedGas,
    });

    // If the safe estimation is above the last block gas limit, use it
    if (greaterThan(estimatedGas.toString(), lastBlockGasLimit)) {
      logger.sentry(
        '⛽ returning orginal gas estimation',
        estimatedGas.toString()
      );
      return estimatedGas.toString();
    }
    // If the estimation is below the last block gas limit, use the padded estimate
    if (greaterThan(lastBlockGasLimit, paddedGas)) {
      logger.sentry('⛽ returning padded gas estimation', paddedGas);
      return paddedGas;
    }
    // otherwise default to the last block gas limit
    logger.sentry('⛽ returning last block gas limit', lastBlockGasLimit);
    return lastBlockGasLimit;
  } catch (error) {
    logger.debug('Error calculating gas limit with padding', error);
    return null;
  }
}

/**
 * @desc convert from ether to wei
 * @param value The value in ether.
 * @return The value in wei.
 */
export const toWei = (ether: string): string => {
  const result = parseEther(ether);
  return result.toString();
};

/**
 * @desc get transaction info
 * @param hash The transaction hash.
 * @return The corresponding `TransactionResponse`, or `null` if one could not
 * be found.
 */
export const getTransaction = async (
  hash: string
): Promise<TransactionResponse | null> =>
  web3Provider?.getTransaction(hash) ?? null;

/**
 * @desc get address transaction count
 * @param address The address to check.
 * @return The transaction count, or `null` if it could not be found.
 */
export const getTransactionCount = async (
  address: string
): Promise<number | null> =>
  web3Provider?.getTransactionCount(address, 'pending') ?? null;

/**
 * get transaction gas params depending on network
 * @returns - object with `gasPrice` or `maxFeePerGas` and `maxPriorityFeePerGas`
 */
export const getTransactionGasParams = (
  transaction: Pick<NewTransactionNonNullable, 'network'> & GasParamsInput
): GasParamsReturned => {
  return isL2Network(transaction.network)
    ? {
        gasPrice: toHex(transaction.gasPrice),
      }
    : {
        maxFeePerGas: toHex(transaction.maxFeePerGas),
        maxPriorityFeePerGas: toHex(transaction.maxPriorityFeePerGas),
      };
};

/**
 * @desc Gets transaction details for a new transaction.
 * @param transaction The new transaction. In particular, the `from`, `to`,
 * `gasPrice`, `gasLimit`, `amount` fields from a `NewTransaction` are required,
 * as well as an optional `data` field similar to a `TransactionRequest`.
 * @return The transaction details.
 */
export const getTxDetails = async (
  transaction: TransactionDetailsInput
): Promise<TransactionDetailsReturned> => {
  const { to } = transaction;
  const data = transaction?.data ?? '0x';
  const value = transaction.amount ? toHex(toWei(transaction.amount)) : '0x0';
  const gasLimit = transaction.gasLimit
    ? toHex(transaction.gasLimit)
    : undefined;
  const baseTx = {
    data,
    gasLimit,
    to,
    value,
  };
  const gasParams = getTransactionGasParams(transaction);
  const tx = {
    ...baseTx,
    ...gasParams,
  };
  return tx;
};

/**
 * @desc Resolves an Unstoppable domain string.
 * @param domain The domain as a string.
 * @return The resolved address, or undefined if none could be found.
 */
export const resolveUnstoppableDomain = async (
  domain: string
): Promise<string | void> => {
  // This parameter doesn't line up with the `Resolution` type declaration,
  // but it can be casted to `any` as it does match the documentation here:
  // https://unstoppabledomains.github.io/resolution/v2.2.0/classes/resolution.html.
  const resolution = new Resolution();
  const res = resolution
    .addr(domain, 'ETH')
    .then(address => {
      return address;
    })
    .catch(error => logger.error(error));
  return res;
};

/**
 * @desc Resolves a name or address to an Ethereum hex-formatted address.
 * @param nameOrAddress The name or address to resolve.
 * @param provider If provided, a provider to use instead of the cached
 * `web3Provider`.
 * @return The address, or undefined if one could not be resolved.
 */
export const resolveNameOrAddress = async (
  nameOrAddress: string
): Promise<string | void | null> => {
  if (!isHexString(nameOrAddress)) {
    if (isUnstoppableAddressFormat(nameOrAddress)) {
      return resolveUnstoppableDomain(nameOrAddress);
    }
    const p = await getProviderForNetwork(Network.mainnet);
<<<<<<< HEAD
    const name = p?.resolveName(nameOrAddress);
    if (name !== null) {
      return (name as unknown) as string;
    }
=======
    return p?.resolveName(nameOrAddress);
>>>>>>> 9014fc95
  }
  return nameOrAddress;
};

/**
 * @desc Gets transaction details for a new transfer NFT transaction.
 * @param transaction The new transaction. The `asset`, `from`, `to`,
 * `gasPrice`, and `gasLimit` fields from a `NewTransaction` are required.
 * @return The transaction details.
 * @throws If the recipient is invalid or could not be found.
 */
export const getTransferNftTransaction = async (
  transaction: Pick<
    NewTransactionNonNullable,
    | 'asset'
    | 'from'
    | 'to'
    | 'gasPrice'
    | 'gasLimit'
    | 'network'
    | 'maxFeePerGas'
    | 'maxPriorityFeePerGas'
  >
): Promise<TransactionDetailsReturned> => {
  const recipient = await resolveNameOrAddress(transaction.to);

  if (!recipient) {
    throw new Error(`Invalid recipient "${transaction.to}"`);
  }

  const { from } = transaction;
  const contractAddress = transaction.asset.asset_contract?.address;
  const data = getDataForNftTransfer(from, recipient, transaction.asset);
  const gasParams = getTransactionGasParams(transaction);
  return {
    data,
    from,
    gasLimit: transaction.gasLimit?.toString(),
    network: transaction.network,
    to: contractAddress,
    ...gasParams,
  };
};

/**
 * @desc Gets transaction details for a new transfer token transaction.
 * @param transaction The new transaction. The `asset`, `from`, `to`, `amount`,
 * `gasPrice`, and `gasLimit` fields from a `NewTransaction` are required.
 * @return The transaction details.
 */
export const getTransferTokenTransaction = async (
  transaction: Pick<
    NewTransactionNonNullable,
    | 'asset'
    | 'from'
    | 'to'
    | 'amount'
    | 'gasPrice'
    | 'gasLimit'
    | 'network'
    | 'maxFeePerGas'
    | 'maxPriorityFeePerGas'
  >
): Promise<TransactionDetailsReturned> => {
  const value = convertAmountToRawAmount(
    transaction.amount,
    transaction.asset.decimals
  );
  const recipient = (await resolveNameOrAddress(transaction.to)) as string;
  const data = getDataForTokenTransfer(value, recipient);
  const gasParams = getTransactionGasParams(transaction);
  return {
    data,
    from: transaction.from,
    gasLimit: transaction.gasLimit?.toString(),
    network: transaction.network,
    to: transaction.asset.address,
    ...gasParams,
  };
};

/**
 * @desc Transforms a new transaction into signable transaction.
 * @param transaction The new transaction.
 * @return The transaction details.
 */
export const createSignableTransaction = async (
  transaction: NewTransactionNonNullable
): Promise<TransactionDetailsReturned> => {
  if (
    transaction.asset.address === ETH_ADDRESS ||
    transaction.asset.address === ARBITRUM_ETH_ADDRESS ||
    transaction.asset.address === OPTIMISM_ETH_ADDRESS ||
    transaction.asset.address === MATIC_POLYGON_ADDRESS
  ) {
    return getTxDetails(transaction);
  }
  const isNft = transaction.asset.type === AssetType.nft;
  const result = isNft
    ? await getTransferNftTransaction(transaction)
    : await getTransferTokenTransaction(transaction);

  // `result` will conform to `TransactionDetailsInput`, except it will have
  // either { gasPrice: string } | { maxFeePerGas: string; maxPriorityFeePerGas: string }
  // due to the type of `GasParamsReturned`, not both. This is fine, since
  // `getTxDetails` only needs to use one or the other in `getTransactionGasParams`, but
  // must be casted to conform to the type.
  return getTxDetails(result as TransactionDetailsInput);
};

/**
 * @desc Estimates the balance portion for a given asset.
 * @param asset The asset to check.
 * @return The estimated portion.
 */
const estimateAssetBalancePortion = (asset: ParsedAddressAsset): string => {
  if (asset.type !== AssetType.nft && asset.balance?.amount) {
    const assetBalance = asset.balance?.amount;
    const decimals = asset.decimals;
    const portion = multiply(assetBalance, 0.1);
    const trimmed = handleSignificantDecimals(portion, decimals);
    return convertAmountToRawAmount(trimmed, decimals);
  }
  return '0';
};

/**
 * @desc Generates a transaction data string for a token transfer.
 * @param value The value to transfer.
 * @param to The recipient address.
 * @return The data string for the transaction.
 */
export const getDataForTokenTransfer = (value: string, to: string): string => {
  const transferMethodHash = smartContractMethods.token_transfer.hash;
  const data = ethereumUtils.getDataString(transferMethodHash, [
    ethereumUtils.removeHexPrefix(to),
    convertStringToHex(value),
  ]);
  return data;
};

/**
 * @desc Returns a transaction data string for an NFT transfer.
 * @param from The sender's address.
 * @param to The recipient's address.
 * @param asset The asset to transfer.
 * @return The data string.
 */
export const getDataForNftTransfer = (
  from: string,
  to: string,
  asset: ParsedAddressAsset
): string => {
  const nftVersion = asset.asset_contract?.nft_version;
  const schema_name = asset.asset_contract?.schema_name;
  if (nftVersion === '3.0') {
    const transferMethodHash = smartContractMethods.nft_transfer_from.hash;
    const data = ethereumUtils.getDataString(transferMethodHash, [
      ethereumUtils.removeHexPrefix(from),
      ethereumUtils.removeHexPrefix(to),
      convertStringToHex(asset.id),
    ]);
    return data;
  } else if (schema_name === 'ERC1155') {
    const transferMethodHash =
      smartContractMethods.erc1155_safe_transfer_from.hash;
    const data = ethereumUtils.getDataString(transferMethodHash, [
      ethereumUtils.removeHexPrefix(from),
      ethereumUtils.removeHexPrefix(to),
      convertStringToHex(asset.id),
      convertStringToHex('1'),
      convertStringToHex('160'),
      convertStringToHex('0'),
    ]);
    return data;
  }
  const transferMethodHash = smartContractMethods.nft_transfer.hash;
  const data = ethereumUtils.getDataString(transferMethodHash, [
    ethereumUtils.removeHexPrefix(to),
    convertStringToHex(asset.id),
  ]);
  return data;
};

/**
 * @desc Builds a transaction request object.
 * @param [{address, amount, asset, gasLimit, recipient}] The transaction
 * initialization details.
 * @param provider The RCP provider to use.
 * @param network The network for the transaction
 * @return The transaction request.
 */
export const buildTransaction = async (
  {
    address,
    amount,
    asset,
    gasLimit,
    recipient,
  }: {
    asset: ParsedAddressAsset;
    address: string;
    recipient: string;
    amount: number;
    gasLimit?: string;
  },
  provider: StaticJsonRpcProvider | null,
  network: Network
): Promise<TransactionRequest> => {
  const _amount =
    amount && Number(amount)
      ? convertAmountToRawAmount(amount, asset.decimals)
      : estimateAssetBalancePortion(asset);
  const value = _amount.toString();
  const _recipient = (await resolveNameOrAddress(recipient)) as string;
  let txData: TransactionRequest = {
    data: '0x',
    from: address,
    to: _recipient,
    value,
  };
  if (asset.type === AssetType.nft) {
    const contractAddress = asset.asset_contract?.address;
    const data = getDataForNftTransfer(address, _recipient, asset);
    txData = {
      data,
      from: address,
      to: contractAddress,
    };
  } else if (!isNativeAsset(asset.address, network)) {
    const transferData = getDataForTokenTransfer(value, _recipient);
    txData = {
      data: transferData,
      from: address,
      to: asset.address,
      value: '0x0',
    };
  }
  return { ...txData, gasLimit };
};

/**
 * @desc Estimates the gas limit for a transaction.
 * @param options The `asset`, `address`, `recipient`, and `amount` for the
 * transaction.
 * @param addPadding Whether or not to add padding to the gas limit, defaulting
 * to `false`.
 * @param provider If provided, a provider to use instead of the default
 * cached `web3Provider`.
 * @param network The network to use, defaulting to `Network.mainnet`.
 * @returns The estimated gas limit.
 */
export const estimateGasLimit = async (
  {
    asset,
    address,
    recipient,
    amount,
  }: {
    asset: ParsedAddressAsset;
    address: string;
    recipient: string;
    amount: number;
  },
  addPadding: boolean = false,
  provider: StaticJsonRpcProvider | null = null,
  network: Network = Network.mainnet
): Promise<string | null> => {
  const estimateGasData = await buildTransaction(
    { address, amount, asset, recipient },
    provider,
    network
  );

  if (addPadding) {
    return estimateGasWithPadding(estimateGasData, null, null, provider);
  } else {
    return estimateGas(estimateGasData, provider);
  }
};<|MERGE_RESOLUTION|>--- conflicted
+++ resolved
@@ -517,14 +517,7 @@
       return resolveUnstoppableDomain(nameOrAddress);
     }
     const p = await getProviderForNetwork(Network.mainnet);
-<<<<<<< HEAD
-    const name = p?.resolveName(nameOrAddress);
-    if (name !== null) {
-      return (name as unknown) as string;
-    }
-=======
     return p?.resolveName(nameOrAddress);
->>>>>>> 9014fc95
   }
   return nameOrAddress;
 };
