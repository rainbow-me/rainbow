--- conflicted
+++ resolved
@@ -243,14 +243,8 @@
   }
 };
 
-<<<<<<< HEAD
-export const ensureChecksumAddress = (address: string): string => {
-  return getAddress(address);
-};
-=======
 // Ensures an address is a checksummed address (just a helper for naming consistency)
 export const ensureChecksumAddress = (address: string): string => getAddress(address);
->>>>>>> c67dd9fd
 
 /**
  * @desc estimate gas limit
