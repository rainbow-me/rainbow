<<<<<<< HEAD
import pickBy from 'lodash/pickBy';
import { getGlobal, saveGlobal } from './common';
import { omitFlatten } from '@rainbow-me/helpers/utilities';
=======
import { omit } from 'lodash';
import { getGlobal, saveGlobal } from './common';
import { pickBy } from '@rainbow-me/helpers/utilities';
>>>>>>> b359a28d

const WALLETCONNECT = 'walletconnect';

/**
 * @desc get all wallet connect sessions
 * @return {Object}
 */
export const getAllValidWalletConnectSessions = async () => {
  const allSessions: {
    [key: string]: {
      connected?: boolean;
    };
  } = await getAllWalletConnectSessions();

  return pickBy(allSessions, value => value.connected);
};

/**
 * @desc get all wallet connect sessions
 * @return {Object}
 */
const getAllWalletConnectSessions = () => getGlobal(WALLETCONNECT, {});

/**
 * @desc save wallet connect session
 * @param  {String}   [peerId]
 * @param  {Object}   [session]
 */
export const saveWalletConnectSession = async (peerId: any, session: any) => {
  const allSessions = await getAllValidWalletConnectSessions();
  allSessions[peerId] = session;
  await saveGlobal(WALLETCONNECT, allSessions);
};

/**
 * @desc remove wallet connect sessions
 * @param  {String}   [sessionId]
 */
export const removeWalletConnectSessions = async (sessionIds: any) => {
  const allSessions = await getAllWalletConnectSessions();
  const resultingSessions = omitFlatten(allSessions, sessionIds);
  await saveGlobal(WALLETCONNECT, resultingSessions);
};<|MERGE_RESOLUTION|>--- conflicted
+++ resolved
@@ -1,12 +1,5 @@
-<<<<<<< HEAD
-import pickBy from 'lodash/pickBy';
 import { getGlobal, saveGlobal } from './common';
-import { omitFlatten } from '@rainbow-me/helpers/utilities';
-=======
-import { omit } from 'lodash';
-import { getGlobal, saveGlobal } from './common';
-import { pickBy } from '@rainbow-me/helpers/utilities';
->>>>>>> b359a28d
+import { omitFlatten, pickBy } from '@rainbow-me/helpers/utilities';
 
 const WALLETCONNECT = 'walletconnect';
 
