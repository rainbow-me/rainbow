import { MMKV } from 'react-native-mmkv';
import { getAccountLocal, getKey, saveAccountLocal } from './common';
import { STORAGE_IDS } from '@rainbow-me/model/mmkv';

<<<<<<< HEAD
const accountAssetsDataVersion = '0.1.1';
const accountEmptyVersion = '0.1.0';
=======
const accountAssetsDataVersion = '0.1.0';
>>>>>>> 50bba0c4
const assetPricesFromUniswapVersion = '0.1.0';
const assetsVersion = '0.2.0';
const purchaseTransactionsVersion = '0.2.0';
const savingsVersion = '0.2.0';
const transactionsVersion = '0.2.5';
const uniqueTokensVersion = '0.2.1';

const ACCOUNT_ASSETS_DATA = 'accountAssetsData';
const ACCOUNT_INFO = 'accountInfo';
const ACCOUNT_EMPTY = 'accountEmpty';
const ASSET_PRICES_FROM_UNISWAP = 'assetPricesFromUniswap';
const ASSETS = 'assets';
const PURCHASE_TRANSACTIONS = 'purchaseTransactions';
const SAVINGS = 'savings';
const SHOWCASE_TOKENS = 'showcaseTokens';
const TRANSACTIONS = 'transactions';
const UNIQUE_TOKENS = 'uniquetokens';
const PINNED_COINS = 'pinnedCoins';
const HIDDEN_COINS = 'hiddenCoins';
const WEB_DATA_ENABLED = 'webDataEnabled';

const storage = new MMKV({
  id: STORAGE_IDS.ACCOUNT,
});

export const accountLocalKeys = [
  ACCOUNT_ASSETS_DATA,
  ACCOUNT_INFO,
  ASSET_PRICES_FROM_UNISWAP,
  ASSETS,
  PURCHASE_TRANSACTIONS,
  SAVINGS,
  SHOWCASE_TOKENS,
  TRANSACTIONS,
  UNIQUE_TOKENS,
  PINNED_COINS,
  HIDDEN_COINS,
  WEB_DATA_ENABLED,
];

/**
 * @desc get savings
 * @param  {String}   [address]
 * @param  {String}   [network]
 * @return {Object}
 */
export const getSavings = (accountAddress: any, network: any) =>
  // @ts-expect-error ts-migrate(2345) FIXME: Argument of type '{}' is not assignable to paramet... Remove this comment to see the full error message
  getAccountLocal(SAVINGS, accountAddress, network, {}, savingsVersion);

/**
 * @desc save savings
 * @param  {String}   [address]
 * @param  {Array}    [savings]
 * @param  {String}   [network]
 */
export const saveSavings = (savings: any, accountAddress: any, network: any) =>
  saveAccountLocal(SAVINGS, savings, accountAddress, network, savingsVersion);

/**
 * @desc get account empty state
 * @param  {String}   [address]
 * @param  {String}   [network]
 * @return {Boolean}
 */
export const getAccountEmptyState = (accountAddress: any, network: any) =>
  storage.getBoolean(getKey(ACCOUNT_EMPTY, accountAddress, network));

/**
 * @desc save account empty state
 * @param  {Boolean}    [val]
 * @param  {String}   [address]
 * @param  {String}   [network]
 */
export const saveAccountEmptyState = (
  val: any,
  accountAddress: any,
  network: any
) => storage.set(getKey(ACCOUNT_EMPTY, accountAddress, network), val);

/**
 * @desc get assets
 * @param  {String}   [address]
 * @param  {String}   [network]
 * @return {Array}
 */
export const getAssets = (accountAddress: any, network: any) =>
  getAccountLocal(ASSETS, accountAddress, network, [], assetsVersion);

/**
 * @desc get account assets data
 * @param  {String}   [address]
 * @param  {String}   [network]
 * @return {Object}
 */
export const getAccountAssetsData = (accountAddress: any, network: any) =>
  getAccountLocal(
    ACCOUNT_ASSETS_DATA,
    accountAddress,
    network,
    // @ts-expect-error ts-migrate(2345) FIXME: Argument of type '{}' is not assignable to paramet... Remove this comment to see the full error message
    {},
    accountAssetsDataVersion
  );

/**
 * @desc save account assets data
 * @param  {Object}   [accountAssetsData]
 * @param  {String}   [address]
 * @param  {String}   [network]
 */
export const saveAccountAssetsData = (
  accountAssetsData: any,
  accountAddress: any,
  network: any
) =>
  saveAccountLocal(
    ACCOUNT_ASSETS_DATA,
    accountAssetsData,
    accountAddress,
    network,
    accountAssetsDataVersion
  );

/**
 * @desc get asset prices from Uniswap
 * @param  {String}   [address]
 * @param  {String}   [network]
 * @return {Object}
 */
export const getAssetPricesFromUniswap = (accountAddress: any, network: any) =>
  getAccountLocal(
    ASSET_PRICES_FROM_UNISWAP,
    accountAddress,
    network,
    [],
    assetPricesFromUniswapVersion
  );

/**
 * @desc save asset prices from Uniswap
 * @param  {String}   [address]
 * @param  {Array}    [assets]
 * @param  {String}   [network]
 */
export const saveAssetPricesFromUniswap = (
  assetPrices: any,
  accountAddress: any,
  network: any
) =>
  saveAccountLocal(
    ASSET_PRICES_FROM_UNISWAP,
    assetPrices,
    accountAddress,
    network,
    assetPricesFromUniswapVersion
  );

/**
 * @desc get purchase transactions
 * @param  {String}   [address]
 * @param  {String}   [network]
 * @return {Object}
 */
export const getPurchaseTransactions = (accountAddress: any, network: any) =>
  getAccountLocal(
    PURCHASE_TRANSACTIONS,
    accountAddress,
    network,
    [],
    purchaseTransactionsVersion
  );

/**
 * @desc save purchase transactions
 * @param  {String}   [address]
 * @param  {Array}   [purchaseTransactions]
 * @param  {String}   [network]
 */
export const savePurchaseTransactions = (
  purchaseTransactions: any,
  accountAddress: any,
  network: any
) =>
  saveAccountLocal(
    PURCHASE_TRANSACTIONS,
    purchaseTransactions,
    accountAddress,
    network,
    purchaseTransactionsVersion
  );

/**
 * @desc get transactions
 * @param  {String}   [address]
 * @param  {String}   [network]
 * @return {Object}
 */
export const getLocalTransactions = (accountAddress: any, network: any) =>
  getAccountLocal(
    TRANSACTIONS,
    accountAddress,
    network,
    [],
    transactionsVersion
  );

/**
 * @desc save transactions
 * @param  {String}   [address]
 * @param  {Array}   [transactions]
 * @param  {String}   [network]
 */
export const saveLocalTransactions = (
  transactions: any,
  accountAddress: any,
  network: any
) =>
  saveAccountLocal(
    TRANSACTIONS,
    transactions,
    accountAddress,
    network,
    transactionsVersion
  );

/**
 * @desc get unique tokens
 * @param  {String}   [address]
 * @param  {String}   [network]
 * @return {Object}
 */
export const getUniqueTokens = (accountAddress: any, network: any) =>
  getAccountLocal(
    UNIQUE_TOKENS,
    accountAddress,
    network,
    [],
    uniqueTokensVersion
  );

/**
 * @desc save unique tokens
 * @param  {String}   [address]
 * @param  {Array}    [uniqueTokens]
 * @param  {String}   [network]
 */
export const saveUniqueTokens = (
  uniqueTokens: any,
  accountAddress: any,
  network: any
) =>
  saveAccountLocal(
    UNIQUE_TOKENS,
    uniqueTokens,
    accountAddress,
    network,
    uniqueTokensVersion
  );

/**
 * @desc get profile info
 * @param  {String}   [address]
 * @param  {String}   [network]
 * @return {Object}
 */
export const getAccountInfo = (accountAddress: any, network: any) =>
  // @ts-expect-error ts-migrate(2345) FIXME: Argument of type '{}' is not assignable to paramet... Remove this comment to see the full error message
  getAccountLocal(ACCOUNT_INFO, accountAddress, network, {});

/**
 * @desc save profile info
 * @param  {String}   [address]
 * @param  {Object}    [profile info]
 * @param  {String}   [network]
 */
export const saveAccountInfo = (
  profileInfo: any,
  accountAddress: any,
  network: any
) => saveAccountLocal(ACCOUNT_INFO, profileInfo, accountAddress, network);

/**
 * @desc get pinned coins
 * @param  {String}   [address]
 * @param  {String}   [network]
 * @return {Array}
 */
export const getPinnedCoins = (accountAddress: any, network: any) =>
  // @ts-expect-error ts-migrate(2322) FIXME: Type 'string' is not assignable to type 'never'.
  getAccountLocal(PINNED_COINS, accountAddress, network, ['eth']);

/**
 * @desc save pinned coins
 * @param  {Array}    [pinned coins]
 * @param  {String}   [address]
 * @param  {String}   [network]
 */
export const savePinnedCoins = (
  pinnedCoins: any,
  accountAddress: any,
  network: any
) => saveAccountLocal(PINNED_COINS, pinnedCoins, accountAddress, network);

/**
 * @desc get hidden coins
 * @param  {String}   [address]
 * @param  {String}   [network]
 * @return {Array}
 */
export const getHiddenCoins = (accountAddress: any, network: any) =>
  getAccountLocal(HIDDEN_COINS, accountAddress, network, []);

/**
 * @desc save hidden coins
 * @param  {Array}    [hidden coins]
 * @param  {String}   [address]
 * @param  {String}   [network]
 */
export const saveHiddenCoins = (
  hiddenCoins: any,
  accountAddress: any,
  network: any
) => saveAccountLocal(HIDDEN_COINS, hiddenCoins, accountAddress, network);

/**
 * @desc get showcase tokens
 * @param  {String}   [address]
 * @param  {String}   [network]
 * @return {Afray}
 */
export const getShowcaseTokens = (accountAddress: any, network: any) =>
  getAccountLocal(SHOWCASE_TOKENS, accountAddress, network, []);

/**
 * @desc save showcase tokens
 * @param  {String}   [address]
 * @param  {Array}    [Showcase tokens]
 * @param  {String}   [network]
 */
export const saveShowcaseTokens = (
  showcaseTokens: any,
  accountAddress: any,
  network: any
) => saveAccountLocal(SHOWCASE_TOKENS, showcaseTokens, accountAddress, network);

/**
 * @desc get web data enabled preference
 * @param  {String}   [address]
 * @param  {String}   [network]
 * @return {Array}
 */
export const getWebDataEnabled = (accountAddress: any, network: any) =>
  // @ts-expect-error ts-migrate(2345) FIXME: Argument of type 'null' is not assignable to param... Remove this comment to see the full error message
  getAccountLocal(WEB_DATA_ENABLED, accountAddress, network, null);

/**
 * @desc save web showcase enabled preference
 * @param  {Boolean}  [value]
 * @param  {String}   [address]
 * @param  {String}   [network]
 */
export const saveWebDataEnabled = (
  preference: any,
  accountAddress: any,
  network: any
) => saveAccountLocal(WEB_DATA_ENABLED, preference, accountAddress, network);<|MERGE_RESOLUTION|>--- conflicted
+++ resolved
@@ -2,12 +2,9 @@
 import { getAccountLocal, getKey, saveAccountLocal } from './common';
 import { STORAGE_IDS } from '@rainbow-me/model/mmkv';
 
-<<<<<<< HEAD
 const accountAssetsDataVersion = '0.1.1';
 const accountEmptyVersion = '0.1.0';
-=======
-const accountAssetsDataVersion = '0.1.0';
->>>>>>> 50bba0c4
+
 const assetPricesFromUniswapVersion = '0.1.0';
 const assetsVersion = '0.2.0';
 const purchaseTransactionsVersion = '0.2.0';
