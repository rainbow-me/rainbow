--- conflicted
+++ resolved
@@ -2,11 +2,7 @@
 
 export type ENSDataType =
   | 'avatar'
-<<<<<<< HEAD
-  | 'cover'
-=======
   | 'header'
->>>>>>> 0d91b39d
   | 'registrant'
   | 'owner'
   | 'address'
