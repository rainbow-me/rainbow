import AsyncStorage from '@react-native-community/async-storage';
<<<<<<< HEAD
import { keys, map } from 'lodash';
=======
import { concat, flatten, keys } from 'lodash';
>>>>>>> 5b151eb4
import NetworkTypes from '../../helpers/networkTypes';
import { accountLocalKeys } from './accountLocal';
import { getKey } from './common';
import { uniswapAccountLocalKeys } from './uniswap';
import { walletConnectAccountLocalKeys } from './walletconnectRequests';
import logger from 'logger';

export const removeWalletData = async (accountAddress: any) => {
  logger.log('[remove wallet]', accountAddress);
  const allPrefixes = accountLocalKeys.concat(
    uniswapAccountLocalKeys,
    walletConnectAccountLocalKeys
  );
  logger.log('[remove wallet] - all prefixes', allPrefixes);
  const networks = keys(NetworkTypes);
  const allKeysWithNetworks = allPrefixes.map(prefix =>
    networks.map(network => getKey(prefix, accountAddress, network))
  );
  const allKeys = allKeysWithNetworks.flatMap(key => key);
  try {
    await AsyncStorage.multiRemove(allKeys);
  } catch (error) {
    logger.log('Error removing wallet data from storage', error);
  }
};<|MERGE_RESOLUTION|>--- conflicted
+++ resolved
@@ -1,9 +1,5 @@
 import AsyncStorage from '@react-native-community/async-storage';
-<<<<<<< HEAD
-import { keys, map } from 'lodash';
-=======
-import { concat, flatten, keys } from 'lodash';
->>>>>>> 5b151eb4
+import { keys } from 'lodash';
 import NetworkTypes from '../../helpers/networkTypes';
 import { accountLocalKeys } from './accountLocal';
 import { getKey } from './common';
