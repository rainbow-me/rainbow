import AsyncStorage from '@react-native-community/async-storage';
<<<<<<< HEAD
import concat from 'lodash/concat';
import flatten from 'lodash/flatten';
import keys from 'lodash/keys';
=======
import { keys } from 'lodash';
>>>>>>> 0e5226a2
import NetworkTypes from '../../helpers/networkTypes';
import { accountLocalKeys } from './accountLocal';
import { getKey } from './common';
import { uniswapAccountLocalKeys } from './uniswap';
import { walletConnectAccountLocalKeys } from './walletconnectRequests';
import logger from 'logger';

export const removeWalletData = async (accountAddress: any) => {
  logger.log('[remove wallet]', accountAddress);
  const allPrefixes = accountLocalKeys.concat(
    uniswapAccountLocalKeys,
    walletConnectAccountLocalKeys
  );
  logger.log('[remove wallet] - all prefixes', allPrefixes);
  const networks = keys(NetworkTypes);
  const allKeysWithNetworks = allPrefixes.map(prefix =>
    networks.map(network => getKey(prefix, accountAddress, network))
  );
  const allKeys = allKeysWithNetworks.flat();
  try {
    await AsyncStorage.multiRemove(allKeys);
  } catch (error) {
    logger.log('Error removing wallet data from storage', error);
  }
};<|MERGE_RESOLUTION|>--- conflicted
+++ resolved
@@ -1,11 +1,5 @@
 import AsyncStorage from '@react-native-community/async-storage';
-<<<<<<< HEAD
-import concat from 'lodash/concat';
-import flatten from 'lodash/flatten';
 import keys from 'lodash/keys';
-=======
-import { keys } from 'lodash';
->>>>>>> 0e5226a2
 import NetworkTypes from '../../helpers/networkTypes';
 import { accountLocalKeys } from './accountLocal';
 import { getKey } from './common';
