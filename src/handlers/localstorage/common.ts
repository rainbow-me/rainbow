/*global storage*/
<<<<<<< HEAD
import toLower from 'lodash/toLower';
=======
>>>>>>> ff35b533
import logger from 'logger';

const defaultVersion = '0.1.0';

export const getKey = (prefix: any, accountAddress: any, network: any) =>
  `${prefix}-${accountAddress.toLowerCase()}-${network.toLowerCase()}`;

/**
 * @desc save to storage
 * @param  {String}  [key='']
 * @param  {Object}  [data={}]
 * @param  {String} [version=defaultVersion]
 */
export const saveLocal = async (
  key = '',
  data = {},
  version = defaultVersion
) => {
  try {
    // @ts-expect-error ts-migrate(2339) FIXME: Property 'storageVersion' does not exist on type '... Remove this comment to see the full error message
    data.storageVersion = version;
    // @ts-expect-error ts-migrate(2552) FIXME: Cannot find name 'storage'. Did you mean 'Storage'... Remove this comment to see the full error message
    await storage.save({
      data,
      expires: null,
      key,
    });
  } catch (error) {
    logger.log('Storage: error saving to local for key', key);
  }
};

/**
 * @desc get from storage
 * @param  {String}  [key='']
 * @return {Object}
 */
export const getLocal = async (key = '', version = defaultVersion) => {
  try {
    // @ts-expect-error ts-migrate(2552) FIXME: Cannot find name 'storage'. Did you mean 'Storage'... Remove this comment to see the full error message
    const result = await storage.load({
      autoSync: false,
      key,
      syncInBackground: false,
    });
    if (result && result.storageVersion === version) {
      return result;
    }
    if (result) {
      removeLocal(key);
      return null;
    }
    return null;
  } catch (error) {
    logger.log('Storage: error getting from local for key', key);
    return null;
  }
};

/**
 * @desc get from storage
 * @param  {String}  [key='']
 * @return {Object}
 */
export const removeLocal = (key = '') => {
  try {
    // @ts-expect-error ts-migrate(2552) FIXME: Cannot find name 'storage'. Did you mean 'Storage'... Remove this comment to see the full error message
    storage.remove({ key });
  } catch (error) {
    logger.log('Storage: error removing local with key', key);
  }
};

export const getGlobal = async (
  key: any,
  emptyState: any,
  version = defaultVersion
) => {
  const result = await getLocal(key, version);
  return result ? result.data : emptyState;
};

export const saveGlobal = (key: any, data: any, version = defaultVersion) =>
  saveLocal(key, { data }, version);

export const getAccountLocal = async (
  prefix: any,
  accountAddress: any,
  network: any,
  emptyState = [],
  version = defaultVersion
) => {
  const key = getKey(prefix, accountAddress, network);
  const result = await getLocal(key, version);
  return result ? result.data : emptyState;
};

export const saveAccountLocal = (
  prefix: any,
  data: any,
  accountAddress: any,
  network: any,
  version = defaultVersion
) => saveLocal(getKey(prefix, accountAddress, network), { data }, version);

export const removeAccountLocal = (
  prefix: any,
  accountAddress: any,
  network: any
) => {
  const key = getKey(prefix, accountAddress, network);
  removeLocal(key);
};<|MERGE_RESOLUTION|>--- conflicted
+++ resolved
@@ -1,8 +1,4 @@
 /*global storage*/
-<<<<<<< HEAD
-import toLower from 'lodash/toLower';
-=======
->>>>>>> ff35b533
 import logger from 'logger';
 
 const defaultVersion = '0.1.0';
