/*global storage*/
<<<<<<< HEAD
import { legacy } from '@/storage/legacy';
import logger from '@/utils/logger';
=======
import { logger, RainbowError } from '@/logger';
>>>>>>> 95a3e3e8

const defaultVersion = '0.1.0';

export const getKey = (prefix: any, accountAddress: any, network: any) =>
  `${prefix}-${accountAddress.toLowerCase()}-${network.toLowerCase()}`;

/**
 * @desc save to storage
 * @param  {String}  [key='']
 * @param  {Object}  [data={}]
 * @param  {String} [version=defaultVersion]
 */
export const saveLocal = (key = '', data = {}) => {
  try {
    legacy.set([key], data);
  } catch (error) {
    logger.log('Storage: error saving to legacy storage for key', key);
  }
};

/**
 * @desc get from storage
 * @param  {String}  [key='']
 * @param  {Object}  [data={}]
 * @param  {String} [version=defaultVersion]
 */

export const getLocal = async (key = '') => {
  return await legacy.get([key]);
};

/**
 * @desc save to legacy async storage
 * @param  {String}  [key='']
 * @param  {Object}  [data={}]
 * @param  {String} [version=defaultVersion]
 *
 * @deprecated use @/storage/legacy
 */
export const deprecatedSaveLocal = async (
  key = '',
  data = {},
  version = defaultVersion
) => {
  try {
    // @ts-expect-error ts-migrate(2339) FIXME: Property 'storageVersion' does not exist on type '... Remove this comment to see the full error message
    data.storageVersion = version;
    // @ts-expect-error ts-migrate(2552) FIXME: Cannot find name 'storage'. Did you mean 'Storage'... Remove this comment to see the full error message
    await storage.save({
      data,
      expires: null,
      key,
    });
  } catch (error) {
    logger.error(new RainbowError('Storage: saveLocal error'));
  }
};

/**
 * @desc get from legacy async storage
 * @param  {String}  [key='']
 * @return {Object}
 *
 * @deprecated use @/storage/legacy
 */
export const deprecatedGetLocal = async (
  key = '',
  version = defaultVersion
) => {
  try {
    // @ts-expect-error ts-migrate(2552) FIXME: Cannot find name 'storage'. Did you mean 'Storage'... Remove this comment to see the full error message
    const result = await storage.load({
      autoSync: false,
      key,
      syncInBackground: false,
    });
    if (result && result.storageVersion === version) {
      return result;
    }
    if (result) {
      deprecatedRemoveLocal(key);
      return null;
    }
    return null;
  } catch (error) {
    logger.error(new RainbowError('Storage: getLocal error'));
    return null;
  }
};

/**
 * @desc  remove from deprecated async storage
 * @param  {String}  [key='']
 * @return {Object}
 *
 * @deprecated use @/storage/legacy
 */
export const deprecatedRemoveLocal = (key = '') => {
  try {
    // @ts-expect-error ts-migrate(2552) FIXME: Cannot find name 'storage'. Did you mean 'Storage'... Remove this comment to see the full error message
    storage.remove({ key });
  } catch (error) {
    logger.error(new RainbowError('Storage: removeLocal error'));
  }
};

export const getGlobal = async (
  key: any,
  emptyState: any,
  version = defaultVersion
) => {
  const result = await getLocal(key);
  return result ? result.data : emptyState;
};

export const saveGlobal = (key: any, data: any, version = defaultVersion) =>
  saveLocal(key, { data });

export const getAccountLocal = async (
  prefix: any,
  accountAddress: any,
  network: any,
  emptyState = [],
  version = defaultVersion
) => {
  const key = getKey(prefix, accountAddress, network);
  const result = await getLocal(key);
  return result ? result.data : emptyState;
};

export function saveAccountLocal(
  prefix: any,
  data: any,
  accountAddress: any,
  network: any,
  version = defaultVersion
) {
  return saveLocal(getKey(prefix, accountAddress, network), { data });
}

export const removeAccountLocal = (
  prefix: any,
  accountAddress: any,
  network: any
) => {
  const key = getKey(prefix, accountAddress, network);
  deprecatedRemoveLocal(key);
};<|MERGE_RESOLUTION|>--- conflicted
+++ resolved
@@ -1,10 +1,6 @@
 /*global storage*/
-<<<<<<< HEAD
 import { legacy } from '@/storage/legacy';
-import logger from '@/utils/logger';
-=======
 import { logger, RainbowError } from '@/logger';
->>>>>>> 95a3e3e8
 
 const defaultVersion = '0.1.0';
 
