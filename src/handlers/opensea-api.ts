import { captureException } from '@sentry/react-native';
import {
  // @ts-ignore
  IS_TESTING,
  // @ts-ignore
  NFT_API_KEY,
  // @ts-ignore
  NFT_API_URL,
} from 'react-native-dotenv';
import { rainbowFetch } from '../rainbow-fetch';
import NetworkTypes, { Network } from '@rainbow-me/networkTypes';
import {
  parseAccountUniqueTokens,
  parseAccountUniqueTokensPolygon,
} from '@rainbow-me/parsers';
import { handleSignificantDecimals } from '@rainbow-me/utilities';
import logger from 'logger';

export const UNIQUE_TOKENS_LIMIT_PER_PAGE: number = 50;
export const UNIQUE_TOKENS_LIMIT_TOTAL: number = 2000;

export const apiGetAccountUniqueTokens = async (
  network: Network,
  address: string,
  page: number
) => {
  try {
    const isPolygon = network === NetworkTypes.polygon;
    const networkPrefix = network === NetworkTypes.mainnet ? '' : `${network}-`;
    const offset = page * UNIQUE_TOKENS_LIMIT_PER_PAGE;
    const url = `https://${networkPrefix}${NFT_API_URL}/api/v1/assets`;
    const urlV2 = `https://${NFT_API_URL}/api/v2/beta/assets`;
    const data = await rainbowFetch(isPolygon ? urlV2 : url, {
      headers: {
        'Accept': 'application/json',
        'X-Api-Key': NFT_API_KEY,
      },
      method: 'get',
      params: {
        // @ts-expect-error ts-migrate(2322) FIXME: Type '{ limit: number; offset: number; owner: any;... Remove this comment to see the full error message
        limit: UNIQUE_TOKENS_LIMIT_PER_PAGE,
        // @ts-expect-error ts-migrate(2322) FIXME: Type '{ limit: number; offset: number; owner: any;... Remove this comment to see the full error message
        offset: offset,
        ...(isPolygon
          ? {
              chain_identifier: 'matic',
              owner_address: address,
            }
          : {
              owner: address,
            }),
      },
      timeout: 10000, // 10 secs
    });
    return isPolygon
      ? parseAccountUniqueTokensPolygon(data)
      : parseAccountUniqueTokens(data);
<<<<<<< HEAD
  } catch (error) {
    logger.sentry('Error getting unique tokens', error);
    captureException(new Error('Opensea: Error getting unique tokens'));
    if (IS_TESTING !== 'true') {
=======
  } catch (error: any) {
    //opensea gives us an error if the account has no tokens on the network, we want to ignore this error
    if (
      error.responseBody[0]?.includes('does not exist for chain identifier')
    ) {
      return [];
    } else {
      logger.sentry('Error getting unique tokens', error);
      captureException(new Error('Opensea: Error getting unique tokens'));
>>>>>>> 4047061b
      throw error;
    }
  }
};

export const apiGetUniqueTokenFloorPrice = async (
  network: any,
  urlSuffixForAsset: any
) => {
  try {
    const networkPrefix = network === NetworkTypes.mainnet ? '' : `${network}-`;
    const url = `https://${networkPrefix}${NFT_API_URL}/api/v1/asset/${urlSuffixForAsset}`;
    const data = await rainbowFetch(url, {
      headers: {
        'Accept': 'application/json',
        'X-Api-Key': NFT_API_KEY, // 5 secs
      },
      method: 'get',
      timeout: 5000,
    });

    const slug = data?.data?.collection?.slug;

    const collectionURL = `https://${networkPrefix}${NFT_API_URL}/api/v1/collection/${slug}`;
    const collectionData = await rainbowFetch(collectionURL, {
      headers: {
        'Accept': 'application/json',
        'X-Api-Key': NFT_API_KEY,
      },
      method: 'get',
      timeout: 5000, // 5 secs
    });

    const tempPrice = collectionData?.data?.collection?.stats?.floor_price;

    if (parseFloat(tempPrice) === 0 || !tempPrice) {
      return 'None';
    }

    const tempFloorPrice = handleSignificantDecimals(tempPrice, 5);

    return parseFloat(tempFloorPrice) + ' ETH';
  } catch (error) {
    logger.sentry('Error getting NFT floor price', error);
    captureException(new Error('Opensea: Error getting NFT floor price'));
    throw error;
  }
};<|MERGE_RESOLUTION|>--- conflicted
+++ resolved
@@ -55,12 +55,6 @@
     return isPolygon
       ? parseAccountUniqueTokensPolygon(data)
       : parseAccountUniqueTokens(data);
-<<<<<<< HEAD
-  } catch (error) {
-    logger.sentry('Error getting unique tokens', error);
-    captureException(new Error('Opensea: Error getting unique tokens'));
-    if (IS_TESTING !== 'true') {
-=======
   } catch (error: any) {
     //opensea gives us an error if the account has no tokens on the network, we want to ignore this error
     if (
@@ -70,7 +64,6 @@
     } else {
       logger.sentry('Error getting unique tokens', error);
       captureException(new Error('Opensea: Error getting unique tokens'));
->>>>>>> 4047061b
       throw error;
     }
   }
