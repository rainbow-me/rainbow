import { Alert } from 'react-native';
import codePush from 'react-native-code-push';
import {
  // @ts-ignore
  CODE_PUSH_DEPLOYMENT_KEY_ANDROID,
  // @ts-ignore
  CODE_PUSH_DEPLOYMENT_KEY_IOS,
} from 'react-native-dotenv';
import { Navigation } from '@rainbow-me/navigation';
import Routes from '@rainbow-me/routes';

export const CODE_PUSH_DEPLOYMENT_KEY = ios
  ? CODE_PUSH_DEPLOYMENT_KEY_IOS
  : CODE_PUSH_DEPLOYMENT_KEY_ANDROID;

export const isCustomBuild = { value: false };

export async function setDeploymentKey(key: string) {
  if (!key) {
    return;
  }
  const metadata = await codePush.getUpdateMetadata();

  if (metadata?.deploymentKey === key) {
    return;
  }

  Alert.alert(
    'Tophat',
    `This will override you bundle. Be careful. Are you Rainbow employee?`,
    [
      {
        onPress: async () => {
          Alert.alert('wait');

          const result = await codePush.sync({
            deploymentKey: key,
            installMode: codePush.InstallMode.IMMEDIATE,
          });

          // @ts-ignore
          const resultString = Object.entries(codePush.syncStatus).find(
            e => e[1] === result
          )?.[0];

          Alert.alert(resultString || 'ERROR');
        },
        text: 'Ok',
      },
      {
        onPress: () => {},
        style: 'cancel',
        text: 'Cancel',
      },
    ]
  );
}

export function setOriginalDeploymentKey() {
  Navigation.handleAction(Routes.WALLET_SCREEN, {});
  Alert.alert('wait');
  codePush.clearUpdates();
<<<<<<< HEAD
  codePush.sync({
    deploymentKey: CODE_PUSH_DEPLOYMENT_KEY,
    installMode: codePush.InstallMode.IMMEDIATE,
  });
=======
  setTimeout(codePush.restartApp, 1000);
>>>>>>> 066a936a
}<|MERGE_RESOLUTION|>--- conflicted
+++ resolved
@@ -60,12 +60,9 @@
   Navigation.handleAction(Routes.WALLET_SCREEN, {});
   Alert.alert('wait');
   codePush.clearUpdates();
-<<<<<<< HEAD
   codePush.sync({
     deploymentKey: CODE_PUSH_DEPLOYMENT_KEY,
     installMode: codePush.InstallMode.IMMEDIATE,
   });
-=======
   setTimeout(codePush.restartApp, 1000);
->>>>>>> 066a936a
 }