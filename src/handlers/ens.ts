--- conflicted
+++ resolved
@@ -753,12 +753,7 @@
   }
 
   const gasLimits = await Promise.all(promises);
-<<<<<<< HEAD
-
   const gasLimit = gasLimits.reduce((a, b) => add(a ?? 0, b ?? 0), 0);
-=======
-  const gasLimit = gasLimits.reduce((a, b) => add(a || 0, b || 0));
->>>>>>> 3c3defec
   if (!gasLimit) return '0';
   return gasLimit;
 };
