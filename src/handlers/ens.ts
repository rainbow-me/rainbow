--- conflicted
+++ resolved
@@ -49,15 +49,10 @@
 } from '@rainbow-me/helpers/ens';
 import { add } from '@rainbow-me/helpers/utilities';
 import { ImgixImage } from '@rainbow-me/images';
-<<<<<<< HEAD
-import { handleAndSignImages } from '@rainbow-me/parsers';
-=======
 import {
   getOpenSeaCollectionUrl,
   handleAndSignImages,
 } from '@rainbow-me/parsers';
-import { queryClient } from '@rainbow-me/react-query/queryClient';
->>>>>>> e54b1e47
 import {
   ENS_NFT_CONTRACT_ADDRESS,
   ensIntroMarqueeNames,
