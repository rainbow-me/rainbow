--- conflicted
+++ resolved
@@ -2,13 +2,9 @@
 import { ensClient } from '../apollo/client';
 import {
   ENS_DOMAINS,
-<<<<<<< HEAD
   ENS_GET_OWNER,
   ENS_GET_RECORDS,
   ENS_GET_REGISTRATION,
-=======
-  ENS_GET_RECORDS,
->>>>>>> e2826b17
   ENS_REGISTRATIONS,
   ENS_SUGGESTIONS,
   EnsGetOwnerData,
@@ -19,23 +15,15 @@
 import { estimateGasWithPadding, web3Provider } from './web3';
 import { ENSRegistrationRecords, Records } from '@rainbow-me/entities';
 import {
-<<<<<<< HEAD
   ENS_DOMAIN,
-=======
->>>>>>> e2826b17
   ENS_RECORDS,
   ENSRegistrationTransactionType,
   generateSalt,
   getENSExecutionDetails,
 } from '@rainbow-me/helpers/ens';
 import { add } from '@rainbow-me/helpers/utilities';
-<<<<<<< HEAD
 import { ensPublicResolverAddress, ethUnits } from '@rainbow-me/references';
 import { labelhash, profileUtils } from '@rainbow-me/utils';
-=======
-import { ethUnits } from '@rainbow-me/references';
-import { profileUtils } from '@rainbow-me/utils';
->>>>>>> e2826b17
 import { AvatarResolver } from 'ens-avatar';
 
 export const fetchSuggestions = async (
@@ -113,7 +101,6 @@
   }
 };
 
-<<<<<<< HEAD
 export const fetchImages = async (ensName: string) => {
   let avatarUrl;
   let coverUrl;
@@ -148,20 +135,6 @@
 
   const resolver = await web3Provider.getResolver(ensName);
   const recordKeys: string[] = data.resolver?.texts || [];
-=======
-export const fetchRecords = async (recipient: any) => {
-  const recpt = recipient.toLowerCase();
-  const result = await ensClient.query({
-    query: ENS_GET_RECORDS,
-    variables: {
-      name: recpt,
-    },
-  });
-
-  const resolver = await web3Provider.getResolver(recpt);
-
-  const recordKeys: string[] = result.data?.domains[0]?.resolver?.texts || [];
->>>>>>> e2826b17
   const recordValues = await Promise.all(
     recordKeys.map((key: string) => resolver.getText(key))
   );
@@ -172,7 +145,6 @@
     };
   }, {}) as Partial<Records>;
 
-<<<<<<< HEAD
   return records;
 };
 
@@ -265,24 +237,6 @@
     registration,
     resolver: resolverData,
   };
-=======
-  let avatarUrl;
-  let coverUrl;
-  try {
-    const avatarResolver = new AvatarResolver(web3Provider);
-    avatarUrl = await avatarResolver.getImage(recpt, {
-      allowNonOwnerNFTs: true,
-      type: 'avatar',
-    });
-    coverUrl = await avatarResolver.getImage(recpt, {
-      allowNonOwnerNFTs: true,
-      type: 'cover',
-    });
-    // eslint-disable-next-line no-empty
-  } catch (err) {}
-
-  return { images: { avatarUrl, coverUrl }, records };
->>>>>>> e2826b17
 };
 
 export const estimateENSRegisterWithConfigGasLimit = async ({
@@ -432,20 +386,6 @@
     ownerAddress,
   });
   // dummy multicall to estimate gas
-<<<<<<< HEAD
-  // const multicallGasLimitPromise = estimateENSMulticallGasLimit({
-  //   name,
-  //   records: {
-  //     coinAddress: null,
-  //     contentHash: null,
-  //     ensAssociatedAddress: ownerAddress,
-  //     text: [
-  //       { key: 'key1', value: 'value1' },
-  //       { key: 'key2', value: 'value2' },
-  //     ],
-  //   },
-  // });
-=======
   const multicallGasLimitPromise = estimateENSMulticallGasLimit({
     name,
     records: {
@@ -463,7 +403,6 @@
       ],
     },
   });
->>>>>>> e2826b17
 
   const gasLimits = await Promise.all([
     commitGasLimitPromise,
@@ -498,10 +437,7 @@
   duration,
   rentPrice,
   salt,
-<<<<<<< HEAD
-=======
   setReverseRecord,
->>>>>>> e2826b17
 }: ENSActionParameters) => {
   const registerGasLimitPromise = estimateENSRegisterWithConfigGasLimit({
     duration,
@@ -510,13 +446,6 @@
     rentPrice,
     salt,
   });
-<<<<<<< HEAD
-  const ensRegistrationRecords = formatRecordsForTransaction(records);
-  // WIP we need to set / unset these values from the UI
-  const setReverseRecord = true;
-  const setRecords = true;
-=======
->>>>>>> e2826b17
   const promises = [registerGasLimitPromise];
 
   if (setReverseRecord) {
@@ -527,14 +456,10 @@
       })
     );
   }
-<<<<<<< HEAD
-  if (setRecords && records) {
-=======
 
   const ensRegistrationRecords = formatRecordsForTransaction(records);
   const validRecords = recordsForTransactionAreValid(ensRegistrationRecords);
   if (validRecords) {
->>>>>>> e2826b17
     promises.push(
       estimateENSMulticallGasLimit({
         name,
@@ -575,42 +500,26 @@
         case ENS_RECORDS.snapchat:
         case ENS_RECORDS.telegram:
         case ENS_RECORDS.ensDelegate:
-<<<<<<< HEAD
-          text.push({
-            key,
-            value: value,
-          });
-=======
           Boolean(value) &&
             text.push({
               key,
               value: value,
             });
->>>>>>> e2826b17
           return;
         case ENS_RECORDS.ETH:
         case ENS_RECORDS.BTC:
         case ENS_RECORDS.LTC:
         case ENS_RECORDS.DOGE:
-<<<<<<< HEAD
-          coinAddress.push({ address: value, key });
-          return;
-        case ENS_RECORDS.content:
-          contentHash = value;
-=======
           Boolean(value) && coinAddress.push({ address: value, key });
           return;
         case ENS_RECORDS.content:
           if (value) {
             contentHash = value;
           }
->>>>>>> e2826b17
           return;
       }
     });
   return { coinAddress, contentHash, ensAssociatedAddress, text };
-<<<<<<< HEAD
-=======
 };
 
 export const recordsForTransactionAreValid = (
@@ -651,5 +560,4 @@
     return false;
   }
   return true;
->>>>>>> e2826b17
 };