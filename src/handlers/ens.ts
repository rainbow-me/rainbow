--- conflicted
+++ resolved
@@ -2,12 +2,8 @@
 import { ensClient } from '../apollo/client';
 import {
   ENS_DOMAINS,
-<<<<<<< HEAD
   ENS_GET_OWNER,
   ENS_GET_REGISTRANT,
-=======
-  ENS_GET_RECORDS,
->>>>>>> 5a2dd9f7
   ENS_REGISTRATIONS,
   ENS_SUGGESTIONS,
   ENS_TEXT_RECORDS,
@@ -16,12 +12,8 @@
 import { estimateGasWithPadding, web3Provider } from './web3';
 import { ENSRegistrationRecords, Records } from '@rainbow-me/entities';
 import {
-<<<<<<< HEAD
   ENS_DOMAIN,
-  ENSRegistrationRecords,
-=======
   ENS_RECORDS,
->>>>>>> 5a2dd9f7
   ENSRegistrationTransactionType,
   generateSalt,
   getENSExecutionDetails,
@@ -106,7 +98,6 @@
   }
 };
 
-<<<<<<< HEAD
 export const fetchImages = async (ensName: string) => {
   let avatarUrl;
   let coverUrl;
@@ -133,12 +124,6 @@
 export const fetchRecords = async (ensName: string) => {
   const response = await ensClient.query({
     query: ENS_TEXT_RECORDS,
-=======
-export const fetchRecords = async (recipient: any) => {
-  const recpt = recipient.toLowerCase();
-  const result = await ensClient.query({
-    query: ENS_GET_RECORDS,
->>>>>>> 5a2dd9f7
     variables: {
       name: ensName,
     },
