--- conflicted
+++ resolved
@@ -2,18 +2,13 @@
 import { ensClient } from '../apollo/client';
 import {
   ENS_DOMAINS,
-  ENS_RECORDS,
+  ENS_GET_RECORDS,
   ENS_REGISTRATIONS,
   ENS_SUGGESTIONS,
 } from '../apollo/queries';
-<<<<<<< HEAD
+import { ENSActionParameters } from '../raps/common';
 import { estimateGasWithPadding, web3Provider } from './web3';
-import { Records } from '@rainbow-me/entities';
-=======
-import { ENSActionParameters } from '../raps/common';
-import { estimateGasWithPadding } from './web3';
 import { ENSRegistrationRecords, Records } from '@rainbow-me/entities';
->>>>>>> f4671027
 import {
   ENS_RECORDS,
   ENSRegistrationTransactionType,
@@ -103,7 +98,7 @@
 export const fetchRecords = async (recipient: any) => {
   const recpt = recipient.toLowerCase();
   const result = await ensClient.query({
-    query: ENS_RECORDS,
+    query: ENS_GET_RECORDS,
     variables: {
       name: recpt,
     },
