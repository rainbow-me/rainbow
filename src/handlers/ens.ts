import { formatsByCoinType, formatsByName } from '@ensdomains/address-encoder';
import { captureException } from '@sentry/react-native';
import { Duration, sub } from 'date-fns';
import { BigNumber } from 'ethers';
import { debounce, isEmpty, sortBy } from 'lodash';
import { ensClient } from '../apollo/client';
import {
  ENS_ACCOUNT_REGISTRATIONS,
  ENS_DOMAINS,
  ENS_GET_COIN_TYPES,
  ENS_GET_NAME_FROM_LABELHASH,
  ENS_GET_RECORDS,
  ENS_GET_REGISTRATION,
  ENS_REGISTRATIONS,
  ENS_SUGGESTIONS,
  EnsAccountRegistratonsData,
  EnsGetCoinTypesData,
  EnsGetNameFromLabelhash,
  EnsGetRecordsData,
  EnsGetRegistrationData,
} from '../apollo/queries';
import { ensProfileImagesQueryKey } from '../hooks/useENSProfileImages';
import { ENSActionParameters } from '../raps/common';
import { estimateGasWithPadding, web3Provider } from './web3';
import {
  ENSRegistrationRecords,
  Records,
  UniqueAsset,
} from '@rainbow-me/entities';
import {
  ENS_DOMAIN,
  ENS_RECORDS,
  ENSRegistrationTransactionType,
  generateSalt,
  getENSExecutionDetails,
  getNameOwner,
} from '@rainbow-me/helpers/ens';
import { add } from '@rainbow-me/helpers/utilities';
import { ImgixImage } from '@rainbow-me/images';
import { queryClient } from '@rainbow-me/react-query/queryClient';
import {
  ENS_NFT_CONTRACT_ADDRESS,
  ensPublicResolverAddress,
  ethUnits,
} from '@rainbow-me/references';
import { labelhash, logger, profileUtils } from '@rainbow-me/utils';
import { AvatarResolver } from 'ens-avatar';

const DUMMY_RECORDS = {
  'cover':
    'https://cloudflare-ipfs.com/ipfs/QmXoypizjW3WknFiJnKLwHCnL72vedxjQkDDP1mXWo6uco/I/m/Vincent_van_Gogh_-_Self-Portrait_-_Google_Art_Project_(454045).jpg',
  'description': 'description',
  'me.rainbow.displayName': 'name',
};

const buildEnsToken = ({
  contractAddress,
  tokenId,
  name,
  imageUrl,
}: {
  contractAddress: string;
  tokenId: string;
  name: string;
  imageUrl: string;
}) =>
  ({
    animation_url: null,
    asset_contract: {
      address: contractAddress,
      name: 'ENS',
      nft_version: '3.0',
      schema_name: 'ERC721',
      symbol: 'ENS',
      total_supply: null,
    },
    background: null,
    collection: {
      description:
        'Ethereum Name Service (ENS) domains are secure domain names for the decentralized world. ENS domains provide a way for users to map human readable names to blockchain and non-blockchain resources, like Ethereum addresses, IPFS hashes, or website URLs. ENS domains can be bought and sold on secondary markets.',
      discord_url: null,
      external_url: 'https://ens.domains',
      featured_image_url:
        'https://lh3.googleusercontent.com/BBj09xD7R4bBtg1lgnAAS9_TfoYXKwMtudlk-0fVljlURaK7BWcARCpkM-1LGNGTAcsGO6V1TgrtmQFvCo8uVYW_QEfASK-9j6Nr=s300',
      hidden: false,
      image_url:
        'https://lh3.googleusercontent.com/0cOqWoYA7xL9CkUjGlxsjreSYBdrUBE0c6EO1COG4XE8UeP-Z30ckqUNiL872zHQHQU5MUNMNhfDpyXIP17hRSC5HQ=s60',
      name: 'ENS: Ethereum Name Service',
      short_description: null,
      slug: 'ens',
      twitter_username: 'ensdomains',
    },
    currentPrice: null,
    description: `\`${name}\`, an ENS name.`,
    external_link: `https://app.ens.domains/search/${name}`,
    familyImage:
      'https://lh3.googleusercontent.com/0cOqWoYA7xL9CkUjGlxsjreSYBdrUBE0c6EO1COG4XE8UeP-Z30ckqUNiL872zHQHQU5MUNMNhfDpyXIP17hRSC5HQ=s60',
    familyName: 'ENS',
    id: tokenId,
    image_original_url: imageUrl,
    image_url: imageUrl,
    isSendable: true,
    last_sale: null,
    lastPrice: null,
    lastPriceUsd: null,
    lastSale: undefined,
    lastSalePaymentToken: null,
    lowResUrl: imageUrl,
    name,
    permalink: '',
    sell_orders: [],
    traits: [],
    type: 'nft',
    uniqueId: name,
    urlSuffixForAsset: `${contractAddress}/${tokenId}`,
  } as UniqueAsset);

export const fetchMetadata = async ({
  contractAddress = ENS_NFT_CONTRACT_ADDRESS,
  tokenId,
}: {
  contractAddress?: string;
  tokenId: string;
}) => {
  try {
    const { data } = await ensClient.query<EnsGetNameFromLabelhash>({
      query: ENS_GET_NAME_FROM_LABELHASH,
      variables: {
        labelhash: BigNumber.from(tokenId).toHexString(),
      },
    });
    const name = data.domains[0].labelName;
    const image_url = `https://metadata.ens.domains/mainnet/${contractAddress}/${tokenId}/image`;
    return { image_url, name: `${name}.eth` };
  } catch (error) {
    logger.sentry('ENS: Error getting ENS metadata', error);
    captureException(new Error('ENS: Error getting ENS metadata'));
    throw error;
  }
};

<<<<<<< HEAD
export const fetchEnsTokens = async ({
  address,
  contractAddress = ENS_NFT_CONTRACT_ADDRESS,
  timeAgo,
}: {
  address: string;
  contractAddress?: string;
  timeAgo: Duration;
}) => {
  try {
    const { data } = await ensClient.query<EnsAccountRegistratonsData>({
      query: ENS_ACCOUNT_REGISTRATIONS,
      variables: {
        address: address.toLowerCase(),
        registrationDate_gt: Math.floor(
          sub(new Date(), timeAgo).getTime() / 1000
        ).toString(),
      },
    });
    return data.account.registrations.map(registration => {
      const tokenId = BigNumber.from(registration.domain.labelhash).toString();
      const token = buildEnsToken({
        contractAddress,
        imageUrl: `https://metadata.ens.domains/mainnet/${contractAddress}/${tokenId}/image`,
        name: registration.domain.name,
        tokenId,
      });
      return token;
    });
  } catch (error) {
    logger.sentry('ENS: Error getting ENS unique tokens', error);
    captureException(new Error('ENS: Error getting ENS unique tokens'));
    throw error;
  }
};

export const isUnknownOpenSeaENSDescription = (description?: string) =>
  description?.includes('This is an unknown ENS name with the hash') || false;
=======
export const isUnknownOpenSeaENS = (asset?: any) =>
  asset?.description?.includes('This is an unknown ENS name with the hash') ||
  !asset?.image_url ||
  false;
>>>>>>> aa0c29c0

export const fetchSuggestions = async (
  recipient: any,
  setSuggestions: any,
  setIsFetching = (_unused: any) => {},
  profilesEnabled = false
) => {
  if (recipient.length > 2) {
    let suggestions: {
      address: any;
      color: number | null;
      ens: boolean;
      image: any;
      network: string;
      nickname: any;
      uniqueId: any;
    }[] = [];
    setIsFetching(true);
    const recpt = recipient.toLowerCase();
    let result = await ensClient.query({
      query: ENS_SUGGESTIONS,
      variables: {
        amount: 8,
        name: recpt,
      },
    });
    if (!isEmpty(result?.data?.domains)) {
      const domains = await Promise.all(
        result?.data?.domains.map(
          async (domain: { name: string; resolver: { texts: string[] } }) => {
            const hasAvatar = domain?.resolver?.texts?.find(
              text => text === ENS_RECORDS.avatar
            );
            if (!!hasAvatar && profilesEnabled) {
              try {
                const images = await fetchImages(domain.name);
                queryClient.setQueryData(
                  ensProfileImagesQueryKey(domain.name),
                  images
                );
                return {
                  ...domain,
                  avatar: images.avatarUrl,
                };
                // eslint-disable-next-line no-empty
              } catch (e) {}
            }
            return domain;
          }
        )
      );
      const ensSuggestions = domains
        .map((ensDomain: any) => ({
          address: ensDomain?.resolver?.addr?.id || ensDomain?.name,
          color: profileUtils.addressHashedColorIndex(
            ensDomain?.resolver?.addr?.id || ensDomain.name
          ),
          ens: true,
          image: ensDomain?.avatar,
          network: 'mainnet',
          nickname: ensDomain?.name,
          uniqueId: ensDomain?.resolver?.addr?.id || ensDomain.name,
        }))
        .filter((domain: any) => !domain?.nickname?.includes?.('['));
      suggestions = sortBy(ensSuggestions, domain => domain.nickname.length, [
        'asc',
      ]);
    }
    setSuggestions(suggestions);
    setIsFetching(false);

    return suggestions;
  }
};

export const debouncedFetchSuggestions = debounce(fetchSuggestions, 200);

export const fetchRegistrationDate = async (recipient: string) => {
  if (recipient.length > 2) {
    const recpt = recipient.toLowerCase();
    const result = await ensClient.query({
      query: ENS_DOMAINS,
      variables: {
        name: recpt,
      },
    });
    const labelHash = result?.data?.domains?.[0]?.labelhash;
    const registrations = await ensClient.query({
      query: ENS_REGISTRATIONS,
      variables: {
        labelHash,
      },
    });

    const { registrationDate } = registrations?.data?.registrations?.[0] || {
      registrationDate: null,
    };

    return registrationDate;
  }
};

export const fetchAccountRegistrations = async (address: string) => {
  const registrations = await ensClient.query<EnsAccountRegistratonsData>({
    query: ENS_ACCOUNT_REGISTRATIONS,
    variables: {
      address: address.toLowerCase(),
    },
  });
  return registrations;
};

export const fetchImages = async (ensName: string) => {
  let avatarUrl;
  let coverUrl;
  try {
    const avatarResolver = new AvatarResolver(web3Provider);
    [avatarUrl, coverUrl] = await Promise.all([
      avatarResolver.getImage(ensName, {
        allowNonOwnerNFTs: true,
        type: 'avatar',
      }),
      avatarResolver.getImage(ensName, {
        allowNonOwnerNFTs: true,
        type: 'cover',
      }),
    ]);
    ImgixImage.preload([
      ...(avatarUrl ? [{ uri: avatarUrl }] : []),
      ...(coverUrl ? [{ uri: coverUrl }] : []),
    ]);
    // eslint-disable-next-line no-empty
  } catch (err) {}

  return {
    avatarUrl,
    coverUrl,
  };
};

export const fetchRecords = async (ensName: string) => {
  const response = await ensClient.query<EnsGetRecordsData>({
    query: ENS_GET_RECORDS,
    variables: {
      name: ensName,
    },
  });
  const data = response.data?.domains[0] || {};

  const resolver = await web3Provider.getResolver(ensName);
  const supportedRecords = Object.values(ENS_RECORDS);
  const rawRecordKeys: string[] = data.resolver?.texts || [];
  const recordKeys = (rawRecordKeys as ENS_RECORDS[]).filter(key =>
    supportedRecords.includes(key)
  );
  const recordValues = await Promise.all(
    recordKeys.map((key: string) => resolver.getText(key))
  );
  const records = recordKeys.reduce((records, key, i) => {
    return {
      ...records,
      ...(recordValues[i] ? { [key]: recordValues[i] } : {}),
    };
  }, {}) as Partial<Records>;

  return records;
};

export const fetchCoinAddresses = async (ensName: string) => {
  const response = await ensClient.query<EnsGetCoinTypesData>({
    query: ENS_GET_COIN_TYPES,
    variables: {
      name: ensName,
    },
  });
  const data = response.data?.domains[0] || {};
  const supportedRecords = Object.values(ENS_RECORDS);

  const resolver = await web3Provider.getResolver(ensName);
  const rawCoinTypes: number[] = data.resolver?.coinTypes || [];
  const rawCoinTypesNames: string[] = rawCoinTypes.map(
    type => formatsByCoinType[type].name
  );
  const coinTypes: number[] =
    (rawCoinTypesNames as ENS_RECORDS[])
      .filter(
        name => supportedRecords.includes(name) && name !== ENS_RECORDS.ETH
      )
      .map(name => formatsByName[name].coinType) || [];

  const coinAddressValues = await Promise.all(
    coinTypes
      .map(async (coinType: number) => {
        try {
          return await resolver.getAddress(coinType);
        } catch (err) {
          return undefined;
        }
      })
      .filter(x => x)
  );
  const coinAddresses = coinTypes.reduce((coinAddresses, coinType, i) => {
    return {
      ...coinAddresses,
      ...(coinAddressValues[i]
        ? { [formatsByCoinType[coinType].name]: coinAddressValues[i] }
        : {}),
    };
  }, {});
  return coinAddresses;
};

export const fetchOwner = async (ensName: string) => {
  const ownerAddress = await getNameOwner(ensName);

  let owner: { address?: string; name?: string } = {};
  if (ownerAddress) {
    const name = await web3Provider.lookupAddress(ownerAddress);
    owner = {
      address: ownerAddress,
      name,
    };
  }

  return owner;
};

export const fetchRegistration = async (ensName: string) => {
  const response = await ensClient.query<EnsGetRegistrationData>({
    query: ENS_GET_REGISTRATION,
    variables: {
      id: labelhash(ensName.replace(ENS_DOMAIN, '')),
    },
  });
  const data = response.data?.registration || {};

  let registrant: { address?: string; name?: string } = {};
  if (data.registrant?.id) {
    const registrantAddress = data.registrant?.id;
    const name = await web3Provider.lookupAddress(registrantAddress);
    registrant = {
      address: registrantAddress,
      name,
    };
  }

  return {
    registrant,
    registration: {
      expiryDate: data?.expiryDate,
      registrationDate: data?.registrationDate,
    },
  };
};

export const fetchPrimary = async (ensName: string) => {
  const address = await web3Provider.resolveName(ensName);
  const primaryName = await web3Provider.lookupAddress(address);
  return {
    address,
    isPrimary: primaryName === ensName.toLowerCase(),
    primaryName,
  };
};

export const fetchProfile = async (ensName: string) => {
  const [
    resolver,
    records,
    coinAddresses,
    images,
    owner,
    { registrant, registration },
    primary,
  ] = await Promise.all([
    fetchResolver(ensName),
    fetchRecords(ensName),
    fetchCoinAddresses(ensName),
    fetchImages(ensName),
    fetchOwner(ensName),
    fetchRegistration(ensName),
    fetchPrimary(ensName),
  ]);

  const resolverData = {
    address: resolver.address,
    type: resolver.address === ensPublicResolverAddress ? 'default' : 'custom',
  };

  return {
    coinAddresses,
    images,
    owner,
    primary,
    records,
    registrant,
    registration,
    resolver: resolverData,
  };
};

export const fetchProfileRecords = async (ensName: string) => {
  const [records, coinAddresses, images] = await Promise.all([
    fetchRecords(ensName),
    fetchCoinAddresses(ensName),
    fetchImages(ensName),
  ]);

  return {
    coinAddresses,
    images,
    records,
  };
};

export const estimateENSCommitGasLimit = async ({
  name,
  ownerAddress,
  duration,
  rentPrice,
  salt,
}: ENSActionParameters) =>
  estimateENSTransactionGasLimit({
    duration,
    name,
    ownerAddress,
    rentPrice,
    salt,
    type: ENSRegistrationTransactionType.COMMIT,
  });

export const estimateENSMulticallGasLimit = async ({
  ownerAddress,
  name,
  records,
}: {
  ownerAddress?: string;
  name: string;
  records: ENSRegistrationRecords;
}) =>
  estimateENSTransactionGasLimit({
    name,
    ownerAddress,
    records,
    type: ENSRegistrationTransactionType.MULTICALL,
  });

export const estimateENSRegisterWithConfigGasLimit = async ({
  name,
  ownerAddress,
  duration,
  rentPrice,
  salt,
}: {
  name: string;
  ownerAddress: string;
  duration: number;
  rentPrice: string;
  salt: string;
}) =>
  estimateENSTransactionGasLimit({
    duration,
    name,
    ownerAddress,
    rentPrice,
    salt,
    type: ENSRegistrationTransactionType.REGISTER_WITH_CONFIG,
  });

export const estimateENSRenewGasLimit = async ({
  name,
  duration,
  rentPrice,
}: {
  name: string;
  duration: number;
  rentPrice: string;
}) =>
  estimateENSTransactionGasLimit({
    duration,
    name,
    rentPrice,
    type: ENSRegistrationTransactionType.RENEW,
  });

export const estimateENSSetNameGasLimit = async ({
  name,
  ownerAddress,
}: {
  name: string;
  ownerAddress: string;
}) =>
  estimateENSTransactionGasLimit({
    name,
    ownerAddress,
    type: ENSRegistrationTransactionType.SET_NAME,
  });

export const estimateENSSetTextGasLimit = async ({
  name,
  ownerAddress,
  records,
}: {
  name: string;
  ownerAddress?: string;
  records: ENSRegistrationRecords;
}) =>
  estimateENSTransactionGasLimit({
    name,
    ownerAddress,
    records,
    type: ENSRegistrationTransactionType.SET_TEXT,
  });

export const estimateENSTransactionGasLimit = async ({
  name,
  type,
  ownerAddress,
  rentPrice,
  duration,
  records,
  salt,
}: {
  name?: string;
  type: ENSRegistrationTransactionType;
  ownerAddress?: string;
  rentPrice?: string;
  duration?: number;
  salt?: string;
  records?: ENSRegistrationRecords;
}): Promise<string | null> => {
  const { contract, methodArguments, value } = await getENSExecutionDetails({
    duration,
    name,
    ownerAddress,
    records,
    rentPrice,
    salt,
    type,
  });

  const txPayload = {
    ...(ownerAddress ? { from: ownerAddress } : {}),
    ...(value ? { value } : {}),
  };
  const gasLimit = await estimateGasWithPadding(
    txPayload,
    contract?.estimateGas[type],
    methodArguments
  );
  return gasLimit;
};

export const estimateENSRegistrationGasLimit = async (
  name: string,
  ownerAddress: string,
  duration: number,
  rentPrice: string,
  records: Records = DUMMY_RECORDS
) => {
  const salt = generateSalt();
  const commitGasLimitPromise = estimateENSCommitGasLimit({
    duration,
    name,
    ownerAddress,
    rentPrice,
    salt,
  });

  const setRecordsGasLimitPromise = estimateENSSetRecordsGasLimit({
    name: name + ENS_DOMAIN,
    records,
  });

  const setNameGasLimitPromise = estimateENSSetNameGasLimit({
    name,
    ownerAddress,
  });

  const gasLimits = await Promise.all([
    commitGasLimitPromise,
    setRecordsGasLimitPromise,
    setNameGasLimitPromise,
  ]);

  let [commitGasLimit, multicallGasLimit, setNameGasLimit] = gasLimits;
  commitGasLimit = commitGasLimit || `${ethUnits.ens_commit}`;
  multicallGasLimit = multicallGasLimit || `${ethUnits.ens_set_multicall}`;
  setNameGasLimit = setNameGasLimit || `${ethUnits.ens_set_name}`;
  // we need to add register gas limit manually since the gas estimation will fail since the commit tx is not sent yet
  const registerWithConfigGasLimit = `${ethUnits.ens_register_with_config}`;

  const totalRegistrationGasLimit =
    [...gasLimits, registerWithConfigGasLimit].reduce((a, b) =>
      add(a || 0, b || 0)
    ) || `${ethUnits.ens_registration}`;

  return {
    commitGasLimit,
    multicallGasLimit,
    registerWithConfigGasLimit,
    setNameGasLimit,
    totalRegistrationGasLimit,
  };
};

export const getENSRegistrationGasLimit = () => {
  const commitGasLimit = `${ethUnits.ens_commit}`;
  const multicallGasLimit = `${ethUnits.ens_set_multicall}`;
  const setNameGasLimit = `${ethUnits.ens_set_name}`;
  const registerWithConfigGasLimit = `${ethUnits.ens_register_with_config}`;
  const totalRegistrationGasLimit = `${ethUnits.ens_registration}`;

  return {
    commitGasLimit,
    multicallGasLimit,
    registerWithConfigGasLimit,
    setNameGasLimit,
    totalRegistrationGasLimit,
  };
};

export const estimateENSRegisterSetRecordsAndNameGasLimit = async ({
  name,
  ownerAddress,
  records,
  duration,
  rentPrice,
  salt,
  setReverseRecord,
}: ENSActionParameters) => {
  const registerGasLimitPromise = estimateENSRegisterWithConfigGasLimit({
    duration,
    name,
    ownerAddress,
    rentPrice,
    salt,
  });
  const promises = [registerGasLimitPromise];

  if (setReverseRecord) {
    promises.push(
      estimateENSSetNameGasLimit({
        name,
        ownerAddress,
      })
    );
  }

  const ensRegistrationRecords = formatRecordsForTransaction(records);
  const validRecords = recordsForTransactionAreValid(ensRegistrationRecords);
  if (validRecords) {
    promises.push(
      estimateENSMulticallGasLimit({
        name,
        records: ensRegistrationRecords,
      })
    );
  }

  const gasLimits = await Promise.all(promises);
  const gasLimit = gasLimits.reduce((a, b) => add(a || 0, b || 0));
  if (!gasLimit) return '0';
  return gasLimit;
};

export const estimateENSSetRecordsGasLimit = async ({
  name,
  records,
  ownerAddress,
}:
  | { name: string; records: Records; ownerAddress?: string }
  | ENSActionParameters) => {
  let gasLimit: string | null = '0';
  const ensRegistrationRecords = formatRecordsForTransaction(records);
  const validRecords = recordsForTransactionAreValid(ensRegistrationRecords);
  if (validRecords) {
    const shouldUseMulticall = shouldUseMulticallTransaction(
      ensRegistrationRecords
    );
    gasLimit = await (shouldUseMulticall
      ? estimateENSMulticallGasLimit
      : estimateENSSetTextGasLimit)({
      ...{ name, records: ensRegistrationRecords },
      ...(ownerAddress ? { ownerAddress } : {}),
    });
  }
  return gasLimit;
};

export const formatRecordsForTransaction = (
  records?: Records
): ENSRegistrationRecords => {
  const coinAddress = [] as { key: string; address: string }[];
  const text = [] as { key: string; value: string }[];
  let contentHash = null;
  const ensAssociatedAddress = null;
  records &&
    Object.entries(records).forEach(([key, value]) => {
      switch (key) {
        case ENS_RECORDS.cover:
        case ENS_RECORDS.twitter:
        case ENS_RECORDS.displayName:
        case ENS_RECORDS.email:
        case ENS_RECORDS.url:
        case ENS_RECORDS.avatar:
        case ENS_RECORDS.description:
        case ENS_RECORDS.notice:
        case ENS_RECORDS.keywords:
        case ENS_RECORDS.discord:
        case ENS_RECORDS.github:
        case ENS_RECORDS.reddit:
        case ENS_RECORDS.instagram:
        case ENS_RECORDS.snapchat:
        case ENS_RECORDS.telegram:
        case ENS_RECORDS.ensDelegate:
          Boolean(value) &&
            text.push({
              key,
              value: value,
            });
          return;
        case ENS_RECORDS.ETH:
        case ENS_RECORDS.BTC:
        case ENS_RECORDS.LTC:
        case ENS_RECORDS.DOGE:
          Boolean(value) && coinAddress.push({ address: value, key });
          return;
        case ENS_RECORDS.content:
          if (value) {
            contentHash = value;
          }
          return;
      }
    });
  return { coinAddress, contentHash, ensAssociatedAddress, text };
};

export const recordsForTransactionAreValid = (
  registrationRecords: ENSRegistrationRecords
) => {
  const {
    coinAddress,
    contentHash,
    ensAssociatedAddress,
    text,
  } = registrationRecords;
  if (
    !coinAddress?.length &&
    !contentHash &&
    !ensAssociatedAddress &&
    !text?.length
  ) {
    return false;
  }
  return true;
};

export const shouldUseMulticallTransaction = (
  registrationRecords: ENSRegistrationRecords
) => {
  const {
    coinAddress,
    contentHash,
    ensAssociatedAddress,
    text,
  } = registrationRecords;
  if (
    !coinAddress?.length &&
    !contentHash &&
    !ensAssociatedAddress &&
    text?.length === 1
  ) {
    return false;
  }
  return true;
};

export const fetchReverseRecord = async (address: string) =>
  (await web3Provider.lookupAddress(address)) || '';

export const fetchResolver = async (ensName: string) =>
  web3Provider.getResolver(ensName);<|MERGE_RESOLUTION|>--- conflicted
+++ resolved
@@ -115,6 +115,12 @@
     urlSuffixForAsset: `${contractAddress}/${tokenId}`,
   } as UniqueAsset);
 
+export const isUnknownOpenSeaENS = (asset?: any) =>
+  asset?.description?.includes('This is an unknown ENS name with the hash') ||
+  !asset.uniqueId.includes('.eth') ||
+  !asset?.image_url ||
+  false;
+
 export const fetchMetadata = async ({
   contractAddress = ENS_NFT_CONTRACT_ADDRESS,
   tokenId,
@@ -139,7 +145,6 @@
   }
 };
 
-<<<<<<< HEAD
 export const fetchEnsTokens = async ({
   address,
   contractAddress = ENS_NFT_CONTRACT_ADDRESS,
@@ -175,15 +180,6 @@
     throw error;
   }
 };
-
-export const isUnknownOpenSeaENSDescription = (description?: string) =>
-  description?.includes('This is an unknown ENS name with the hash') || false;
-=======
-export const isUnknownOpenSeaENS = (asset?: any) =>
-  asset?.description?.includes('This is an unknown ENS name with the hash') ||
-  !asset?.image_url ||
-  false;
->>>>>>> aa0c29c0
 
 export const fetchSuggestions = async (
   recipient: any,
