import { debounce, isEmpty, sortBy } from 'lodash';
import { ensClient } from '../apollo/client';
import {
  ENS_DOMAINS,
  ENS_GET_RECORDS,
  ENS_REGISTRATIONS,
  ENS_SUGGESTIONS,
} from '../apollo/queries';
import { ENSActionParameters } from '../raps/common';
<<<<<<< HEAD
import { estimateGasWithPadding } from './web3';
=======
import { estimateGasWithPadding, web3Provider } from './web3';
>>>>>>> e2826b17
import { ENSRegistrationRecords, Records } from '@rainbow-me/entities';
import {
  ENS_RECORDS,
  ENSRegistrationTransactionType,
  generateSalt,
  getENSExecutionDetails,
} from '@rainbow-me/helpers/ens';
import { add } from '@rainbow-me/helpers/utilities';
import { ethUnits } from '@rainbow-me/references';
import { profileUtils } from '@rainbow-me/utils';
import { AvatarResolver } from 'ens-avatar';

export const fetchSuggestions = async (
  recipient: any,
  setSuggestions: any,
  setIsFetching = (_unused: any) => {}
) => {
  if (recipient.length > 2) {
    let suggestions = [];
    setIsFetching(true);
    const recpt = recipient.toLowerCase();
    let result = await ensClient.query({
      query: ENS_SUGGESTIONS,
      variables: {
        amount: 75,
        name: recpt,
      },
    });

    if (!isEmpty(result?.data?.domains)) {
      const ensSuggestions = result.data.domains
        .map((ensDomain: any) => ({
          address: ensDomain?.resolver?.addr?.id || ensDomain?.name,

          color: profileUtils.addressHashedColorIndex(
            ensDomain?.resolver?.addr?.id || ensDomain.name
          ),

          ens: true,
          network: 'mainnet',
          nickname: ensDomain?.name,
          uniqueId: ensDomain?.resolver?.addr?.id || ensDomain.name,
        }))
        .filter((domain: any) => !domain?.nickname?.includes?.('['));
      const sortedEnsSuggestions = sortBy(
        ensSuggestions,
        domain => domain.nickname.length,
        ['asc']
      );

      suggestions = sortedEnsSuggestions.slice(0, 3);
    }

    setSuggestions(suggestions);
    setIsFetching(false);

    return suggestions;
  }
};

export const debouncedFetchSuggestions = debounce(fetchSuggestions, 200);

export const fetchRegistrationDate = async (recipient: any) => {
  if (recipient.length > 2) {
    const recpt = recipient.toLowerCase();
    const result = await ensClient.query({
      query: ENS_DOMAINS,
      variables: {
        name: recpt,
      },
    });
    const labelHash = result?.data?.domains?.[0]?.labelhash;
    const registrations = await ensClient.query({
      query: ENS_REGISTRATIONS,
      variables: {
        labelHash,
      },
    });

    const { registrationDate } = registrations?.data?.registrations?.[0] || {
      registrationDate: null,
    };

    return registrationDate;
  }
};

export const fetchRecords = async (recipient: any) => {
  const recpt = recipient.toLowerCase();
  const result = await ensClient.query({
    query: ENS_GET_RECORDS,
    variables: {
      name: recpt,
    },
  });

  const resolver = await web3Provider.getResolver(recpt);

  const recordKeys: string[] = result.data?.domains[0]?.resolver?.texts || [];
  const recordValues = await Promise.all(
    recordKeys.map((key: string) => resolver.getText(key))
  );
  const records = recordKeys.reduce((records, key, i) => {
    return {
      ...records,
      [key]: recordValues[i],
    };
  }, {}) as Partial<Records>;

  let avatarUrl;
  let coverUrl;
  try {
    const avatarResolver = new AvatarResolver(web3Provider);
    avatarUrl = await avatarResolver.getImage(recpt, {
      allowNonOwnerNFTs: true,
      type: 'avatar',
    });
    coverUrl = await avatarResolver.getImage(recpt, {
      allowNonOwnerNFTs: true,
      type: 'cover',
    });
    // eslint-disable-next-line no-empty
  } catch (err) {}

  return { images: { avatarUrl, coverUrl }, records };
};

export const estimateENSRegisterWithConfigGasLimit = async ({
  name,
  ownerAddress,
  duration,
  rentPrice,
  salt,
}: {
  name: string;
  ownerAddress: string;
  duration: number;
  rentPrice: string;
  salt: string;
}) =>
  estimateENSTransactionGasLimit({
    duration,
    name,
    ownerAddress,
    rentPrice,
    salt,
    type: ENSRegistrationTransactionType.REGISTER_WITH_CONFIG,
  });

export const estimateENSCommitGasLimit = async ({
  name,
  ownerAddress,
  duration,
  rentPrice,
  salt,
}: ENSActionParameters) =>
  estimateENSTransactionGasLimit({
    duration,
    name,
    ownerAddress,
    rentPrice,
    salt,
    type: ENSRegistrationTransactionType.COMMIT,
  });

export const estimateENSSetTextGasLimit = async ({
  name,
  recordKey,
  recordValue,
}: {
  name: string;
  recordKey: string;
  recordValue: string;
}) =>
  estimateENSTransactionGasLimit({
    name,
    records: {
      coinAddress: null,
      contentHash: null,
      ensAssociatedAddress: null,
      text: [
        {
          key: recordKey,
          value: recordValue,
        },
      ],
    },
    type: ENSRegistrationTransactionType.SET_TEXT,
  });

export const estimateENSSetNameGasLimit = async ({
  name,
  ownerAddress,
}: {
  name: string;
  ownerAddress: string;
}) =>
  estimateENSTransactionGasLimit({
    name,
    ownerAddress,
    type: ENSRegistrationTransactionType.SET_NAME,
  });

export const estimateENSMulticallGasLimit = async ({
  name,
  records,
}: {
  name: string;
  records: ENSRegistrationRecords;
}) =>
  estimateENSTransactionGasLimit({
    name,
    records,
    type: ENSRegistrationTransactionType.MULTICALL,
  });

export const estimateENSTransactionGasLimit = async ({
  name,
  type,
  ownerAddress,
  rentPrice,
  duration,
  records,
  salt,
}: {
  name?: string;
  type: ENSRegistrationTransactionType;
  ownerAddress?: string;
  rentPrice?: string;
  duration?: number;
  salt?: string;
  records?: ENSRegistrationRecords;
}): Promise<string | null> => {
  const { contract, methodArguments, value } = await getENSExecutionDetails({
    duration,
    name,
    ownerAddress,
    records,
    rentPrice,
    salt,
    type,
  });

  const txPayload = {
    ...(ownerAddress ? { from: ownerAddress } : {}),
    ...(value ? { value } : {}),
  };
  const gasLimit = await estimateGasWithPadding(
    txPayload,
    contract?.estimateGas[type],
    methodArguments
  );
  return gasLimit;
};

export const estimateENSRegistrationGasLimit = async (
  name: string,
  ownerAddress: string,
  duration: number,
  rentPrice: string
) => {
  const salt = generateSalt();
  const commitGasLimitPromise = estimateENSCommitGasLimit({
    duration,
    name,
    ownerAddress,
    rentPrice,
    salt,
  });
  const setNameGasLimitPromise = estimateENSSetNameGasLimit({
    name,
    ownerAddress,
  });
  // dummy multicall to estimate gas
<<<<<<< HEAD
  // const multicallGasLimitPromise = estimateENSMulticallGasLimit({
  //   name,
  //   records: {
  //     coinAddress: null,
  //     contentHash: null,
  //     ensAssociatedAddress: ownerAddress,
  //     text: [
  //       { key: 'key1', value: 'value1' },
  //       { key: 'key2', value: 'value2' },
  //     ],
  //   },
  // });
=======
  const multicallGasLimitPromise = estimateENSMulticallGasLimit({
    name,
    records: {
      coinAddress: null,
      contentHash: null,
      ensAssociatedAddress: null,
      text: [
        { key: 'key1', value: 'value1' },
        { key: 'key2', value: 'value2' },
        {
          key: 'cover',
          value:
            'https://cloudflare-ipfs.com/ipfs/QmXoypizjW3WknFiJnKLwHCnL72vedxjQkDDP1mXWo6uco/I/m/Vincent_van_Gogh_-_Self-Portrait_-_Google_Art_Project_(454045).jpg',
        },
      ],
    },
  });
>>>>>>> e2826b17

  const gasLimits = await Promise.all([
    commitGasLimitPromise,
    setNameGasLimitPromise,
  ]);

  let [commitGasLimit, setNameGasLimit] = gasLimits;
  commitGasLimit = commitGasLimit || `${ethUnits.ens_commit}`;
  setNameGasLimit = setNameGasLimit || `${ethUnits.ens_set_name}`;
  const multicallGasLimit = `${ethUnits.ens_set_multicall}`;
  // we need to add register gas limit manually since the gas estimation will fail since the commit tx is not sent yet
  const registerWithConfigGasLimit = `${ethUnits.ens_register_with_config}`;

  const totalRegistrationGasLimit =
    [...gasLimits, registerWithConfigGasLimit].reduce((a, b) =>
      add(a || 0, b || 0)
    ) || `${ethUnits.ens_registration}`;

  return {
    commitGasLimit,
    multicallGasLimit,
    registerWithConfigGasLimit,
    setNameGasLimit,
    totalRegistrationGasLimit,
  };
};

export const estimateENSRegisterSetRecordsAndNameGasLimit = async ({
  name,
  ownerAddress,
  records,
  duration,
  rentPrice,
  salt,
<<<<<<< HEAD
=======
  setReverseRecord,
>>>>>>> e2826b17
}: ENSActionParameters) => {
  const registerGasLimitPromise = estimateENSRegisterWithConfigGasLimit({
    duration,
    name,
    ownerAddress,
    rentPrice,
    salt,
  });
<<<<<<< HEAD
  const ensRegistrationRecords = formatRecordsForTransaction(records);
  // WIP we need to set / unset these values from the UI
  const setReverseRecord = true;
  const setRecords = true;
=======
>>>>>>> e2826b17
  const promises = [registerGasLimitPromise];

  if (setReverseRecord) {
    promises.push(
      estimateENSSetNameGasLimit({
        name,
        ownerAddress,
      })
    );
  }
<<<<<<< HEAD
  if (setRecords && records) {
=======

  const ensRegistrationRecords = formatRecordsForTransaction(records);
  const validRecords = recordsForTransactionAreValid(ensRegistrationRecords);
  if (validRecords) {
>>>>>>> e2826b17
    promises.push(
      estimateENSMulticallGasLimit({
        name,
        records: ensRegistrationRecords,
      })
    );
  }

  const gasLimits = await Promise.all(promises);
  const gasLimit = gasLimits.reduce((a, b) => add(a || 0, b || 0));
  if (!gasLimit) return '0';
  return gasLimit;
};

export const formatRecordsForTransaction = (
  records?: Records
): ENSRegistrationRecords => {
  const coinAddress = [] as { key: string; address: string }[];
  const text = [] as { key: string; value: string }[];
  let contentHash = null;
  const ensAssociatedAddress = null;
  records &&
    Object.entries(records).forEach(([key, value]) => {
      switch (key) {
        case ENS_RECORDS.cover:
        case ENS_RECORDS.twitter:
        case ENS_RECORDS.displayName:
        case ENS_RECORDS.email:
        case ENS_RECORDS.url:
        case ENS_RECORDS.avatar:
        case ENS_RECORDS.description:
        case ENS_RECORDS.notice:
        case ENS_RECORDS.keywords:
        case ENS_RECORDS.discord:
        case ENS_RECORDS.github:
        case ENS_RECORDS.reddit:
        case ENS_RECORDS.instagram:
        case ENS_RECORDS.snapchat:
        case ENS_RECORDS.telegram:
        case ENS_RECORDS.ensDelegate:
<<<<<<< HEAD
          text.push({
            key,
            value: value,
          });
=======
          Boolean(value) &&
            text.push({
              key,
              value: value,
            });
>>>>>>> e2826b17
          return;
        case ENS_RECORDS.ETH:
        case ENS_RECORDS.BTC:
        case ENS_RECORDS.LTC:
        case ENS_RECORDS.DOGE:
<<<<<<< HEAD
          coinAddress.push({ address: value, key });
          return;
        case ENS_RECORDS.content:
          contentHash = value;
=======
          Boolean(value) && coinAddress.push({ address: value, key });
          return;
        case ENS_RECORDS.content:
          if (value) {
            contentHash = value;
          }
>>>>>>> e2826b17
          return;
      }
    });
  return { coinAddress, contentHash, ensAssociatedAddress, text };
<<<<<<< HEAD
=======
};

export const recordsForTransactionAreValid = (
  registrationRecords: ENSRegistrationRecords
) => {
  const {
    coinAddress,
    contentHash,
    ensAssociatedAddress,
    text,
  } = registrationRecords;
  if (
    !coinAddress?.length &&
    !contentHash &&
    !ensAssociatedAddress &&
    !text?.length
  ) {
    return false;
  }
  return true;
};

export const shouldUseMulticallTransaction = (
  registrationRecords: ENSRegistrationRecords
) => {
  const {
    coinAddress,
    contentHash,
    ensAssociatedAddress,
    text,
  } = registrationRecords;
  if (
    !coinAddress?.length &&
    !contentHash &&
    !ensAssociatedAddress &&
    text?.length === 1
  ) {
    return false;
  }
  return true;
>>>>>>> e2826b17
};<|MERGE_RESOLUTION|>--- conflicted
+++ resolved
@@ -7,11 +7,7 @@
   ENS_SUGGESTIONS,
 } from '../apollo/queries';
 import { ENSActionParameters } from '../raps/common';
-<<<<<<< HEAD
-import { estimateGasWithPadding } from './web3';
-=======
 import { estimateGasWithPadding, web3Provider } from './web3';
->>>>>>> e2826b17
 import { ENSRegistrationRecords, Records } from '@rainbow-me/entities';
 import {
   ENS_RECORDS,
@@ -286,20 +282,6 @@
     ownerAddress,
   });
   // dummy multicall to estimate gas
-<<<<<<< HEAD
-  // const multicallGasLimitPromise = estimateENSMulticallGasLimit({
-  //   name,
-  //   records: {
-  //     coinAddress: null,
-  //     contentHash: null,
-  //     ensAssociatedAddress: ownerAddress,
-  //     text: [
-  //       { key: 'key1', value: 'value1' },
-  //       { key: 'key2', value: 'value2' },
-  //     ],
-  //   },
-  // });
-=======
   const multicallGasLimitPromise = estimateENSMulticallGasLimit({
     name,
     records: {
@@ -317,7 +299,6 @@
       ],
     },
   });
->>>>>>> e2826b17
 
   const gasLimits = await Promise.all([
     commitGasLimitPromise,
@@ -352,10 +333,7 @@
   duration,
   rentPrice,
   salt,
-<<<<<<< HEAD
-=======
   setReverseRecord,
->>>>>>> e2826b17
 }: ENSActionParameters) => {
   const registerGasLimitPromise = estimateENSRegisterWithConfigGasLimit({
     duration,
@@ -364,13 +342,6 @@
     rentPrice,
     salt,
   });
-<<<<<<< HEAD
-  const ensRegistrationRecords = formatRecordsForTransaction(records);
-  // WIP we need to set / unset these values from the UI
-  const setReverseRecord = true;
-  const setRecords = true;
-=======
->>>>>>> e2826b17
   const promises = [registerGasLimitPromise];
 
   if (setReverseRecord) {
@@ -381,14 +352,10 @@
       })
     );
   }
-<<<<<<< HEAD
-  if (setRecords && records) {
-=======
 
   const ensRegistrationRecords = formatRecordsForTransaction(records);
   const validRecords = recordsForTransactionAreValid(ensRegistrationRecords);
   if (validRecords) {
->>>>>>> e2826b17
     promises.push(
       estimateENSMulticallGasLimit({
         name,
@@ -429,42 +396,26 @@
         case ENS_RECORDS.snapchat:
         case ENS_RECORDS.telegram:
         case ENS_RECORDS.ensDelegate:
-<<<<<<< HEAD
-          text.push({
-            key,
-            value: value,
-          });
-=======
           Boolean(value) &&
             text.push({
               key,
               value: value,
             });
->>>>>>> e2826b17
           return;
         case ENS_RECORDS.ETH:
         case ENS_RECORDS.BTC:
         case ENS_RECORDS.LTC:
         case ENS_RECORDS.DOGE:
-<<<<<<< HEAD
-          coinAddress.push({ address: value, key });
-          return;
-        case ENS_RECORDS.content:
-          contentHash = value;
-=======
           Boolean(value) && coinAddress.push({ address: value, key });
           return;
         case ENS_RECORDS.content:
           if (value) {
             contentHash = value;
           }
->>>>>>> e2826b17
           return;
       }
     });
   return { coinAddress, contentHash, ensAssociatedAddress, text };
-<<<<<<< HEAD
-=======
 };
 
 export const recordsForTransactionAreValid = (
@@ -505,5 +456,4 @@
     return false;
   }
   return true;
->>>>>>> e2826b17
 };