--- conflicted
+++ resolved
@@ -38,10 +38,7 @@
 import { AvatarResolver } from '@/ens-avatar/src';
 import { ensClient } from '@/graphql';
 import { prefetchFirstTransactionTimestamp } from '@/resources/transactions/firstTransactionTimestampQuery';
-<<<<<<< HEAD
 import { prefetchENSAddress } from '@/resources/ens/ensAddressQuery';
-=======
->>>>>>> 841b4057
 
 const DUMMY_RECORDS = {
   description: 'description',
@@ -224,7 +221,12 @@
       avatar = await fetchENSAvatar(ens, {
         cacheFirst: true,
       });
-      prefetchENSAddress({ name: ens }, { staleTime: Infinity });
+      prefetchENSAddress(
+        { name: ens },
+        {
+          staleTime: 1000 * 60 * 10, // 10 minutes
+        }
+      );
       prefetchENSCover(ens, { cacheFirst: true });
       prefetchENSRecords(ens, { cacheFirst: true });
       prefetchFirstTransactionTimestamp({ addressOrName: ens });
@@ -276,7 +278,9 @@
                 if (i === 0) {
                   prefetchENSAddress(
                     { name: domain.name },
-                    { staleTime: Infinity }
+                    {
+                      staleTime: 1000 * 60 * 10, // 10 minutes
+                    }
                   );
                   prefetchENSCover(domain.name, { cacheFirst: true });
                   prefetchENSRecords(domain.name, { cacheFirst: true });
