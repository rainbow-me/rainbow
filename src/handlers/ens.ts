--- conflicted
+++ resolved
@@ -201,23 +201,9 @@
         type: 'cover',
       }),
     ]);
-<<<<<<< HEAD
-    FastImage.preload([
-      avatarUrl
-        ? {
-            uri: avatarUrl,
-          }
-        : {},
-      coverUrl
-        ? {
-            uri: coverUrl,
-          }
-        : {},
-=======
     ImgixImage.preload([
       ...(avatarUrl ? [{ uri: avatarUrl }] : []),
       ...(coverUrl ? [{ uri: coverUrl }] : []),
->>>>>>> 6a736eae
     ]);
     // eslint-disable-next-line no-empty
   } catch (err) {}
