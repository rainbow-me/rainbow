--- conflicted
+++ resolved
@@ -4,7 +4,6 @@
 import {
   ALLOWS_PERMIT,
   ChainId,
-<<<<<<< HEAD
   ETH_ADDRESS as ETH_ADDRESS_AGGREGATORS,
   fillQuote,
   getQuoteExecutionDetails,
@@ -17,18 +16,8 @@
   WRAPPED_ASSET,
 } from '@rainbow-me/swaps';
 import { ethers } from 'ethers';
-import { mapKeys, mapValues, toLower } from 'lodash';
+import { mapKeys, mapValues } from 'lodash';
 import { Token } from '../entities/tokens';
-=======
-  CurrencyAmount,
-  Percent,
-  Token,
-  Trade,
-  TradeType,
-  WETH,
-} from '@uniswap/sdk';
-import { mapKeys, mapValues } from 'lodash';
->>>>>>> ca6eb99a
 import { loadWallet } from '../model/wallet';
 import {
   estimateGasWithPadding,
@@ -184,7 +173,7 @@
   const allowsPermit =
     chainId === ChainId.mainnet &&
     ALLOWS_PERMIT[
-      toLower(tradeDetails.sellTokenAddress) as keyof PermitSupportedTokenList
+      tradeDetails?.sellTokenAddress?.toLowerCase() as keyof PermitSupportedTokenList
     ];
 
   if (allowsPermit) {
