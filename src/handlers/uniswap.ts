--- conflicted
+++ resolved
@@ -114,22 +114,16 @@
     const params = { from: accountAddress, ...(value ? { value } : {}) };
     const gasEstimates: (String | undefined)[] = await Promise.all(
       methodNames.map((methodName: string) =>
-<<<<<<< HEAD
         estimateGasWithPadding(
           params,
           exchange.estimateGas[methodName],
           updatedMethodArgs
         )
-          .then((value: String) => value)
-          .catch((_: Error) => {
-=======
-        exchange.estimateGas[methodName](...updatedMethodArgs, params)
-          .then((value: BigNumber) => value)
+          .then((value: string) => value)
           .catch((error: Error) => {
             logger.sentry(
               `Error estimating swap method ${methodName} with: ${error}`
             );
->>>>>>> 3fdd15ca
             return undefined;
           })
       )
