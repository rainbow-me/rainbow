import { BigNumberish } from '@ethersproject/bignumber';
import { Block, StaticJsonRpcProvider } from '@ethersproject/providers';
import { Wallet } from '@ethersproject/wallet';
import {
  ALLOWS_PERMIT,
  ChainId,
<<<<<<< HEAD
  CurrencyAmount,
  Percent,
  Token,
  Trade,
  TradeType,
  WETH,
} from '@uniswap/sdk';
import mapKeys from 'lodash/mapKeys';
import mapValues from 'lodash/mapValues';
=======
  ETH_ADDRESS as ETH_ADDRESS_AGGREGATORS,
  fillQuote,
  getQuoteExecutionDetails,
  getWrappedAssetMethod,
  PermitSupportedTokenList,
  Quote,
  RAINBOW_ROUTER_CONTRACT_ADDRESS,
  unwrapNativeAsset,
  wrapNativeAsset,
  WRAPPED_ASSET,
} from '@rainbow-me/swaps';
import { ethers } from 'ethers';
import { mapKeys, mapValues } from 'lodash';
import {
  // @ts-ignore
  IS_TESTING,
} from 'react-native-dotenv';
import { Token } from '../entities/tokens';
>>>>>>> b7165d2e
import { loadWallet } from '../model/wallet';
import {
  estimateGasWithPadding,
  getFlashbotsProvider,
  getProviderForNetwork,
  toHex,
  toHexNoLeadingZeros,
} from './web3';
import config from '@/model/config';
import { Asset } from '@rainbow-me/entities';
import {
  add,
  convertRawAmountToDecimalFormat,
  divide,
  multiply,
  subtract,
} from '@rainbow-me/helpers/utilities';
import { Network } from '@rainbow-me/networkTypes';
import {
  erc20ABI,
  ethUnits,
  UNISWAP_TESTNET_TOKEN_LIST,
} from '@rainbow-me/references';
import { ethereumUtils, logger } from '@rainbow-me/utils';

export enum Field {
  INPUT = 'INPUT',
  OUTPUT = 'OUTPUT',
}

const GAS_LIMIT_INCREMENT = 50000;
const EXTRA_GAS_PADDING = 1.5;
const SWAP_GAS_PADDING = 1.1;
const CHAIN_IDS_WITH_TRACE_SUPPORT = [ChainId.mainnet];

async function getClosestGasEstimate(estimationFn: Function) {
  // From 200k to 1M
  const gasEstimates = Array.from(Array(21).keys())
    .filter(x => x > 3)
    .map(x => x * GAS_LIMIT_INCREMENT);

  let start = 0;
  let end = gasEstimates.length - 1;

  let highestFailedGuess = null;
  let lowestSuccessfulGuess = null;
  let lowestFailureGuess = null;
  //guess is typically middle of array
  let guessIndex = Math.floor((end - start) / 2);
  while (end > start) {
    const gasEstimationSucceded = await estimationFn(gasEstimates[guessIndex]);
    if (gasEstimationSucceded) {
      if (!lowestSuccessfulGuess || guessIndex < lowestSuccessfulGuess) {
        lowestSuccessfulGuess = guessIndex;
      }
      end = guessIndex;
      guessIndex = Math.max(
        Math.floor((end + start) / 2) - 1,
        highestFailedGuess || 0
      );
    } else if (!gasEstimationSucceded) {
      if (!highestFailedGuess || guessIndex > highestFailedGuess) {
        highestFailedGuess = guessIndex;
      }
      if (!lowestFailureGuess || guessIndex < lowestFailureGuess) {
        lowestFailureGuess = guessIndex;
      }
      start = guessIndex;
      guessIndex = Math.ceil((end + start) / 2);
    }

    if (
      (highestFailedGuess !== null &&
        highestFailedGuess + 1 === lowestSuccessfulGuess) ||
      lowestSuccessfulGuess === 0 ||
      (lowestSuccessfulGuess !== null &&
        lowestFailureGuess === lowestSuccessfulGuess - 1)
    ) {
      return gasEstimates[lowestSuccessfulGuess];
    }

    if (highestFailedGuess === gasEstimates.length - 1) {
      return -1;
    }
  }
}

export const getDefaultGasLimitForTrade = (
  tradeDetails: Quote,
  chainId: ChainId
): number => {
  const allowsPermit =
    chainId === ChainId.mainnet &&
    ALLOWS_PERMIT[
      tradeDetails?.sellTokenAddress?.toLowerCase() as keyof PermitSupportedTokenList
    ];

  let defaultGasLimit = tradeDetails?.defaultGasLimit;

  if (allowsPermit) {
    defaultGasLimit = Math.max(
      Number(defaultGasLimit),
      Number(ethUnits.basic_swap_permit) * EXTRA_GAS_PADDING
    ).toString();
  }
  return (
    Number(defaultGasLimit || 0) ||
    ethereumUtils.getBasicSwapGasLimit(Number(chainId)) * EXTRA_GAS_PADDING
  );
};

export const getStateDiff = async (
  provider: StaticJsonRpcProvider,
  tradeDetails: Quote
): Promise<any> => {
  const tokenAddress = tradeDetails.sellTokenAddress;
  const fromAddr = tradeDetails.from;
  const toAddr = RAINBOW_ROUTER_CONTRACT_ADDRESS;
  const tokenContract = new ethers.Contract(tokenAddress, erc20ABI, provider);
  const {
    number: blockNumber,
  } = await (provider.getBlock as () => Promise<Block>)();

  // Get data
  const { data } = await tokenContract.populateTransaction.approve(
    toAddr,
    ethers.constants.MaxUint256.toHexString()
  );

  // trace_call default params
  const callParams = [
    {
      data,
      from: fromAddr,
      to: tokenAddress,
      value: '0x0',
    },
    ['stateDiff'],
    blockNumber - Number(config.trace_call_block_number_offset || 20),
  ];

  const trace = await provider.send('trace_call', callParams);

  if (trace.stateDiff) {
    const slotAddress = Object.keys(
      trace.stateDiff[tokenAddress]?.storage
    )?.[0];
    if (slotAddress) {
      const formattedStateDiff = {
        [tokenAddress]: {
          stateDiff: {
            [slotAddress]: ethers.constants.MaxUint256.toHexString(),
          },
        },
      };
      return formattedStateDiff;
    }
  }
  logger.log('Couldnt get stateDiff...', JSON.stringify(trace, null, 2));
};

export const getSwapGasLimitWithFakeApproval = async (
  chainId: number,
  provider: StaticJsonRpcProvider,
  tradeDetails: Quote
): Promise<number> => {
  let stateDiff: any;

  try {
    stateDiff = await getStateDiff(provider, tradeDetails);
    const { router, methodName, params, methodArgs } = getQuoteExecutionDetails(
      tradeDetails,
      { from: tradeDetails.from },
      provider
    );

    const { data } = await router.populateTransaction[methodName](
      ...(methodArgs ?? []),
      params
    );

    const gasLimit = await getClosestGasEstimate(async (gas: number) => {
      const callParams = [
        {
          data,
          from: tradeDetails.from,
          gas: toHexNoLeadingZeros(gas),
          gasPrice: toHexNoLeadingZeros(`100000000000`),
          to: RAINBOW_ROUTER_CONTRACT_ADDRESS,
          value: '0x0', // 100 gwei
        },
        'latest',
      ];

      try {
        await provider.send('eth_call', [...callParams, stateDiff]);
        logger.log(`Estimate worked with gasLimit: `, gas);
        return true;
      } catch (e) {
        logger.log(
          `Estimate failed with gasLimit ${gas}. Trying with different amounts...`
        );
        return false;
      }
    });
    if (gasLimit && gasLimit >= ethUnits.basic_swap) {
      return gasLimit;
    } else {
      logger.log('Could not find a gas estimate');
    }
  } catch (e) {
    logger.log(`Blew up trying to get state diff. Falling back to defaults`, e);
  }
  return getDefaultGasLimitForTrade(tradeDetails, chainId);
};

export const getTestnetUniswapPairs = (
  network: Network
): { [key: string]: Asset } => {
  const pairs: { [address: string]: Asset } =
    (UNISWAP_TESTNET_TOKEN_LIST as any)?.[network] ?? {};

  const loweredPairs = mapKeys(pairs, (_, key) => key.toLowerCase());
  return mapValues(loweredPairs, value => ({
    ...value,
    address: value.address.toLowerCase(),
  }));
};

export const estimateSwapGasLimit = async ({
  chainId,
  requiresApprove,
  tradeDetails,
}: {
  chainId: ChainId;
  requiresApprove?: boolean;
  tradeDetails: Quote | null;
}): Promise<string | number> => {
  const network = ethereumUtils.getNetworkFromChainId(chainId);
  const provider = await getProviderForNetwork(network);
  if (!provider || !tradeDetails) {
    return ethereumUtils.getBasicSwapGasLimit(Number(chainId));
  }

  const { sellTokenAddress, buyTokenAddress } = tradeDetails;

  const isWrapNativeAsset =
    sellTokenAddress === ETH_ADDRESS_AGGREGATORS &&
    buyTokenAddress === WRAPPED_ASSET[chainId];
  const isUnwrapNativeAsset =
    sellTokenAddress === WRAPPED_ASSET[chainId] &&
    buyTokenAddress === ETH_ADDRESS_AGGREGATORS;

  // Wrap / Unwrap Eth
  if (isWrapNativeAsset || isUnwrapNativeAsset) {
    const default_estimate = isWrapNativeAsset
      ? ethUnits.weth_wrap
      : ethUnits.weth_unwrap;
    try {
      const gasLimit = await estimateGasWithPadding(
        {
          from: tradeDetails.from,
          value: isWrapNativeAsset ? tradeDetails.buyAmount : '0',
        },
        getWrappedAssetMethod(
          isWrapNativeAsset ? 'deposit' : 'withdraw',
          provider,
          chainId
        ),
        // @ts-ignore
        isUnwrapNativeAsset ? [tradeDetails.buyAmount] : null,
        provider,
        1.002
      );

      return gasLimit || tradeDetails?.defaultGasLimit || default_estimate;
    } catch (e) {
      return tradeDetails?.defaultGasLimit || default_estimate;
    }
    // Swap
  } else {
    try {
      const { params, method, methodArgs } = getQuoteExecutionDetails(
        tradeDetails,
        { from: tradeDetails.from },
        provider
      );

      if (requiresApprove) {
        if (
          CHAIN_IDS_WITH_TRACE_SUPPORT.includes(chainId) &&
          IS_TESTING !== 'true'
        ) {
          try {
            const gasLimitWithFakeApproval = await getSwapGasLimitWithFakeApproval(
              chainId,
              provider,
              tradeDetails
            );
            logger.debug(
              ' ✅ Got gasLimitWithFakeApproval!',
              gasLimitWithFakeApproval
            );
            return gasLimitWithFakeApproval;
          } catch (e) {
            logger.debug('Error estimating swap gas limit with approval', e);
          }
        }

        return getDefaultGasLimitForTrade(tradeDetails, chainId);
      }

      const gasLimit = await estimateGasWithPadding(
        params,
        method,
        methodArgs as any,
        provider,
        SWAP_GAS_PADDING
      );
      return gasLimit || getDefaultGasLimitForTrade(tradeDetails, chainId);
    } catch (error) {
      return getDefaultGasLimitForTrade(tradeDetails, chainId);
    }
  }
};

export const computeSlippageAdjustedAmounts = (
  trade: any,
  allowedSlippageInBlips: string
): { [field in Field]: BigNumberish } => {
  let input = trade?.sellAmount;
  let output = trade?.buyAmount;
  if (trade?.tradeType === 'exact_input' && trade?.buyAmount) {
    const product = multiply(trade.buyAmount, allowedSlippageInBlips);
    const result = divide(product, '10000');
    output = convertRawAmountToDecimalFormat(
      subtract(output, result),
      trade.outputTokenDecimals
    );
  } else if (trade?.tradeType === 'exact_output' && trade?.sellAmount) {
    const product = multiply(trade.sellAmount, allowedSlippageInBlips);
    const result = divide(product, '10000');

    input = convertRawAmountToDecimalFormat(
      add(input, result),
      trade.inputTokenDecimals
    );
  }

  const results = {
    [Field.INPUT]: input,
    [Field.OUTPUT]: output,
  };
  return results;
};

export const executeSwap = async ({
  chainId,
  gasLimit,
  maxFeePerGas,
  maxPriorityFeePerGas,
  gasPrice,
  nonce,
  tradeDetails,
  wallet,
  permit = false,
  flashbots = false,
}: {
  chainId: ChainId;
  gasLimit: string | number;
  maxFeePerGas: string;
  maxPriorityFeePerGas: string;
  gasPrice: string;
  nonce?: number;
  tradeDetails: Quote | null;
  wallet: Wallet | null;
  permit: boolean;
  flashbots: boolean;
}) => {
  let walletToUse = wallet;
  const network = ethereumUtils.getNetworkFromChainId(chainId);
  let provider;

  // Switch to the flashbots provider if enabled
  if (flashbots && network === Network.mainnet) {
    logger.debug('flashbots provider being set on mainnet');
    provider = await getFlashbotsProvider();
  } else {
    logger.debug('normal provider being set', network);
    provider = await getProviderForNetwork(network);
  }

  if (!walletToUse) {
    walletToUse = await loadWallet(undefined, true, provider);
  } else {
    walletToUse = new Wallet(walletToUse.privateKey, provider);
  }

  if (!walletToUse || !tradeDetails) return null;

  const { sellTokenAddress, buyTokenAddress } = tradeDetails;
  const transactionParams = {
    gasLimit: toHex(gasLimit) || undefined,
    // In case it's an L2 with legacy gas price like arbitrum
    gasPrice: gasPrice || undefined,
    // EIP-1559 like networks
    maxFeePerGas: maxFeePerGas || undefined,
    maxPriorityFeePerGas: maxPriorityFeePerGas || undefined,
    nonce: nonce ? toHex(nonce) : undefined,
  };

  // Wrap Eth
  if (
    sellTokenAddress === ETH_ADDRESS_AGGREGATORS &&
    buyTokenAddress === WRAPPED_ASSET[chainId]
  ) {
    logger.debug(
      'wrapping native asset',
      tradeDetails.buyAmount,
      walletToUse.address,
      chainId
    );
    return wrapNativeAsset(
      tradeDetails.buyAmount,
      walletToUse,
      chainId,
      transactionParams
    );
    // Unwrap Weth
  } else if (
    sellTokenAddress === WRAPPED_ASSET[chainId] &&
    buyTokenAddress === ETH_ADDRESS_AGGREGATORS
  ) {
    logger.debug(
      'unwrapping native asset',
      tradeDetails.sellAmount,
      walletToUse.address,
      chainId
    );
    return unwrapNativeAsset(
      tradeDetails.sellAmount,
      walletToUse,
      chainId,
      transactionParams
    );
    // Swap
  } else {
    logger.debug(
      'FILLQUOTE',
      tradeDetails,
      transactionParams,
      walletToUse.address,
      permit,
      chainId
    );
    return fillQuote(
      tradeDetails,
      transactionParams,
      walletToUse,
      permit,
      chainId
    );
  }
};

export const getTokenForCurrency = (
  currency: Asset,
  chainId: ChainId
): Token => {
  return { ...currency, chainId } as Token;
};<|MERGE_RESOLUTION|>--- conflicted
+++ resolved
@@ -4,17 +4,6 @@
 import {
   ALLOWS_PERMIT,
   ChainId,
-<<<<<<< HEAD
-  CurrencyAmount,
-  Percent,
-  Token,
-  Trade,
-  TradeType,
-  WETH,
-} from '@uniswap/sdk';
-import mapKeys from 'lodash/mapKeys';
-import mapValues from 'lodash/mapValues';
-=======
   ETH_ADDRESS as ETH_ADDRESS_AGGREGATORS,
   fillQuote,
   getQuoteExecutionDetails,
@@ -27,13 +16,13 @@
   WRAPPED_ASSET,
 } from '@rainbow-me/swaps';
 import { ethers } from 'ethers';
-import { mapKeys, mapValues } from 'lodash';
+import mapKeys from 'lodash/mapKeys';
+import mapValues from 'lodash/mapValues';
 import {
   // @ts-ignore
   IS_TESTING,
 } from 'react-native-dotenv';
 import { Token } from '../entities/tokens';
->>>>>>> b7165d2e
 import { loadWallet } from '../model/wallet';
 import {
   estimateGasWithPadding,
