import { Signer } from '@ethersproject/abstract-signer';
import { Contract } from '@ethersproject/contracts';
import { Provider } from '@ethersproject/providers';
import { Wallet } from '@ethersproject/wallet';
import { captureException } from '@sentry/react-native';
import {
  ChainId,
  CurrencyAmount,
  Percent,
  Token,
  Trade,
  TradeType,
  WETH,
} from '@uniswap/sdk';
<<<<<<< HEAD
import mapKeys from 'lodash/mapKeys';
import mapValues from 'lodash/mapValues';
import toLower from 'lodash/toLower';
=======
import { mapKeys, mapValues } from 'lodash';
>>>>>>> ff35b533
import { loadWallet } from '../model/wallet';
import { estimateGasWithPadding, toHex, web3Provider } from './web3';
import { Asset } from '@rainbow-me/entities';
import { Network } from '@rainbow-me/networkTypes';
import {
  ETH_ADDRESS,
  ethUnits,
  UNISWAP_TESTNET_TOKEN_LIST,
  UNISWAP_V2_ROUTER_ABI,
  UNISWAP_V2_ROUTER_ADDRESS,
} from '@rainbow-me/references';
import logger from 'logger';

export enum Field {
  INPUT = 'INPUT',
  OUTPUT = 'OUTPUT',
}

enum SwapType {
  EXACT_TOKENS_FOR_TOKENS,
  EXACT_TOKENS_FOR_ETH,
  EXACT_ETH_FOR_TOKENS,
  TOKENS_FOR_EXACT_TOKENS,
  TOKENS_FOR_EXACT_ETH,
  ETH_FOR_EXACT_TOKENS,
}

// 20 minutes, denominated in seconds
const DEFAULT_DEADLINE_FROM_NOW = 60 * 20;

export const getTestnetUniswapPairs = (
  network: Network
): { [key: string]: Asset } => {
  const pairs: { [address: string]: Asset } =
    (UNISWAP_TESTNET_TOKEN_LIST as any)?.[network] ?? {};

  const loweredPairs = mapKeys(pairs, (_, key) => key.toLowerCase());
  return mapValues(loweredPairs, value => ({
    ...value,
    address: value.address.toLowerCase(),
  }));
};

export const estimateSwapGasLimit = async ({
  accountAddress,
  chainId,
  inputCurrency,
  outputCurrency,
  requiresApprove,
  slippage,
  tradeDetails,
}: {
  accountAddress: string;
  chainId: ChainId;
  inputCurrency: Asset;
  outputCurrency: Asset;
  requiresApprove?: boolean;
  slippage: number;
  tradeDetails: Trade | null;
}): Promise<{
  gasLimit: string | number;
  methodName?: string | null;
}> => {
  let methodName = null;
  if (!tradeDetails) {
    logger.sentry('No trade details in estimateSwapGasLimit');
    return {
      gasLimit: ethUnits.basic_swap,
    };
  }
  try {
    const {
      exchange,
      methodNames,
      updatedMethodArgs,
      value,
    } = getContractExecutionDetails({
      accountAddress,
      chainId,
      inputCurrency,
      outputCurrency,
      providerOrSigner: web3Provider!,
      slippage,
      tradeDetails,
    });

    const params = { from: accountAddress, ...(value ? { value } : {}) };
    const gasEstimates: (string | undefined)[] = await Promise.all(
      methodNames.map((methodName: string) =>
        estimateGasWithPadding(
          params,
          exchange.estimateGas[methodName],
          updatedMethodArgs
        )
          .then((value: string | null) => value ?? undefined)
          .catch((error: Error) => {
            logger.sentry(
              `Error estimating swap method ${methodName} with: ${error}`
            );
            return undefined;
          })
      )
    );

    // we expect failures from left to right, so throw if we see failures
    // from right to left
    for (let i = 0; i < gasEstimates.length - 1; i++) {
      // if the Fee on Transfer method fails, but the regular method does not, we should not
      // use the regular method. this probably means something is wrong with the fot token.
      if (gasEstimates[i] && !gasEstimates[i + 1]) {
        logger.sentry(
          'Issue with Fee on Transfer estimate in estimateSwapGasLimit'
        );
        return { gasLimit: ethUnits.basic_swap, methodName: null };
      }
    }

    const indexOfSuccessfulEstimation = gasEstimates.findIndex(
      gasEstimate => !!gasEstimate
    );

    // all estimations failed...
    if (indexOfSuccessfulEstimation === -1) {
      logger.sentry('all swap estimates failed in estimateSwapGasLimit');
      return {
        gasLimit: ethUnits.basic_swap,
        methodName: requiresApprove ? methodNames[0] : null,
      };
    } else {
      methodName = methodNames[indexOfSuccessfulEstimation];
      const gasEstimate = gasEstimates[indexOfSuccessfulEstimation];
      const gasLimit: string | number = gasEstimate ?? ethUnits.basic_swap;
      return { gasLimit, methodName };
    }
  } catch (error) {
    logger.sentry('error executing estimateSwapGasLimit');
    captureException(error);
    return {
      gasLimit: ethUnits.basic_swap,
    };
  }
};

const getSwapType = (
  tokens: { [field in Field]: Asset },
  chainId: ChainId,
  isExactIn: boolean
): SwapType => {
  if (isExactIn) {
    if (tokens[Field.INPUT].address === ETH_ADDRESS) {
      return SwapType.EXACT_ETH_FOR_TOKENS;
    } else if (tokens[Field.OUTPUT].address === ETH_ADDRESS) {
      return SwapType.EXACT_TOKENS_FOR_ETH;
    } else {
      return SwapType.EXACT_TOKENS_FOR_TOKENS;
    }
  } else {
    if (tokens[Field.INPUT].address === ETH_ADDRESS) {
      return SwapType.ETH_FOR_EXACT_TOKENS;
    } else if (tokens[Field.OUTPUT].address === ETH_ADDRESS) {
      return SwapType.TOKENS_FOR_EXACT_ETH;
    } else {
      return SwapType.TOKENS_FOR_EXACT_TOKENS;
    }
  }
};

export const computeSlippageAdjustedAmounts = (
  trade: Trade,
  allowedSlippage: string
): { [field in Field]: CurrencyAmount } => {
  const pct = new Percent(allowedSlippage, '10000');
  const results = {
    [Field.INPUT]: trade?.maximumAmountIn(pct),
    [Field.OUTPUT]: trade?.minimumAmountOut(pct),
  };
  return results;
};

// returns a function that will execute a swap, if the parameters are all valid
// and the user has approved the slippage adjusted input amount for the trade
const getExecutionDetails = (
  accountAddress: string,
  chainId: ChainId,
  inputCurrency: Asset,
  outputCurrency: Asset,
  trade: Trade,
  providerOrSigner: Provider | Signer,
  allowedSlippage: number,
  deadline: number = DEFAULT_DEADLINE_FROM_NOW // in seconds from now, optional
): {
  methodArguments: (string | string[] | number)[];
  methodNames: string[];
  value: string | null;
} => {
  const recipient = accountAddress;

  const {
    [Field.INPUT]: slippageAdjustedInput,
    [Field.OUTPUT]: slippageAdjustedOutput,
  } = computeSlippageAdjustedAmounts(trade, allowedSlippage.toString());

  const path = trade.route.path.map(t => t.address);

  const deadlineFromNow: number = Math.ceil(Date.now() / 1000) + deadline;

  const swapType = getSwapType(
    {
      [Field.INPUT]: inputCurrency,
      [Field.OUTPUT]: outputCurrency,
    },
    chainId,
    trade.tradeType === TradeType.EXACT_INPUT
  );

  // let estimate: Function, method: Function,
  let methodNames: string[],
    args: (string | string[] | number)[],
    value: string | null = null;
  switch (swapType) {
    case SwapType.EXACT_TOKENS_FOR_TOKENS:
      methodNames = [
        'swapExactTokensForTokens',
        'swapExactTokensForTokensSupportingFeeOnTransferTokens',
      ];
      args = [
        slippageAdjustedInput.raw.toString(),
        slippageAdjustedOutput.raw.toString(),
        path,
        recipient,
        deadlineFromNow,
      ];
      break;
    case SwapType.TOKENS_FOR_EXACT_TOKENS:
      methodNames = ['swapTokensForExactTokens'];
      args = [
        slippageAdjustedOutput.raw.toString(),
        slippageAdjustedInput.raw.toString(),
        path,
        recipient,
        deadlineFromNow,
      ];
      break;
    case SwapType.EXACT_ETH_FOR_TOKENS:
      methodNames = [
        'swapExactETHForTokens',
        'swapExactETHForTokensSupportingFeeOnTransferTokens',
      ];
      args = [
        slippageAdjustedOutput.raw.toString(),
        path,
        recipient,
        deadlineFromNow,
      ];
      value = slippageAdjustedInput.raw.toString();
      break;
    case SwapType.TOKENS_FOR_EXACT_ETH:
      methodNames = ['swapTokensForExactETH'];
      args = [
        slippageAdjustedOutput.raw.toString(),
        slippageAdjustedInput.raw.toString(),
        path,
        recipient,
        deadlineFromNow,
      ];
      break;
    case SwapType.EXACT_TOKENS_FOR_ETH:
      methodNames = [
        'swapExactTokensForETH',
        'swapExactTokensForETHSupportingFeeOnTransferTokens',
      ];
      args = [
        slippageAdjustedInput.raw.toString(),
        slippageAdjustedOutput.raw.toString(),
        path,
        recipient,
        deadlineFromNow,
      ];
      break;
    case SwapType.ETH_FOR_EXACT_TOKENS:
      methodNames = ['swapETHForExactTokens'];
      args = [
        slippageAdjustedOutput.raw.toString(),
        path,
        recipient,
        deadlineFromNow,
      ];
      value = slippageAdjustedInput.raw.toString();
      break;
  }
  return {
    methodArguments: args,
    methodNames,
    value,
  };
};

const getContractExecutionDetails = ({
  accountAddress,
  chainId,
  inputCurrency,
  outputCurrency,
  providerOrSigner,
  slippage,
  tradeDetails,
}: {
  accountAddress: string;
  chainId: ChainId;
  inputCurrency: Asset;
  outputCurrency: Asset;
  providerOrSigner: Provider | Signer;
  slippage: number;
  tradeDetails: Trade;
}) => {
  const { methodArguments, methodNames, value } = getExecutionDetails(
    accountAddress,
    chainId,
    inputCurrency,
    outputCurrency,
    tradeDetails,
    providerOrSigner,
    slippage
  );

  const exchange = new Contract(
    UNISWAP_V2_ROUTER_ADDRESS,
    UNISWAP_V2_ROUTER_ABI,
    providerOrSigner
  );

  return {
    exchange,
    methodNames,
    updatedMethodArgs: methodArguments,
    value,
  };
};

export const executeSwap = async ({
  accountAddress,
  chainId,
  gasLimit,
  maxFeePerGas,
  maxPriorityFeePerGas,
  inputCurrency,
  nonce,
  outputCurrency,
  methodName,
  slippage,
  tradeDetails,
  wallet,
}: {
  accountAddress: string;
  chainId: ChainId;
  gasLimit: string | number;
  maxFeePerGas: string;
  maxPriorityFeePerGas: string;
  inputCurrency: Asset;
  nonce?: number;
  outputCurrency: Asset;
  methodName: string;
  slippage: number;
  tradeDetails: Trade | null;
  wallet: Wallet | null;
}) => {
  const walletToUse = wallet || (await loadWallet());
  if (!walletToUse || !tradeDetails) return null;
  const { exchange, updatedMethodArgs, value } = getContractExecutionDetails({
    accountAddress,
    chainId,
    inputCurrency,
    outputCurrency,
    providerOrSigner: walletToUse,
    slippage,
    tradeDetails,
  });

  const transactionParams = {
    gasLimit: toHex(gasLimit) || undefined,
    maxFeePerGas: toHex(maxFeePerGas) || undefined,
    maxPriorityFeePerGas: toHex(maxPriorityFeePerGas) || undefined,
    nonce: nonce ? toHex(nonce) : undefined,
    ...(value ? { value } : {}),
  };
  return exchange[methodName](...updatedMethodArgs, transactionParams);
};

export const getTokenForCurrency = (
  currency: Asset,
  chainId: ChainId
): Token => {
  if (currency.address === 'eth') return WETH[chainId];
  return new Token(
    chainId,
    currency.address,
    currency.decimals,
    currency.symbol,
    currency.name
  );
};<|MERGE_RESOLUTION|>--- conflicted
+++ resolved
@@ -12,13 +12,8 @@
   TradeType,
   WETH,
 } from '@uniswap/sdk';
-<<<<<<< HEAD
 import mapKeys from 'lodash/mapKeys';
 import mapValues from 'lodash/mapValues';
-import toLower from 'lodash/toLower';
-=======
-import { mapKeys, mapValues } from 'lodash';
->>>>>>> ff35b533
 import { loadWallet } from '../model/wallet';
 import { estimateGasWithPadding, toHex, web3Provider } from './web3';
 import { Asset } from '@rainbow-me/entities';
