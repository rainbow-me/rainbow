// @ts-expect-error ts-migrate(2305) FIXME: Module '"react-native-dotenv"' has no exported mem... Remove this comment to see the full error message
import { IS_TESTING } from 'react-native-dotenv';
import { triggerOnSwipeLayout } from '../navigation/onNavigationStateChange';
import { getKeychainIntegrityState } from './localstorage/globalSettings';
import WalletBackupStepTypes from '@rainbow-me/helpers/walletBackupStepTypes';
import WalletTypes from '@rainbow-me/helpers/walletTypes';
import {
  AllRainbowWallets,
  RainbowAccount,
  RainbowWallet,
} from '@rainbow-me/model/wallet';
import { Navigation } from '@rainbow-me/navigation';

import store from '@rainbow-me/redux/store';
import { checkKeychainIntegrity } from '@rainbow-me/redux/wallets';
import Routes from '@rainbow-me/routes';
import logger from 'logger';

const BACKUP_SHEET_DELAY_MS = 3000;

export const runKeychainIntegrityChecks = async () => {
  const keychainIntegrityState = await getKeychainIntegrityState();
  if (!keychainIntegrityState) {
    await store.dispatch(checkKeychainIntegrity());
  }
};

export const runWalletBackupStatusChecks = () => {
  const {
    selected,
    wallets,
  }: {
    wallets: AllRainbowWallets | null;
    selected: RainbowWallet | undefined;
  } = store.getState().wallets;

  // count how many visible, non-imported and non-readonly wallets are not backed up
  if (!wallets) return;
  const rainbowWalletsNotBackedUp = Object.values(wallets).filter(wallet => {
    const hasVisibleAccount = wallet.addresses?.find(
      (account: RainbowAccount) => account.visible
    );
    return (
      !wallet.imported &&
      !!hasVisibleAccount &&
      wallet.type !== WalletTypes.readOnly &&
      !wallet.backedUp
    );
  });

  if (!rainbowWalletsNotBackedUp.length) return;

  logger.log('there is a rainbow wallet not backed up');
  const hasSelectedWallet = rainbowWalletsNotBackedUp.find(
<<<<<<< HEAD
    notBackedUpWallet => notBackedUpWallet.id === selected?.id
=======
    notBackedUpWallet => notBackedUpWallet.id === selected!.id
>>>>>>> cbbe0a35
  );

  logger.log(
    'rainbow wallet not backed up that is selected?',
    hasSelectedWallet
  );

  // if one of them is selected, show the default BackupSheet
  if (selected && hasSelectedWallet && IS_TESTING !== 'true') {
    logger.log('showing default BackupSheet');
    setTimeout(() => {
      triggerOnSwipeLayout(() =>
        Navigation.handleAction(Routes.BACKUP_SHEET, { single: true })
      );
    }, BACKUP_SHEET_DELAY_MS);
    return;
  }

  // otherwise, show the BackupSheet redirecting to the WalletSelectionList
  IS_TESTING !== 'true' &&
    setTimeout(() => {
      logger.log('showing BackupSheet with existing_user step');
      triggerOnSwipeLayout(() =>
        Navigation.handleAction(Routes.BACKUP_SHEET, {
          single: true,
          step: WalletBackupStepTypes.existing_user,
        })
      );
    }, BACKUP_SHEET_DELAY_MS);
  return;
};<|MERGE_RESOLUTION|>--- conflicted
+++ resolved
@@ -52,11 +52,7 @@
 
   logger.log('there is a rainbow wallet not backed up');
   const hasSelectedWallet = rainbowWalletsNotBackedUp.find(
-<<<<<<< HEAD
-    notBackedUpWallet => notBackedUpWallet.id === selected?.id
-=======
     notBackedUpWallet => notBackedUpWallet.id === selected!.id
->>>>>>> cbbe0a35
   );
 
   logger.log(
