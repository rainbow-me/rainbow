--- conflicted
+++ resolved
@@ -14,13 +14,11 @@
   isCloudinaryStorageLink,
   signUrl,
 } from '@rainbow-me/handlers/cloudinary';
-<<<<<<< HEAD
 import {
   adjustSize,
   isGoogleUserContent,
 } from '@rainbow-me/handlers/googleUserContent';
-=======
->>>>>>> ddb9cbf7
+
 import { STORAGE_IDS } from '@rainbow-me/model/mmkv';
 import logger from 'logger';
 
@@ -135,14 +133,12 @@
     if (options?.fm) {
       updatedOptions.fm = options.fm;
     }
-
-<<<<<<< HEAD
+    
     if (isGoogleUserContent(externalImageUri) && !options?.fm) {
       return adjustSize(externalImageUri, updatedOptions.w, updatedOptions.h);
     }
 
-=======
->>>>>>> ddb9cbf7
+
     // Firstly, we check if the url is a Cloudinary link.
     // Then, obviously, we use Cloudinary to transform the size and format.
     if (isCloudinaryStorageLink(externalImageUri)) {
