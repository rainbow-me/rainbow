import ImgixClient from 'imgix-core-js';
import LRUCache from 'mnemonist/lru-cache';
import { PixelRatio } from 'react-native';
import {
  // @ts-expect-error ts-migrate(2305) FIXME: Module '"react-native-dotenv"' has no exported mem... Remove this comment to see the full error message
  IMGIX_DOMAIN as domain,
  // @ts-expect-error ts-migrate(2305) FIXME: Module '"react-native-dotenv"' has no exported mem... Remove this comment to see the full error message
  IMGIX_TOKEN as secureURLToken,
} from 'react-native-dotenv';
import { Source } from 'react-native-fast-image';
import { MMKV } from 'react-native-mmkv';
import parse from 'url-parse';
import {
  isCloudinaryStorageLink,
  signUrl,
} from '@rainbow-me/handlers/cloudinary';
<<<<<<< HEAD
=======
import {
  adjustSize,
  isGoogleUserContent,
} from '@rainbow-me/handlers/googleUserContent';

>>>>>>> 43f8a6fa
import { STORAGE_IDS } from '@rainbow-me/model/mmkv';
import logger from 'logger';

export const imgixCacheStorage = new MMKV({
  id: STORAGE_IDS.IMGIX_CACHE,
});

const ATTRIBUTES = {
  KEYS: 'keys',
  VALUES: 'values',
};

const shouldCreateImgixClient = (): ImgixClient | null => {
  if (
    typeof domain === 'string' &&
    !!domain.length &&
    typeof secureURLToken === 'string' &&
    !!secureURLToken.length
  ) {
    return new ImgixClient({
      domain,
      includeLibraryParam: false,
      secureURLToken,
    });
  }
  logger.log(
    '[Imgix] Image signing disabled. Please ensure you have specified both IMGIX_DOMAIN and IMGIX_TOKEN inside your .env.'
  );
  return null;
};

const staticImgixClient = shouldCreateImgixClient();

// Below, we use a static buffer to prevent multiple successive signing attempts
// for components which may have been unmounted/remounted. This is done to
// increase performance.

// TODO: We need to find a suitable upper limit.
//       This might be conditional based upon either the runtime
//       hardware or the number of unique tokens a user may have.
const capacity = 1024;
export let staticSignatureLRU: LRUCache<string, string> = new LRUCache(
  capacity
);

const maybeReadCacheFromMemory = async (): Promise<
  LRUCache<string, string>
> => {
  try {
    const cache = new LRUCache<string, string>(capacity);
    const keys = imgixCacheStorage.getString(ATTRIBUTES.KEYS)?.split(',') ?? [];
    const values =
      imgixCacheStorage.getString(ATTRIBUTES.VALUES)?.split(',') ?? [];

    for (let i = 0; i < keys.length; i++) {
      cache.set(keys[i], values[i]);
    }

    logger.log(`Loaded IMGIX cache.`);
    return cache;
  } catch (error) {
    logger.error(error);
    return new LRUCache<string, string>(capacity);
  }
};

const saveToMemory = async () => {
  try {
    const keys = [];
    const values = [];

    for (let [key, value] of staticSignatureLRU.entries()) {
      keys.push(key);
      values.push(value);
    }

    imgixCacheStorage.set(ATTRIBUTES.KEYS, keys.join(','));
    imgixCacheStorage.set(ATTRIBUTES.VALUES, values.join(','));
  } catch (error) {
    logger.error(`Failed to persist IMGIX cache: ${error}`);
  }
};

const timeout = 30000;
setInterval(() => {
  saveToMemory();
}, timeout);

maybeReadCacheFromMemory().then(cache => {
  staticSignatureLRU = cache;
});

export interface ImgOptions {
  w?: number;
  h?: number;
  fm?: string;
}

const shouldSignUri = (
  externalImageUri: string,
  options?: ImgOptions
): string | undefined => {
  try {
    const updatedOptions: ImgOptions = {};
    if (options?.w) {
      updatedOptions.w = PixelRatio.getPixelSizeForLayoutSize(options.w);
    }
    if (options?.h) {
      updatedOptions.h = PixelRatio.getPixelSizeForLayoutSize(options.h);
    }

    if (options?.fm) {
      updatedOptions.fm = options.fm;
    }

<<<<<<< HEAD
=======
    if (isGoogleUserContent(externalImageUri) && !options?.fm) {
      return adjustSize(externalImageUri, updatedOptions.w, updatedOptions.h);
    }

>>>>>>> 43f8a6fa
    // Firstly, we check if the url is a Cloudinary link.
    // Then, obviously, we use Cloudinary to transform the size and format.
    if (isCloudinaryStorageLink(externalImageUri)) {
      const signedExternalImageUri = signUrl(externalImageUri, {
        format: updatedOptions.fm,
        height: updatedOptions.h,
        width: updatedOptions.w,
      });
      const signature = `${externalImageUri}-${options?.w}`;
      staticSignatureLRU.set(signature, signedExternalImageUri);
      return signedExternalImageUri;
    }

    // We'll only attempt to sign if there's an available client. A client
    // will not exist if the .env hasn't been configured correctly.
    if (staticImgixClient) {
      // Attempt to sign the image.

      const signedExternalImageUri = staticImgixClient.buildURL(
        externalImageUri,
        updatedOptions
      );

      // Check that the URL was signed as expected.
      if (typeof signedExternalImageUri === 'string') {
        // Buffer the signature into the LRU for future use.
        const signature = `${externalImageUri}-${options?.w}`;
        !staticSignatureLRU.has(signature) &&
          staticSignatureLRU.set(signature, signedExternalImageUri);
        // Return the signed image.
        return signedExternalImageUri;
      }
      throw new Error(
        `Expected string signedExternalImageUri, encountered ${typeof signedExternalImageUri} (for input "${externalImageUri}").`
      );
    }
  } catch (e: any) {
    logger.log(`[Imgix]: Failed to sign "${externalImageUri}"! (${e.message})`);
    // If something goes wrong, it is not safe to assume the image is valid.
    return undefined;
  }
  return externalImageUri;
};

// Determines whether an externalImageUri should be signed.
// It should be a non-empty string which points to a remote address.
// Other strings (such as those which point to local assets) should
// not be signed.
const isPossibleToSignUri = (externalImageUri: string | undefined): boolean => {
  if (typeof externalImageUri === 'string' && !!externalImageUri.length) {
    try {
      const { host } = parse(externalImageUri);
      return typeof host === 'string' && !!host.length;
    } catch (e: any) {
      logger.log(
        `[Imgix]: Failed to parse "${externalImageUri}"! (${e.message})`
      );
      return false;
    }
  }
  return false;
};

const TRUSTED_URLS = {
  'assets.poap.xyz': true,
  'img.seadn.io': true,
  'lh3.googleusercontent.com': true,
  'openseauserdata.com': true,
  'rainbow.imgix.net': true,
  'rainbowme-res.cloudinary.com': true,
} as { [key: string]: boolean };

export const maybeSignUri = (
  externalImageUri: string | undefined,
  options?: ImgOptions,
  skipCaching: boolean = false
): string | undefined => {
  // If no options applied we don't need anything
  const isTransformationRedundant =
    !options?.w &&
    !options?.h &&
    !options?.fm &&
    TRUSTED_URLS[externalImageUri?.split('/')[2] ?? ''];

  if (isTransformationRedundant) {
    return externalImageUri;
  }

  // If the image has already been signed, return this quickly.
  const signature = `${externalImageUri}-${options?.w}`;
  if (
    typeof externalImageUri === 'string' &&
    staticSignatureLRU.has(signature as string) &&
    !skipCaching
  ) {
    return staticSignatureLRU.get(signature);
  }
  if (
    typeof externalImageUri === 'string' &&
    !!externalImageUri.length &&
    isPossibleToSignUri(externalImageUri)
  ) {
    return shouldSignUri(externalImageUri, options);
  }
  return externalImageUri;
};

export const maybeSignSource = (
  source: Source,
  options?: ImgOptions
): Source => {
  if (!!source && typeof source === 'object') {
    const { uri: externalImageUri, ...extras } = source;
    return {
      ...extras,
      uri: maybeSignUri(externalImageUri, options),
    };
  }
  return source;
};

export const imageToPng = (url: string, w: number) => {
  return maybeSignUri(url, { fm: 'png', w });
};<|MERGE_RESOLUTION|>--- conflicted
+++ resolved
@@ -14,14 +14,11 @@
   isCloudinaryStorageLink,
   signUrl,
 } from '@rainbow-me/handlers/cloudinary';
-<<<<<<< HEAD
-=======
 import {
   adjustSize,
   isGoogleUserContent,
 } from '@rainbow-me/handlers/googleUserContent';
 
->>>>>>> 43f8a6fa
 import { STORAGE_IDS } from '@rainbow-me/model/mmkv';
 import logger from 'logger';
 
@@ -137,13 +134,10 @@
       updatedOptions.fm = options.fm;
     }
 
-<<<<<<< HEAD
-=======
     if (isGoogleUserContent(externalImageUri) && !options?.fm) {
       return adjustSize(externalImageUri, updatedOptions.w, updatedOptions.h);
     }
 
->>>>>>> 43f8a6fa
     // Firstly, we check if the url is a Cloudinary link.
     // Then, obviously, we use Cloudinary to transform the size and format.
     if (isCloudinaryStorageLink(externalImageUri)) {
