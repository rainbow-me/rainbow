import { getAddress } from '@ethersproject/address';
import { BigNumber } from '@ethersproject/bignumber';
import { isHexString as isEthersHexString } from '@ethersproject/bytes';
import { isValidMnemonic as ethersIsValidMnemonic } from '@ethersproject/hdnode';
import { JsonRpcProvider } from '@ethersproject/providers';
import { parseEther } from '@ethersproject/units';
import UnstoppableResolution from '@unstoppabledomains/resolution';
import { get, replace, startsWith } from 'lodash';
import { INFURA_PROJECT_ID, INFURA_PROJECT_ID_DEV } from 'react-native-dotenv';
import { AssetTypes } from '@rainbow-me/entities';
import NetworkTypes from '@rainbow-me/helpers/networkTypes';
// eslint-disable-next-line import/no-cycle
import {
  OPTIMISM_KOVAN_RPC_ENDPOINT,
  OPTIMISM_MAINNET_RPC_ENDPOINT,
} from '@rainbow-me/redux/optimismExplorer';
import { ethUnits, smartContractMethods } from '@rainbow-me/references';
import {
  addBuffer,
  convertAmountToRawAmount,
  convertStringToHex,
  fraction,
  greaterThan,
  handleSignificantDecimals,
  multiply,
} from '@rainbow-me/utilities';
import { ethereumUtils } from '@rainbow-me/utils';
import logger from 'logger';

const infuraProjectId = __DEV__ ? INFURA_PROJECT_ID_DEV : INFURA_PROJECT_ID;
const infuraUrl = `https://network.infura.io/v3/${infuraProjectId}`;

/**
 * @desc web3 http instance
 */
export let web3Provider = new JsonRpcProvider(
  replace(infuraUrl, 'network', NetworkTypes.mainnet),
  NetworkTypes.mainnet
);

/**
 * @desc set a different web3 provider
 * @param {String} network
 */
export const web3SetHttpProvider = async network => {
  if (network.startsWith('http://')) {
    web3Provider = new JsonRpcProvider(network, NetworkTypes.mainnet);
  } else {
    web3Provider = new JsonRpcProvider(replace(infuraUrl, 'network', network));
    return web3Provider.ready;
  }
};

/**
 * @desc returns a web3 provider for the specified network
 * @param {String} network
 */
export const getProviderForNetwork = async network => {
  if (network.startsWith('http://')) {
    return new JsonRpcProvider(network, NetworkTypes.mainnet);
  } else {
    let url;
    switch (network) {
      case NetworkTypes.kovanovm:
        url = OPTIMISM_KOVAN_RPC_ENDPOINT;
        break;
      case NetworkTypes.ovm:
        url = OPTIMISM_MAINNET_RPC_ENDPOINT;
        break;
      default:
        url = replace(infuraUrl, 'network', network);
    }
    const provider = new JsonRpcProvider(url);
    await provider.ready;
    return provider;
  }
};

export const sendRpcCall = async (payload, provider = null) =>
  (provider || web3Provider).send(payload.method, payload.params);

export const getTransactionReceipt = (txHash, provider = null) =>
  sendRpcCall(
    {
      method: 'eth_getTransactionReceipt',
      params: [txHash],
    },
    provider
  );

/**
 * @desc check if hex string
 * @param {String} value
 * @return {Boolean}
 */
export const isHexString = value => isEthersHexString(value);

export const toHex = value => BigNumber.from(value).toHexString();

export const isHexStringIgnorePrefix = value => {
  if (!value) return false;
  const trimmedValue = value.trim();
  const updatedValue = addHexPrefix(trimmedValue);
  return isHexString(updatedValue);
};

export const addHexPrefix = value =>
  startsWith(value, '0x') ? value : `0x${value}`;

/**
 * @desc is valid mnemonic
 * @param {String} value
 * @return {Boolean}
 */
export const isValidMnemonic = value => ethersIsValidMnemonic(value);

/**
 * @desc convert to checksum address
 * @param  {String} address
 * @return {String} checksum address
 */
export const toChecksumAddress = address => {
  try {
    return getAddress(address);
  } catch (error) {
    return null;
  }
};

/**
 * @desc estimate gas limit
 * @param  {String} address
 * @return {String} gas limit
 */
export const estimateGas = async (estimateGasData, provider = null) => {
  try {
    const p = provider || web3Provider;
    const gasLimit = await p.estimateGas(estimateGasData);
    return gasLimit.toString();
  } catch (error) {
    return null;
  }
};

export const estimateGasWithPadding = async (
  txPayload,
  contractCallEstimateGas = null,
  callArguments = null,
  provider = null,
  paddingFactor = 1.1
) => {
  try {
    const p = provider || web3Provider;
    const txPayloadToEstimate = { ...txPayload };
    const { gasLimit } = await p.getBlock();
    const { to, data } = txPayloadToEstimate;
    // 1 - Check if the receiver is a contract
    const code = to ? await p.getCode(to) : undefined;
    // 2 - if it's not a contract AND it doesn't have any data use the default gas limit
    if (
      (!contractCallEstimateGas && !to) ||
      (to && !data && (!code || code === '0x'))
    ) {
      logger.sentry(
        '⛽ Skipping estimates, using default',
        ethUnits.basic_tx.toString()
      );
      return ethUnits.basic_tx.toString();
    }

    logger.sentry('⛽ Calculating safer gas limit for last block');
    // 3 - If it is a contract, call the RPC method `estimateGas` with a safe value
    const saferGasLimit = fraction(gasLimit.toString(), 19, 20);
    logger.sentry('⛽ safer gas limit for last block is', saferGasLimit);

    txPayloadToEstimate[contractCallEstimateGas ? 'gasLimit' : 'gas'] = toHex(
      saferGasLimit
    );
    const estimatedGas = await (contractCallEstimateGas
      ? contractCallEstimateGas(...callArguments, txPayloadToEstimate)
      : p.estimateGas(txPayloadToEstimate));

    const lastBlockGasLimit = addBuffer(gasLimit.toString(), 0.9);
    const paddedGas = addBuffer(
      estimatedGas.toString(),
      paddingFactor.toString()
    );
    logger.sentry('⛽ GAS CALCULATIONS!', {
      estimatedGas: estimatedGas.toString(),
      gasLimit: gasLimit.toString(),
      lastBlockGasLimit: lastBlockGasLimit,
      paddedGas: paddedGas,
    });
    // If the safe estimation is above the last block gas limit, use it
    if (greaterThan(estimatedGas, lastBlockGasLimit)) {
      logger.sentry(
        '⛽ returning orginal gas estimation',
        estimatedGas.toString()
      );
      return estimatedGas.toString();
    }
    // If the estimation is below the last block gas limit, use the padded estimate
    if (greaterThan(lastBlockGasLimit, paddedGas)) {
      logger.sentry('⛽ returning padded gas estimation', paddedGas);
      return paddedGas;
    }
    // otherwise default to the last block gas limit
    logger.sentry('⛽ returning last block gas limit', lastBlockGasLimit);
    return lastBlockGasLimit;
  } catch (error) {
    logger.error('Error calculating gas limit with padding', error);
    return null;
  }
};

/**
 * @desc convert from ether to wei
 * @param  {String} value in ether
 * @return {String} value in wei
 */
export const toWei = ether => {
  const result = parseEther(ether);
  return result.toString();
};

/**
 * @desc get transaction info
 * @param {String} hash
 * @return {Promise}
 */
export const getTransaction = hash => web3Provider.getTransaction(hash);

/**
 * @desc get address transaction count
 * @param {String} address
 * @return {Promise}
 */
export const getTransactionCount = address =>
  web3Provider.getTransactionCount(address, 'pending');

/**
 * @desc get transaction details
 * @param  {Object} transaction { from, to, data, value, gasPrice, gasLimit }
 * @return {Object}
 */
export const getTxDetails = async transaction => {
  const { to } = transaction;
  const data = transaction.data ? transaction.data : '0x';
  const value = transaction.amount ? toHex(toWei(transaction.amount)) : '0x00';
  const gasLimit = toHex(transaction.gasLimit) || undefined;
  const gasPrice = toHex(transaction.gasPrice) || undefined;
  const tx = {
    data,
    gasLimit,
    gasPrice,
    to,
    value,
  };
  return tx;
};

export const resolveUnstoppableDomain = async domain => {
  const resolution = new UnstoppableResolution({
    blockchain: {
      cns: {
        network: 'mainnet',
        url: replace(infuraUrl, 'network', NetworkTypes.mainnet),
      },
    },
  });

  const res = resolution
    .addr(domain, 'ETH')
    .then(address => {
      return address;
    })
    .catch(logger.error);
  return res;
};

<<<<<<< HEAD
const resolveNameOrAddress = async (nameOrAddress, provider) => {
=======
export const resolveNameOrAddress = async nameOrAddress => {
>>>>>>> 51a2a9b7
  if (!isHexString(nameOrAddress)) {
    if (/^([\w-]+\.)+(crypto)$/.test(nameOrAddress)) {
      return resolveUnstoppableDomain(nameOrAddress);
    }
    const p = provider || web3Provider;
    return p.resolveName(nameOrAddress);
  }
  return nameOrAddress;
};

/**
 * @desc get transfer nft transaction
 * @param  {Object}  transaction { asset, from, to, gasPrice }
 * @return {Object}
 */
export const getTransferNftTransaction = async transaction => {
  const recipient = await resolveNameOrAddress(transaction.to);
  const { from } = transaction;
  const contractAddress = get(transaction, 'asset.asset_contract.address');
  const data = getDataForNftTransfer(from, recipient, transaction.asset);
  return {
    data,
    from,
    gasLimit: transaction.gasLimit,
    gasPrice: transaction.gasPrice,
    to: contractAddress,
  };
};

/**
 * @desc get transfer token transaction
 * @param  {Object}  transaction { asset, from, to, amount, gasPrice }
 * @return {Object}
 */
export const getTransferTokenTransaction = async transaction => {
  const value = convertAmountToRawAmount(
    transaction.amount,
    transaction.asset.decimals
  );
  const recipient = await resolveNameOrAddress(transaction.to);
  const data = getDataForTokenTransfer(value, recipient);
  return {
    data,
    from: transaction.from,
    gasLimit: transaction.gasLimit,
    gasPrice: transaction.gasPrice,
    to: transaction.asset.address,
  };
};

/**
 * @desc transform into signable transaction
 * @param {Object} transaction { asset, from, to, amount, gasPrice }
 * @return {Promise}
 */
export const createSignableTransaction = async transaction => {
  if (get(transaction, 'asset.address') === 'eth') {
    return getTxDetails(transaction);
  }
  const isNft = get(transaction, 'asset.type') === AssetTypes.nft;
  const result = isNft
    ? await getTransferNftTransaction(transaction)
    : await getTransferTokenTransaction(transaction);
  return getTxDetails(result);
};

const estimateAssetBalancePortion = asset => {
  if (!(asset.type === AssetTypes.nft)) {
    const assetBalance = get(asset, 'balance.amount');
    const decimals = get(asset, 'decimals');
    const portion = multiply(assetBalance, 0.1);
    const trimmed = handleSignificantDecimals(portion, decimals);
    return convertAmountToRawAmount(trimmed, decimals);
  }
  return '0';
};

export const getDataForTokenTransfer = (value, to) => {
  const transferMethodHash = smartContractMethods.token_transfer.hash;
  const data = ethereumUtils.getDataString(transferMethodHash, [
    ethereumUtils.removeHexPrefix(to),
    convertStringToHex(value),
  ]);
  return data;
};

export const getDataForNftTransfer = (from, to, asset) => {
  const nftVersion = get(asset, 'asset_contract.nft_version');
  const schema_name = get(asset, 'asset_contract.schema_name');
  if (nftVersion === '3.0') {
    const transferMethodHash = smartContractMethods.nft_transfer_from.hash;
    const data = ethereumUtils.getDataString(transferMethodHash, [
      ethereumUtils.removeHexPrefix(from),
      ethereumUtils.removeHexPrefix(to),
      convertStringToHex(asset.id),
    ]);
    return data;
  } else if (schema_name === 'ERC1155') {
    const transferMethodHash =
      smartContractMethods.erc1155_safe_transfer_from.hash;
    const data = ethereumUtils.getDataString(transferMethodHash, [
      ethereumUtils.removeHexPrefix(from),
      ethereumUtils.removeHexPrefix(to),
      convertStringToHex(asset.id),
      convertStringToHex('1'),
      convertStringToHex('160'),
      convertStringToHex('0'),
    ]);
    return data;
  }
  const transferMethodHash = smartContractMethods.nft_transfer.hash;
  const data = ethereumUtils.getDataString(transferMethodHash, [
    ethereumUtils.removeHexPrefix(to),
    convertStringToHex(asset.id),
  ]);
  return data;
};

/**
 * @desc estimate gas limit
 * @param {Object} [{selected, address, recipient, amount, gasPrice}]
 * @return {String}
 */
export const estimateGasLimit = async (
  { asset, address, recipient, amount },
  addPadding = false,
  provider = null
) => {
  const _amount =
    amount && Number(amount)
      ? convertAmountToRawAmount(amount, asset.decimals)
      : estimateAssetBalancePortion(asset);
  const value = _amount.toString();
  const _recipient = await resolveNameOrAddress(recipient, provider);
  let estimateGasData = {
    data: '0x',
    from: address,
    to: _recipient,
    value,
  };
  if (asset.type === AssetTypes.nft) {
    const contractAddress = get(asset, 'asset_contract.address');
    const data = getDataForNftTransfer(address, _recipient, asset);
    estimateGasData = {
      data,
      from: address,
      to: contractAddress,
    };
  } else if (asset.symbol !== 'ETH') {
    const transferData = getDataForTokenTransfer(value, _recipient);
    estimateGasData = {
      data: transferData,
      from: address,
      to: asset.address,
      value: '0x0',
    };
  }
  if (addPadding) {
    return estimateGasWithPadding(estimateGasData, null, null, provider);
  } else {
    return estimateGas(estimateGasData, provider);
  }
};<|MERGE_RESOLUTION|>--- conflicted
+++ resolved
@@ -278,11 +278,7 @@
   return res;
 };
 
-<<<<<<< HEAD
-const resolveNameOrAddress = async (nameOrAddress, provider) => {
-=======
-export const resolveNameOrAddress = async nameOrAddress => {
->>>>>>> 51a2a9b7
+export const resolveNameOrAddress = async (nameOrAddress, provider) => {
   if (!isHexString(nameOrAddress)) {
     if (/^([\w-]+\.)+(crypto)$/.test(nameOrAddress)) {
       return resolveUnstoppableDomain(nameOrAddress);
