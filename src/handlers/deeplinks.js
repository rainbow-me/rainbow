--- conflicted
+++ resolved
@@ -43,31 +43,18 @@
   const { dispatch } = store;
   const { query, pathname } = new URL(uri);
   if (uri && query) {
-<<<<<<< HEAD
     const [, version] = pathname.split('@');
-    console.log('handleWalletConnect', version, !!uri);
     if (version === '2') {
       walletConnectPair(uri);
     } else {
       dispatch(walletConnectSetPendingRedirect());
       dispatch(
         walletConnectOnSessionRequest(uri, (status, dappScheme) => {
-          if (status === 'reject') {
-            dispatch(walletConnectRemovePendingRedirect('reject', dappScheme));
-          } else {
-            dispatch(walletConnectRemovePendingRedirect('connect', dappScheme));
-          }
+          const type = status === 'approved' ? 'connect' : status;
+          dispatch(walletConnectRemovePendingRedirect(type, dappScheme));
         })
       );
     }
-=======
-    dispatch(
-      walletConnectOnSessionRequest(uri, (status, dappScheme) => {
-        const type = status === 'approved' ? 'connect' : status;
-        dispatch(walletConnectRemovePendingRedirect(type, dappScheme));
-      })
-    );
->>>>>>> 5cb11b75
   } else {
     // This is when we get focused by WC due to a signing request
   }
