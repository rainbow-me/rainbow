<<<<<<< HEAD
import { gasUtils } from '@rainbow-me/utils';

const { GasTrends } = gasUtils;
const { FALLING, RISING, SURGING, STABLE, NO_TREND } = GasTrends;

const PRIORITY_FEE_INCREMENT = 0.5;
=======
const PRIORITY_FEE_INCREMENT = 1;
>>>>>>> 2f164a62
const PRIORITY_FEE_THRESHOLD = 0.15;

export const getTrendKey = (trend: number) => {
  if (trend === -1) {
    return FALLING;
  } else if (trend === 1) {
    return RISING;
  } else if (trend === 2) {
    return SURGING;
  } else if (trend === 0) {
    return STABLE;
  }
  return NO_TREND;
};

export const calculateMinerTipAddDifference = (maxPriorityFee: string) => {
  const diff =
    Math.round((Number(maxPriorityFee) % PRIORITY_FEE_INCREMENT) * 100) / 100;
  if (diff > PRIORITY_FEE_INCREMENT - PRIORITY_FEE_THRESHOLD) {
    return 2 * PRIORITY_FEE_INCREMENT - diff;
  } else {
    return PRIORITY_FEE_INCREMENT - diff;
  }
};

export const calculateMinerTipSubstDifference = (maxPriorityFee: string) => {
  const diff =
    Math.round((Number(maxPriorityFee) % PRIORITY_FEE_INCREMENT) * 100) / 100;
  if (diff < PRIORITY_FEE_THRESHOLD) {
    return PRIORITY_FEE_INCREMENT + diff;
  } else {
    return diff || PRIORITY_FEE_INCREMENT;
  }
};<|MERGE_RESOLUTION|>--- conflicted
+++ resolved
@@ -1,13 +1,10 @@
-<<<<<<< HEAD
 import { gasUtils } from '@rainbow-me/utils';
 
 const { GasTrends } = gasUtils;
 const { FALLING, RISING, SURGING, STABLE, NO_TREND } = GasTrends;
 
-const PRIORITY_FEE_INCREMENT = 0.5;
-=======
 const PRIORITY_FEE_INCREMENT = 1;
->>>>>>> 2f164a62
+
 const PRIORITY_FEE_THRESHOLD = 0.15;
 
 export const getTrendKey = (trend: number) => {
