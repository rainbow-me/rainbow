import lang from 'i18n-js';
import { compact, flattenDeep, get, groupBy, map, property } from 'lodash';
import React from 'react';
import { LayoutAnimation } from 'react-native';
import FastImage from 'react-native-fast-image';
import { withNavigation } from 'react-navigation';
import { compose, withHandlers } from 'recompact';
import { createSelector } from 'reselect';
import { AssetListItemSkeleton } from '../components/asset-list';
import { BalanceCoinRow } from '../components/coin-row';
import { UniswapInvestmentCard } from '../components/investment-cards';
import { CollectibleTokenFamily } from '../components/token-family';
import { chartExpandedAvailable } from '../config/experimental';
import EditOptions from '../helpers/editOptionTypes';
import {
  add,
  multiply,
  convertAmountToNativeDisplay,
} from '../helpers/utilities';
import {
  amountOfShowedCoins,
  buildUniqueTokenList,
  buildCoinsList,
} from './assets';
import store from '../redux/store';
import {
  setIsCoinListEdited,
  setPinnedCoins,
  setHiddenCoins,
} from '../redux/editOptions';
import networkTypes from './networkTypes';
import { ethereumUtils } from '../utils';
import { setOpenSmallBalances } from '../redux/openStateSettings';

const allAssetsCountSelector = state => state.allAssetsCount;
const allAssetsSelector = state => state.allAssets;
const assetsTotalSelector = state => state.assetsTotal;
const currentActionSelector = state => state.currentAction;
const hiddenCoinsSelector = state => state.hiddenCoins;
const isBalancesSectionEmptySelector = state => state.isBalancesSectionEmpty;
const isCoinListEditedSelector = state => state.isCoinListEdited;
const isWalletEthZeroSelector = state => state.isWalletEthZero;
const languageSelector = state => state.language;
const networkSelector = state => state.network;
const nativeCurrencySelector = state => state.nativeCurrency;
const pinnedCoinsSelector = state => state.pinnedCoins;
const savingsSelector = state => state.savings;
const uniqueTokensSelector = state => state.uniqueTokens;
const uniswapSelector = state => state.uniswap;
const uniswapTotalSelector = state => state.uniswapTotal;

const enhanceRenderItem = compose(
  withNavigation,
  withHandlers({
    onPress: ({ assetType, navigation }) => item => {
      navigation.navigate('ExpandedAssetScreen', {
        asset: item,
        type: assetType,
      });
    },
    onPressSend: ({ navigation }) => asset => {
      navigation.navigate('SendSheet', { asset });
    },
  })
);

const TokenItem = enhanceRenderItem(BalanceCoinRow);
const UniswapCardItem = enhanceRenderItem(UniswapInvestmentCard);

const balancesSkeletonRenderItem = item => (
  <AssetListItemSkeleton animated descendingOpacity={false} {...item} />
);
const balancesRenderItem = item => (
  <TokenItem
    {...item}
    assetType={item.item.price && chartExpandedAvailable ? 'chart' : 'token'}
  />
);
const tokenFamilyItem = item => (
  <CollectibleTokenFamily {...item} uniqueId={item.uniqueId} />
);
const uniswapRenderItem = item => (
  <UniswapCardItem {...item} assetType="uniswap" isCollapsible />
);

const filterWalletSections = sections =>
  sections.filter(({ data, header }) =>
    data ? get(header, 'totalItems') : true
  );

const buildWalletSections = (
  balanceSection,
  uniqueTokenFamiliesSection,
  uniswapSection
) => {
  const sections = [balanceSection, uniswapSection, uniqueTokenFamiliesSection];

  const filteredSections = filterWalletSections(sections);
  const isEmpty = !filteredSections.length;

  return {
    isEmpty,
    sections: filteredSections,
  };
};

const withUniswapSection = (
  language,
  nativeCurrency,
  uniswap,
  uniswapTotal
) => ({
  data: uniswap,
  header: {
    title: 'Investments',
    totalItems: uniswap.length,
    totalValue: uniswapTotal,
  },
  investments: true,
  name: 'investments',
  renderItem: uniswapRenderItem,
});

const withEthPrice = allAssets => {
  const ethAsset = ethereumUtils.getAsset(allAssets);
  return get(ethAsset, 'native.price.amount', null);
};

const withBalanceSavingsSection = (savings, priceOfEther) => {
  let savingsAssets = savings;
  let totalUnderlyingNativeValue = 0;
  if (priceOfEther) {
    savingsAssets = map(savings, asset => {
      const {
        supplyBalanceUnderlying,
        underlyingPrice,
        lifetimeSupplyInterestAccrued,
      } = asset;
      const underlyingNativePrice = multiply(underlyingPrice, priceOfEther);
      const underlyingBalanceNativeValue = supplyBalanceUnderlying
        ? multiply(supplyBalanceUnderlying, underlyingNativePrice)
        : 0;
      totalUnderlyingNativeValue = add(
        totalUnderlyingNativeValue,
        underlyingBalanceNativeValue
      );
      const lifetimeSupplyInterestAccruedNative = lifetimeSupplyInterestAccrued
        ? multiply(lifetimeSupplyInterestAccrued, underlyingNativePrice)
        : 0;

      return {
        ...asset,
        lifetimeSupplyInterestAccruedNative,
        underlyingBalanceNativeValue,
      };
    });
  }

  const savingsSection = {
    assets: savingsAssets,
    savingsContainer: true,
    totalValue: totalUnderlyingNativeValue,
  };
  return savingsSection;
};

const coinEditContextMenu = (
  allAssets,
  balanceSectionData,
  isCoinListEdited,
  currentAction,
  isLoadingBalances,
  allAssetsCount,
  totalValue
) => {
  const noSmallBalances = !(
    balanceSectionData[balanceSectionData.length - 1].smallBalancesContainer ||
    (balanceSectionData.length > 1 &&
      balanceSectionData[balanceSectionData.length - 2].smallBalancesContainer)
  );
  return {
    contextMenuOptions:
      allAssets.length <= amountOfShowedCoins && noSmallBalances
        ? {
            cancelButtonIndex: 0,
            dynamicOptions: () => {
              return isCoinListEdited && currentAction !== EditOptions.none
                ? [
                    'Cancel',
                    currentAction !== EditOptions.unpin ? 'Pin' : 'Unpin',
                    currentAction !== EditOptions.unhide ? 'Hide' : 'Unhide',
                    'Finish',
                  ]
                : ['Cancel', isCoinListEdited ? 'Finish' : 'Edit'];
            },
            onPressActionSheet: async index => {
              if (isCoinListEdited && currentAction !== EditOptions.none) {
                if (index === 3) {
                  store.dispatch(setIsCoinListEdited(!isCoinListEdited));
                } else if (index === 1) {
                  store.dispatch(setPinnedCoins());
                } else if (index === 2) {
                  store.dispatch(setHiddenCoins());
                  store.dispatch(setOpenSmallBalances(true));
                }
                LayoutAnimation.configureNext(
                  LayoutAnimation.create(200, 'easeInEaseOut', 'opacity')
                );
              } else {
                if (index === 1) {
                  store.dispatch(setIsCoinListEdited(!isCoinListEdited));
                  LayoutAnimation.configureNext(
                    LayoutAnimation.create(200, 'easeInEaseOut', 'opacity')
                  );
                }
              }
            },
          }
        : undefined,
    title: lang.t('account.tab_balances'),
    totalItems: isLoadingBalances ? 1 : allAssetsCount,
    totalValue: totalValue,
  };
};

const withBalanceSection = (
  allAssets,
  allAssetsCount,
  assetsTotal,
  savingsSection,
  isBalancesSectionEmpty,
  isWalletEthZero,
  language,
  nativeCurrency,
  network,
  isCoinListEdited,
  pinnedCoins,
  hiddenCoins,
  currentAction
) => {
  const { assets, totalBalancesValue } = buildCoinsList(
    allAssets,
    isCoinListEdited,
    pinnedCoins,
    hiddenCoins
  );
  let balanceSectionData = [...assets];

  const totalValue = convertAmountToNativeDisplay(
    totalBalancesValue,
    nativeCurrency
  );

<<<<<<< HEAD
=======
  let balanceSectionData = [...buildCoinsList(allAssets, nativeCurrency)];

>>>>>>> 53560318
  if (networkTypes.mainnet === network) {
    balanceSectionData.push(savingsSection);
  }

  const isLoadingBalances = !isWalletEthZero && isBalancesSectionEmpty;
  if (isLoadingBalances) {
    balanceSectionData = [{ item: { uniqueId: 'skeleton0' } }];
  }

  return {
    balances: true,
    data: balanceSectionData,
    header: coinEditContextMenu(
      allAssets,
      balanceSectionData,
      isCoinListEdited,
      currentAction,
      isLoadingBalances,
      allAssetsCount,
      totalValue
    ),
    name: 'balances',
    renderItem: isLoadingBalances
      ? balancesSkeletonRenderItem
      : balancesRenderItem,
  };
};

let isPreloadComplete = false;
const largeFamilyThreshold = 4;
const jumboFamilyThreshold = largeFamilyThreshold * 2;
const minTopFoldThreshold = 10;

const buildImagesToPreloadArray = (family, index, families) => {
  const isLargeFamily = family.tokens.length > largeFamilyThreshold;
  const isJumboFamily = family.tokens.length >= jumboFamilyThreshold;
  const isTopFold = index < Math.max(families.length / 2, minTopFoldThreshold);

  return family.tokens.map((token, rowIndex) => {
    let priority = FastImage.priority[isTopFold ? 'high' : 'normal'];

    if (isTopFold && isLargeFamily) {
      if (rowIndex <= largeFamilyThreshold) {
        priority = FastImage.priority.high;
      } else if (isJumboFamily) {
        const isMedium =
          rowIndex > largeFamilyThreshold && rowIndex <= jumboFamilyThreshold;
        priority = FastImage.priority[isMedium ? 'normal' : 'low'];
      } else {
        priority = FastImage.priority.normal;
      }
    }

    const images = token.map(({ image_preview_url, uniqueId }) => {
      if (!image_preview_url) return null;
      return {
        id: uniqueId,
        priority,
        uri: image_preview_url,
      };
    });

    return images.length ? images : null;
  });
};

const sortImagesToPreload = images => {
  const filtered = compact(flattenDeep(images));
  const grouped = groupBy(filtered, property('priority'));
  return [
    ...get(grouped, 'high', []),
    ...get(grouped, 'normal', []),
    ...get(grouped, 'low', []),
  ];
};

const withUniqueTokenFamiliesSection = (language, uniqueTokens, data) => {
  // TODO preload elsewhere?
  if (!isPreloadComplete) {
    const imagesToPreload = sortImagesToPreload(
      data.map(buildImagesToPreloadArray)
    );
    isPreloadComplete = !!imagesToPreload.length;
    FastImage.preload(imagesToPreload);
  }

  return {
    collectibles: true,
    data,
    header: {
      title: lang.t('account.tab_collectibles'),
      totalItems: uniqueTokens.length,
      totalValue: '',
    },
    name: 'collectibles',
    renderItem: tokenFamilyItem,
    type: 'big',
  };
};

const uniqueTokenDataSelector = createSelector(
  [uniqueTokensSelector],
  buildUniqueTokenList
);

const ethPriceSelector = createSelector([allAssetsSelector], withEthPrice);

const balanceSavingsSectionSelector = createSelector(
  [savingsSelector, ethPriceSelector],
  withBalanceSavingsSection
);

const balanceSectionSelector = createSelector(
  [
    allAssetsSelector,
    allAssetsCountSelector,
    assetsTotalSelector,
    balanceSavingsSectionSelector,
    isBalancesSectionEmptySelector,
    isWalletEthZeroSelector,
    languageSelector,
    nativeCurrencySelector,
    networkSelector,
    isCoinListEditedSelector,
    pinnedCoinsSelector,
    hiddenCoinsSelector,
    currentActionSelector,
  ],
  withBalanceSection
);

const uniswapSectionSelector = createSelector(
  [
    languageSelector,
    nativeCurrencySelector,
    uniswapSelector,
    uniswapTotalSelector,
  ],
  withUniswapSection
);

const uniqueTokenFamiliesSelector = createSelector(
  [languageSelector, uniqueTokensSelector, uniqueTokenDataSelector],
  withUniqueTokenFamiliesSection
);

export const buildWalletSectionsSelector = createSelector(
  [balanceSectionSelector, uniqueTokenFamiliesSelector, uniswapSectionSelector],
  buildWalletSections
);<|MERGE_RESOLUTION|>--- conflicted
+++ resolved
@@ -240,6 +240,7 @@
 ) => {
   const { assets, totalBalancesValue } = buildCoinsList(
     allAssets,
+    nativeCurrency,
     isCoinListEdited,
     pinnedCoins,
     hiddenCoins
@@ -251,11 +252,6 @@
     nativeCurrency
   );
 
-<<<<<<< HEAD
-=======
-  let balanceSectionData = [...buildCoinsList(allAssets, nativeCurrency)];
-
->>>>>>> 53560318
   if (networkTypes.mainnet === network) {
     balanceSectionData.push(savingsSection);
   }
