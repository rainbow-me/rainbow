--- conflicted
+++ resolved
@@ -208,13 +208,7 @@
     );
   }
   const addresses = savings?.map(asset => asset.cToken.address);
-<<<<<<< HEAD
-  if (isLoadingAssets) {
-    return [];
-  }
-=======
   if (isLoadingAssets) return [];
->>>>>>> 7b224315
   return [
     {
       type: 'SAVINGS_HEADER_SPACE_BEFORE',
