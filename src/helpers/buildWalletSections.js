import lang from 'i18n-js';
import { compact, flattenDeep, get, groupBy, property } from 'lodash';
import React from 'react';
import FastImage from 'react-native-fast-image';
import { withNavigation } from 'react-navigation';
import { compose, withHandlers } from 'recompact';
import { createSelector } from 'reselect';
import { AssetListItemSkeleton } from '../components/asset-list';
import { BalanceCoinRow } from '../components/coin-row';
import { UniswapInvestmentCard } from '../components/investment-cards';
import { TokenFamilyWrap } from '../components/token-family';
import { buildUniqueTokenList, buildCoinsList } from './assets';
import { chartExpandedAvailable } from '../experimentalConfig';

const allAssetsSelector = state => state.allAssets;
const allAssetsCountSelector = state => state.allAssetsCount;
const assetsSelector = state => state.assets;
const assetsTotalSelector = state => state.assetsTotal;
const isBalancesSectionEmptySelector = state => state.isBalancesSectionEmpty;
const isWalletEthZeroSelector = state => state.isWalletEthZero;
const languageSelector = state => state.language;
const nativeCurrencySelector = state => state.nativeCurrency;
const setIsWalletEmptySelector = state => state.setIsWalletEmpty;
const uniqueTokensSelector = state => state.uniqueTokens;
const uniswapSelector = state => state.uniswap;
const uniswapTotalSelector = state => state.uniswapTotal;

const enhanceRenderItem = compose(
  withNavigation,
  withHandlers({
    onPress: ({ assetType, navigation }) => item => {
      navigation.navigate('ExpandedAssetScreen', {
        asset: item,
        type: assetType,
      });
    },
    onPressSend: ({ navigation }) => asset => {
      navigation.navigate('SendSheet', { asset });
    },
  })
);

const TokenItem = enhanceRenderItem(BalanceCoinRow);
const UniswapCardItem = enhanceRenderItem(UniswapInvestmentCard);

const balancesSkeletonRenderItem = item => (
  <AssetListItemSkeleton animated descendingOpacity={false} {...item} />
);
const balancesRenderItem = item => (
<<<<<<< HEAD
  <TokenItem {...item} assetType={item.item.price ? 'chart' : 'token'} />
=======
  <TokenItem
    {...item}
    assetType={item.item.price && chartExpandedAvailable ? 'chart' : 'token'}
  />
>>>>>>> 0ae201f2
);
const tokenFamilyItem = item => (
  <TokenFamilyWrap {...item} uniqueId={item.uniqueId} />
);
const uniswapRenderItem = item => (
  <UniswapCardItem {...item} assetType="uniswap" isCollapsible />
);

const filterWalletSections = sections =>
  sections.filter(({ data, header }) =>
    data ? get(header, 'totalItems') : true
  );

const buildWalletSections = (
  balanceSection,
  setIsWalletEmpty,
  uniqueTokenFamiliesSection,
  uniswapSection
) => {
  const sections = [balanceSection, uniswapSection, uniqueTokenFamiliesSection];

  const filteredSections = filterWalletSections(sections);
  const isEmpty = !filteredSections.length;
  setIsWalletEmpty(isEmpty);

  // console.log('filteredSections', filteredSections)

  return {
    isEmpty,
    sections: filteredSections,
  };
};

const withUniswapSection = (
  language,
  nativeCurrency,
  uniswap,
  uniswapTotal
) => ({
  data: uniswap,
  header: {
    title: 'Investments',
    totalItems: uniswap.length,
    totalValue: uniswapTotal,
  },
  investments: true,
  name: 'investments',
  renderItem: uniswapRenderItem,
});

const withBalanceSection = (
  allAssets,
  allAssetsCount,
  assets,
  assetsTotal,
  isBalancesSectionEmpty,
  isWalletEthZero,
  language,
  nativeCurrency,
  showShitcoins
) => {
  let balanceSectionData = buildCoinsList(allAssets);
  const isLoadingBalances = !isWalletEthZero && isBalancesSectionEmpty;
  if (isLoadingBalances) {
    balanceSectionData = [{ item: { uniqueId: 'skeleton0' } }];
  }

  return {
    balances: true,
    data: balanceSectionData,
    header: {
      showShitcoins,
      title: lang.t('account.tab_balances'),
      totalItems: isLoadingBalances ? 1 : allAssetsCount,
      totalValue: get(assetsTotal, 'display', ''),
    },
    name: 'balances',
    renderItem: isLoadingBalances
      ? balancesSkeletonRenderItem
      : balancesRenderItem,
  };
};

let isPreloadComplete = false;
const largeFamilyThreshold = 4;
const jumboFamilyThreshold = largeFamilyThreshold * 2;
const minTopFoldThreshold = 10;

const buildImagesToPreloadArray = (family, index, families) => {
  const isLargeFamily = family.tokens.length > largeFamilyThreshold;
  const isJumboFamily = family.tokens.length >= jumboFamilyThreshold;
  const isTopFold = index < Math.max(families.length / 2, minTopFoldThreshold);

  return family.tokens.map((token, rowIndex) => {
    let priority = FastImage.priority[isTopFold ? 'high' : 'normal'];

    if (isTopFold && isLargeFamily) {
      if (rowIndex <= largeFamilyThreshold) {
        priority = FastImage.priority.high;
      } else if (isJumboFamily) {
        const isMedium =
          rowIndex > largeFamilyThreshold && rowIndex <= jumboFamilyThreshold;
        priority = FastImage.priority[isMedium ? 'normal' : 'low'];
      } else {
        priority = FastImage.priority.normal;
      }
    }

    const images = token.map(({ image_preview_url, uniqueId }) => {
      if (!image_preview_url) return null;
      return {
        id: uniqueId,
        priority,
        uri: image_preview_url,
      };
    });

    return images.length ? images : null;
  });
};

const sortImagesToPreload = images => {
  const filtered = compact(flattenDeep(images));
  const grouped = groupBy(filtered, property('priority'));
  return [
    ...get(grouped, 'high', []),
    ...get(grouped, 'normal', []),
    ...get(grouped, 'low', []),
  ];
};

const withUniqueTokenFamiliesSection = (language, uniqueTokens, data) => {
  // TODO preload elsewhere?
  if (!isPreloadComplete) {
    const imagesToPreload = sortImagesToPreload(
      data.map(buildImagesToPreloadArray)
    );
    isPreloadComplete = !!imagesToPreload.length;
    FastImage.preload(imagesToPreload);
  }

  return {
    collectibles: true,
    data,
    header: {
      title: lang.t('account.tab_collectibles'),
      totalItems: uniqueTokens.length,
      totalValue: '',
    },
    name: 'collectibles',
    renderItem: tokenFamilyItem,
    type: 'big',
  };
};

const uniqueTokenDataSelector = createSelector(
  [uniqueTokensSelector],
  buildUniqueTokenList
);

const balanceSectionSelector = createSelector(
  [
    allAssetsSelector,
    allAssetsCountSelector,
    assetsSelector,
    assetsTotalSelector,
    isBalancesSectionEmptySelector,
    isWalletEthZeroSelector,
    languageSelector,
    nativeCurrencySelector,
  ],
  withBalanceSection
);

const uniswapSectionSelector = createSelector(
  [
    languageSelector,
    nativeCurrencySelector,
    uniswapSelector,
    uniswapTotalSelector,
  ],
  withUniswapSection
);

const uniqueTokenFamiliesSelector = createSelector(
  [languageSelector, uniqueTokensSelector, uniqueTokenDataSelector],
  withUniqueTokenFamiliesSection
);

export default createSelector(
  [
    balanceSectionSelector,
    setIsWalletEmptySelector,
    uniqueTokenFamiliesSelector,
    uniswapSectionSelector,
  ],
  buildWalletSections
);<|MERGE_RESOLUTION|>--- conflicted
+++ resolved
@@ -47,14 +47,10 @@
   <AssetListItemSkeleton animated descendingOpacity={false} {...item} />
 );
 const balancesRenderItem = item => (
-<<<<<<< HEAD
-  <TokenItem {...item} assetType={item.item.price ? 'chart' : 'token'} />
-=======
   <TokenItem
     {...item}
     assetType={item.item.price && chartExpandedAvailable ? 'chart' : 'token'}
   />
->>>>>>> 0ae201f2
 );
 const tokenFamilyItem = item => (
   <TokenFamilyWrap {...item} uniqueId={item.uniqueId} />
