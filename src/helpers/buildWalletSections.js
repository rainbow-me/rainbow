import lang from 'i18n-js';
import { compact, flattenDeep, get, groupBy, map, property } from 'lodash';
import React from 'react';
import { LayoutAnimation } from 'react-native';
import FastImage from 'react-native-fast-image';
import { compose, withHandlers } from 'recompact';
import { createSelector } from 'reselect';
import { AssetListItemSkeleton } from '../components/asset-list';
import { BalanceCoinRow } from '../components/coin-row';
import { UniswapInvestmentCard } from '../components/investment-cards';
import { CollectibleTokenFamily } from '../components/token-family';
import EditOptions from '../helpers/editOptionTypes';
import { withNavigation } from '../navigation/Navigation';
import {
  setHiddenCoins,
  setIsCoinListEdited,
  setPinnedCoins,
} from '../redux/editOptions';
import { setOpenSmallBalances } from '../redux/openStateSettings';
import store from '../redux/store';
import { ethereumUtils } from '../utils';
import {
  amountOfShowedCoins,
  buildCoinsList,
  buildUniqueTokenList,
} from './assets';
import networkTypes from './networkTypes';
import { add, convertAmountToNativeDisplay, multiply } from './utilities';
import Routes from '@rainbow-me/routes';

const allAssetsCountSelector = state => state.allAssetsCount;
const allAssetsSelector = state => state.allAssets;
const assetsTotalSelector = state => state.assetsTotal;
const currentActionSelector = state => state.currentAction;
const hiddenCoinsSelector = state => state.hiddenCoins;
const isBalancesSectionEmptySelector = state => state.isBalancesSectionEmpty;
const isCoinListEditedSelector = state => state.isCoinListEdited;
const isLoadingAssetsSelector = state => state.isLoadingAssets;
const languageSelector = state => state.language;
const networkSelector = state => state.network;
const nativeCurrencySelector = state => state.nativeCurrency;
const pinnedCoinsSelector = state => state.pinnedCoins;
const savingsSelector = state => state.savings;
const showcaseTokensSelector = state => state.showcaseTokens;
const uniqueTokensSelector = state => state.uniqueTokens;
const uniswapSelector = state => state.uniswap;
const uniswapTotalSelector = state => state.uniswapTotal;

const enhanceRenderItem = compose(
  withNavigation,
  withHandlers({
    onPress: ({ assetType, navigation }) => (item, params) => {
      navigation.navigate(Routes.EXPANDED_ASSET_SHEET, {
        asset: item,
        type: assetType,
        ...params,
      });
    },
  })
);

const TokenItem = enhanceRenderItem(BalanceCoinRow);

const balancesSkeletonRenderItem = item => (
  <AssetListItemSkeleton animated descendingOpacity={false} {...item} />
);

const balancesRenderItem = item => <TokenItem {...item} assetType="token" />;

const tokenFamilyItem = item => (
  <CollectibleTokenFamily {...item} uniqueId={item.uniqueId} />
);
const uniswapRenderItem = item => (
  <UniswapInvestmentCard {...item} assetType="uniswap" isCollapsible />
);

const filterWalletSections = sections =>
  sections.filter(({ data, header }) =>
    data ? get(header, 'totalItems') : true
  );

const addEth = section => {
  const assets = store.getState().data.genericAssets;

  if (assets.eth) {
    const { relative_change_24h, value } = assets.eth.price;
    const zeroEthRow = {
      address: 'eth',
      balance: {
        amount: '0',
        display: '0 ETH',
      },
      decimals: 18,
      isCoin: true,
      isPinned: true,
      isSmall: false,
      name: 'Ethereum',
      native: {
        balance: {
          amount: '0',
          display: '$0',
        },
<<<<<<< HEAD
        change: `${relative_change_24h?.toFixed(2)}%`,
=======
        change: relative_change_24h ? `${relative_change_24h.toFixed(2)}%` : '',
>>>>>>> 5b2e3112
        price: {
          amount: value,
          display: String(value),
        },
      },
      price: assets.eth.price,
      symbol: 'ETH',
      type: 'token',
      uniqueId: 'eth',
    };

    if (section.data.length === 1) {
      section.data.unshift(zeroEthRow);
    }
  }

  return section;
};

const buildWalletSections = (
  balanceSection,
  uniqueTokenFamiliesSection,
  uniswapSection
) => {
  const sections = [uniswapSection, uniqueTokenFamiliesSection];

  const filteredSections =
    filterWalletSections(sections).length > 0
      ? [addEth(balanceSection), ...filterWalletSections(sections)]
      : filterWalletSections([balanceSection]);
  const isEmpty = !filteredSections.length;

  return {
    isEmpty,
    sections: filteredSections,
  };
};

const withUniswapSection = (
  language,
  nativeCurrency,
  uniswap,
  uniswapTotal
) => ({
  data: uniswap,
  header: {
    title: 'Investments',
    totalItems: uniswap.length,
    totalValue: uniswapTotal,
  },
  investments: true,
  name: 'investments',
  renderItem: uniswapRenderItem,
});

const withEthPrice = allAssets => {
  const ethAsset = ethereumUtils.getAsset(allAssets);
  return get(ethAsset, 'native.price.amount', null);
};

const withBalanceSavingsSection = (savings, priceOfEther) => {
  let savingsAssets = savings;
  let totalUnderlyingNativeValue = '0';
  if (priceOfEther) {
    savingsAssets = map(savings, asset => {
      const {
        supplyBalanceUnderlying,
        underlyingPrice,
        lifetimeSupplyInterestAccrued,
      } = asset;
      const underlyingNativePrice =
        asset.underlying.symbol === 'ETH'
          ? priceOfEther
          : multiply(underlyingPrice, priceOfEther);
      const underlyingBalanceNativeValue = supplyBalanceUnderlying
        ? multiply(supplyBalanceUnderlying, underlyingNativePrice)
        : 0;
      totalUnderlyingNativeValue = add(
        totalUnderlyingNativeValue,
        underlyingBalanceNativeValue
      );
      const lifetimeSupplyInterestAccruedNative = lifetimeSupplyInterestAccrued
        ? multiply(lifetimeSupplyInterestAccrued, underlyingNativePrice)
        : 0;

      return {
        ...asset,
        lifetimeSupplyInterestAccruedNative,
        underlyingBalanceNativeValue,
      };
    });
  }

  const savingsSection = {
    assets: savingsAssets,
    savingsContainer: true,
    totalValue: totalUnderlyingNativeValue,
  };
  return savingsSection;
};

const coinEditContextMenu = (
  allAssets,
  balanceSectionData,
  isCoinListEdited,
  currentAction,
  isLoadingAssets,
  allAssetsCount,
  totalValue
) => {
  const noSmallBalances =
    !balanceSectionData.length ||
    !(
      balanceSectionData[balanceSectionData.length - 1]
        .smallBalancesContainer ||
      (balanceSectionData.length > 1 &&
        balanceSectionData[balanceSectionData.length - 2]
          .smallBalancesContainer)
    );
  return {
    contextMenuOptions:
      allAssets.length <= amountOfShowedCoins &&
      allAssets.length > 0 &&
      noSmallBalances
        ? {
            cancelButtonIndex: 0,
            dynamicOptions: () => {
              return isCoinListEdited && currentAction !== EditOptions.none
                ? [
                    'Cancel',
                    currentAction !== EditOptions.unpin ? 'Pin' : 'Unpin',
                    currentAction !== EditOptions.unhide ? 'Hide' : 'Unhide',
                    'Finish',
                  ]
                : ['Cancel', isCoinListEdited ? 'Finish' : 'Edit'];
            },
            onPressActionSheet: async index => {
              if (isCoinListEdited && currentAction !== EditOptions.none) {
                if (index === 3) {
                  store.dispatch(setIsCoinListEdited(!isCoinListEdited));
                } else if (index === 1) {
                  store.dispatch(setPinnedCoins());
                } else if (index === 2) {
                  store.dispatch(setHiddenCoins());
                  store.dispatch(setOpenSmallBalances(true));
                }
                LayoutAnimation.configureNext(
                  LayoutAnimation.create(200, 'easeInEaseOut', 'opacity')
                );
              } else {
                if (index === 1) {
                  store.dispatch(setIsCoinListEdited(!isCoinListEdited));
                  LayoutAnimation.configureNext(
                    LayoutAnimation.create(200, 'easeInEaseOut', 'opacity')
                  );
                }
              }
            },
          }
        : undefined,
    title: lang.t('account.tab_balances'),
    totalItems: isLoadingAssets ? 1 : allAssetsCount,
    totalValue: totalValue,
  };
};

const withBalanceSection = (
  allAssets,
  allAssetsCount,
  assetsTotal,
  savingsSection,
  isBalancesSectionEmpty,
  isLoadingAssets,
  language,
  nativeCurrency,
  network,
  isCoinListEdited,
  pinnedCoins,
  hiddenCoins,
  currentAction
) => {
  const { assets, totalBalancesValue } = buildCoinsList(
    allAssets,
    nativeCurrency,
    isCoinListEdited,
    pinnedCoins,
    hiddenCoins
  );
  let balanceSectionData = [...assets];

  const totalBalanceWithSavingsValue = add(
    totalBalancesValue,
    get(savingsSection, 'totalValue', 0)
  );
  const totalValue = convertAmountToNativeDisplay(
    totalBalanceWithSavingsValue,
    nativeCurrency
  );

  if (networkTypes.mainnet === network) {
    balanceSectionData.push(savingsSection);
  }

  if (isLoadingAssets) {
    balanceSectionData = [{ item: { uniqueId: 'skeleton0' } }];
  }

  return {
    balances: true,
    data: balanceSectionData,
    header: coinEditContextMenu(
      allAssets,
      balanceSectionData,
      isCoinListEdited,
      currentAction,
      isLoadingAssets,
      allAssetsCount,
      totalValue
    ),
    name: 'balances',
    renderItem: isLoadingAssets
      ? balancesSkeletonRenderItem
      : balancesRenderItem,
  };
};

let isPreloadComplete = false;
const largeFamilyThreshold = 4;
const jumboFamilyThreshold = largeFamilyThreshold * 2;
const minTopFoldThreshold = 10;

const buildImagesToPreloadArray = (family, index, families) => {
  const isLargeFamily = family.tokens.length > largeFamilyThreshold;
  const isJumboFamily = family.tokens.length >= jumboFamilyThreshold;
  const isTopFold = index < Math.max(families.length / 2, minTopFoldThreshold);

  return family.tokens.map((token, rowIndex) => {
    let priority = FastImage.priority[isTopFold ? 'high' : 'normal'];

    if (isTopFold && isLargeFamily) {
      if (rowIndex <= largeFamilyThreshold) {
        priority = FastImage.priority.high;
      } else if (isJumboFamily) {
        const isMedium =
          rowIndex > largeFamilyThreshold && rowIndex <= jumboFamilyThreshold;
        priority = FastImage.priority[isMedium ? 'normal' : 'low'];
      } else {
        priority = FastImage.priority.normal;
      }
    }

    const images = token.map(({ image_preview_url, uniqueId }) => {
      if (!image_preview_url) return null;
      return {
        id: uniqueId,
        priority,
        uri: image_preview_url,
      };
    });

    return images.length ? images : null;
  });
};

const sortImagesToPreload = images => {
  const filtered = compact(flattenDeep(images));
  const grouped = groupBy(filtered, property('priority'));
  return [
    ...get(grouped, 'high', []),
    ...get(grouped, 'normal', []),
    ...get(grouped, 'low', []),
  ];
};

const withUniqueTokenFamiliesSection = (language, uniqueTokens, data) => {
  // TODO preload elsewhere?
  if (!isPreloadComplete) {
    const imagesToPreload = sortImagesToPreload(
      data.map(buildImagesToPreloadArray)
    );
    isPreloadComplete = !!imagesToPreload.length;
    FastImage.preload(imagesToPreload);
  }

  return {
    collectibles: true,
    data,
    header: {
      title: lang.t('account.tab_collectibles'),
      totalItems: uniqueTokens.length,
      totalValue: '',
    },
    name: 'collectibles',
    renderItem: tokenFamilyItem,
    type: 'big',
  };
};

const uniqueTokenDataSelector = createSelector(
  [uniqueTokensSelector, showcaseTokensSelector],
  buildUniqueTokenList
);

const ethPriceSelector = createSelector([allAssetsSelector], withEthPrice);

const balanceSavingsSectionSelector = createSelector(
  [savingsSelector, ethPriceSelector],
  withBalanceSavingsSection
);

const balanceSectionSelector = createSelector(
  [
    allAssetsSelector,
    allAssetsCountSelector,
    assetsTotalSelector,
    balanceSavingsSectionSelector,
    isBalancesSectionEmptySelector,
    isLoadingAssetsSelector,
    languageSelector,
    nativeCurrencySelector,
    networkSelector,
    isCoinListEditedSelector,
    pinnedCoinsSelector,
    hiddenCoinsSelector,
    currentActionSelector,
  ],
  withBalanceSection
);

const uniswapSectionSelector = createSelector(
  [
    languageSelector,
    nativeCurrencySelector,
    uniswapSelector,
    uniswapTotalSelector,
  ],
  withUniswapSection
);

const uniqueTokenFamiliesSelector = createSelector(
  [languageSelector, uniqueTokensSelector, uniqueTokenDataSelector],
  withUniqueTokenFamiliesSection
);

export const buildWalletSectionsSelector = createSelector(
  [balanceSectionSelector, uniqueTokenFamiliesSelector, uniswapSectionSelector],
  buildWalletSections
);<|MERGE_RESOLUTION|>--- conflicted
+++ resolved
@@ -100,11 +100,7 @@
           amount: '0',
           display: '$0',
         },
-<<<<<<< HEAD
-        change: `${relative_change_24h?.toFixed(2)}%`,
-=======
         change: relative_change_24h ? `${relative_change_24h.toFixed(2)}%` : '',
->>>>>>> 5b2e3112
         price: {
           amount: value,
           display: String(value),
