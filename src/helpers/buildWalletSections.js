import lang from 'i18n-js';
import {
  compact,
  flattenDeep,
  get,
  groupBy,
  isEmpty,
  map,
  property,
} from 'lodash';
import React from 'react';
import { LayoutAnimation } from 'react-native';
import FastImage from 'react-native-fast-image';
import { withNavigation } from 'react-navigation';
import { compose, withHandlers } from 'recompact';
import { createSelector } from 'reselect';
import { AssetListItemSkeleton } from '../components/asset-list';
import { BalanceCoinRow } from '../components/coin-row';
import { UniswapInvestmentCard } from '../components/investment-cards';
import { CollectibleTokenFamily } from '../components/token-family';
import { chartExpandedAvailable } from '../config/experimental';
<<<<<<< HEAD
import { add, multiply, toFixedDecimals } from '../helpers/utilities';
=======
import {
  add,
  multiply,
  convertAmountToNativeDisplay,
} from '../helpers/utilities';
import { ethereumUtils } from '../utils';
>>>>>>> d9692a06
import { buildUniqueTokenList, buildCoinsList } from './assets';
import store from '../redux/store';
import {
  setIsCoinListEdited,
  setPinnedCoins,
  setHiddenCoins,
} from '../redux/editOptions';
import { getAssets } from '../handlers/localstorage/accountLocal';
import { dataUpdateAssets } from '../redux/data';
import networkTypes from './networkTypes';
import { ethereumUtils } from '../utils';
import { setOpenSmallBalances } from '../redux/openStateSettings';

const allAssetsCountSelector = state => state.allAssetsCount;
const allAssetsSelector = state => state.allAssets;
const assetsTotalSelector = state => state.assetsTotal;
const savingsSelector = state => state.savings;
const isBalancesSectionEmptySelector = state => state.isBalancesSectionEmpty;
const isWalletEthZeroSelector = state => state.isWalletEthZero;
const languageSelector = state => state.language;
const networkSelector = state => state.network;
const nativeCurrencySelector = state => state.nativeCurrency;
const uniqueTokensSelector = state => state.uniqueTokens;
const uniswapSelector = state => state.uniswap;
const uniswapTotalSelector = state => state.uniswapTotal;

const enhanceRenderItem = compose(
  withNavigation,
  withHandlers({
    onPress: ({ assetType, navigation }) => item => {
      navigation.navigate('ExpandedAssetScreen', {
        asset: item,
        type: assetType,
      });
    },
    onPressSend: ({ navigation }) => asset => {
      navigation.navigate('SendSheet', { asset });
    },
  })
);

const TokenItem = enhanceRenderItem(BalanceCoinRow);
const UniswapCardItem = enhanceRenderItem(UniswapInvestmentCard);

const balancesSkeletonRenderItem = item => (
  <AssetListItemSkeleton animated descendingOpacity={false} {...item} />
);
const balancesRenderItem = item => (
  <TokenItem
    {...item}
    assetType={item.item.price && chartExpandedAvailable ? 'chart' : 'token'}
  />
);
const tokenFamilyItem = item => (
  <CollectibleTokenFamily {...item} uniqueId={item.uniqueId} />
);
const uniswapRenderItem = item => (
  <UniswapCardItem {...item} assetType="uniswap" isCollapsible />
);

const filterWalletSections = sections =>
  sections.filter(({ data, header }) =>
    data ? get(header, 'totalItems') : true
  );

const buildWalletSections = (
  balanceSection,
  uniqueTokenFamiliesSection,
  uniswapSection
) => {
  const sections = [balanceSection, uniswapSection, uniqueTokenFamiliesSection];

  const filteredSections = filterWalletSections(sections);
  const isEmpty = !filteredSections.length;

  return {
    isEmpty,
    sections: filteredSections,
  };
};

const withUniswapSection = (
  language,
  nativeCurrency,
  uniswap,
  uniswapTotal
) => ({
  data: uniswap,
  header: {
    title: 'Investments',
    totalItems: uniswap.length,
    totalValue: uniswapTotal,
  },
  investments: true,
  name: 'investments',
  renderItem: uniswapRenderItem,
});

const withEthPrice = allAssets => {
  const ethAsset = ethereumUtils.getAsset(allAssets);
  return get(ethAsset, 'native.price.amount', null);
};

const withBalanceSavingsSection = (savings, priceOfEther) => {
  let savingsAssets = savings;
  let totalUnderlyingNativeValue = 0;
  if (priceOfEther) {
    savingsAssets = map(savings, asset => {
      const {
        supplyBalanceUnderlying,
        underlyingPrice,
        lifetimeSupplyInterestAccrued,
      } = asset;
      const underlyingNativePrice = multiply(underlyingPrice, priceOfEther);
      const underlyingBalanceNativeValue = supplyBalanceUnderlying
        ? multiply(supplyBalanceUnderlying, underlyingNativePrice)
        : 0;
      totalUnderlyingNativeValue = add(
        totalUnderlyingNativeValue,
        underlyingBalanceNativeValue
      );
      const lifetimeSupplyInterestAccruedNative = lifetimeSupplyInterestAccrued
        ? multiply(lifetimeSupplyInterestAccrued, underlyingNativePrice)
        : 0;

      return {
        ...asset,
        lifetimeSupplyInterestAccruedNative,
        underlyingBalanceNativeValue,
      };
    });
  }

  const savingsSection = {
    assets: savingsAssets,
    savingsContainer: true,
    totalValue: totalUnderlyingNativeValue,
  };
  return savingsSection;
};

const withBalanceSection = (
  allAssets,
  allAssetsCount,
  assetsTotal,
  savingsSection,
  isBalancesSectionEmpty,
  isWalletEthZero,
  language,
  nativeCurrency,
  network
) => {
  const totalSavingsValue = !isEmpty(savingsSection)
    ? savingsSection.totalValue
    : 0;
  const totalAssetsValue = get(assetsTotal, 'amount', 0);
  const totalBalancesValue = add(totalAssetsValue, totalSavingsValue);
  const totalValue = convertAmountToNativeDisplay(
    totalBalancesValue,
    nativeCurrency
  );

  let balanceSectionData = [...buildCoinsList(allAssets)];

  if (networkTypes.mainnet === network) {
    balanceSectionData.push(savingsSection);
  }

  const isLoadingBalances = !isWalletEthZero && isBalancesSectionEmpty;
  if (isLoadingBalances) {
    balanceSectionData = [{ item: { uniqueId: 'skeleton0' } }];
  }

  return {
    balances: true,
    data: balanceSectionData,
    header: {
      contextMenuOptions:
        allAssets.length <= 5 &&
        !(
          balanceSectionData[balanceSectionData.length - 1]
            .smallBalancesContainer ||
          (balanceSectionData.length > 1 &&
            balanceSectionData[balanceSectionData.length - 2]
              .smallBalancesContainer)
        )
          ? {
              cancelButtonIndex: 0,
              dynamicOptions: () => {
                const currentAction = store.getState().editOptions
                  .currentAction;
                const isCoinListEdited = store.getState().editOptions
                  .isCoinListEdited;
                return isCoinListEdited && currentAction !== 'none'
                  ? [
                      'Cancel',
                      currentAction !== 'unpin' ? 'Pin' : 'Unpin',
                      currentAction !== 'unhide' ? 'Hide' : 'Unhide',
                      'Finish',
                    ]
                  : ['Cancel', isCoinListEdited ? 'Finish' : 'Edit'];
              },
              onPressActionSheet: async index => {
                const currentAction = store.getState().editOptions
                  .currentAction;
                const isCoinListEdited = store.getState().editOptions
                  .isCoinListEdited;
                if (isCoinListEdited && currentAction !== 'none') {
                  if (index === 3) {
                    store.dispatch(setIsCoinListEdited(!isCoinListEdited));
                  } else if (index === 1) {
                    store.dispatch(setPinnedCoins());
                  } else if (index === 2) {
                    store.dispatch(setHiddenCoins());
                    store.dispatch(setOpenSmallBalances(true));
                  }
                  if (index === 2 || index === 1) {
                    const assets = await getAssets(
                      store.getState().settings.accountAddress,
                      store.getState().settings.network
                    );
                    store.dispatch(dataUpdateAssets(assets));
                  }
                  LayoutAnimation.configureNext(
                    LayoutAnimation.create(200, 'easeInEaseOut', 'opacity')
                  );
                } else {
                  if (index === 1) {
                    store.dispatch(setIsCoinListEdited(!isCoinListEdited));
                    LayoutAnimation.configureNext(
                      LayoutAnimation.create(200, 'easeInEaseOut', 'opacity')
                    );
                  }
                }
              },
            }
          : undefined,
      title: lang.t('account.tab_balances'),
      totalItems: isLoadingBalances ? 1 : allAssetsCount,
      totalValue: totalValue,
    },
    name: 'balances',
    renderItem: isLoadingBalances
      ? balancesSkeletonRenderItem
      : balancesRenderItem,
  };
};

let isPreloadComplete = false;
const largeFamilyThreshold = 4;
const jumboFamilyThreshold = largeFamilyThreshold * 2;
const minTopFoldThreshold = 10;

const buildImagesToPreloadArray = (family, index, families) => {
  const isLargeFamily = family.tokens.length > largeFamilyThreshold;
  const isJumboFamily = family.tokens.length >= jumboFamilyThreshold;
  const isTopFold = index < Math.max(families.length / 2, minTopFoldThreshold);

  return family.tokens.map((token, rowIndex) => {
    let priority = FastImage.priority[isTopFold ? 'high' : 'normal'];

    if (isTopFold && isLargeFamily) {
      if (rowIndex <= largeFamilyThreshold) {
        priority = FastImage.priority.high;
      } else if (isJumboFamily) {
        const isMedium =
          rowIndex > largeFamilyThreshold && rowIndex <= jumboFamilyThreshold;
        priority = FastImage.priority[isMedium ? 'normal' : 'low'];
      } else {
        priority = FastImage.priority.normal;
      }
    }

    const images = token.map(({ image_preview_url, uniqueId }) => {
      if (!image_preview_url) return null;
      return {
        id: uniqueId,
        priority,
        uri: image_preview_url,
      };
    });

    return images.length ? images : null;
  });
};

const sortImagesToPreload = images => {
  const filtered = compact(flattenDeep(images));
  const grouped = groupBy(filtered, property('priority'));
  return [
    ...get(grouped, 'high', []),
    ...get(grouped, 'normal', []),
    ...get(grouped, 'low', []),
  ];
};

const withUniqueTokenFamiliesSection = (language, uniqueTokens, data) => {
  // TODO preload elsewhere?
  if (!isPreloadComplete) {
    const imagesToPreload = sortImagesToPreload(
      data.map(buildImagesToPreloadArray)
    );
    isPreloadComplete = !!imagesToPreload.length;
    FastImage.preload(imagesToPreload);
  }

  return {
    collectibles: true,
    data,
    header: {
      title: lang.t('account.tab_collectibles'),
      totalItems: uniqueTokens.length,
      totalValue: '',
    },
    name: 'collectibles',
    renderItem: tokenFamilyItem,
    type: 'big',
  };
};

const uniqueTokenDataSelector = createSelector(
  [uniqueTokensSelector],
  buildUniqueTokenList
);

const ethPriceSelector = createSelector([allAssetsSelector], withEthPrice);

const balanceSavingsSectionSelector = createSelector(
  [savingsSelector, ethPriceSelector],
  withBalanceSavingsSection
);

const balanceSectionSelector = createSelector(
  [
    allAssetsSelector,
    allAssetsCountSelector,
    assetsTotalSelector,
    balanceSavingsSectionSelector,
    isBalancesSectionEmptySelector,
    isWalletEthZeroSelector,
    languageSelector,
    nativeCurrencySelector,
    networkSelector,
  ],
  withBalanceSection
);

const uniswapSectionSelector = createSelector(
  [
    languageSelector,
    nativeCurrencySelector,
    uniswapSelector,
    uniswapTotalSelector,
  ],
  withUniswapSection
);

const uniqueTokenFamiliesSelector = createSelector(
  [languageSelector, uniqueTokensSelector, uniqueTokenDataSelector],
  withUniqueTokenFamiliesSection
);

export const buildWalletSectionsSelector = createSelector(
  [balanceSectionSelector, uniqueTokenFamiliesSelector, uniswapSectionSelector],
  buildWalletSections
);<|MERGE_RESOLUTION|>--- conflicted
+++ resolved
@@ -19,16 +19,11 @@
 import { UniswapInvestmentCard } from '../components/investment-cards';
 import { CollectibleTokenFamily } from '../components/token-family';
 import { chartExpandedAvailable } from '../config/experimental';
-<<<<<<< HEAD
-import { add, multiply, toFixedDecimals } from '../helpers/utilities';
-=======
 import {
   add,
   multiply,
   convertAmountToNativeDisplay,
 } from '../helpers/utilities';
-import { ethereumUtils } from '../utils';
->>>>>>> d9692a06
 import { buildUniqueTokenList, buildCoinsList } from './assets';
 import store from '../redux/store';
 import {
