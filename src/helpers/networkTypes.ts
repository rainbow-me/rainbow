--- conflicted
+++ resolved
@@ -8,11 +8,8 @@
   bsc = 'bsc',
   zora = 'zora',
   gnosis = 'gnosis',
-<<<<<<< HEAD
+  avalanche = 'avalanche',
   blast = 'blast',
-=======
-  avalanche = 'avalanche',
->>>>>>> fc46edce
 }
 
 // We need to keep this one until
@@ -27,9 +24,6 @@
   bsc: 'bsc' as Network,
   zora: 'zora' as Network,
   gnosis: 'gnosis' as Network,
-<<<<<<< HEAD
+  avalanche: 'avalanche' as Network,
   blast: 'blast' as Network,
-=======
-  avalanche: 'avalanche' as Network,
->>>>>>> fc46edce
 };