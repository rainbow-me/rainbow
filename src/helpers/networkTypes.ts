export enum Network {
  arbitrum = 'arbitrum',
  goerli = 'goerli',
  mainnet = 'mainnet',
  optimism = 'optimism',
  polygon = 'polygon',
  base = 'base',
  bsc = 'bsc',
  zora = 'zora',
  gnosis = 'gnosis',
  avalanche = 'avalanche',
<<<<<<< HEAD
=======
  blast = 'blast',
>>>>>>> 048a38ba
}

// We need to keep this one until
// we have typescript everywhere
export default {
  arbitrum: 'arbitrum' as Network,
  goerli: 'goerli' as Network,
  mainnet: 'mainnet' as Network,
  optimism: 'optimism' as Network,
  polygon: 'polygon' as Network,
  base: 'base' as Network,
  bsc: 'bsc' as Network,
  zora: 'zora' as Network,
  gnosis: 'gnosis' as Network,
  avalanche: 'avalanche' as Network,
<<<<<<< HEAD
=======
  blast: 'blast' as Network,
>>>>>>> 048a38ba
};<|MERGE_RESOLUTION|>--- conflicted
+++ resolved
@@ -9,10 +9,7 @@
   zora = 'zora',
   gnosis = 'gnosis',
   avalanche = 'avalanche',
-<<<<<<< HEAD
-=======
   blast = 'blast',
->>>>>>> 048a38ba
 }
 
 // We need to keep this one until
@@ -28,8 +25,5 @@
   zora: 'zora' as Network,
   gnosis: 'gnosis' as Network,
   avalanche: 'avalanche' as Network,
-<<<<<<< HEAD
-=======
   blast: 'blast' as Network,
->>>>>>> 048a38ba
 };