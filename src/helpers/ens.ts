import { formatsByName } from '@ensdomains/address-encoder';
import { hash } from '@ensdomains/eth-ens-namehash';
import { Wallet } from '@ethersproject/wallet';
import { BigNumberish, Contract } from 'ethers';
import lang from 'i18n-js';
import { atom } from 'recoil';
import { InlineFieldProps } from '../components/inputs/InlineField';
import {
  add,
  addBuffer,
  convertAmountAndPriceToNativeDisplay,
  divide,
  fromWei,
  handleSignificantDecimals,
  multiply,
} from './utilities';
import { ENSRegistrationRecords, EthereumAddress } from '@rainbow-me/entities';
import { getProviderForNetwork, toHex } from '@rainbow-me/handlers/web3';
import { gweiToWei } from '@rainbow-me/parsers';
import {
  ENSBaseRegistrarImplementationABI,
  ensBaseRegistrarImplementationAddress,
  ENSETHRegistrarControllerABI,
  ensETHRegistrarControllerAddress,
  ENSPublicResolverABI,
  ensPublicResolverAddress,
  ensRegistryAddress,
  ENSRegistryWithFallbackABI,
  ENSReverseRegistrarABI,
  ensReverseRegistrarAddress,
} from '@rainbow-me/references';
import { colors } from '@rainbow-me/styles';
import { labelhash } from '@rainbow-me/utils';
import {
  encodeContenthash,
  isValidContenthash,
} from '@rainbow-me/utils/contenthash';

export const ENS_SECONDS_WAIT = 60;

export enum ENSRegistrationTransactionType {
  COMMIT = 'commit',
  REGISTER_WITH_CONFIG = 'registerWithConfig',
  RENEW = 'renew',
  SET_ADDR = 'setAddr',
<<<<<<< HEAD
=======
  SET_OWNER = 'setOwner',
>>>>>>> c8c0d4d9
  SET_TEXT = 'setText',
  SET_NAME = 'setName',
  MULTICALL = 'multicall',
}

export enum ENS_RECORDS {
  ETH = 'ETH',
  BTC = 'BTC',
  LTC = 'LTC',
  DOGE = 'DOGE',
  displayName = 'me.rainbow.displayName',
  cover = 'cover',
  content = 'content',
  url = 'url',
  email = 'email',
  website = 'website',
  avatar = 'avatar',
  description = 'description',
  notice = 'notice',
  keywords = 'keywords',
  discord = 'com.discord',
  github = 'com.github',
  reddit = 'com.reddit',
  instagram = 'com.instagram',
  snapchat = 'com.snapchat',
  twitter = 'com.twitter',
  telegram = 'org.telegram',
  ensDelegate = 'eth.ens.delegate',
  pronouns = 'pronouns',
}

export enum REGISTRATION_STEPS {
  COMMIT = 'COMMIT',
  EDIT = 'EDIT',
  REGISTER = 'REGISTER',
  RENEW = 'RENEW',
  SET_NAME = 'SET_NAME',
  TRANSFER = 'TRANSFER',
  WAIT_COMMIT_CONFIRMATION = 'WAIT_COMMIT_CONFIRMATION',
  WAIT_ENS_COMMITMENT = 'WAIT_ENS_COMMITMENT',
}

export enum REGISTRATION_MODES {
  CREATE = 'CREATE',
  EDIT = 'EDIT',
  RENEW = 'RENEW',
  SET_NAME = 'SET_NAME',
}

export type TextRecordField = {
  id: string;
  key: ENS_RECORDS;
  label: InlineFieldProps['label'];
  placeholder: InlineFieldProps['placeholder'];
  inputProps?: InlineFieldProps['inputProps'];
  validations?: InlineFieldProps['validations'] & {
    onSubmit?: {
      match?: {
        value: RegExp;
        message: string;
      };
      validate?: {
        callback: (value: string) => boolean;
        message: string;
      };
    };
  };
  startsWith?: string;
};

export const textRecordFields = {
  [ENS_RECORDS.displayName]: {
    id: 'name',
    inputProps: {
      maxLength: 50,
    },
    key: ENS_RECORDS.displayName,
    label: lang.t('profiles.create.name'),
    placeholder: lang.t('profiles.create.name_placeholder'),
  },
  [ENS_RECORDS.description]: {
    id: 'bio',
    inputProps: {
      maxLength: 100,
      multiline: true,
    },
    key: ENS_RECORDS.description,
    label: lang.t('profiles.create.bio'),
    placeholder: lang.t('profiles.create.bio_placeholder'),
  },
  [ENS_RECORDS.url]: {
    id: 'website',
    inputProps: {
      keyboardType: 'url',
      maxLength: 100,
    },
    key: ENS_RECORDS.url,
    label: lang.t('profiles.create.website'),
    placeholder: lang.t('profiles.create.website_placeholder'),
    validations: {
      onSubmit: {
        match: {
          message: lang.t('profiles.create.website_submit_message'),
          value: /[-a-zA-Z0-9@:%._+~#=]{1,256}\.[a-zA-Z0-9()]{1,6}\b([-a-zA-Z0-9()@:%_+.~#?&//=]*)/,
        },
      },
    },
  },
  [ENS_RECORDS.twitter]: {
    id: 'twitter',
    inputProps: {
      maxLength: 16,
    },
    key: ENS_RECORDS.twitter,
    label: lang.t('profiles.create.twitter'),
    placeholder: lang.t('profiles.create.username_placeholder'),
    startsWith: '@',
    validations: {
      onChange: {
        match: /^\w*$/,
      },
    },
  },
  [ENS_RECORDS.email]: {
    id: 'email',
    inputProps: {
      maxLength: 50,
    },
    key: ENS_RECORDS.email,
    label: lang.t('profiles.create.email'),
    placeholder: lang.t('profiles.create.email_placeholder'),
    validations: {
      onSubmit: {
        match: {
          message: lang.t('profiles.create.email_submit_message'),
          value: /^\S+@\S+\.\S+$/,
        },
      },
    },
  },
  [ENS_RECORDS.instagram]: {
    id: 'instagram',
    inputProps: {
      maxLength: 30,
    },
    key: ENS_RECORDS.instagram,
    label: lang.t('profiles.create.instagram'),
    placeholder: lang.t('profiles.create.username_placeholder'),
    startsWith: '@',
    validations: {
      onChange: {
        match: /^([\w.])*$/,
      },
    },
  },
  [ENS_RECORDS.discord]: {
    id: 'discord',
    inputProps: {
      maxLength: 50,
    },
    key: ENS_RECORDS.discord,
    label: lang.t('profiles.create.discord'),
    placeholder: lang.t('profiles.create.username_placeholder'),
    startsWith: '@',
  },
  [ENS_RECORDS.github]: {
    id: 'github',
    inputProps: {
      maxLength: 20,
    },
    key: ENS_RECORDS.github,
    label: lang.t('profiles.create.github'),
    placeholder: lang.t('profiles.create.username_placeholder'),
  },
  [ENS_RECORDS.BTC]: {
    id: 'btc',
    inputProps: {
      maxLength: 42,
      multiline: true,
    },
    key: ENS_RECORDS.BTC,
    label: lang.t('profiles.create.btc'),
    placeholder: lang.t('profiles.create.wallet_placeholder', {
      coin: lang.t('profiles.create.btc'),
    }),
    validations: {
      onSubmit: {
        validate: {
          callback: value => validateCoinRecordValue(value, ENS_RECORDS.BTC),
          message: lang.t('profiles.create.invalid_asset', {
            coin: ENS_RECORDS.BTC,
          }),
        },
      },
    },
  },
  [ENS_RECORDS.snapchat]: {
    id: 'snapchat',
    inputProps: {
      maxLength: 16,
    },
    key: ENS_RECORDS.snapchat,
    label: lang.t('profiles.create.snapchat'),
    placeholder: lang.t('profiles.create.username_placeholder'),
    startsWith: '@',
    validations: {
      onChange: {
        match: /^([\w.])*$/,
      },
    },
  },
  [ENS_RECORDS.telegram]: {
    id: 'telegram',
    inputProps: {
      maxLength: 30,
    },
    key: ENS_RECORDS.telegram,
    label: lang.t('profiles.create.telegram'),
    placeholder: lang.t('profiles.create.username_placeholder'),
    startsWith: '@',
  },
  [ENS_RECORDS.reddit]: {
    id: 'reddit',
    inputProps: {
      maxLength: 30,
    },
    key: ENS_RECORDS.reddit,
    label: lang.t('profiles.create.reddit'),
    placeholder: lang.t('profiles.create.username_placeholder'),
    startsWith: '@',
  },
  [ENS_RECORDS.pronouns]: {
    id: 'pronouns',
    inputProps: {
      maxLength: 42,
    },
    key: ENS_RECORDS.pronouns,
    label: lang.t('profiles.create.pronouns'),
    placeholder: lang.t('profiles.create.pronouns_placeholder'),
  },
  [ENS_RECORDS.notice]: {
    id: 'notice',
    inputProps: {
      maxLength: 100,
    },
    key: ENS_RECORDS.notice,
    label: lang.t('profiles.create.notice'),
    placeholder: lang.t('profiles.create.notice_placeholder'),
  },
  [ENS_RECORDS.keywords]: {
    id: 'keywords',
    inputProps: {
      maxLength: 100,
    },
    key: ENS_RECORDS.keywords,
    label: lang.t('profiles.create.keywords'),
    placeholder: lang.t('profiles.create.keywords_placeholder'),
  },
  [ENS_RECORDS.LTC]: {
    id: 'ltc',
    inputProps: {
      maxLength: 64,
    },
    key: ENS_RECORDS.LTC,
    label: lang.t('profiles.create.ltc'),
    placeholder: lang.t('profiles.create.wallet_placeholder', {
      coin: lang.t('profiles.create.ltc'),
    }),
    validations: {
      onSubmit: {
        validate: {
          callback: value => validateCoinRecordValue(value, ENS_RECORDS.LTC),
          message: lang.t('profiles.create.invalid_asset', {
            coin: ENS_RECORDS.LTC,
          }),
        },
      },
    },
  },
  [ENS_RECORDS.DOGE]: {
    id: 'doge',
    inputProps: {
      maxLength: 34,
    },
    key: ENS_RECORDS.DOGE,
    label: lang.t('profiles.create.doge'),
    placeholder: lang.t('profiles.create.wallet_placeholder', {
      coin: lang.t('profiles.create.doge'),
    }),
    validations: {
      onSubmit: {
        validate: {
          callback: value => validateCoinRecordValue(value, ENS_RECORDS.DOGE),
          message: lang.t('profiles.create.invalid_asset', {
            coin: ENS_RECORDS.DOGE,
          }),
        },
      },
    },
  },
  [ENS_RECORDS.content]: {
    id: 'content',
    inputProps: {},
    key: ENS_RECORDS.content,
    label: lang.t('profiles.create.content'),
    placeholder: lang.t('profiles.create.content_placeholder'),
    validations: {
      onSubmit: {
        validate: {
          callback: value => validateContentHashRecordValue(value),
          message: lang.t('profiles.create.invalid_content_hash'),
        },
      },
    },
  },
} as {
  [key in ENS_RECORDS]?: TextRecordField;
};

export const ENS_DOMAIN = '.eth';

const getENSRegistrarControllerContract = async (
  wallet?: Wallet,
  registrarAddress?: string
) => {
  const signerOrProvider = wallet || (await getProviderForNetwork());
  return new Contract(
    registrarAddress || ensETHRegistrarControllerAddress,
    ENSETHRegistrarControllerABI,
    signerOrProvider
  );
};

const getENSPublicResolverContract = async (
  wallet?: Wallet,
  resolverAddress?: EthereumAddress
) => {
  const signerOrProvider = wallet || (await getProviderForNetwork());
  return new Contract(
    resolverAddress || ensPublicResolverAddress,
    ENSPublicResolverABI,
    signerOrProvider
  );
};

const getENSReverseRegistrarContract = async (wallet?: Wallet) => {
  const signerOrProvider = wallet || (await getProviderForNetwork());
  return new Contract(
    ensReverseRegistrarAddress,
    ENSReverseRegistrarABI,
    signerOrProvider
  );
};

const getENSBaseRegistrarImplementationContract = async (wallet?: Wallet) => {
  const signerOrProvider = wallet || (await getProviderForNetwork());
  return new Contract(
    ensBaseRegistrarImplementationAddress,
    ENSBaseRegistrarImplementationABI,
    signerOrProvider
  );
};

const getENSRegistryContract = async () => {
  const provider = await getProviderForNetwork();
  return new Contract(ensRegistryAddress, ENSRegistryWithFallbackABI, provider);
};

const getAvailable = async (name: string): Promise<boolean> => {
  const contract = await getENSRegistrarControllerContract();
  return contract.available(name);
};

const getNameExpires = async (name: string): Promise<string> => {
  const contract = await getENSBaseRegistrarImplementationContract();
  return contract.nameExpires(labelhash(name));
};

const getNameOwner = async (name: string): Promise<string> => {
  const contract = await getENSRegistryContract();
  return contract.owner(hash(name));
};

const getRentPrice = async (name: string, duration: number): Promise<any> => {
  const contract = await getENSRegistrarControllerContract();
  return contract.rentPrice(name, duration);
};

const setupMulticallRecords = (
  name: string,
  records: ENSRegistrationRecords,
  resolverInstance: Contract
): string[] => {
  const resolver = resolverInstance.interface;
  const namehash = hash(name);

  const data = [];
  // ens associated address
  const ensAssociatedRecord = records.ensAssociatedAddress;

  if (
    Boolean(ensAssociatedRecord) &&
    typeof ensAssociatedRecord === 'string' &&
    parseInt(ensAssociatedRecord, 16) !== 0
  ) {
    data.push(
      resolver.encodeFunctionData('setAddr(bytes32,address)', [
        namehash,
        ensAssociatedRecord,
      ])
    );
  }
  // content hash address
  const contentHashAssociatedRecord = records.contentHash;
  if (
    Boolean(contentHashAssociatedRecord) &&
    typeof contentHashAssociatedRecord === 'string' &&
    parseInt(contentHashAssociatedRecord, 16) !== 0
  ) {
    data.push(
      resolver.encodeFunctionData('setContenthash', [
        namehash,
        contentHashAssociatedRecord,
      ])
    );
  }
  // coin addresses
  const coinAddressesAssociatedRecord = records.coinAddress;
  if (coinAddressesAssociatedRecord) {
    data.push(
      coinAddressesAssociatedRecord.map(coinRecord => {
        const { decoder, coinType } = formatsByName[coinRecord.key];
        let addressAsBytes;
        if (!coinRecord.address || coinRecord.address === '') {
          addressAsBytes = Buffer.from('');
        } else {
          addressAsBytes = decoder(coinRecord.address);
        }
        return resolver.encodeFunctionData('setAddr(bytes32,uint256,bytes)', [
          namehash,
          coinType,
          addressAsBytes,
        ]);
      })
    );
  }
  // text addresses
  const textAssociatedRecord = records.text;
  if (textAssociatedRecord) {
    data.push(
      textAssociatedRecord
        .filter(textRecord => Boolean(textRecord.value))
        .map(textRecord => {
          return resolver.encodeFunctionData('setText', [
            namehash,
            textRecord.key,
            textRecord.value,
          ]);
        })
    );
  }
  // flatten textrecords and addresses and remove undefined
  return data.flat().filter(Boolean);
};

const generateSalt = () => {
  const random = new Uint8Array(32);
  crypto.getRandomValues(random);
  const salt =
    '0x' +
    Array.from(random)
      .map(b => b.toString(16).padStart(2, '0'))
      .join('');
  return salt;
};

const getENSExecutionDetails = async ({
  name,
  type,
  ownerAddress,
  salt,
  rentPrice,
  duration,
  records,
  wallet,
  resolverAddress,
}: {
  name?: string;
  type: ENSRegistrationTransactionType;
  ownerAddress?: string;
  rentPrice?: string;
  duration?: number;
  records?: ENSRegistrationRecords;
  wallet?: Wallet;
  salt?: string;
  resolverAddress?: EthereumAddress;
}): Promise<{
  methodArguments: any[] | null;
  value: BigNumberish | null;
  contract: Contract | null;
}> => {
  let args: any[] | null = null;
  let value: string | null = null;
  let contract: Contract | null = null;

  switch (type) {
    case ENSRegistrationTransactionType.COMMIT: {
      if (!name || !ownerAddress) throw new Error('Bad arguments for commit');
      const registrarController = await getENSRegistrarControllerContract(
        wallet
      );
      const commitment = await registrarController.makeCommitmentWithConfig(
        name.replace(ENS_DOMAIN, ''),
        ownerAddress,
        salt,
        ensPublicResolverAddress,
        ownerAddress
      );
      args = [commitment];
      contract = registrarController;
      break;
    }
    case ENSRegistrationTransactionType.MULTICALL: {
      if (!name || !records) throw new Error('Bad arguments for multicall');
      contract = await getENSPublicResolverContract(wallet, resolverAddress);
      const data = setupMulticallRecords(name, records, contract) || [];
      args = [data];
      break;
    }
    case ENSRegistrationTransactionType.REGISTER_WITH_CONFIG: {
      if (!name || !ownerAddress || !duration || !rentPrice)
        throw new Error('Bad arguments for registerWithConfig');
      value = toHex(addBuffer(rentPrice, 1.1));
      args = [
        name.replace(ENS_DOMAIN, ''),
        ownerAddress,
        duration,
        salt,
        ensPublicResolverAddress,
        ownerAddress,
      ];
      contract = await getENSRegistrarControllerContract(wallet);
      break;
    }
    case ENSRegistrationTransactionType.RENEW: {
      if (!name || !duration || !rentPrice)
        throw new Error('Bad arguments for renew');
      value = toHex(addBuffer(rentPrice, 1.1));
      args = [name.replace(ENS_DOMAIN, ''), duration];
      contract = await getENSRegistrarControllerContract(wallet);
      break;
    }
    case ENSRegistrationTransactionType.SET_NAME:
      if (!name) throw new Error('Bad arguments for setName');
      args = [name];
      contract = await getENSReverseRegistrarContract(wallet);
      break;
    case ENSRegistrationTransactionType.SET_ADDR: {
      if (!name || !records || !records?.coinAddress?.[0])
        throw new Error('Bad arguments for setAddr');
      const record = records?.coinAddress[0];
      const namehash = hash(name);
      args = [namehash, record.key, record.address];
      contract = await getENSPublicResolverContract(wallet, resolverAddress);
      break;
    }
<<<<<<< HEAD
=======
    case ENSRegistrationTransactionType.SET_OWNER: {
      if (!name || !ownerAddress) throw new Error('Bad arguments for setOwner');
      const namehash = hash(name);
      args = [namehash, ownerAddress];
      contract = await getENSRegistryContract();
      break;
    }
>>>>>>> c8c0d4d9
    case ENSRegistrationTransactionType.SET_TEXT: {
      if (!name || !records || !records?.text?.[0])
        throw new Error('Bad arguments for setText');
      const record = records?.text[0];
      const namehash = hash(name);
      args = [namehash, record.key, record.value];
      contract = await getENSPublicResolverContract(wallet, resolverAddress);
      break;
    }
  }
  return {
    contract,
    methodArguments: args,
    value,
  };
};

const getENSRecordKeys = () => Object.keys(ENS_RECORDS);
const getENSRecordValues = () => Object.values(ENS_RECORDS);

const formatEstimatedNetworkFee = (
  gasLimit: string,
  maxBaseFee: string,
  maxPriorityFee: string,
  nativeCurrency: any,
  nativeAssetPrice: any
) => {
  const networkFeeInWei = multiply(
    gweiToWei(add(maxBaseFee, maxPriorityFee)),
    gasLimit
  );
  const networkFeeInEth = fromWei(networkFeeInWei);

  const { amount, display } = convertAmountAndPriceToNativeDisplay(
    networkFeeInEth,
    nativeAssetPrice,
    nativeCurrency
  );

  return {
    amount,
    display,
    wei: networkFeeInWei,
  };
};

const formatTotalRegistrationCost = (
  wei: string,
  nativeCurrency: any,
  nativeAssetPrice: any,
  skipDecimals: boolean = false
) => {
  const networkFeeInEth = fromWei(wei);
  const eth = handleSignificantDecimals(networkFeeInEth, 3);

  const { amount, display } = convertAmountAndPriceToNativeDisplay(
    networkFeeInEth,
    nativeAssetPrice,
    nativeCurrency,
    undefined,
    skipDecimals
  );

  return {
    amount,
    display,
    eth,
    wei,
  };
};

const validateCoinRecordValue = (value: string, coin: string) => {
  try {
    formatsByName[coin].decoder(value);
    return true;
  } catch (e) {
    return false;
  }
};

const validateContentHashRecordValue = (value: string) => {
  const { encoded, error: encodeError } = encodeContenthash(value);
  if (!encodeError && encoded) {
    return isValidContenthash(encoded);
  } else {
    return false;
  }
};

const getRentPricePerYear = (rentPrice: string, duration: number) =>
  divide(rentPrice, duration);

const formatRentPrice = (
  rentPrice: BigNumberish,
  duration: number,
  nativeCurrency: any,
  nativeAssetPrice: any
) => {
  const rentPriceInETH = fromWei(rentPrice.toString());
  const rentPricePerYear = getRentPricePerYear(rentPriceInETH, duration);
  const rentPricePerYearInWei = divide(rentPrice.toString(), duration);

  const { amount, display } = convertAmountAndPriceToNativeDisplay(
    rentPriceInETH,
    nativeAssetPrice,
    nativeCurrency,
    undefined,
    true
  );
  const {
    display: displayPerYear,
    amount: amountPerYear,
  } = convertAmountAndPriceToNativeDisplay(
    rentPricePerYear,
    nativeAssetPrice,
    nativeCurrency,
    undefined,
    true
  );

  return {
    perYear: {
      amount: amountPerYear,
      display: displayPerYear,
      wei: rentPricePerYearInWei,
    },
    total: {
      amount,
      display,
    },
    wei: rentPrice,
  };
};

const accentColorAtom = atom({
  default: colors.purple,
  key: 'ens.accentColor',
});

export {
  generateSalt,
  getENSRecordKeys,
  getENSRecordValues,
  getENSRegistryContract,
  getENSRegistrarControllerContract,
  getENSBaseRegistrarImplementationContract,
  getENSPublicResolverContract,
  getENSReverseRegistrarContract,
  getAvailable,
  getNameExpires,
  getNameOwner,
  getRentPrice,
  getENSExecutionDetails,
  formatEstimatedNetworkFee,
  formatTotalRegistrationCost,
  formatRentPrice,
  accentColorAtom,
};<|MERGE_RESOLUTION|>--- conflicted
+++ resolved
@@ -43,10 +43,7 @@
   REGISTER_WITH_CONFIG = 'registerWithConfig',
   RENEW = 'renew',
   SET_ADDR = 'setAddr',
-<<<<<<< HEAD
-=======
   SET_OWNER = 'setOwner',
->>>>>>> c8c0d4d9
   SET_TEXT = 'setText',
   SET_NAME = 'setName',
   MULTICALL = 'multicall',
@@ -613,8 +610,6 @@
       contract = await getENSPublicResolverContract(wallet, resolverAddress);
       break;
     }
-<<<<<<< HEAD
-=======
     case ENSRegistrationTransactionType.SET_OWNER: {
       if (!name || !ownerAddress) throw new Error('Bad arguments for setOwner');
       const namehash = hash(name);
@@ -622,7 +617,6 @@
       contract = await getENSRegistryContract();
       break;
     }
->>>>>>> c8c0d4d9
     case ENSRegistrationTransactionType.SET_TEXT: {
       if (!name || !records || !records?.text?.[0])
         throw new Error('Bad arguments for setText');
