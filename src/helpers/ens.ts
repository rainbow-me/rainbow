import { formatsByName } from '@ensdomains/address-encoder';
import { hash } from '@ensdomains/eth-ens-namehash';
import { BigNumberish, Contract, Wallet } from 'ethers';
import lang from 'i18n-js';
import { TextInputProps } from 'react-native';
import { atom } from 'recoil';
import { InlineFieldProps } from '../components/inputs/InlineField';
import {
  add,
  addBuffer,
  convertAmountAndPriceToNativeDisplay,
  divide,
  fromWei,
  handleSignificantDecimals,
  multiply,
} from './utilities';
import { ENSRegistrationRecords, EthereumAddress } from '@rainbow-me/entities';
import { getProviderForNetwork, toHex } from '@rainbow-me/handlers/web3';
import { gweiToWei } from '@rainbow-me/parsers';
import {
  ENSBaseRegistrarImplementationABI,
  ensBaseRegistrarImplementationAddress,
  ENSETHRegistrarControllerABI,
  ensETHRegistrarControllerAddress,
  ENSPublicResolverABI,
  ensPublicResolverAddress,
  ensRegistryAddress,
  ENSRegistryWithFallbackABI,
  ENSReverseRegistrarABI,
  ensReverseRegistrarAddress,
} from '@rainbow-me/references';
import { colors } from '@rainbow-me/styles';
import { labelhash } from '@rainbow-me/utils';
import {
  encodeContenthash,
  isValidContenthash,
} from '@rainbow-me/utils/contenthash';

export enum ENSRegistrationTransactionType {
  COMMIT = 'commit',
  REGISTER_WITH_CONFIG = 'registerWithConfig',
  RENEW = 'renew',
  SET_TEXT = 'setText',
  SET_NAME = 'setName',
  MULTICALL = 'multicall',
}

export enum ENS_RECORDS {
  ETH = 'ETH',
  BTC = 'BTC',
  LTC = 'LTC',
  DOGE = 'DOGE',
  displayName = 'me.rainbow.displayName',
  cover = 'cover',
  content = 'content',
  email = 'email',
  url = 'url',
  website = 'website',
  avatar = 'avatar',
  description = 'description',
  notice = 'notice',
  keywords = 'keywords',
  discord = 'com.discord',
  github = 'com.github',
  reddit = 'com.reddit',
  instagram = 'com.instagram',
  snapchat = 'com.snapchat',
  twitter = 'com.twitter',
  telegram = 'com.telegram',
  ensDelegate = 'eth.ens.delegate',
  pronouns = 'pronouns',
}

export enum REGISTRATION_STEPS {
  COMMIT = 'COMMIT',
  EDIT = 'EDIT',
  REGISTER = 'REGISTER',
  RENEW = 'RENEW',
  SET_NAME = 'SET_NAME',
  WAIT_COMMIT_CONFIRMATION = 'WAIT_COMMIT_CONFIRMATION',
  WAIT_ENS_COMMITMENT = 'WAIT_ENS_COMMITMENT',
}

export enum REGISTRATION_MODES {
  CREATE = 'CREATE',
  EDIT = 'EDIT',
  RENEW = 'RENEW',
  SET_NAME = 'SET_NAME',
}

export type TextRecordField = {
  id: string;
  key: string;
  label: InlineFieldProps['label'];
  placeholder: InlineFieldProps['placeholder'];
  inputProps?: InlineFieldProps['inputProps'];
  validations?: InlineFieldProps['validations'];
};

export const textRecordFields = {
  [ENS_RECORDS.displayName]: {
    id: 'name',
    inputProps: {
      maxLength: 50,
    },
    isPrimaryDisplayRecord: true,
    key: ENS_RECORDS.displayName,
    label: lang.t('profiles.create.name'),
    placeholder: lang.t('profiles.create.name_placeholder'),
  },
  [ENS_RECORDS.description]: {
    id: 'bio',
    inputProps: {
      maxLength: 100,
      multiline: true,
    },
    isPrimaryDisplayRecord: true,
    key: ENS_RECORDS.description,
    label: lang.t('profiles.create.bio'),
    placeholder: lang.t('profiles.create.bio_placeholder'),
  },
<<<<<<< HEAD
=======
  [ENS_RECORDS.twitter]: {
    id: 'twitter',
    inputProps: {
      maxLength: 16,
    },
    key: ENS_RECORDS.twitter,
    label: lang.t('profiles.create.twitter'),
    placeholder: lang.t('profiles.create.username_placeholder'),
    startsWith: '@',
    validations: {
      onChange: {
        match: /^\w*$/,
      },
    },
  },
>>>>>>> c2322117
  [ENS_RECORDS.email]: {
    id: 'email',
    inputProps: {
      maxLength: 50,
    },
    isPrimaryDisplayRecord: true,
    key: ENS_RECORDS.email,
    label: lang.t('profiles.create.email'),
    placeholder: lang.t('profiles.create.email_placeholder'),
    validations: {
      onSubmit: {
        match: {
<<<<<<< HEAD
          message: lang.t('profiles.create.email_submit_message'),
=======
          message: lang.t('profiles.create.email_message'),
>>>>>>> c2322117
          value: /^\S+@\S+\.\S+$/,
        },
      },
    },
  },
  [ENS_RECORDS.pronouns]: {
    id: 'pronouns',
    inputProps: {
      maxLength: 42,
    },
    key: ENS_RECORDS.pronouns,
    label: lang.t('profiles.create.pronouns'),
    placeholder: lang.t('profiles.create.pronouns_placeholder'),
  },
  [ENS_RECORDS.twitter]: {
    id: 'twitter',
    inputProps: {
      maxLength: 16,
    },
    isPrimaryDisplayRecord: true,
    key: ENS_RECORDS.twitter,
    label: lang.t('profiles.create.twitter'),
    placeholder: lang.t('profiles.create.username_placeholder'),
    startsWith: '@',
    validations: {
      onChange: {
        match: /^\w*$/,
      },
    },
  },
  [ENS_RECORDS.url]: {
    id: 'website',
    inputProps: {
      keyboardType: 'url',
      maxLength: 100,
    },
    isPrimaryDisplayRecord: true,
    key: ENS_RECORDS.url,
    label: lang.t('profiles.create.website'),
    placeholder: lang.t('profiles.create.website_placeholder'),
    validations: {
      onSubmit: {
        match: {
<<<<<<< HEAD
          message: lang.t('profiles.create.website_submit_message'),
=======
          message: lang.t('profiles.create.website_message'),
>>>>>>> c2322117
          value: /[-a-zA-Z0-9@:%._+~#=]{1,256}\.[a-zA-Z0-9()]{1,6}\b([-a-zA-Z0-9()@:%_+.~#?&//=]*)/,
        },
      },
    },
  },
  [ENS_RECORDS.github]: {
    id: 'github',
    inputProps: {
      maxLength: 20,
    },
    isPrimaryDisplayRecord: true,
    key: ENS_RECORDS.github,
    label: lang.t('profiles.create.github'),
    placeholder: lang.t('profiles.create.username_placeholder'),
  },
  [ENS_RECORDS.instagram]: {
    id: 'instagram',
    inputProps: {
      maxLength: 30,
    },
    isPrimaryDisplayRecord: true,
    key: ENS_RECORDS.instagram,
    label: lang.t('profiles.create.instagram'),
    placeholder: lang.t('profiles.create.username_placeholder'),
    startsWith: '@',
    validations: {
      onChange: {
        match: /^([\w.])*$/,
      },
    },
  },
  [ENS_RECORDS.snapchat]: {
    id: 'snapchat',
    inputProps: {
      maxLength: 16,
    },
    isPrimaryDisplayRecord: true,
    key: ENS_RECORDS.snapchat,
    label: lang.t('profiles.create.snapchat'),
    placeholder: lang.t('profiles.create.username_placeholder'),
    startsWith: '@',
    validations: {
      onChange: {
        match: /^([\w.])*$/,
      },
    },
  },
  [ENS_RECORDS.discord]: {
    id: 'discord',
    inputProps: {
      maxLength: 50,
    },
    isPrimaryDisplayRecord: true,
    key: ENS_RECORDS.discord,
    label: lang.t('profiles.create.discord'),
    placeholder: lang.t('profiles.create.username_placeholder'),
    startsWith: '@',
  },
  [ENS_RECORDS.reddit]: {
    id: 'reddit',
    inputProps: {
      maxLength: 30,
    },
    key: ENS_RECORDS.reddit,
    label: lang.t('profiles.create.reddit'),
    placeholder: lang.t('profiles.create.username_placeholder'),
    startsWith: '@',
  },
  [ENS_RECORDS.telegram]: {
    id: 'telegram',
    inputProps: {
      maxLength: 30,
    },
    key: ENS_RECORDS.telegram,
    label: lang.t('profiles.create.telegram'),
    placeholder: lang.t('profiles.create.username_placeholder'),
    startsWith: '@',
  },

  [ENS_RECORDS.notice]: {
    id: 'notice',
    inputProps: {
      maxLength: 100,
    },
    key: ENS_RECORDS.notice,
    label: lang.t('profiles.create.notice'),
    placeholder: lang.t('profiles.create.notice_placeholder'),
  },
  [ENS_RECORDS.keywords]: {
    id: 'keywords',
    inputProps: {
      maxLength: 100,
    },
    key: ENS_RECORDS.keywords,
    label: lang.t('profiles.create.keywords'),
    placeholder: lang.t('profiles.create.keywords_placeholder'),
  },
  [ENS_RECORDS.BTC]: {
    id: 'btc',
    inputProps: {
      maxLength: 34,
      multiline: true,
    },
    key: ENS_RECORDS.BTC,
    label: lang.t('profiles.create.btc'),
    placeholder: lang.t('profiles.create.wallet_placeholder', {
      coin: lang.t('profiles.create.btc'),
    }),
    validations: {
      onSubmit: {
        validate: {
          callback: value => validateCoinRecordValue(value, ENS_RECORDS.BTC),
          message: lang.t('profiles.create.invalid_asset', {
            coin: ENS_RECORDS.BTC,
          }),
        },
      },
    },
  },
  [ENS_RECORDS.LTC]: {
    id: 'ltc',
    inputProps: {
      maxLength: 35,
    },
    key: ENS_RECORDS.LTC,
    label: lang.t('profiles.create.ltc'),
    placeholder: lang.t('profiles.create.wallet_placeholder', {
      coin: lang.t('profiles.create.ltc'),
    }),
    validations: {
      onSubmit: {
        validate: {
          callback: value => validateCoinRecordValue(value, ENS_RECORDS.LTC),
          message: lang.t('profiles.create.invalid_asset', {
            coin: ENS_RECORDS.LTC,
          }),
        },
      },
    },
  },
  [ENS_RECORDS.DOGE]: {
    id: 'doge',
    inputProps: {
      maxLength: 34,
    },
    key: ENS_RECORDS.DOGE,
    label: lang.t('profiles.create.doge'),
    placeholder: lang.t('profiles.create.wallet_placeholder', {
      coin: lang.t('profiles.create.doge'),
    }),
    validations: {
      onSubmit: {
        validate: {
          callback: value => validateCoinRecordValue(value, ENS_RECORDS.DOGE),
          message: lang.t('profiles.create.invalid_asset', {
            coin: ENS_RECORDS.DOGE,
          }),
        },
      },
    },
  },
  [ENS_RECORDS.content]: {
    id: 'content',
    inputProps: {},
    key: ENS_RECORDS.content,
    label: lang.t('profiles.create.content'),
    placeholder: lang.t('profiles.create.content_placeholder'),
    validations: {
      onSubmit: {
        validate: {
          callback: value => validateContentHashRecordValue(value),
          message: lang.t('profiles.create.invalid_content_hash'),
        },
      },
    },
  },
} as {
  [key in ENS_RECORDS]?: {
    id: string;
    inputProps: TextInputProps;
    key: string;
    label: string;
    placeholder: string;
    validations?: {
      onChange?: {
        match?: RegExp;
      };
      onSubmit?: {
        match?: {
          value: RegExp;
          message: string;
        };
        validate?: {
          callback: (value: string) => boolean;
          message: string;
        };
      };
    };
  };
};

export const ENS_DOMAIN = '.eth';

const getENSRegistrarControllerContract = async (
  wallet?: Wallet,
  registrarAddress?: string
) => {
  const signerOrProvider = wallet || (await getProviderForNetwork());
  return new Contract(
    registrarAddress || ensETHRegistrarControllerAddress,
    ENSETHRegistrarControllerABI,
    signerOrProvider
  );
};

const getENSPublicResolverContract = async (
  wallet?: Wallet,
  resolverAddress?: EthereumAddress
) => {
  const signerOrProvider = wallet || (await getProviderForNetwork());
  return new Contract(
    resolverAddress || ensPublicResolverAddress,
    ENSPublicResolverABI,
    signerOrProvider
  );
};

const getENSReverseRegistrarContract = async (wallet?: Wallet) => {
  const signerOrProvider = wallet || (await getProviderForNetwork());
  return new Contract(
    ensReverseRegistrarAddress,
    ENSReverseRegistrarABI,
    signerOrProvider
  );
};

const getENSBaseRegistrarImplementationContract = async (wallet?: Wallet) => {
  const signerOrProvider = wallet || (await getProviderForNetwork());
  return new Contract(
    ensBaseRegistrarImplementationAddress,
    ENSBaseRegistrarImplementationABI,
    signerOrProvider
  );
};

const getENSRegistryContract = async () => {
  const provider = await getProviderForNetwork();
  return new Contract(ensRegistryAddress, ENSRegistryWithFallbackABI, provider);
};

const getAvailable = async (name: string): Promise<boolean> => {
  const contract = await getENSRegistrarControllerContract();
  return contract.available(name);
};

const getNameExpires = async (name: string): Promise<string> => {
  const contract = await getENSBaseRegistrarImplementationContract();
  return contract.nameExpires(labelhash(name));
};

const getNameOwner = async (name: string): Promise<string> => {
  const contract = await getENSRegistryContract();
  return contract.owner(hash(name));
};

const getRentPrice = async (name: string, duration: number): Promise<any> => {
  const contract = await getENSRegistrarControllerContract();
  return contract.rentPrice(name, duration);
};

const setupMulticallRecords = (
  name: string,
  records: ENSRegistrationRecords,
  resolverInstance: Contract
): string[] => {
  const resolver = resolverInstance.interface;
  const namehash = hash(name);

  const data = [];
  // ens associated address
  const ensAssociatedRecord = records.ensAssociatedAddress;

  if (
    Boolean(ensAssociatedRecord) &&
    typeof ensAssociatedRecord === 'string' &&
    parseInt(ensAssociatedRecord, 16) !== 0
  ) {
    data.push(
      resolver.encodeFunctionData('setAddr(bytes32,address)', [
        namehash,
        ensAssociatedRecord,
      ])
    );
  }
  // content hash address
  const contentHashAssociatedRecord = records.contentHash;
  if (
    Boolean(contentHashAssociatedRecord) &&
    typeof contentHashAssociatedRecord === 'string' &&
    parseInt(contentHashAssociatedRecord, 16) !== 0
  ) {
    data.push(
      resolver.encodeFunctionData('setContenthash', [
        namehash,
        contentHashAssociatedRecord,
      ])
    );
  }
  // coin addresses
  const coinAddressesAssociatedRecord = records.coinAddress;
  if (coinAddressesAssociatedRecord) {
    data.push(
      coinAddressesAssociatedRecord.map(coinRecord => {
        const { decoder, coinType } = formatsByName[coinRecord.key];
        let addressAsBytes;
        if (!coinRecord.address || coinRecord.address === '') {
          addressAsBytes = Buffer.from('');
        } else {
          addressAsBytes = decoder(coinRecord.address);
        }
        return resolver.encodeFunctionData('setAddr(bytes32,uint256,bytes)', [
          namehash,
          coinType,
          addressAsBytes,
        ]);
      })
    );
  }
  // text addresses
  const textAssociatedRecord = records.text;
  if (textAssociatedRecord) {
    data.push(
      textAssociatedRecord
        .filter(textRecord => Boolean(textRecord.value))
        .map(textRecord => {
          return resolver.encodeFunctionData('setText', [
            namehash,
            textRecord.key,
            textRecord.value,
          ]);
        })
    );
  }
  // flatten textrecords and addresses and remove undefined
  return data.flat().filter(Boolean);
};

const generateSalt = () => {
  const random = new Uint8Array(32);
  crypto.getRandomValues(random);
  const salt =
    '0x' +
    Array.from(random)
      .map(b => b.toString(16).padStart(2, '0'))
      .join('');
  return salt;
};

const getENSExecutionDetails = async ({
  name,
  type,
  ownerAddress,
  salt,
  rentPrice,
  duration,
  records,
  wallet,
  resolverAddress,
}: {
  name?: string;
  type: ENSRegistrationTransactionType;
  ownerAddress?: string;
  rentPrice?: string;
  duration?: number;
  records?: ENSRegistrationRecords;
  wallet?: Wallet;
  salt?: string;
  resolverAddress?: EthereumAddress;
}): Promise<{
  methodArguments: any[] | null;
  value: BigNumberish | null;
  contract: Contract | null;
}> => {
  let args: any[] | null = null;
  let value: string | null = null;
  let contract: Contract | null = null;

  switch (type) {
    case ENSRegistrationTransactionType.COMMIT: {
      if (!name || !ownerAddress) throw new Error('Bad arguments for commit');
      const registrarController = await getENSRegistrarControllerContract(
        wallet
      );
      const commitment = await registrarController.makeCommitmentWithConfig(
        name.replace(ENS_DOMAIN, ''),
        ownerAddress,
        salt,
        ensPublicResolverAddress,
        ownerAddress
      );
      args = [commitment];
      contract = registrarController;
      break;
    }
    case ENSRegistrationTransactionType.MULTICALL: {
      if (!name || !records) throw new Error('Bad arguments for multicall');
      contract = await getENSPublicResolverContract(wallet, resolverAddress);
      const data = setupMulticallRecords(name, records, contract) || [];
      args = [data];
      break;
    }
    case ENSRegistrationTransactionType.REGISTER_WITH_CONFIG: {
      if (!name || !ownerAddress || !duration || !rentPrice)
        throw new Error('Bad arguments for registerWithConfig');
      value = toHex(addBuffer(rentPrice, 1.1));
      args = [
        name.replace(ENS_DOMAIN, ''),
        ownerAddress,
        duration,
        salt,
        ensPublicResolverAddress,
        ownerAddress,
      ];
      contract = await getENSRegistrarControllerContract(wallet);
      break;
    }
    case ENSRegistrationTransactionType.RENEW: {
      if (!name || !duration || !rentPrice)
        throw new Error('Bad arguments for renew');
      value = toHex(addBuffer(rentPrice, 1.1));
      args = [name.replace(ENS_DOMAIN, ''), duration];
      contract = await getENSRegistrarControllerContract(wallet);
      break;
    }
    case ENSRegistrationTransactionType.SET_NAME:
      if (!name) throw new Error('Bad arguments for setName');
      args = [name];
      contract = await getENSReverseRegistrarContract(wallet);
      break;
    case ENSRegistrationTransactionType.SET_TEXT: {
      if (!name || !records || !records?.text?.[0])
        throw new Error('Bad arguments for setText');
      const record = records?.text[0];
      const namehash = hash(name);
      args = [namehash, record.key, record.value];
      contract = await getENSPublicResolverContract(wallet, resolverAddress);
      break;
    }
  }
  return {
    contract,
    methodArguments: args,
    value,
  };
};

const getENSRecordKeys = () => Object.keys(ENS_RECORDS);
const getENSRecordValues = () => Object.values(ENS_RECORDS);

const formatEstimatedNetworkFee = (
  gasLimit: string,
  maxBaseFee: string,
  maxPriorityFee: string,
  nativeCurrency: any,
  nativeAssetPrice: any
) => {
  const networkFeeInWei = multiply(
    gweiToWei(add(maxBaseFee, maxPriorityFee)),
    gasLimit
  );
  const networkFeeInEth = fromWei(networkFeeInWei);

  const { amount, display } = convertAmountAndPriceToNativeDisplay(
    networkFeeInEth,
    nativeAssetPrice,
    nativeCurrency
  );

  return {
    amount,
    display,
    wei: networkFeeInWei,
  };
};

const formatTotalRegistrationCost = (
  wei: string,
  nativeCurrency: any,
  nativeAssetPrice: any,
  skipDecimals: boolean = false
) => {
  const networkFeeInEth = fromWei(wei);
  const eth = handleSignificantDecimals(networkFeeInEth, 3);

  const { amount, display } = convertAmountAndPriceToNativeDisplay(
    networkFeeInEth,
    nativeAssetPrice,
    nativeCurrency,
    undefined,
    skipDecimals
  );

  return {
    amount,
    display,
    eth,
    wei,
  };
};

const validateCoinRecordValue = (value: string, coin: string) => {
  try {
    formatsByName[coin].decoder(value);
    return true;
  } catch (e) {
    return false;
  }
};

const validateContentHashRecordValue = (value: string) => {
  const { encoded, error: encodeError } = encodeContenthash(value);
  if (!encodeError && encoded) {
    return isValidContenthash(encoded);
  } else {
    return false;
  }
};

const getRentPricePerYear = (rentPrice: string, duration: number) =>
  divide(rentPrice, duration);

const formatRentPrice = (
  rentPrice: BigNumberish,
  duration: number,
  nativeCurrency: any,
  nativeAssetPrice: any
) => {
  const rentPriceInETH = fromWei(rentPrice.toString());
  const rentPricePerYear = getRentPricePerYear(rentPriceInETH, duration);
  const rentPricePerYearInWei = divide(rentPrice.toString(), duration);

  const { amount, display } = convertAmountAndPriceToNativeDisplay(
    rentPriceInETH,
    nativeAssetPrice,
    nativeCurrency,
    undefined,
    true
  );
  const {
    display: displayPerYear,
    amount: amountPerYear,
  } = convertAmountAndPriceToNativeDisplay(
    rentPricePerYear,
    nativeAssetPrice,
    nativeCurrency,
    undefined,
    true
  );

  return {
    perYear: {
      amount: amountPerYear,
      display: displayPerYear,
      wei: rentPricePerYearInWei,
    },
    total: {
      amount,
      display,
    },
    wei: rentPrice,
  };
};

const accentColorAtom = atom({
  default: colors.appleBlue,
  key: 'ens.accentColor',
});

export {
  generateSalt,
  getENSRecordKeys,
  getENSRecordValues,
  getENSRegistryContract,
  getENSRegistrarControllerContract,
  getENSBaseRegistrarImplementationContract,
  getENSPublicResolverContract,
  getENSReverseRegistrarContract,
  getAvailable,
  getNameExpires,
  getNameOwner,
  getRentPrice,
  getENSExecutionDetails,
  formatEstimatedNetworkFee,
  formatTotalRegistrationCost,
  formatRentPrice,
  accentColorAtom,
};<|MERGE_RESOLUTION|>--- conflicted
+++ resolved
@@ -119,13 +119,39 @@
     label: lang.t('profiles.create.bio'),
     placeholder: lang.t('profiles.create.bio_placeholder'),
   },
-<<<<<<< HEAD
-=======
+  [ENS_RECORDS.email]: {
+    id: 'email',
+    inputProps: {
+      maxLength: 50,
+    },
+    isPrimaryDisplayRecord: true,
+    key: ENS_RECORDS.email,
+    label: lang.t('profiles.create.email'),
+    placeholder: lang.t('profiles.create.email_placeholder'),
+    validations: {
+      onSubmit: {
+        match: {
+          message: lang.t('profiles.create.email_submit_message'),
+          value: /^\S+@\S+\.\S+$/,
+        },
+      },
+    },
+  },
+  [ENS_RECORDS.pronouns]: {
+    id: 'pronouns',
+    inputProps: {
+      maxLength: 42,
+    },
+    key: ENS_RECORDS.pronouns,
+    label: lang.t('profiles.create.pronouns'),
+    placeholder: lang.t('profiles.create.pronouns_placeholder'),
+  },
   [ENS_RECORDS.twitter]: {
     id: 'twitter',
     inputProps: {
       maxLength: 16,
     },
+    isPrimaryDisplayRecord: true,
     key: ENS_RECORDS.twitter,
     label: lang.t('profiles.create.twitter'),
     placeholder: lang.t('profiles.create.username_placeholder'),
@@ -136,54 +162,6 @@
       },
     },
   },
->>>>>>> c2322117
-  [ENS_RECORDS.email]: {
-    id: 'email',
-    inputProps: {
-      maxLength: 50,
-    },
-    isPrimaryDisplayRecord: true,
-    key: ENS_RECORDS.email,
-    label: lang.t('profiles.create.email'),
-    placeholder: lang.t('profiles.create.email_placeholder'),
-    validations: {
-      onSubmit: {
-        match: {
-<<<<<<< HEAD
-          message: lang.t('profiles.create.email_submit_message'),
-=======
-          message: lang.t('profiles.create.email_message'),
->>>>>>> c2322117
-          value: /^\S+@\S+\.\S+$/,
-        },
-      },
-    },
-  },
-  [ENS_RECORDS.pronouns]: {
-    id: 'pronouns',
-    inputProps: {
-      maxLength: 42,
-    },
-    key: ENS_RECORDS.pronouns,
-    label: lang.t('profiles.create.pronouns'),
-    placeholder: lang.t('profiles.create.pronouns_placeholder'),
-  },
-  [ENS_RECORDS.twitter]: {
-    id: 'twitter',
-    inputProps: {
-      maxLength: 16,
-    },
-    isPrimaryDisplayRecord: true,
-    key: ENS_RECORDS.twitter,
-    label: lang.t('profiles.create.twitter'),
-    placeholder: lang.t('profiles.create.username_placeholder'),
-    startsWith: '@',
-    validations: {
-      onChange: {
-        match: /^\w*$/,
-      },
-    },
-  },
   [ENS_RECORDS.url]: {
     id: 'website',
     inputProps: {
@@ -197,11 +175,7 @@
     validations: {
       onSubmit: {
         match: {
-<<<<<<< HEAD
           message: lang.t('profiles.create.website_submit_message'),
-=======
-          message: lang.t('profiles.create.website_message'),
->>>>>>> c2322117
           value: /[-a-zA-Z0-9@:%._+~#=]{1,256}\.[a-zA-Z0-9()]{1,6}\b([-a-zA-Z0-9()@:%_+.~#?&//=]*)/,
         },
       },
