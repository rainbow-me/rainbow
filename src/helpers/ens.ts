--- conflicted
+++ resolved
@@ -25,7 +25,6 @@
   MULTICALL = 'multicall',
 }
 
-<<<<<<< HEAD
 export interface ENSRegistrationRecords {
   coinAddress: { key: string; address: string }[] | null;
   contentHash: string | null;
@@ -39,7 +38,7 @@
     ENSRegistryWithFallbackABI,
     web3Provider
   );
-=======
+};
 enum ENS_RECORDS {
   ETH = 'ETH',
   BTC = 'BTC',
@@ -59,10 +58,6 @@
   telegram = 'com.telegram',
   ensDelegate = 'eth.ens.delegate',
 }
-const getENSContract = () => {
-  return new Contract(ensAddress, ENSABI, web3Provider);
->>>>>>> 341c3c9b
-};
 const getENSRegistrarControllerContract = (registrarAddress?: string) => {
   return new Contract(
     registrarAddress || ensETHRegistrarControllerAddress,
@@ -100,13 +95,8 @@
 const getAvailable = async (name: string): Promise<boolean> =>
   getENSRegistrarControllerContract().available(name);
 
-<<<<<<< HEAD
 const getNameExpires = async (name: string): Promise<string> =>
   getENSBaseRegistrarImplementationContract().nameExpires(
-=======
-const getNameExpires = async (name: string): Promise<object> =>
-  getBaseRegistrarImplementationContract().nameExpires(
->>>>>>> 341c3c9b
     addHexPrefix(sha3(name))
   );
 
@@ -286,20 +276,11 @@
 const getENSRecordValues = () => Object.values(ENS_RECORDS);
 
 export {
-<<<<<<< HEAD
   getENSRegistryContract,
   getENSRegistrarControllerContract,
   getENSBaseRegistrarImplementationContract,
   getENSPublicResolverContract,
   getENSReverseRegistrarContract,
-=======
-  ENS_RECORDS,
-  getENSContract,
-  getENSRecordKeys,
-  getENSRecordValues,
-  getENSRegistrarContract,
-  getBaseRegistrarImplementationContract,
->>>>>>> 341c3c9b
   getResolver,
   getAvailable,
   getNameExpires,
