--- conflicted
+++ resolved
@@ -1,10 +1,6 @@
 import { formatsByName } from '@ensdomains/address-encoder';
 import { hash } from '@ensdomains/eth-ens-namehash';
 import { BigNumberish, Contract, Wallet } from 'ethers';
-<<<<<<< HEAD
-=======
-import { keccak256, toUtf8Bytes } from 'ethers/lib/utils';
->>>>>>> e2826b17
 import lang from 'i18n-js';
 import { atom } from 'recoil';
 import { InlineFieldProps } from '../components/inputs/InlineField';
