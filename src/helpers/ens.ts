--- conflicted
+++ resolved
@@ -101,10 +101,7 @@
     key: ENS_RECORDS.twitter,
     label: 'Twitter',
     placeholder: lang.t('profiles.create.username_placeholder'),
-<<<<<<< HEAD
-=======
     startsWith: '@',
->>>>>>> 1bd245cd
     validations: {
       onChange: {
         match: /^\w*$/,
@@ -128,15 +125,6 @@
       },
     },
   },
-  [ENS_RECORDS.email]: {
-    id: 'email',
-    inputProps: {
-      maxLength: 50,
-    },
-    key: ENS_RECORDS.email,
-    label: 'Email',
-    placeholder: 'Add your email',
-  },
   [ENS_RECORDS.url]: {
     id: 'website',
     inputProps: {
@@ -146,8 +134,6 @@
     key: ENS_RECORDS.url,
     label: lang.t('profiles.create.website'),
     placeholder: lang.t('profiles.create.website_placeholder'),
-<<<<<<< HEAD
-=======
     validations: {
       onSubmit: {
         match: {
@@ -156,7 +142,6 @@
         },
       },
     },
->>>>>>> 1bd245cd
   },
   [ENS_RECORDS.github]: {
     id: 'github',
@@ -175,10 +160,7 @@
     key: ENS_RECORDS.instagram,
     label: 'Instagram',
     placeholder: lang.t('profiles.create.username_placeholder'),
-<<<<<<< HEAD
-=======
     startsWith: '@',
->>>>>>> 1bd245cd
     validations: {
       onChange: {
         match: /^([\w.])*$/,
@@ -193,10 +175,7 @@
     key: ENS_RECORDS.snapchat,
     label: 'Snapchat',
     placeholder: lang.t('profiles.create.username_placeholder'),
-<<<<<<< HEAD
-=======
     startsWith: '@',
->>>>>>> 1bd245cd
     validations: {
       onChange: {
         match: /^([\w.])*$/,
@@ -219,8 +198,6 @@
     key: string;
     label: string;
     placeholder: string;
-<<<<<<< HEAD
-=======
     validations?: {
       onChange?: {
         match?: RegExp;
@@ -232,7 +209,6 @@
         };
       };
     };
->>>>>>> 1bd245cd
   };
 };
 
