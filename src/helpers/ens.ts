import { formatsByName } from '@ensdomains/address-encoder';
import { hash } from '@ensdomains/eth-ens-namehash';
import { BigNumberish, Contract } from 'ethers';
import { keccak_256 as sha3 } from 'js-sha3';
<<<<<<< HEAD
import { InlineFieldProps } from '../components/inputs/InlineField';
import { addHexPrefix, web3Provider } from '@rainbow-me/handlers/web3';
=======
import { addBuffer } from './utilities';
import { addHexPrefix, toHex, web3Provider } from '@rainbow-me/handlers/web3';
>>>>>>> 0582b927
import {
  ENSBaseRegistrarImplementationABI,
  ensBaseRegistrarImplementationAddress,
  ENSETHRegistrarControllerABI,
  ensETHRegistrarControllerAddress,
  ENSPublicResolverABI,
  ensPublicResolverAddress,
  ensRegistryAddress,
  ENSRegistryWithFallbackABI,
  ENSReverseRegistrarABI,
  ensReverseRegistrarAddress,
} from '@rainbow-me/references';

export enum ENSRegistrationTransactionType {
  COMMIT = 'commit',
  REGISTER_WITH_CONFIG = 'registerWithConfig',
  SET_TEXT = 'setText',
  SET_NAME = 'setName',
  MULTICALL = 'multicall',
}

export interface ENSRegistrationRecords {
  coinAddress: { key: string; address: string }[] | null;
  contentHash: string | null;
  ensAssociatedAddress: string | null;
  text: { key: string; value: string }[] | null;
}

const getENSRegistryContract = () => {
  return new Contract(
    ensRegistryAddress,
    ENSRegistryWithFallbackABI,
    web3Provider
  );
};
enum ENS_RECORDS {
  ETH = 'ETH',
  BTC = 'BTC',
  LTC = 'LTC',
  DOGE = 'DOGE',
  displayName = 'me.rainbow.displayName',
  content = 'content',
  email = 'email',
  url = 'url',
  avatar = 'avatar',
  description = 'description',
  notice = 'notice',
  keywords = 'keywords',
  discord = 'com.discord',
  github = 'com.github',
  reddit = 'com.reddit',
  instagram = 'com.instagram',
  snapchat = 'com.snapchat',
  twitter = 'com.twitter',
  telegram = 'com.telegram',
  ensDelegate = 'eth.ens.delegate',
}
<<<<<<< HEAD

export type TextRecordField = {
  id: string;
  key: string;
  label: InlineFieldProps['label'];
  placeholder: InlineFieldProps['placeholder'];
  inputProps?: InlineFieldProps['inputProps'];
  validations?: InlineFieldProps['validations'];
};

const textRecordFields = {
  [ENS_RECORDS.displayName]: {
    id: 'name',
    inputProps: {
      maxLength: 50,
    },
    key: ENS_RECORDS.displayName,
    label: 'Name',
    placeholder: 'Add a display name',
  },
  [ENS_RECORDS.description]: {
    id: 'bio',
    inputProps: {
      maxLength: 100,
      multiline: true,
    },
    key: ENS_RECORDS.description,
    label: 'Bio',
    placeholder: 'Add a bio to your profile',
  },
  [ENS_RECORDS.twitter]: {
    id: 'twitter',
    inputProps: {
      maxLength: 16,
    },
    key: ENS_RECORDS.twitter,
    label: 'Twitter',
    placeholder: '@username',
    validations: {
      allowCharacterRegex: {
        match: /^@?\w*$/,
      },
    },
  },
  [ENS_RECORDS.url]: {
    id: 'website',
    inputProps: {
      keyboardType: 'url',
      maxLength: 100,
    },
    key: ENS_RECORDS.url,
    label: 'Website',
    placeholder: 'Add your website',
  },
  [ENS_RECORDS.github]: {
    id: 'github',
    inputProps: {
      maxLength: 20,
    },
    key: ENS_RECORDS.github,
    label: 'GitHub',
    placeholder: '@username',
  },
  [ENS_RECORDS.instagram]: {
    id: 'instagram',
    inputProps: {
      maxLength: 30,
    },
    key: ENS_RECORDS.instagram,
    label: 'Instagram',
    placeholder: '@username',
    validations: {
      allowCharacterRegex: {
        match: /^@?([\w.])*$/,
      },
    },
  },
  [ENS_RECORDS.snapchat]: {
    id: 'snapchat',
    inputProps: {
      maxLength: 16,
    },
    key: ENS_RECORDS.snapchat,
    label: 'Snapchat',
    placeholder: '@username',
    validations: {
      allowCharacterRegex: {
        match: /^@?([\w.])*$/,
      },
    },
  },
  [ENS_RECORDS.discord]: {
    id: 'discord',
    inputProps: {
      maxLength: 50,
    },
    key: ENS_RECORDS.discord,
    label: 'Discord',
    placeholder: '@username',
  },
} as const;

const getENSContract = () => {
  return new Contract(ensAddress, ENSABI, web3Provider);
=======
const getENSRegistrarControllerContract = (registrarAddress?: string) => {
  return new Contract(
    registrarAddress || ensETHRegistrarControllerAddress,
    ENSETHRegistrarControllerABI,
    web3Provider
  );
>>>>>>> 0582b927
};
const getENSPublicResolverContract = () => {
  return new Contract(
    ensPublicResolverAddress,
    ENSPublicResolverABI,
    web3Provider
  );
};

const getENSReverseRegistrarContract = () => {
  return new Contract(
    ensReverseRegistrarAddress,
    ENSReverseRegistrarABI,
    web3Provider
  );
};

const getENSBaseRegistrarImplementationContract = () => {
  return new Contract(
    ensBaseRegistrarImplementationAddress,
    ENSBaseRegistrarImplementationABI,
    web3Provider
  );
};

const getResolver = async (name: string): Promise<string> =>
  getENSRegistryContract().resolver(name);

const getAvailable = async (name: string): Promise<boolean> =>
  getENSRegistrarControllerContract().available(name);

const getNameExpires = async (name: string): Promise<string> =>
  getENSBaseRegistrarImplementationContract().nameExpires(
    addHexPrefix(sha3(name))
  );

const getRentPrice = async (name: string, duration: number): Promise<any> =>
  getENSRegistrarControllerContract().rentPrice(name, duration);

const setupMulticallRecords = (
  name: string,
  records: ENSRegistrationRecords,
  resolverInstance: Contract
): string[] => {
  const resolver = resolverInstance.interface;
  const namehash = hash(name);

  const data = [];

  // ens associated address
  const ensAssociatedRecord = records.ensAssociatedAddress;
  if (
    Boolean(ensAssociatedRecord) &&
    typeof ensAssociatedRecord === 'string' &&
    parseInt(ensAssociatedRecord, 16) !== 0
  ) {
    data.push(
      resolver.encodeFunctionData('setAddr(bytes32,address)', [
        namehash,
        ensAssociatedRecord,
      ])
    );
  }
  // content hash address
  const contentHashAssociatedRecord = records.contentHash;
  if (
    Boolean(contentHashAssociatedRecord) &&
    typeof contentHashAssociatedRecord === 'string' &&
    parseInt(contentHashAssociatedRecord, 16) !== 0
  ) {
    data.push(
      resolver.encodeFunctionData('setContenthash', [
        namehash,
        contentHashAssociatedRecord,
      ])
    );
  }
  // coin addresses
  const coinAddressesAssociatedRecord = records.coinAddress;
  if (coinAddressesAssociatedRecord) {
    data.push(
      coinAddressesAssociatedRecord.map(coinRecord => {
        const { decoder, coinType } = formatsByName[coinRecord.key];
        let addressAsBytes;
        if (!coinRecord.address || coinRecord.address === '') {
          addressAsBytes = Buffer.from('');
        } else {
          addressAsBytes = decoder(coinRecord.address);
        }
        return resolver.encodeFunctionData('setAddr(bytes32,uint256,bytes)', [
          namehash,
          coinType,
          addressAsBytes,
        ]);
      })
    );
  }
  // text addresses
  const textAssociatedRecord = records.text;
  if (textAssociatedRecord) {
    data.push(
      textAssociatedRecord.map(textRecord => {
        return resolver.encodeFunctionData('setText', [
          namehash,
          textRecord.key,
          textRecord.value,
        ]);
      })
    );
  }
  // flatten textrecords and addresses and remove undefined
  return data.flat().filter(Boolean);
};

const generateSalt = () => {
  const random = new Uint8Array(32);
  crypto.getRandomValues(random);
  const salt =
    '0x' +
    Array.from(random)
      .map(b => b.toString(16).padStart(2, '0'))
      .join('');
  return salt;
};

const getENSExecutionDetails = async ({
  name,
  type,
  ownerAddress,
  rentPrice,
  duration,
  records,
}: {
  name: string;
  type: ENSRegistrationTransactionType;
  ownerAddress?: string;
  rentPrice?: string;
  duration?: number;
  records?: ENSRegistrationRecords;
}): Promise<{
  methodArguments: (string | string[] | number)[] | null;
  value: BigNumberish | null;
  contract: Contract | null;
}> => {
  let args: (string | string[] | number)[] | null = null;
  let value: string | null = null;
  let contract: Contract | null = null;
  switch (type) {
    case ENSRegistrationTransactionType.COMMIT: {
      if (!name || !ownerAddress) throw new Error('Bad arguments for commit');
      const salt = generateSalt();
      const registrarController = getENSRegistrarControllerContract();
      const commitment = await registrarController.makeCommitmentWithConfig(
        name,
        ownerAddress,
        salt,
        ensPublicResolverAddress,
        ownerAddress
      );
      args = [commitment];
      contract = getENSRegistrarControllerContract();
      break;
    }
    case ENSRegistrationTransactionType.REGISTER_WITH_CONFIG: {
      if (!name || !ownerAddress || !duration || !rentPrice)
        throw new Error('Bad arguments for registerWithConfig');
      const salt = generateSalt();
      args = [
        name,
        ownerAddress,
        duration,
        salt,
        ensPublicResolverAddress,
        ownerAddress,
      ];
      contract = getENSRegistrarControllerContract();
      value = toHex(addBuffer(rentPrice, 1.1));
      break;
    }
    case ENSRegistrationTransactionType.SET_TEXT: {
      if (!name || !records || !records?.text?.[0])
        throw new Error('Bad arguments for setText');
      const record = records?.text[0];
      const namehash = hash(name);
      args = [namehash, record.key, record.value];
      contract = getENSPublicResolverContract();
      break;
    }
    case ENSRegistrationTransactionType.MULTICALL: {
      if (!name || !records) throw new Error('Bad arguments for multicall');
      contract = getENSPublicResolverContract();
      const data = setupMulticallRecords(name, records, contract) || [];
      args = [data];
      break;
    }
    case ENSRegistrationTransactionType.SET_NAME:
      if (!name) throw new Error('Bad arguments for setName');
      args = [name];
      contract = getENSReverseRegistrarContract();
      break;
  }
  return {
    contract,
    methodArguments: args,
    value,
  };
};

const getENSRecordKeys = () => Object.keys(ENS_RECORDS);
const getENSRecordValues = () => Object.values(ENS_RECORDS);

export {
  ENS_RECORDS,
  getENSRecordKeys,
  getENSRecordValues,
  getENSRegistryContract,
  getENSRegistrarControllerContract,
  getENSBaseRegistrarImplementationContract,
  getENSPublicResolverContract,
  getENSReverseRegistrarContract,
  getResolver,
  getAvailable,
  getNameExpires,
  getRentPrice,
<<<<<<< HEAD
  textRecordFields,
=======
  getENSExecutionDetails,
>>>>>>> 0582b927
};<|MERGE_RESOLUTION|>--- conflicted
+++ resolved
@@ -2,13 +2,9 @@
 import { hash } from '@ensdomains/eth-ens-namehash';
 import { BigNumberish, Contract } from 'ethers';
 import { keccak_256 as sha3 } from 'js-sha3';
-<<<<<<< HEAD
 import { InlineFieldProps } from '../components/inputs/InlineField';
-import { addHexPrefix, web3Provider } from '@rainbow-me/handlers/web3';
-=======
 import { addBuffer } from './utilities';
 import { addHexPrefix, toHex, web3Provider } from '@rainbow-me/handlers/web3';
->>>>>>> 0582b927
 import {
   ENSBaseRegistrarImplementationABI,
   ensBaseRegistrarImplementationAddress,
@@ -66,7 +62,6 @@
   telegram = 'com.telegram',
   ensDelegate = 'eth.ens.delegate',
 }
-<<<<<<< HEAD
 
 export type TextRecordField = {
   id: string;
@@ -169,16 +164,12 @@
   },
 } as const;
 
-const getENSContract = () => {
-  return new Contract(ensAddress, ENSABI, web3Provider);
-=======
 const getENSRegistrarControllerContract = (registrarAddress?: string) => {
   return new Contract(
     registrarAddress || ensETHRegistrarControllerAddress,
     ENSETHRegistrarControllerABI,
     web3Provider
   );
->>>>>>> 0582b927
 };
 const getENSPublicResolverContract = () => {
   return new Contract(
@@ -403,9 +394,6 @@
   getAvailable,
   getNameExpires,
   getRentPrice,
-<<<<<<< HEAD
   textRecordFields,
-=======
   getENSExecutionDetails,
->>>>>>> 0582b927
 };