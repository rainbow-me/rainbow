--- conflicted
+++ resolved
@@ -1,9 +1,5 @@
 import { format } from 'date-fns';
 import groupBy from 'lodash/groupBy';
-<<<<<<< HEAD
-import isEmpty from 'lodash/isEmpty';
-=======
->>>>>>> 5bbc8848
 import React from 'react';
 import { createSelector } from 'reselect';
 import { FastTransactionCoinRow, RequestCoinRow } from '../components/coin-row';
