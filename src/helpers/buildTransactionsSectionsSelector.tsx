--- conflicted
+++ resolved
@@ -1,24 +1,9 @@
 import { format } from 'date-fns';
 import { capitalize, groupBy, isEmpty } from 'lodash';
 import React from 'react';
-import { createSelector } from 'reselect';
 import { FastTransactionCoinRow, RequestCoinRow } from '../components/coin-row';
-<<<<<<< HEAD
-import {
-  thisMonthTimestamp,
-  thisYearTimestamp,
-  todayTimestamp,
-  yesterdayTimestamp,
-} from './transactions';
-import {
-  NativeCurrencyKey,
-  RainbowTransaction,
-  TransactionStatusTypes,
-} from '@/entities';
-=======
 import { thisMonthTimestamp, thisYearTimestamp, todayTimestamp, yesterdayTimestamp } from './transactions';
-import { TransactionStatusTypes } from '@/entities';
->>>>>>> bea7da5e
+import { NativeCurrencyKey, RainbowTransaction, TransactionStatusTypes } from '@/entities';
 import * as i18n from '@/languages';
 import { RequestData } from '@/redux/requests';
 import { ThemeContextProps } from '@/theme';
@@ -34,13 +19,7 @@
   accountAddress: string;
 };
 // bad news
-const groupTransactionByDate = ({
-  status,
-  minedAt,
-}: {
-  status: TransactionStatus;
-  minedAt: string;
-}) => {
+const groupTransactionByDate = ({ status, minedAt }: { status: TransactionStatus; minedAt: string }) => {
   if (status === 'pending') {
     return i18n.t(i18n.l.transactions.pending_title);
   }
@@ -61,20 +40,22 @@
   }
 };
 
-const addContactInfo = (contacts: { [address: string]: Contact }) => (
-  txn: RainbowTransaction
-): RainbowTransaction & {
-  contact: Contact | null;
-} => {
-  const { from, to, status } = txn;
-  const isSent = status === TransactionStatusTypes.sent;
-  const contactAddress = (isSent ? to : from) || '';
-  const contact = contacts?.[contactAddress?.toLowerCase()] ?? null;
-  return {
-    ...txn,
-    contact,
+const addContactInfo =
+  (contacts: { [address: string]: Contact }) =>
+  (
+    txn: RainbowTransaction
+  ): RainbowTransaction & {
+    contact: Contact | null;
+  } => {
+    const { from, to, status } = txn;
+    const isSent = status === TransactionStatusTypes.sent;
+    const contactAddress = (isSent ? to : from) || '';
+    const contact = contacts?.[contactAddress?.toLowerCase()] ?? null;
+    return {
+      ...txn,
+      contact,
+    };
   };
-};
 
 export const buildTransactionsSections = ({
   accountAddress,
@@ -100,11 +81,7 @@
   let sectionedTransactions: {
     title: string;
     data: RainbowTransactionWithContactAndMainnetAddress[];
-    renderItem: ({
-      item,
-    }: {
-      item: RainbowTransactionWithContactAndMainnetAddress;
-    }) => JSX.Element;
+    renderItem: ({ item }: { item: RainbowTransactionWithContactAndMainnetAddress }) => JSX.Element;
   }[] = [];
 
   const transactionsWithContacts = transactions?.map(addContactInfo(contacts));
@@ -117,24 +94,16 @@
     const sectioned: {
       title: string;
       data: RainbowTransactionWithContactAndMainnetAddress[];
-      renderItem: ({
-        item,
-      }: {
-        item: RainbowTransactionWithContactAndMainnetAddress;
-      }) => JSX.Element;
+      renderItem: ({ item }: { item: RainbowTransactionWithContactAndMainnetAddress }) => JSX.Element;
     }[] = filter.map((section: string) => {
-      const sectionData: RainbowTransactionWithContactAndMainnetAddress[] = transactionsByDate[
-        section
-      ].map(txn => {
+      const sectionData: RainbowTransactionWithContactAndMainnetAddress[] = transactionsByDate[section].map(txn => {
         const typeTxn = txn as RainbowTransactionWithContact;
         const res = {
           ...typeTxn,
           to: typeTxn.to || '',
           from: typeTxn.from || '',
           accountAddress,
-<<<<<<< HEAD
-          mainnetAddress:
-            mainnetAddresses[`${typeTxn.address}_${typeTxn.network}`],
+          mainnetAddress: mainnetAddresses[`${typeTxn.address}_${typeTxn.network}`],
         };
 
         return res;
@@ -142,30 +111,15 @@
 
       return {
         data: sectionData,
-        renderItem: ({
-          item,
-        }: {
-          item: RainbowTransactionWithContactAndMainnetAddress;
-        }) => (
-          <FastTransactionCoinRow
-            item={item}
-            theme={theme}
-            nativeCurrency={nativeCurrency}
-          />
+        renderItem: ({ item }: { item: RainbowTransactionWithContactAndMainnetAddress }) => (
+          <FastTransactionCoinRow item={item} theme={theme} nativeCurrency={nativeCurrency} />
         ),
-=======
-          mainnetAddress: mainnetAddresses[`${txn.address}_${txn.network}`],
-        })),
-        renderItem: ({ item }: any) => <FastTransactionCoinRow item={item} theme={theme} />,
->>>>>>> bea7da5e
         title: section,
       };
     });
     sectionedTransactions = sectioned;
 
-    const pendingSectionIndex = sectionedTransactions.findIndex(
-      ({ title }) => title === 'Pending'
-    );
+    const pendingSectionIndex = sectionedTransactions.findIndex(({ title }) => title === 'Pending');
     if (pendingSectionIndex > 0) {
       const pendingSection = sectionedTransactions.splice(pendingSectionIndex, 1);
       sectionedTransactions.unshift(pendingSection[0]);
