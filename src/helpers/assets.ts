--- conflicted
+++ resolved
@@ -1,16 +1,4 @@
-import {
-  chunk,
-  compact,
-  concat,
-<<<<<<< HEAD
-  includes,
-=======
-  groupBy,
->>>>>>> df7cdfdd
-  isEmpty,
-  reduce,
-  slice,
-} from 'lodash';
+import { chunk, compact, concat, isEmpty, reduce, slice } from 'lodash';
 import {
   add,
   convertAmountToNativeDisplay,
@@ -269,13 +257,8 @@
 };
 
 export const buildUniqueTokenList = (
-<<<<<<< HEAD
   uniqueTokens: UniqueAsset[],
-  selectedShowcaseTokens: any
-=======
-  uniqueTokens: any,
   selectedShowcaseTokens: any[] = []
->>>>>>> df7cdfdd
 ) => {
   let rows: any = [];
   const showcaseTokens = [];
