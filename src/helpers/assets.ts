--- conflicted
+++ resolved
@@ -2,12 +2,6 @@
   chunk,
   compact,
   concat,
-<<<<<<< HEAD
-  forEach,
-  get,
-=======
-  groupBy,
->>>>>>> a1d661b8
   includes,
   isEmpty,
   reduce,
