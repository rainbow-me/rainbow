<<<<<<< HEAD
import { chunk, compact, concat, groupBy, reduce, slice, sortBy } from 'lodash';
import {
  add,
  convertAmountToNativeDisplay,
  greaterThan,
  isEmpty,
=======
import { concat, groupBy, isEmpty, reduce, slice, sortBy } from 'lodash';
import {
  add,
  chunk,
  convertAmountToNativeDisplay,
  greaterThan,
  notEmpty,
>>>>>>> 393dc362
} from './utilities';
import store from '@rainbow-me/redux/store';
import {
  ETH_ADDRESS,
  ETH_ICON_URL,
  supportedNativeCurrencies,
} from '@rainbow-me/references';
import { ethereumUtils } from '@rainbow-me/utils';

const COINS_TO_SHOW = 5;

export const buildAssetUniqueIdentifier = (item: any) => {
  const balance = item?.balance?.amount ?? '';
  const nativePrice = item?.native?.price?.display ?? '';
  const uniqueId = item?.uniqueId;

  return [balance, nativePrice, uniqueId].filter(notEmpty).join('_');
};

const addEthPlaceholder = (
  assets: any[],
  includePlaceholder: any,
  pinnedCoins: any,
  nativeCurrency: any,
  emptyCollectibles: any
) => {
  const hasEth = !!ethereumUtils.getAccountAsset(ETH_ADDRESS);

  const { genericAssets } = store.getState().data;
  if (
    includePlaceholder &&
    !hasEth &&
    (assets.length > 0 || !emptyCollectibles)
  ) {
    const { relative_change_24h, value } = genericAssets?.eth?.price || {};

    const zeroEth = {
      address: 'eth',
      balance: {
        amount: '0',
        display: '0 ETH',
      },
      color: '#29292E',
      decimals: 18,
      icon_url: ETH_ICON_URL,
      isCoin: true,
      isPinned: pinnedCoins['eth'],
      isSmall: false,
      name: 'Ethereum',
      native: {
        balance: {
          amount: '0.00',
          display: convertAmountToNativeDisplay('0.00', nativeCurrency),
        },
        change: relative_change_24h ? `${relative_change_24h.toFixed(2)}%` : '',
        price: {
          amount: value || '0.00',
          display: convertAmountToNativeDisplay(
            value ? value : '0.00',
            nativeCurrency
          ),
        },
      },
      price: value,
      symbol: 'ETH',
      type: 'token',
      uniqueId: 'eth',
    };

    return { addedEth: true, assets: concat([zeroEth], assets) };
  }
  return { addedEth: false, assets };
};

const getTotal = (assets: any) =>
  reduce(
    assets,
    // @ts-expect-error ts-migrate(2769) FIXME: No overload matches this call.
    (acc, asset) => {
      const balance = asset?.native?.balance?.amount ?? 0;
      return add(acc, balance);
    },
    0
  );

export const buildCoinsList = (
  sortedAssets: any,
  nativeCurrency: any,
  isCoinListEdited: any,
  pinnedCoins: any,
  hiddenCoins: any,
  includePlaceholder = false,
  emptyCollectibles: any
) => {
  let standardAssets: any = [],
    pinnedAssets: any = [],
    smallAssets: any = [],
    hiddenAssets: any = [];

  const { addedEth, assets } = addEthPlaceholder(
    sortedAssets,
    includePlaceholder,
    pinnedCoins,
    nativeCurrency,
    emptyCollectibles
  );

  // separate into standard, pinned, small balances, hidden assets
  assets?.forEach(asset => {
    if (!!hiddenCoins && hiddenCoins[asset.uniqueId]) {
      hiddenAssets.push({
        isCoin: true,
        isHidden: true,
        isSmall: true,
        ...asset,
      });
    } else if (pinnedCoins[asset.uniqueId]) {
      pinnedAssets.push({
        isCoin: true,
        isPinned: true,
        isSmall: false,
        ...asset,
      });
    } else if (
      greaterThan(
        asset.native?.balance?.amount,
        // @ts-expect-error ts-migrate(7053) FIXME: Element implicitly has an 'any' type because expre... Remove this comment to see the full error message
        supportedNativeCurrencies[nativeCurrency].smallThreshold
      )
    ) {
      standardAssets.push({ isCoin: true, isSmall: false, ...asset });
    } else {
      smallAssets.push({ isCoin: true, isSmall: true, ...asset });
    }
  });

  // decide which assets to show above or below the coin divider
  const nonHidden = concat(pinnedAssets, standardAssets);
  const dividerIndex = Math.max(pinnedAssets.length, COINS_TO_SHOW);

  let assetsAboveDivider = slice(nonHidden, 0, dividerIndex);
  let assetsBelowDivider = [];

  if (isEmpty(assetsAboveDivider)) {
    assetsAboveDivider = slice(smallAssets, 0, COINS_TO_SHOW);
    assetsBelowDivider = slice(smallAssets, COINS_TO_SHOW);
  } else {
    const remainderBelowDivider = slice(nonHidden, dividerIndex);
    assetsBelowDivider = concat(remainderBelowDivider, smallAssets);
  }

  // calculate small balance and overall totals
  const smallBalancesValue = getTotal(assetsBelowDivider);
  const bigBalancesValue = getTotal(assetsAboveDivider);
  const totalBalancesValue = add(bigBalancesValue, smallBalancesValue);

  const defaultToEditButton = assetsBelowDivider.length === 0;
  // include hidden assets if in edit mode
  if (isCoinListEdited) {
    assetsBelowDivider = concat(assetsBelowDivider, hiddenAssets);
  }
  const allAssets = assetsAboveDivider;

  allAssets.push({
    coinDivider: true,
    defaultToEditButton: defaultToEditButton,
    value: smallBalancesValue,
  });

  if (assetsBelowDivider.length > 0) {
    allAssets.push({
      assets: assetsBelowDivider,
      smallBalancesContainer: true,
    });
  }

  return {
    addedEth,
    assets: allAssets,
    smallBalancesValue,
    totalBalancesValue,
  };
};

// TODO make it better
export const buildBriefCoinsList = (
  sortedAssets: any,
  nativeCurrency: any,
  isCoinListEdited: any,
  pinnedCoins: any,
  hiddenCoins: any,
  includePlaceholder = false,
  emptyCollectibles: any
) => {
  const { assets, smallBalancesValue, totalBalancesValue } = buildCoinsList(
    sortedAssets,
    nativeCurrency,
    isCoinListEdited,
    pinnedCoins,
    hiddenCoins,
    includePlaceholder,
    emptyCollectibles
  );
  const briefAssets = [];
  if (assets) {
    for (let asset of assets) {
      if (asset.coinDivider) {
        briefAssets.push({
          defaultToEditButton: asset.defaultToEditButton,
          type: 'COIN_DIVIDER',
          uid: 'coin-divider',
          value: smallBalancesValue,
        });
      } else if (asset.smallBalancesContainer) {
        for (let smallAsset of asset.assets) {
          briefAssets.push({
            type: 'COIN',
            uid: 'coin-' + smallAsset.uniqueId,
            uniqueId: smallAsset.uniqueId,
          });
        }
      } else {
        briefAssets.push({
          type: 'COIN',
          uid: 'coin-' + asset.uniqueId,
          uniqueId: asset.uniqueId,
        });
      }
    }
  }

  return { briefAssets, totalBalancesValue };
};

export const buildUniqueTokenList = (
  uniqueTokens: any[],
  selectedShowcaseTokens: any[] = []
) => {
  let rows: any = [];
  const showcaseTokens = [];
  const bundledShowcaseTokens = [];

  const grouped = groupBy(uniqueTokens, token => token.familyName);
  const families = Object.keys(grouped);

  for (let family of families) {
    const tokensRow: any[] = [];
    for (let j = 0; j < grouped[family].length; j += 2) {
      if (selectedShowcaseTokens.includes(grouped[family][j].uniqueId)) {
        showcaseTokens.push(grouped[family][j]);
      }
      if (grouped[family][j + 1]) {
        if (selectedShowcaseTokens.includes(grouped[family][j + 1].uniqueId)) {
          showcaseTokens.push(grouped[family][j + 1]);
        }
        tokensRow.push([grouped[family][j], grouped[family][j + 1]]);
      } else {
        tokensRow.push([grouped[family][j]]);
      }
    }
    let tokens = tokensRow.filter(notEmpty);
    tokens = chunk(tokens, 50);
    // eslint-disable-next-line no-loop-func
    tokens.forEach((tokenChunk, index) => {
      const id = tokensRow[0]
        .map(({ uniqueId }: any) => uniqueId)
        .join(`__${index}`);
      rows.push({
        childrenAmount: grouped[family].length,
        familyImage: tokensRow?.[0]?.[0]?.familyImage ?? null,
        familyName: family,
        isHeader: index === 0,
        stableId: id,
        tokens: tokenChunk,
        uniqueId: id,
      });
    });
  }
  const regex = RegExp(/\s*(the)\s/, 'i');
  rows = sortBy(rows, row => row.familyName.replace(regex, '').toLowerCase());

  showcaseTokens.sort(function (a, b) {
    return (
      selectedShowcaseTokens?.indexOf(a.uniqueId) -
      selectedShowcaseTokens?.indexOf(b.uniqueId)
    );
  });

  for (let i = 0; i < showcaseTokens.length; i += 2) {
    if (showcaseTokens[i + 1]) {
      bundledShowcaseTokens.push([showcaseTokens[i], showcaseTokens[i + 1]]);
    } else {
      bundledShowcaseTokens.push([showcaseTokens[i]]);
    }
  }
  if (showcaseTokens.length > 0) {
    rows = [
      {
        childrenAmount: showcaseTokens.length,
        familyName: 'Showcase',
        isHeader: true,
        stableId: 'showcase_stable_id',
        tokens: bundledShowcaseTokens,
        uniqueId: `sc_${showcaseTokens
          .map(({ uniqueId }) => uniqueId)
          .join('__')}`,
      },
    ].concat(rows);
  }

  // @ts-expect-error ts-migrate(7006) FIXME: Parameter 'row' implicitly has an 'any' type.
  rows.forEach((row, i) => {
    row.familyId = i;
    row.tokens[0][0].rowNumber = i;
  });
  return rows;
};

const regex = RegExp(/\s*(the)\s/, 'i');

export const buildBriefUniqueTokenList = (
  uniqueTokens: any,
  selectedShowcaseTokens: any,
  sellingTokens: any[] = []
) => {
  const uniqueTokensInShowcase = uniqueTokens
    .filter(({ uniqueId }: any) => selectedShowcaseTokens?.includes(uniqueId))
    .map(({ uniqueId }: any) => uniqueId);
  const grouped2 = groupBy(uniqueTokens, token => token.familyName);
  const families2 = sortBy(Object.keys(grouped2), row =>
    row.replace(regex, '').toLowerCase()
  );
  const result = [
    { type: 'NFTS_HEADER_SPACE_BEFORE', uid: 'nfts-header-space-before' },
    { type: 'NFTS_HEADER', uid: 'nfts-header' },
    { type: 'NFTS_HEADER_SPACE_AFTER', uid: 'nfts-header-space-after' },
  ];
  if (uniqueTokensInShowcase.length > 0) {
    result.push({
      // @ts-expect-error "name" does not exist in type.
      name: 'Showcase',
      total: uniqueTokensInShowcase.length,
      type: 'FAMILY_HEADER',
      uid: 'showcase',
    });
    for (let index = 0; index < uniqueTokensInShowcase.length; index++) {
      const uniqueId = uniqueTokensInShowcase[index];
      result.push({
        // @ts-expect-error ts-migrate(2769) FIXME: No overload matches this call.
        index,
        type: 'NFT',
        uid: `showcase-${uniqueId}`,
        uniqueId,
      });
    }

    result.push({ type: 'NFT_SPACE_AFTER', uid: `showcase-space-after` });
  }
  if (sellingTokens.length > 0) {
    result.push({
      // @ts-expect-error "name" does not exist in type.
      name: 'Selling',
      total: sellingTokens.length,
      type: 'FAMILY_HEADER',
      uid: 'selling',
    });
    for (let index = 0; index < sellingTokens.length; index++) {
      const uniqueId = sellingTokens[index].uniqueId;
      result.push({
        // @ts-expect-error "index" does not exist in type.
        index,
        type: 'NFT',
        uid: uniqueId,
        uniqueId,
      });
    }
    result.push({ type: 'NFT_SPACE_AFTER', uid: `showcase-space-after` });
  }
  for (let family of families2) {
    result.push({
      // @ts-expect-error ts-migrate(2769) FIXME: No overload matches this call.
      image: grouped2[family][0].familyImage,
      name: family,
      total: grouped2[family].length,
      type: 'FAMILY_HEADER',
      uid: family,
    });
    const tokens = grouped2[family].map(({ uniqueId }) => uniqueId);
    for (let index = 0; index < tokens.length; index++) {
      const uniqueId = tokens[index];

      // @ts-expect-error ts-migrate(2769) FIXME: No overload matches this call.
      result.push({ index, type: 'NFT', uid: uniqueId, uniqueId });
    }

    result.push({ type: 'NFT_SPACE_AFTER', uid: `${family}-space-after` });
  }
  return result;
};

export const buildUniqueTokenName = ({ collection, id, name }: any) =>
  name || `${collection?.name} #${id}`;<|MERGE_RESOLUTION|>--- conflicted
+++ resolved
@@ -1,19 +1,12 @@
-<<<<<<< HEAD
-import { chunk, compact, concat, groupBy, reduce, slice, sortBy } from 'lodash';
-import {
-  add,
-  convertAmountToNativeDisplay,
-  greaterThan,
-  isEmpty,
-=======
-import { concat, groupBy, isEmpty, reduce, slice, sortBy } from 'lodash';
+import { concat, groupBy, reduce, slice, sortBy } from 'lodash';
+
 import {
   add,
   chunk,
   convertAmountToNativeDisplay,
   greaterThan,
+  isEmpty,
   notEmpty,
->>>>>>> 393dc362
 } from './utilities';
 import store from '@rainbow-me/redux/store';
 import {
