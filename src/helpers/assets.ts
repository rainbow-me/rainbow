import { chunk, compact, groupBy, isEmpty, slice, sortBy } from 'lodash';
import { add, convertAmountToNativeDisplay, greaterThan } from './utilities';
import store from '@rainbow-me/redux/store';
import {
  ETH_ADDRESS,
  ETH_ICON_URL,
  supportedNativeCurrencies,
} from '@rainbow-me/references';
import { ethereumUtils } from '@rainbow-me/utils';

const COINS_TO_SHOW = 5;

export const buildAssetUniqueIdentifier = (item: any) => {
  const balance = item?.balance?.amount ?? '';
  const nativePrice = item?.native?.price?.display ?? '';
  const uniqueId = item?.uniqueId;

  return compact([balance, nativePrice, uniqueId]).join('_');
};

const addEthPlaceholder = (
  assets: any[],
  includePlaceholder: any,
  pinnedCoins: any,
  nativeCurrency: any,
  emptyCollectibles: any
) => {
  const hasEth = !!ethereumUtils.getAccountAsset(ETH_ADDRESS);

  const { genericAssets } = store.getState().data;
  if (
    includePlaceholder &&
    !hasEth &&
    (assets.length > 0 || !emptyCollectibles)
  ) {
    const { relative_change_24h, value } = genericAssets?.eth?.price || {};

    const zeroEth = {
      address: 'eth',
      balance: {
        amount: '0',
        display: '0 ETH',
      },
      color: '#29292E',
      decimals: 18,
      icon_url: ETH_ICON_URL,
      isCoin: true,
      isPinned: pinnedCoins['eth'],
      isSmall: false,
      name: 'Ethereum',
      native: {
        balance: {
          amount: '0.00',
          display: convertAmountToNativeDisplay('0.00', nativeCurrency),
        },
        change: relative_change_24h ? `${relative_change_24h.toFixed(2)}%` : '',
        price: {
          amount: value || '0.00',
          display: convertAmountToNativeDisplay(
            value ? value : '0.00',
            nativeCurrency
          ),
        },
      },
      price: value,
      symbol: 'ETH',
      type: 'token',
      uniqueId: 'eth',
    };
    return { addedEth: true, assets: [zeroEth].concat(assets) };
  }
  return { addedEth: false, assets };
};

const getTotal = (assets: any) =>
<<<<<<< HEAD
  reduce(
    assets,
    (acc, asset) => {
      const balance = asset?.native?.balance?.amount ?? 0;
      return add(acc, balance);
    },
    0
  );
=======
  // @ts-expect-error ts-migrate(2769) FIXME: No overload matches this call.
  assets.reduce((acc, asset) => {
    const balance = asset?.native?.balance?.amount ?? 0;
    return add(acc, balance);
  }, 0);
>>>>>>> 63b38d1d

export const buildCoinsList = (
  sortedAssets: any,
  nativeCurrency: any,
  isCoinListEdited: any,
  pinnedCoins: any,
  hiddenCoins: any,
  includePlaceholder = false,
  emptyCollectibles: any
) => {
  let standardAssets: any = [],
    pinnedAssets: any = [],
    smallAssets: any = [],
    hiddenAssets: any = [];

  const { addedEth, assets } = addEthPlaceholder(
    sortedAssets,
    includePlaceholder,
    pinnedCoins,
    nativeCurrency,
    emptyCollectibles
  );

  // separate into standard, pinned, small balances, hidden assets
  assets?.forEach(asset => {
    if (!!hiddenCoins && hiddenCoins[asset.uniqueId]) {
      hiddenAssets.push({
        isCoin: true,
        isHidden: true,
        isSmall: true,
        ...asset,
      });
    } else if (pinnedCoins[asset.uniqueId]) {
      pinnedAssets.push({
        isCoin: true,
        isPinned: true,
        isSmall: false,
        ...asset,
      });
    } else if (
      greaterThan(
        asset.native?.balance?.amount,
        // @ts-expect-error ts-migrate(7053) FIXME: Element implicitly has an 'any' type because expre... Remove this comment to see the full error message
        supportedNativeCurrencies[nativeCurrency].smallThreshold
      )
    ) {
      standardAssets.push({ isCoin: true, isSmall: false, ...asset });
    } else {
      smallAssets.push({ isCoin: true, isSmall: true, ...asset });
    }
  });

  // decide which assets to show above or below the coin divider
  // FIXME: Parameter 'allAssets' implicitly has an 'any' type.
  const nonHidden = pinnedAssets.concat(standardAssets) as any[];
  const dividerIndex = Math.max(pinnedAssets.length, COINS_TO_SHOW);

  let assetsAboveDivider = slice(nonHidden, 0, dividerIndex);
  let assetsBelowDivider = [];

  if (isEmpty(assetsAboveDivider)) {
    assetsAboveDivider = slice(smallAssets, 0, COINS_TO_SHOW);
    assetsBelowDivider = slice(smallAssets, COINS_TO_SHOW);
  } else {
    const remainderBelowDivider = slice(nonHidden, dividerIndex);
    assetsBelowDivider = remainderBelowDivider.concat(smallAssets);
  }

  // calculate small balance and overall totals
  const smallBalancesValue = getTotal(assetsBelowDivider);
  const bigBalancesValue = getTotal(assetsAboveDivider);
  const totalBalancesValue = add(bigBalancesValue, smallBalancesValue);

  const defaultToEditButton = assetsBelowDivider.length === 0;
  // include hidden assets if in edit mode
  if (isCoinListEdited) {
    assetsBelowDivider = assetsBelowDivider.concat(hiddenAssets);
  }
  const allAssets = assetsAboveDivider;

  allAssets.push({
    coinDivider: true,
    defaultToEditButton: defaultToEditButton,
    value: smallBalancesValue,
  });

  if (assetsBelowDivider.length > 0) {
    allAssets.push({
      assets: assetsBelowDivider,
      smallBalancesContainer: true,
    });
  }

  return {
    addedEth,
    assets: allAssets,
    smallBalancesValue,
    totalBalancesValue,
  };
};

// TODO make it better
export const buildBriefCoinsList = (
  sortedAssets: any,
  nativeCurrency: any,
  isCoinListEdited: any,
  pinnedCoins: any,
  hiddenCoins: any,
  includePlaceholder = false,
  emptyCollectibles: any
) => {
  const { assets, smallBalancesValue, totalBalancesValue } = buildCoinsList(
    sortedAssets,
    nativeCurrency,
    isCoinListEdited,
    pinnedCoins,
    hiddenCoins,
    includePlaceholder,
    emptyCollectibles
  );
  const briefAssets = [];
  if (assets) {
    for (let asset of assets) {
      if (asset.coinDivider) {
        briefAssets.push({
          defaultToEditButton: asset.defaultToEditButton,
          type: 'COIN_DIVIDER',
          uid: 'coin-divider',
          value: smallBalancesValue,
        });
      } else if (asset.smallBalancesContainer) {
        for (let smallAsset of asset.assets) {
          briefAssets.push({
            type: 'COIN',
            uid: 'coin-' + smallAsset.uniqueId,
            uniqueId: smallAsset.uniqueId,
          });
        }
      } else {
        briefAssets.push({
          type: 'COIN',
          uid: 'coin-' + asset.uniqueId,
          uniqueId: asset.uniqueId,
        });
      }
    }
  }

  return { briefAssets, totalBalancesValue };
};

export const buildUniqueTokenList = (
  uniqueTokens: any,
  selectedShowcaseTokens: any[] = []
) => {
  let rows: any = [];
  const showcaseTokens = [];
  const bundledShowcaseTokens = [];

  const grouped = groupBy(uniqueTokens, token => token.familyName);
  const families = Object.keys(grouped);

  for (let family of families) {
    const tokensRow: any = [];
    for (let j = 0; j < grouped[family].length; j += 2) {
      if (selectedShowcaseTokens.includes(grouped[family][j].uniqueId)) {
        showcaseTokens.push(grouped[family][j]);
      }
      if (grouped[family][j + 1]) {
        if (selectedShowcaseTokens.includes(grouped[family][j + 1].uniqueId)) {
          showcaseTokens.push(grouped[family][j + 1]);
        }
        tokensRow.push([grouped[family][j], grouped[family][j + 1]]);
      } else {
        tokensRow.push([grouped[family][j]]);
      }
    }
    let tokens = compact(tokensRow);
    tokens = chunk(tokens, 50);
    // eslint-disable-next-line no-loop-func
    tokens.forEach((tokenChunk, index) => {
      const id = tokensRow[0]
        .map(({ uniqueId }: any) => uniqueId)
        .join(`__${index}`);
      rows.push({
        childrenAmount: grouped[family].length,
        familyImage: tokensRow?.[0]?.[0]?.familyImage ?? null,
        familyName: family,
        isHeader: index === 0,
        stableId: id,
        tokens: tokenChunk,
        uniqueId: id,
      });
    });
  }
  const regex = RegExp(/\s*(the)\s/, 'i');
  rows = sortBy(rows, row => row.familyName.replace(regex, '').toLowerCase());

  showcaseTokens.sort(function (a, b) {
    return (
      selectedShowcaseTokens?.indexOf(a.uniqueId) -
      selectedShowcaseTokens?.indexOf(b.uniqueId)
    );
  });

  for (let i = 0; i < showcaseTokens.length; i += 2) {
    if (showcaseTokens[i + 1]) {
      bundledShowcaseTokens.push([showcaseTokens[i], showcaseTokens[i + 1]]);
    } else {
      bundledShowcaseTokens.push([showcaseTokens[i]]);
    }
  }
  if (showcaseTokens.length > 0) {
    rows = [
      {
        childrenAmount: showcaseTokens.length,
        familyName: 'Showcase',
        isHeader: true,
        stableId: 'showcase_stable_id',
        tokens: bundledShowcaseTokens,
        uniqueId: `sc_${showcaseTokens
          .map(({ uniqueId }) => uniqueId)
          .join('__')}`,
      },
    ].concat(rows);
  }

  // @ts-expect-error ts-migrate(7006) FIXME: Parameter 'row' implicitly has an 'any' type.
  rows.forEach((row, i) => {
    row.familyId = i;
    row.tokens[0][0].rowNumber = i;
  });
  return rows;
};

const regex = RegExp(/\s*(the)\s/, 'i');

export const buildBriefUniqueTokenList = (
  uniqueTokens: any,
  selectedShowcaseTokens: any,
  sellingTokens: any[] = []
) => {
  const uniqueTokensInShowcase = uniqueTokens
    .filter(({ uniqueId }: any) => selectedShowcaseTokens?.includes(uniqueId))
    .map(({ uniqueId }: any) => uniqueId);
  const grouped2 = groupBy(uniqueTokens, token => token.familyName);
  const families2 = sortBy(Object.keys(grouped2), row =>
    row.replace(regex, '').toLowerCase()
  );
  const result = [
    { type: 'NFTS_HEADER_SPACE_BEFORE', uid: 'nfts-header-space-before' },
    { type: 'NFTS_HEADER', uid: 'nfts-header' },
    { type: 'NFTS_HEADER_SPACE_AFTER', uid: 'nfts-header-space-after' },
  ];
  if (uniqueTokensInShowcase.length > 0) {
    result.push({
      // @ts-expect-error "name" does not exist in type.
      name: 'Showcase',
      total: uniqueTokensInShowcase.length,
      type: 'FAMILY_HEADER',
      uid: 'showcase',
    });
    for (let index = 0; index < uniqueTokensInShowcase.length; index++) {
      const uniqueId = uniqueTokensInShowcase[index];
      result.push({
        // @ts-expect-error ts-migrate(2769) FIXME: No overload matches this call.
        index,
        type: 'NFT',
        uid: `showcase-${uniqueId}`,
        uniqueId,
      });
    }

    result.push({ type: 'NFT_SPACE_AFTER', uid: `showcase-space-after` });
  }
  if (sellingTokens.length > 0) {
    result.push({
      // @ts-expect-error "name" does not exist in type.
      name: 'Selling',
      total: sellingTokens.length,
      type: 'FAMILY_HEADER',
      uid: 'selling',
    });
    for (let index = 0; index < sellingTokens.length; index++) {
      const uniqueId = sellingTokens[index].uniqueId;
      result.push({
        // @ts-expect-error "index" does not exist in type.
        index,
        type: 'NFT',
        uid: uniqueId,
        uniqueId,
      });
    }
    result.push({ type: 'NFT_SPACE_AFTER', uid: `showcase-space-after` });
  }
  for (let family of families2) {
    result.push({
      // @ts-expect-error ts-migrate(2769) FIXME: No overload matches this call.
      image: grouped2[family][0].familyImage,
      name: family,
      total: grouped2[family].length,
      type: 'FAMILY_HEADER',
      uid: family,
    });
    const tokens = grouped2[family].map(({ uniqueId }) => uniqueId);
    for (let index = 0; index < tokens.length; index++) {
      const uniqueId = tokens[index];

      // @ts-expect-error ts-migrate(2769) FIXME: No overload matches this call.
      result.push({ index, type: 'NFT', uid: uniqueId, uniqueId });
    }

    result.push({ type: 'NFT_SPACE_AFTER', uid: `${family}-space-after` });
  }
  return result;
};

export const buildUniqueTokenName = ({ collection, id, name }: any) =>
  name || `${collection?.name} #${id}`;<|MERGE_RESOLUTION|>--- conflicted
+++ resolved
@@ -73,22 +73,11 @@
 };
 
 const getTotal = (assets: any) =>
-<<<<<<< HEAD
-  reduce(
-    assets,
-    (acc, asset) => {
-      const balance = asset?.native?.balance?.amount ?? 0;
-      return add(acc, balance);
-    },
-    0
-  );
-=======
   // @ts-expect-error ts-migrate(2769) FIXME: No overload matches this call.
   assets.reduce((acc, asset) => {
     const balance = asset?.native?.balance?.amount ?? 0;
     return add(acc, balance);
   }, 0);
->>>>>>> 63b38d1d
 
 export const buildCoinsList = (
   sortedAssets: any,
