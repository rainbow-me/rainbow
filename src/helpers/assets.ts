--- conflicted
+++ resolved
@@ -309,11 +309,7 @@
   hiddenTokens: string[] = [],
   listType: AssetListType = 'wallet',
   isReadOnlyWallet = false,
-<<<<<<< HEAD
-  nftSort = CollectibleSortByOptions.MOST_RECENT
-=======
   nftSort: string = CollectibleSortByOptions.MOST_RECENT
->>>>>>> 8df7233e
 ) => {
   const hiddenUniqueTokensIds = uniqueTokens
     .filter(({ fullUniqueId }: any) => hiddenTokens.includes(fullUniqueId))
