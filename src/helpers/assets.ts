import lang from 'i18n-js';
import { chunk, compact, groupBy, isEmpty, slice, sortBy } from 'lodash';
import { add, convertAmountToNativeDisplay, greaterThan } from './utilities';
import store from '@rainbow-me/redux/store';
import {
  ETH_ADDRESS,
  ETH_ICON_URL,
  supportedNativeCurrencies,
} from '@rainbow-me/references';
import {
  ethereumUtils,
  getUniqueTokenFormat,
  getUniqueTokenType,
} from '@rainbow-me/utils';

const COINS_TO_SHOW = 5;

export const buildAssetUniqueIdentifier = (item: any) => {
  const balance = item?.balance?.amount ?? '';
  const nativePrice = item?.native?.price?.display ?? '';
  const uniqueId = item?.uniqueId;

  return compact([balance, nativePrice, uniqueId]).join('_');
};

const addEthPlaceholder = (
  assets: any[],
  includePlaceholder: any,
  pinnedCoins: any,
  nativeCurrency: any,
  emptyCollectibles: any
) => {
  const hasEth = !!ethereumUtils.getAccountAsset(ETH_ADDRESS);

  const { genericAssets } = store.getState().data;
  if (
    includePlaceholder &&
    !hasEth &&
    (assets.length > 0 || !emptyCollectibles)
  ) {
    const { relative_change_24h, value } = genericAssets?.eth?.price || {};

    const zeroEth = {
      address: 'eth',
      balance: {
        amount: '0',
        display: '0 ETH',
      },
      color: '#29292E',
      decimals: 18,
      icon_url: ETH_ICON_URL,
      isCoin: true,
      isPinned: pinnedCoins['eth'],
      isSmall: false,
      name: 'Ethereum',
      native: {
        balance: {
          amount: '0.00',
          display: convertAmountToNativeDisplay('0.00', nativeCurrency),
        },
        change: relative_change_24h ? `${relative_change_24h.toFixed(2)}%` : '',
        price: {
          amount: value || '0.00',
          display: convertAmountToNativeDisplay(
            value ? value : '0.00',
            nativeCurrency
          ),
        },
      },
      price: value,
      symbol: 'ETH',
      type: 'token',
      uniqueId: 'eth',
    };
    return { addedEth: true, assets: [zeroEth].concat(assets) };
  }
  return { addedEth: false, assets };
};

const getTotal = (assets: any) =>
  // @ts-expect-error ts-migrate(2769) FIXME: No overload matches this call.
  assets.reduce((acc, asset) => {
    const balance = asset?.native?.balance?.amount ?? 0;
    return add(acc, balance);
  }, 0);

export const buildCoinsList = (
  sortedAssets: any,
  nativeCurrency: any,
  isCoinListEdited: any,
  pinnedCoins: any,
  hiddenCoins: any,
  includePlaceholder = false,
  emptyCollectibles: any
) => {
  let standardAssets: any = [],
    pinnedAssets: any = [],
    smallAssets: any = [],
    hiddenAssets: any = [];

  const { addedEth, assets } = addEthPlaceholder(
    sortedAssets,
    includePlaceholder,
    pinnedCoins,
    nativeCurrency,
    emptyCollectibles
  );

  // separate into standard, pinned, small balances, hidden assets
  assets?.forEach(asset => {
    if (!!hiddenCoins && hiddenCoins[asset.uniqueId]) {
      hiddenAssets.push({
        isCoin: true,
        isHidden: true,
        isSmall: true,
        ...asset,
      });
    } else if (pinnedCoins[asset.uniqueId]) {
      pinnedAssets.push({
        isCoin: true,
        isPinned: true,
        isSmall: false,
        ...asset,
      });
    } else if (
      greaterThan(
        asset.native?.balance?.amount,
        // @ts-expect-error ts-migrate(7053) FIXME: Element implicitly has an 'any' type because expre... Remove this comment to see the full error message
        supportedNativeCurrencies[nativeCurrency].smallThreshold
      )
    ) {
      standardAssets.push({ isCoin: true, isSmall: false, ...asset });
    } else {
      smallAssets.push({ isCoin: true, isSmall: true, ...asset });
    }
  });

  // decide which assets to show above or below the coin divider
  // FIXME: Parameter 'allAssets' implicitly has an 'any' type.
  const nonHidden = pinnedAssets.concat(standardAssets) as any[];
  const dividerIndex = Math.max(pinnedAssets.length, COINS_TO_SHOW);

  let assetsAboveDivider = slice(nonHidden, 0, dividerIndex);
  let assetsBelowDivider = [];

  if (isEmpty(assetsAboveDivider)) {
    assetsAboveDivider = slice(smallAssets, 0, COINS_TO_SHOW);
    assetsBelowDivider = slice(smallAssets, COINS_TO_SHOW);
  } else {
    const remainderBelowDivider = slice(nonHidden, dividerIndex);
    assetsBelowDivider = remainderBelowDivider.concat(smallAssets);
  }

  // calculate small balance and overall totals
  const smallBalancesValue = getTotal(assetsBelowDivider);
  const bigBalancesValue = getTotal(assetsAboveDivider);
  const totalBalancesValue = add(bigBalancesValue, smallBalancesValue);

  const defaultToEditButton = assetsBelowDivider.length === 0;
  // include hidden assets if in edit mode
  if (isCoinListEdited) {
    assetsBelowDivider = assetsBelowDivider.concat(hiddenAssets);
  }
  const allAssets = assetsAboveDivider;

  allAssets.push({
    coinDivider: true,
    defaultToEditButton: defaultToEditButton,
    value: smallBalancesValue,
  });

  if (assetsBelowDivider.length > 0) {
    allAssets.push({
      assets: assetsBelowDivider,
      smallBalancesContainer: true,
    });
  }

  return {
    addedEth,
    assets: allAssets,
    smallBalancesValue,
    totalBalancesValue,
  };
};

// TODO make it better
export const buildBriefCoinsList = (
  sortedAssets: any,
  nativeCurrency: any,
  isCoinListEdited: any,
  pinnedCoins: any,
  hiddenCoins: any,
  includePlaceholder = false,
  emptyCollectibles: any
) => {
  const { assets, smallBalancesValue, totalBalancesValue } = buildCoinsList(
    sortedAssets,
    nativeCurrency,
    isCoinListEdited,
    pinnedCoins,
    hiddenCoins,
    includePlaceholder,
    emptyCollectibles
  );
  const briefAssets = [];
  if (assets) {
    for (let asset of assets) {
      if (asset.coinDivider) {
        briefAssets.push({
          defaultToEditButton: asset.defaultToEditButton,
          type: 'COIN_DIVIDER',
          uid: 'coin-divider',
          value: smallBalancesValue,
        });
      } else if (asset.smallBalancesContainer) {
        for (let smallAsset of asset.assets) {
          briefAssets.push({
            type: 'COIN',
            uid: 'coin-' + smallAsset.uniqueId,
            uniqueId: smallAsset.uniqueId,
          });
        }
      } else {
        briefAssets.push({
          type: 'COIN',
          uid: 'coin-' + asset.uniqueId,
          uniqueId: asset.uniqueId,
        });
      }
    }
  }

  return { briefAssets, totalBalancesValue };
};

export const buildUniqueTokenList = (
  uniqueTokens: any,
  selectedShowcaseTokens: any[] = []
) => {
  let rows: any = [];
  const showcaseTokens = [];
  const bundledShowcaseTokens = [];

  const grouped = groupBy(uniqueTokens, token => token.familyName);
  const families = Object.keys(grouped);

  for (let family of families) {
    const tokensRow: any = [];
    for (let j = 0; j < grouped[family].length; j += 2) {
      if (selectedShowcaseTokens.includes(grouped[family][j].uniqueId)) {
        showcaseTokens.push(grouped[family][j]);
      }
      if (grouped[family][j + 1]) {
        if (selectedShowcaseTokens.includes(grouped[family][j + 1].uniqueId)) {
          showcaseTokens.push(grouped[family][j + 1]);
        }
        tokensRow.push([grouped[family][j], grouped[family][j + 1]]);
      } else {
        tokensRow.push([grouped[family][j]]);
      }
    }
    let tokens = compact(tokensRow);
    tokens = chunk(tokens, 50);
    // eslint-disable-next-line no-loop-func
    tokens.forEach((tokenChunk, index) => {
      const id = tokensRow[0]
        .map(({ uniqueId }: any) => uniqueId)
        .join(`__${index}`);
      rows.push({
        childrenAmount: grouped[family].length,
        familyImage: tokensRow?.[0]?.[0]?.familyImage ?? null,
        familyName: family,
        isHeader: index === 0,
        stableId: id,
        tokens: tokenChunk,
        uniqueId: id,
      });
    });
  }
  const regex = RegExp(/\s*(the)\s/, 'i');
  rows = sortBy(rows, row => row.familyName.replace(regex, '').toLowerCase());

  showcaseTokens.sort(function (a, b) {
    return (
      selectedShowcaseTokens?.indexOf(a.uniqueId) -
      selectedShowcaseTokens?.indexOf(b.uniqueId)
    );
  });

  for (let i = 0; i < showcaseTokens.length; i += 2) {
    if (showcaseTokens[i + 1]) {
      bundledShowcaseTokens.push([showcaseTokens[i], showcaseTokens[i + 1]]);
    } else {
      bundledShowcaseTokens.push([showcaseTokens[i]]);
    }
  }
  if (showcaseTokens.length > 0) {
    rows = [
      {
        childrenAmount: showcaseTokens.length,
        familyName: 'Showcase',
        isHeader: true,
        stableId: 'showcase_stable_id',
        tokens: bundledShowcaseTokens,
        uniqueId: `sc_${showcaseTokens
          .map(({ uniqueId }) => uniqueId)
          .join('__')}`,
      },
    ].concat(rows);
  }

  // @ts-expect-error ts-migrate(7006) FIXME: Parameter 'row' implicitly has an 'any' type.
  rows.forEach((row, i) => {
    row.familyId = i;
    row.tokens[0][0].rowNumber = i;
  });
  return rows;
};

const regex = RegExp(/\s*(the)\s/, 'i');

export const buildBriefUniqueTokenList = (
  uniqueTokens: any,
  selectedShowcaseTokens: any,
  sellingTokens: any[] = [],
<<<<<<< HEAD
  listType: any
=======
  hiddenTokens: string[] = []
>>>>>>> 77542df5
) => {
  const hiddenUniqueTokensIds = uniqueTokens
    .filter(({ fullUniqueId }: any) => hiddenTokens.includes(fullUniqueId))
    .map(({ uniqueId }: any) => uniqueId);
  const nonHiddenUniqueTokens = uniqueTokens.filter(
    ({ fullUniqueId }: any) => !hiddenTokens.includes(fullUniqueId)
  );
  const uniqueTokensInShowcaseIds = nonHiddenUniqueTokens
    .filter(({ uniqueId }: any) => selectedShowcaseTokens?.includes(uniqueId))
    .map(({ uniqueId }: any) => uniqueId);
<<<<<<< HEAD
  const filteredUniqueTokens = uniqueTokens.filter((token: any) => {
    if (listType === 'select-nft') {
      const format = getUniqueTokenFormat(token);
      const type = getUniqueTokenType(token);
      return format === 'image' && type === 'NFT';
    }
    return true;
  });
  const grouped2 = groupBy(filteredUniqueTokens, token => token.familyName);
=======
  const grouped2 = groupBy(nonHiddenUniqueTokens, token => token.familyName);
>>>>>>> 77542df5
  const families2 = sortBy(Object.keys(grouped2), row =>
    row.replace(regex, '').toLowerCase()
  );
  const result = [
    { type: 'NFTS_HEADER_SPACE_BEFORE', uid: 'nfts-header-space-before' },
    { type: 'NFTS_HEADER', uid: 'nfts-header' },
    { type: 'NFTS_HEADER_SPACE_AFTER', uid: 'nfts-header-space-after' },
  ];
<<<<<<< HEAD
  if (uniqueTokensInShowcase.length > 0 && listType !== 'select-nft') {
=======
  if (uniqueTokensInShowcaseIds.length > 0) {
>>>>>>> 77542df5
    result.push({
      // @ts-expect-error "name" does not exist in type.
      name: 'Showcase',
      total: uniqueTokensInShowcaseIds.length,
      type: 'FAMILY_HEADER',
      uid: 'showcase',
    });
    for (let index = 0; index < uniqueTokensInShowcaseIds.length; index++) {
      const uniqueId = uniqueTokensInShowcaseIds[index];
      result.push({
        // @ts-expect-error ts-migrate(2769) FIXME: No overload matches this call.
        index,
        type: 'NFT',
        uid: `showcase-${uniqueId}`,
        uniqueId,
      });
    }

    result.push({ type: 'NFT_SPACE_AFTER', uid: `showcase-space-after` });
  }
  if (sellingTokens.length > 0) {
    result.push({
      // @ts-expect-error "name" does not exist in type.
      name: 'Selling',
      total: sellingTokens.length,
      type: 'FAMILY_HEADER',
      uid: 'selling',
    });
    for (let index = 0; index < sellingTokens.length; index++) {
      const uniqueId = sellingTokens[index].uniqueId;
      result.push({
        // @ts-expect-error "index" does not exist in type.
        index,
        type: 'NFT',
        uid: uniqueId,
        uniqueId,
      });
    }
    result.push({ type: 'NFT_SPACE_AFTER', uid: `showcase-space-after` });
  }
  for (let family of families2) {
    result.push({
      // @ts-expect-error ts-migrate(2769) FIXME: No overload matches this call.
      image: grouped2[family][0].familyImage,
      name: family,
      total: grouped2[family].length,
      type: 'FAMILY_HEADER',
      uid: family,
    });
    const tokens = grouped2[family].map(({ uniqueId }) => uniqueId);
    for (let index = 0; index < tokens.length; index++) {
      const uniqueId = tokens[index];

      // @ts-expect-error ts-migrate(2769) FIXME: No overload matches this call.
      result.push({ index, type: 'NFT', uid: uniqueId, uniqueId });
    }

    result.push({ type: 'NFT_SPACE_AFTER', uid: `${family}-space-after` });
  }
  if (hiddenUniqueTokensIds.length > 0) {
    result.push({
      // @ts-expect-error "name" does not exist in type.
      name: lang.t('button.hidden'),
      total: hiddenUniqueTokensIds.length,
      type: 'FAMILY_HEADER',
      uid: 'hidden',
    });
    for (let index = 0; index < hiddenUniqueTokensIds.length; index++) {
      const uniqueId = hiddenUniqueTokensIds[index];
      result.push({
        // @ts-expect-error ts-migrate(2769) FIXME: No overload matches this call.
        index,
        type: 'NFT',
        uid: `hidden-${uniqueId}`,
        uniqueId,
      });
    }

    result.push({ type: 'NFT_SPACE_AFTER', uid: `showcase-space-after` });
  }
  return result;
};

export const buildUniqueTokenName = ({
  collection,
  id,
  name,
  uniqueId,
}: any) => {
  if (name) return name;
  if (id) return `${collection?.name} #${id}`;
  return uniqueId;
};<|MERGE_RESOLUTION|>--- conflicted
+++ resolved
@@ -324,11 +324,8 @@
   uniqueTokens: any,
   selectedShowcaseTokens: any,
   sellingTokens: any[] = [],
-<<<<<<< HEAD
+  hiddenTokens: string[] = [],
   listType: any
-=======
-  hiddenTokens: string[] = []
->>>>>>> 77542df5
 ) => {
   const hiddenUniqueTokensIds = uniqueTokens
     .filter(({ fullUniqueId }: any) => hiddenTokens.includes(fullUniqueId))
@@ -339,8 +336,8 @@
   const uniqueTokensInShowcaseIds = nonHiddenUniqueTokens
     .filter(({ uniqueId }: any) => selectedShowcaseTokens?.includes(uniqueId))
     .map(({ uniqueId }: any) => uniqueId);
-<<<<<<< HEAD
-  const filteredUniqueTokens = uniqueTokens.filter((token: any) => {
+
+  const filteredUniqueTokens = nonHiddenUniqueTokens.filter((token: any) => {
     if (listType === 'select-nft') {
       const format = getUniqueTokenFormat(token);
       const type = getUniqueTokenType(token);
@@ -349,9 +346,6 @@
     return true;
   });
   const grouped2 = groupBy(filteredUniqueTokens, token => token.familyName);
-=======
-  const grouped2 = groupBy(nonHiddenUniqueTokens, token => token.familyName);
->>>>>>> 77542df5
   const families2 = sortBy(Object.keys(grouped2), row =>
     row.replace(regex, '').toLowerCase()
   );
@@ -360,11 +354,7 @@
     { type: 'NFTS_HEADER', uid: 'nfts-header' },
     { type: 'NFTS_HEADER_SPACE_AFTER', uid: 'nfts-header-space-after' },
   ];
-<<<<<<< HEAD
-  if (uniqueTokensInShowcase.length > 0 && listType !== 'select-nft') {
-=======
-  if (uniqueTokensInShowcaseIds.length > 0) {
->>>>>>> 77542df5
+  if (uniqueTokensInShowcaseIds.length > 0 && listType !== 'select-nft') {
     result.push({
       // @ts-expect-error "name" does not exist in type.
       name: 'Showcase',
