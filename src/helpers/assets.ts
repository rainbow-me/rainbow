<<<<<<< HEAD
import chunk from 'lodash/chunk';
import compact from 'lodash/compact';
import groupBy from 'lodash/groupBy';
import isEmpty from 'lodash/isEmpty';
import slice from 'lodash/slice';
import sortBy from 'lodash/sortBy';
=======
import lang from 'i18n-js';
import { chunk, compact, groupBy, isEmpty, slice, sortBy } from 'lodash';
>>>>>>> 0458d49e
import { add, convertAmountToNativeDisplay, greaterThan } from './utilities';
import { AssetListType } from '@/components/asset-list/RecyclerAssetList2';
import store from '@rainbow-me/redux/store';
import {
  ETH_ADDRESS,
  ETH_ICON_URL,
  supportedNativeCurrencies,
} from '@rainbow-me/references';
import {
  ethereumUtils,
  getUniqueTokenFormat,
  getUniqueTokenType,
} from '@rainbow-me/utils';

const COINS_TO_SHOW = 5;

export const buildAssetUniqueIdentifier = (item: any) => {
  const balance = item?.balance?.amount ?? '';
  const nativePrice = item?.native?.price?.display ?? '';
  const uniqueId = item?.uniqueId;

  return compact([balance, nativePrice, uniqueId]).join('_');
};

const addEthPlaceholder = (
  assets: any[],
  includePlaceholder: any,
  pinnedCoins: any,
  nativeCurrency: any,
  emptyCollectibles: any
) => {
  const hasEth = !!ethereumUtils.getAccountAsset(ETH_ADDRESS);

  const { genericAssets } = store.getState().data;
  if (
    includePlaceholder &&
    !hasEth &&
    (assets.length > 0 || !emptyCollectibles)
  ) {
    const { relative_change_24h, value } = genericAssets?.eth?.price || {};

    const zeroEth = {
      address: 'eth',
      balance: {
        amount: '0',
        display: '0 ETH',
      },
      color: '#29292E',
      decimals: 18,
      icon_url: ETH_ICON_URL,
      isCoin: true,
      isPinned: pinnedCoins['eth'],
      isSmall: false,
      name: 'Ethereum',
      native: {
        balance: {
          amount: '0.00',
          display: convertAmountToNativeDisplay('0.00', nativeCurrency),
        },
        change: relative_change_24h ? `${relative_change_24h.toFixed(2)}%` : '',
        price: {
          amount: value || '0.00',
          display: convertAmountToNativeDisplay(
            value ? value : '0.00',
            nativeCurrency
          ),
        },
      },
      price: value,
      symbol: 'ETH',
      type: 'token',
      uniqueId: 'eth',
    };
    return { addedEth: true, assets: [zeroEth].concat(assets) };
  }
  return { addedEth: false, assets };
};

const getTotal = (assets: any) =>
  // @ts-expect-error ts-migrate(2769) FIXME: No overload matches this call.
  assets.reduce((acc, asset) => {
    const balance = asset?.native?.balance?.amount ?? 0;
    return add(acc, balance);
  }, 0);

export const buildCoinsList = (
  sortedAssets: any,
  nativeCurrency: any,
  isCoinListEdited: any,
  pinnedCoins: any,
  hiddenCoins: any,
  includePlaceholder = false,
  emptyCollectibles: any
) => {
  let standardAssets: any = [],
    pinnedAssets: any = [],
    smallAssets: any = [],
    hiddenAssets: any = [];

  const { addedEth, assets } = addEthPlaceholder(
    sortedAssets,
    includePlaceholder,
    pinnedCoins,
    nativeCurrency,
    emptyCollectibles
  );

  // separate into standard, pinned, small balances, hidden assets
  assets?.forEach(asset => {
    if (!!hiddenCoins && hiddenCoins[asset.uniqueId]) {
      hiddenAssets.push({
        isCoin: true,
        isHidden: true,
        isSmall: true,
        ...asset,
      });
    } else if (pinnedCoins[asset.uniqueId]) {
      pinnedAssets.push({
        isCoin: true,
        isPinned: true,
        isSmall: false,
        ...asset,
      });
    } else if (
      greaterThan(
        asset.native?.balance?.amount,
        // @ts-expect-error ts-migrate(7053) FIXME: Element implicitly has an 'any' type because expre... Remove this comment to see the full error message
        supportedNativeCurrencies[nativeCurrency].smallThreshold
      )
    ) {
      standardAssets.push({ isCoin: true, isSmall: false, ...asset });
    } else {
      smallAssets.push({ isCoin: true, isSmall: true, ...asset });
    }
  });

  // decide which assets to show above or below the coin divider
  // FIXME: Parameter 'allAssets' implicitly has an 'any' type.
  const nonHidden = pinnedAssets.concat(standardAssets) as any[];
  const dividerIndex = Math.max(pinnedAssets.length, COINS_TO_SHOW);

  let assetsAboveDivider = slice(nonHidden, 0, dividerIndex);
  let assetsBelowDivider = [];

  if (isEmpty(assetsAboveDivider)) {
    assetsAboveDivider = slice(smallAssets, 0, COINS_TO_SHOW);
    assetsBelowDivider = slice(smallAssets, COINS_TO_SHOW);
  } else {
    const remainderBelowDivider = slice(nonHidden, dividerIndex);
    assetsBelowDivider = remainderBelowDivider.concat(smallAssets);
  }

  // calculate small balance and overall totals
  const smallBalancesValue = getTotal(assetsBelowDivider);
  const bigBalancesValue = getTotal(assetsAboveDivider);
  const totalBalancesValue = add(bigBalancesValue, smallBalancesValue);

  const defaultToEditButton = assetsBelowDivider.length === 0;
  // include hidden assets if in edit mode
  if (isCoinListEdited) {
    assetsBelowDivider = assetsBelowDivider.concat(hiddenAssets);
  }
  const allAssets = assetsAboveDivider;

  allAssets.push({
    coinDivider: true,
    defaultToEditButton: defaultToEditButton,
    value: smallBalancesValue,
  });

  if (assetsBelowDivider.length > 0) {
    allAssets.push({
      assets: assetsBelowDivider,
      smallBalancesContainer: true,
    });
  }

  return {
    addedEth,
    assets: allAssets,
    smallBalancesValue,
    totalBalancesValue,
  };
};

// TODO make it better
export const buildBriefCoinsList = (
  sortedAssets: any,
  nativeCurrency: any,
  isCoinListEdited: any,
  pinnedCoins: any,
  hiddenCoins: any,
  includePlaceholder = false,
  emptyCollectibles: any
) => {
  const { assets, smallBalancesValue, totalBalancesValue } = buildCoinsList(
    sortedAssets,
    nativeCurrency,
    isCoinListEdited,
    pinnedCoins,
    hiddenCoins,
    includePlaceholder,
    emptyCollectibles
  );
  const briefAssets = [];
  if (assets) {
    for (let asset of assets) {
      if (asset.coinDivider) {
        briefAssets.push({
          defaultToEditButton: asset.defaultToEditButton,
          type: 'COIN_DIVIDER',
          uid: 'coin-divider',
          value: smallBalancesValue,
        });
      } else if (asset.smallBalancesContainer) {
        for (let smallAsset of asset.assets) {
          briefAssets.push({
            type: 'COIN',
            uid: 'coin-' + smallAsset.uniqueId,
            uniqueId: smallAsset.uniqueId,
          });
        }
      } else {
        briefAssets.push({
          type: 'COIN',
          uid: 'coin-' + asset.uniqueId,
          uniqueId: asset.uniqueId,
        });
      }
    }
  }

  return { briefAssets, totalBalancesValue };
};

export const buildUniqueTokenList = (
  uniqueTokens: any,
  selectedShowcaseTokens: any[] = []
) => {
  let rows: any = [];
  const showcaseTokens = [];
  const bundledShowcaseTokens = [];

  const grouped = groupBy(uniqueTokens, token => token.familyName);
  const families = Object.keys(grouped);

  for (let family of families) {
    const tokensRow: any = [];
    for (let j = 0; j < grouped[family].length; j += 2) {
      if (selectedShowcaseTokens.includes(grouped[family][j].uniqueId)) {
        showcaseTokens.push(grouped[family][j]);
      }
      if (grouped[family][j + 1]) {
        if (selectedShowcaseTokens.includes(grouped[family][j + 1].uniqueId)) {
          showcaseTokens.push(grouped[family][j + 1]);
        }
        tokensRow.push([grouped[family][j], grouped[family][j + 1]]);
      } else {
        tokensRow.push([grouped[family][j]]);
      }
    }
    let tokens = compact(tokensRow);
    tokens = chunk(tokens, 50);
    // eslint-disable-next-line no-loop-func
    tokens.forEach((tokenChunk, index) => {
      const id = tokensRow[0]
        .map(({ uniqueId }: any) => uniqueId)
        .join(`__${index}`);
      rows.push({
        childrenAmount: grouped[family].length,
        familyImage: tokensRow?.[0]?.[0]?.familyImage ?? null,
        familyName: family,
        isHeader: index === 0,
        stableId: id,
        tokens: tokenChunk,
        uniqueId: id,
      });
    });
  }
  const regex = RegExp(/\s*(the)\s/, 'i');
  rows = sortBy(rows, row => row.familyName.replace(regex, '').toLowerCase());

  showcaseTokens.sort(function (a, b) {
    return (
      selectedShowcaseTokens?.indexOf(a.uniqueId) -
      selectedShowcaseTokens?.indexOf(b.uniqueId)
    );
  });

  for (let i = 0; i < showcaseTokens.length; i += 2) {
    if (showcaseTokens[i + 1]) {
      bundledShowcaseTokens.push([showcaseTokens[i], showcaseTokens[i + 1]]);
    } else {
      bundledShowcaseTokens.push([showcaseTokens[i]]);
    }
  }
  if (showcaseTokens.length > 0) {
    rows = [
      {
        childrenAmount: showcaseTokens.length,
        familyName: 'Showcase',
        isHeader: true,
        stableId: 'showcase_stable_id',
        tokens: bundledShowcaseTokens,
        uniqueId: `sc_${showcaseTokens
          .map(({ uniqueId }) => uniqueId)
          .join('__')}`,
      },
    ].concat(rows);
  }

  // @ts-expect-error ts-migrate(7006) FIXME: Parameter 'row' implicitly has an 'any' type.
  rows.forEach((row, i) => {
    row.familyId = i;
    row.tokens[0][0].rowNumber = i;
  });
  return rows;
};

const regex = RegExp(/\s*(the)\s/, 'i');

export const buildBriefUniqueTokenList = (
  uniqueTokens: any,
  selectedShowcaseTokens: any,
  sellingTokens: any[] = [],
  hiddenTokens: string[] = [],
  listType: AssetListType = 'wallet',
  isReadOnlyWallet = false
) => {
  const hiddenUniqueTokensIds = uniqueTokens
    .filter(({ fullUniqueId }: any) => hiddenTokens.includes(fullUniqueId))
    .map(({ uniqueId }: any) => uniqueId);
  const nonHiddenUniqueTokens = uniqueTokens.filter(
    ({ fullUniqueId }: any) => !hiddenTokens.includes(fullUniqueId)
  );
  const uniqueTokensInShowcaseIds = nonHiddenUniqueTokens
    .filter(({ uniqueId }: any) => selectedShowcaseTokens?.includes(uniqueId))
    .map(({ uniqueId }: any) => uniqueId);

  const filteredUniqueTokens = nonHiddenUniqueTokens.filter((token: any) => {
    if (listType === 'select-nft') {
      const format = getUniqueTokenFormat(token);
      const type = getUniqueTokenType(token);
      return format === 'image' && type === 'NFT';
    }
    return true;
  });
  const grouped2 = groupBy(filteredUniqueTokens, token => token.familyName);
  const families2 = sortBy(Object.keys(grouped2), row =>
    row.replace(regex, '').toLowerCase()
  );
  const result = [
    { type: 'NFTS_HEADER_SPACE_BEFORE', uid: 'nfts-header-space-before' },
    { type: 'NFTS_HEADER', uid: 'nfts-header' },
    { type: 'NFTS_HEADER_SPACE_AFTER', uid: 'nfts-header-space-after' },
  ];
  if (uniqueTokensInShowcaseIds.length > 0 && listType !== 'select-nft') {
    result.push({
      // @ts-expect-error "name" does not exist in type.
      name: 'Showcase',
      total: uniqueTokensInShowcaseIds.length,
      type: 'FAMILY_HEADER',
      uid: 'showcase',
    });
    for (let index = 0; index < uniqueTokensInShowcaseIds.length; index++) {
      const uniqueId = uniqueTokensInShowcaseIds[index];
      result.push({
        // @ts-expect-error ts-migrate(2769) FIXME: No overload matches this call.
        index,
        type: 'NFT',
        uid: `showcase-${uniqueId}`,
        uniqueId,
      });
    }

    result.push({ type: 'NFT_SPACE_AFTER', uid: `showcase-space-after` });
  }
  if (sellingTokens.length > 0) {
    result.push({
      // @ts-expect-error "name" does not exist in type.
      name: 'Selling',
      total: sellingTokens.length,
      type: 'FAMILY_HEADER',
      uid: 'selling',
    });
    for (let index = 0; index < sellingTokens.length; index++) {
      const uniqueId = sellingTokens[index].uniqueId;
      result.push({
        // @ts-expect-error "index" does not exist in type.
        index,
        type: 'NFT',
        uid: uniqueId,
        uniqueId,
      });
    }
    result.push({ type: 'NFT_SPACE_AFTER', uid: `showcase-space-after` });
  }
  for (let family of families2) {
    result.push({
      // @ts-expect-error ts-migrate(2769) FIXME: No overload matches this call.
      image: grouped2[family][0].familyImage,
      name: family,
      total: grouped2[family].length,
      type: 'FAMILY_HEADER',
      uid: family,
    });
    const tokens = grouped2[family].map(({ uniqueId }) => uniqueId);
    for (let index = 0; index < tokens.length; index++) {
      const uniqueId = tokens[index];

      // @ts-expect-error ts-migrate(2769) FIXME: No overload matches this call.
      result.push({ index, type: 'NFT', uid: uniqueId, uniqueId });
    }

    result.push({ type: 'NFT_SPACE_AFTER', uid: `${family}-space-after` });
  }
  if (
    hiddenUniqueTokensIds.length > 0 &&
    listType === 'wallet' &&
    !isReadOnlyWallet
  ) {
    result.push({
      // @ts-expect-error "name" does not exist in type.
      name: lang.t('button.hidden'),
      total: hiddenUniqueTokensIds.length,
      type: 'FAMILY_HEADER',
      uid: 'hidden',
    });
    for (let index = 0; index < hiddenUniqueTokensIds.length; index++) {
      const uniqueId = hiddenUniqueTokensIds[index];
      result.push({
        // @ts-expect-error ts-migrate(2769) FIXME: No overload matches this call.
        index,
        type: 'NFT',
        uid: `hidden-${uniqueId}`,
        uniqueId,
      });
    }

    result.push({ type: 'NFT_SPACE_AFTER', uid: `showcase-space-after` });
  }
  return result;
};

export const buildUniqueTokenName = ({
  collection,
  id,
  name,
  uniqueId,
}: any) => {
  if (name) return name;
  if (id) return `${collection?.name} #${id}`;
  return uniqueId;
};<|MERGE_RESOLUTION|>--- conflicted
+++ resolved
@@ -1,14 +1,10 @@
-<<<<<<< HEAD
+import lang from 'i18n-js';
 import chunk from 'lodash/chunk';
 import compact from 'lodash/compact';
 import groupBy from 'lodash/groupBy';
 import isEmpty from 'lodash/isEmpty';
 import slice from 'lodash/slice';
 import sortBy from 'lodash/sortBy';
-=======
-import lang from 'i18n-js';
-import { chunk, compact, groupBy, isEmpty, slice, sortBy } from 'lodash';
->>>>>>> 0458d49e
 import { add, convertAmountToNativeDisplay, greaterThan } from './utilities';
 import { AssetListType } from '@/components/asset-list/RecyclerAssetList2';
 import store from '@rainbow-me/redux/store';
