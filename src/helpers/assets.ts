import {
  chunk,
  compact,
  concat,
<<<<<<< HEAD
  get,
=======
  forEach,
>>>>>>> 717935d4
  groupBy,
  includes,
  isEmpty,
  reduce,
  slice,
  sortBy,
} from 'lodash';
import { add, convertAmountToNativeDisplay, greaterThan } from './utilities';
import store from '@rainbow-me/redux/store';
import {
  ETH_ADDRESS,
  ETH_ICON_URL,
  supportedNativeCurrencies,
} from '@rainbow-me/references';
import { ethereumUtils } from '@rainbow-me/utils';

const COINS_TO_SHOW = 5;

export const buildAssetUniqueIdentifier = (item: any) => {
  const balance = item?.balance?.amount ?? '';
  const nativePrice = item?.native?.price?.display ?? '';
  const uniqueId = item?.uniqueId;

  return compact([balance, nativePrice, uniqueId]).join('_');
};

const addEthPlaceholder = (
  assets: any[],
  includePlaceholder: any,
  pinnedCoins: any,
  nativeCurrency: any,
  emptyCollectibles: any
) => {
  const hasEth = !!ethereumUtils.getAccountAsset(ETH_ADDRESS);

  const { genericAssets } = store.getState().data;
  if (
    includePlaceholder &&
    !hasEth &&
    (assets.length > 0 || !emptyCollectibles)
  ) {
    const { relative_change_24h, value } = genericAssets?.eth?.price || {};

    const zeroEth = {
      address: 'eth',
      balance: {
        amount: '0',
        display: '0 ETH',
      },
      color: '#29292E',
      decimals: 18,
      icon_url: ETH_ICON_URL,
      isCoin: true,
      isPinned: pinnedCoins['eth'],
      isSmall: false,
      name: 'Ethereum',
      native: {
        balance: {
          amount: '0.00',
          display: convertAmountToNativeDisplay('0.00', nativeCurrency),
        },
        change: relative_change_24h ? `${relative_change_24h.toFixed(2)}%` : '',
        price: {
          amount: value || '0.00',
          display: convertAmountToNativeDisplay(
            value ? value : '0.00',
            nativeCurrency
          ),
        },
      },
      price: value,
      symbol: 'ETH',
      type: 'token',
      uniqueId: 'eth',
    };

    return { addedEth: true, assets: concat([zeroEth], assets) };
  }
  return { addedEth: false, assets };
};

const getTotal = (assets: any) =>
  reduce(
    assets,
    // @ts-expect-error ts-migrate(2769) FIXME: No overload matches this call.
    (acc, asset) => {
      const balance = asset?.native?.balance?.amount ?? 0;
      return add(acc, balance);
    },
    0
  );

export const buildCoinsList = (
  sortedAssets: any,
  nativeCurrency: any,
  isCoinListEdited: any,
  pinnedCoins: any,
  hiddenCoins: any,
  includePlaceholder = false,
  emptyCollectibles: any
) => {
  let standardAssets: any = [],
    pinnedAssets: any = [],
    smallAssets: any = [],
    hiddenAssets: any = [];

  const { addedEth, assets } = addEthPlaceholder(
    sortedAssets,
    includePlaceholder,
    pinnedCoins,
    nativeCurrency,
    emptyCollectibles
  );

  // separate into standard, pinned, small balances, hidden assets
  assets?.forEach(asset => {
    if (!!hiddenCoins && hiddenCoins[asset.uniqueId]) {
      hiddenAssets.push({
        isCoin: true,
        isHidden: true,
        isSmall: true,
        ...asset,
      });
    } else if (pinnedCoins[asset.uniqueId]) {
      pinnedAssets.push({
        isCoin: true,
        isPinned: true,
        isSmall: false,
        ...asset,
      });
    } else if (
      greaterThan(
        asset.native?.balance?.amount,
        // @ts-expect-error ts-migrate(7053) FIXME: Element implicitly has an 'any' type because expre... Remove this comment to see the full error message
        supportedNativeCurrencies[nativeCurrency].smallThreshold
      )
    ) {
      standardAssets.push({ isCoin: true, isSmall: false, ...asset });
    } else {
      smallAssets.push({ isCoin: true, isSmall: true, ...asset });
    }
  });

  // decide which assets to show above or below the coin divider
  const nonHidden = concat(pinnedAssets, standardAssets);
  const dividerIndex = Math.max(pinnedAssets.length, COINS_TO_SHOW);

  let assetsAboveDivider = slice(nonHidden, 0, dividerIndex);
  let assetsBelowDivider = [];

  if (isEmpty(assetsAboveDivider)) {
    assetsAboveDivider = slice(smallAssets, 0, COINS_TO_SHOW);
    assetsBelowDivider = slice(smallAssets, COINS_TO_SHOW);
  } else {
    const remainderBelowDivider = slice(nonHidden, dividerIndex);
    assetsBelowDivider = concat(remainderBelowDivider, smallAssets);
  }

  // calculate small balance and overall totals
  const smallBalancesValue = getTotal(assetsBelowDivider);
  const bigBalancesValue = getTotal(assetsAboveDivider);
  const totalBalancesValue = add(bigBalancesValue, smallBalancesValue);

  const defaultToEditButton = assetsBelowDivider.length === 0;
  // include hidden assets if in edit mode
  if (isCoinListEdited) {
    assetsBelowDivider = concat(assetsBelowDivider, hiddenAssets);
  }
  const allAssets = assetsAboveDivider;

  allAssets.push({
    coinDivider: true,
    defaultToEditButton: defaultToEditButton,
    value: smallBalancesValue,
  });

  if (assetsBelowDivider.length > 0) {
    allAssets.push({
      assets: assetsBelowDivider,
      smallBalancesContainer: true,
    });
  }

  return {
    addedEth,
    assets: allAssets,
    smallBalancesValue,
    totalBalancesValue,
  };
};

// TODO make it better
export const buildBriefCoinsList = (
  sortedAssets: any,
  nativeCurrency: any,
  isCoinListEdited: any,
  pinnedCoins: any,
  hiddenCoins: any,
  includePlaceholder = false,
  emptyCollectibles: any
) => {
  const { assets, smallBalancesValue, totalBalancesValue } = buildCoinsList(
    sortedAssets,
    nativeCurrency,
    isCoinListEdited,
    pinnedCoins,
    hiddenCoins,
    includePlaceholder,
    emptyCollectibles
  );
  const briefAssets = [];
  if (assets) {
    for (let asset of assets) {
      if (asset.coinDivider) {
        briefAssets.push({
          defaultToEditButton: asset.defaultToEditButton,
          type: 'COIN_DIVIDER',
          uid: 'coin-divider',
          value: smallBalancesValue,
        });
      } else if (asset.smallBalancesContainer) {
        for (let smallAsset of asset.assets) {
          briefAssets.push({
            type: 'COIN',
            uid: 'coin-' + smallAsset.uniqueId,
            uniqueId: smallAsset.uniqueId,
          });
        }
      } else {
        briefAssets.push({
          type: 'COIN',
          uid: 'coin-' + asset.uniqueId,
          uniqueId: asset.uniqueId,
        });
      }
    }
  }

  return { briefAssets, totalBalancesValue };
};

export const buildUniqueTokenList = (
  uniqueTokens: any,
  selectedShowcaseTokens: any
) => {
  let rows: any = [];
  const showcaseTokens = [];
  const bundledShowcaseTokens = [];

  const grouped = groupBy(uniqueTokens, token => token.familyName);
  const families = Object.keys(grouped);

  for (let family of families) {
    const tokensRow: any = [];
    for (let j = 0; j < grouped[family].length; j += 2) {
      if (includes(selectedShowcaseTokens, grouped[family][j].uniqueId)) {
        showcaseTokens.push(grouped[family][j]);
      }
      if (grouped[family][j + 1]) {
        if (includes(selectedShowcaseTokens, grouped[family][j + 1].uniqueId)) {
          showcaseTokens.push(grouped[family][j + 1]);
        }
        tokensRow.push([grouped[family][j], grouped[family][j + 1]]);
      } else {
        tokensRow.push([grouped[family][j]]);
      }
    }
    let tokens = compact(tokensRow);
    tokens = chunk(tokens, 50);
    // eslint-disable-next-line no-loop-func
    tokens.forEach((tokenChunk, index) => {
      const id = tokensRow[0]
        .map(({ uniqueId }: any) => uniqueId)
        .join(`__${index}`);
      rows.push({
        childrenAmount: grouped[family].length,
        familyImage: tokensRow?.[0]?.[0]?.familyImage ?? null,
        familyName: family,
        isHeader: index === 0,
        stableId: id,
        tokens: tokenChunk,
        uniqueId: id,
      });
    });
  }
  const regex = RegExp(/\s*(the)\s/, 'i');
  rows = sortBy(rows, row => row.familyName.replace(regex, '').toLowerCase());

  showcaseTokens.sort(function (a, b) {
    return (
      selectedShowcaseTokens?.indexOf(a.uniqueId) -
      selectedShowcaseTokens?.indexOf(b.uniqueId)
    );
  });

  for (let i = 0; i < showcaseTokens.length; i += 2) {
    if (showcaseTokens[i + 1]) {
      bundledShowcaseTokens.push([showcaseTokens[i], showcaseTokens[i + 1]]);
    } else {
      bundledShowcaseTokens.push([showcaseTokens[i]]);
    }
  }
  if (showcaseTokens.length > 0) {
    rows = [
      {
        childrenAmount: showcaseTokens.length,
        familyName: 'Showcase',
        isHeader: true,
        stableId: 'showcase_stable_id',
        tokens: bundledShowcaseTokens,
        uniqueId: `sc_${showcaseTokens
          .map(({ uniqueId }) => uniqueId)
          .join('__')}`,
      },
    ].concat(rows);
  }

  // @ts-expect-error ts-migrate(7006) FIXME: Parameter 'row' implicitly has an 'any' type.
  rows.forEach((row, i) => {
    row.familyId = i;
    row.tokens[0][0].rowNumber = i;
  });
  return rows;
};

const regex = RegExp(/\s*(the)\s/, 'i');

export const buildBriefUniqueTokenList = (
  uniqueTokens: any,
  selectedShowcaseTokens: any,
  sellingTokens: any[] = []
) => {
  const uniqueTokensInShowcase = uniqueTokens
    .filter(({ uniqueId }: any) => selectedShowcaseTokens?.includes(uniqueId))
    .map(({ uniqueId }: any) => uniqueId);
  const grouped2 = groupBy(uniqueTokens, token => token.familyName);
  const families2 = sortBy(Object.keys(grouped2), row =>
    row.replace(regex, '').toLowerCase()
  );
  const result = [
    { type: 'NFTS_HEADER_SPACE_BEFORE', uid: 'nfts-header-space-before' },
    { type: 'NFTS_HEADER', uid: 'nfts-header' },
    { type: 'NFTS_HEADER_SPACE_AFTER', uid: 'nfts-header-space-after' },
  ];
  if (uniqueTokensInShowcase.length > 0) {
    result.push({
      // @ts-expect-error "name" does not exist in type.
      name: 'Showcase',
      total: uniqueTokensInShowcase.length,
      type: 'FAMILY_HEADER',
      uid: 'showcase',
    });
    for (let index = 0; index < uniqueTokensInShowcase.length; index++) {
      const uniqueId = uniqueTokensInShowcase[index];
      result.push({
        // @ts-expect-error ts-migrate(2769) FIXME: No overload matches this call.
        index,
        type: 'NFT',
        uid: `showcase-${uniqueId}`,
        uniqueId,
      });
    }

    result.push({ type: 'NFT_SPACE_AFTER', uid: `showcase-space-after` });
  }
  if (sellingTokens.length > 0) {
    result.push({
      // @ts-expect-error "name" does not exist in type.
      name: 'Selling',
      total: sellingTokens.length,
      type: 'FAMILY_HEADER',
      uid: 'selling',
    });
    for (let index = 0; index < sellingTokens.length; index++) {
      const uniqueId = sellingTokens[index].uniqueId;
      result.push({
        // @ts-expect-error "index" does not exist in type.
        index,
        type: 'NFT',
        uid: uniqueId,
        uniqueId,
      });
    }
    result.push({ type: 'NFT_SPACE_AFTER', uid: `showcase-space-after` });
  }
  for (let family of families2) {
    result.push({
      // @ts-expect-error ts-migrate(2769) FIXME: No overload matches this call.
      image: grouped2[family][0].familyImage,
      name: family,
      total: grouped2[family].length,
      type: 'FAMILY_HEADER',
      uid: family,
    });
    const tokens = grouped2[family].map(({ uniqueId }) => uniqueId);
    for (let index = 0; index < tokens.length; index++) {
      const uniqueId = tokens[index];

      // @ts-expect-error ts-migrate(2769) FIXME: No overload matches this call.
      result.push({ index, type: 'NFT', uid: uniqueId, uniqueId });
    }

    result.push({ type: 'NFT_SPACE_AFTER', uid: `${family}-space-after` });
  }
  return result;
};

export const buildUniqueTokenName = ({ collection, id, name }: any) =>
  name || `${collection?.name} #${id}`;<|MERGE_RESOLUTION|>--- conflicted
+++ resolved
@@ -2,11 +2,6 @@
   chunk,
   compact,
   concat,
-<<<<<<< HEAD
-  get,
-=======
-  forEach,
->>>>>>> 717935d4
   groupBy,
   includes,
   isEmpty,
