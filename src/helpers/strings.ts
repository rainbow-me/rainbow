import { memoFn } from '../utils/memoFn';
import { supportedNativeCurrencies } from '@/references';
import { NativeCurrencyKey } from '@/entities';
import { convertAmountToNativeDisplayWorklet, handleSignificantDecimalsWorklet } from './utilities';
import {
  equalWorklet as safeEqualWorklet,
  divWorklet as safeDivWorklet,
  greaterThanOrEqualToWorklet as safeGreaterThanOrEqualToWorklet,
  isNumberStringWorklet as safeIsNumberStringWorklet,
  lessThanWorklet as safeLessThanWorklet,
  mulWorklet as safeMulWorklet,
  orderOfMagnitudeWorklet as safeOrderOfMagnitudeWorklet,
  powWorklet as safePowWorklet,
  removeDecimalWorklet as safeRemoveDecimalWorklet,
  toFixedWorklet as safeToFixedWorklet,
  toStringWorklet as safeToStringWorklet,
} from '../safe-math/SafeMath';
import { userAssetsStoreManager } from '@/state/assets/userAssetsStoreManager';

/**
 * @desc subtracts two numbers
 * @param  {String}   str
 * @param  {Number}   numberTwo
 * @return {String}
 */
export const containsEmoji = memoFn(str => {
  const ranges = ['(\u00a9|\u00ae|[\u2000-\u3300]|\ud83c[\ud000-\udfff]|\ud83d[\ud000-\udfff]|\ud83e[\ud000-\udfff])'];
  // @ts-expect-error ts-migrate(2571) FIXME: Object is of type 'unknown'.
  return !!str.match(ranges.join('|'));
});

/*
 * Return the given number as a formatted string.  The default format is a plain
 * integer with thousands-separator commas.  The optional parameters facilitate
 * other formats:
 *   - decimals = the number of decimals places to round to and show
 *   - valueIfNaN = the value to show for non-numeric input
 *   - style
 *     - '%': multiplies by 100 and appends a percent symbol
 *     - '$': prepends a dollar sign
 *   - useOrderSuffix = whether to use suffixes like k for 1,000, etc.
 *   - orderSuffixes = the list of suffixes to use
 *   - minOrder and maxOrder allow the order to be constrained.  Examples:
 *     - minOrder = 1 means the k suffix should be used for numbers < 1,000
 *     - maxOrder = 1 means the k suffix should be used for numbers >= 1,000,000
 */
export function formatNumber(
  number: string | number,
  {
    decimals = 0,
    valueIfNaN = '',
    style = '',
    useOrderSuffix = false,
    orderSuffixes = ['', 'K', 'M', 'B', 'T'],
    minOrder = 0,
    maxOrder = Infinity,
  } = {}
) {
  let x = parseFloat(`${number}`);

  if (isNaN(x)) return valueIfNaN;

  if (style === '%') x *= 100.0;

  let order;
  if (!isFinite(x) || !useOrderSuffix) order = 0;
  else if (minOrder === maxOrder) order = minOrder;
  else {
    const unboundedOrder = Math.floor(Math.log10(Math.abs(x)) / 3);
    order = Math.max(0, minOrder, Math.min(unboundedOrder, maxOrder, orderSuffixes.length - 1));
  }

  const orderSuffix = orderSuffixes[order];
  if (order !== 0) x /= Math.pow(10, order * 3);

  return (
    (style === '$' ? '$' : '') +
    x.toLocaleString('en-US', {
      style: 'decimal',
      minimumFractionDigits: decimals,
      maximumFractionDigits: decimals,
    }) +
    orderSuffix +
    (style === '%' ? '%' : '')
  );
}

type CurrencyFormatterOptions = {
  decimals?: number;
  valueIfNaN?: string;
  currency?: NativeCurrencyKey;
};

const subscriptDigits: { [key: string]: string } = {
  '0': '₀',
  '1': '₁',
  '2': '₂',
  '3': '₃',
  '4': '₄',
  '5': '₅',
  '6': '₆',
  '7': '₇',
  '8': '₈',
  '9': '₉',
};

const superscriptDigits: { [key: string]: string } = {
  '0': '⁰',
  '1': '¹',
  '2': '²',
  '3': '³',
  '4': '⁴',
  '5': '⁵',
  '6': '⁶',
  '7': '⁷',
  '8': '⁸',
  '9': '⁹',
  '-': '⁻',
};

const toSubscript = (digit: string): string => {
  'worklet';
  if (digit.length !== 1) {
    throw new Error('toSubscript expects a single character digit [0-9]');
  }
  return subscriptDigits[digit] || digit;
};

const toSuperscript = (digit: string): string => {
  'worklet';
  if (digit.length !== 1) {
    throw new Error('toSuperscript expects a single character digit [0-9]');
  }
  return superscriptDigits[digit] || digit;
};

/*
  converts 6.9e-7 to 0.00000069
*/
function toDecimalString(num: number): string {
  return num.toFixed(20).replace(/\.?0+$/, '');
}

export function formatFractionWorklet(fraction: string): string {
  'worklet';
  let leadingZeros = 0;
  for (let i = 0; i < fraction.length; i++) {
    if (fraction[i] === '0') {
      leadingZeros++;
    } else {
      break;
    }
  }

  const significantPart = fraction.slice(leadingZeros);
  if (significantPart.length === 0 || /^[0]+$/.test(significantPart)) {
    return '00';
  }

  const significantDigits = significantPart.slice(0, 2).padEnd(2, '0');

  if (leadingZeros >= 4) {
    const leadingZerosStr = leadingZeros.toString();
    let subscriptZeros = '';
    for (let i = 0; i < leadingZerosStr.length; i++) {
      subscriptZeros += toSubscript(String(leadingZerosStr[i]));
    }
    return `0${subscriptZeros}${significantDigits}`;
  }
  return `${'0'.repeat(leadingZeros)}${significantDigits}`;
}

export function formatCurrency(
  value: string | number,
  { valueIfNaN = '', currency = userAssetsStoreManager.getState().currency }: CurrencyFormatterOptions = {}
): string {
  const numericString = typeof value === 'number' ? toDecimalString(value) : String(value);
  if (isNaN(+numericString)) return valueIfNaN;

  const currencySymbol = supportedNativeCurrencies[currency].symbol;
  const [whole, fraction = ''] = numericString.split('.');

  const numericalWholeNumber = +whole;
  if (numericalWholeNumber > 0) {
    // if the fraction is empty and the numeric string is less than 6 characters, we can just run it through our native currency display worklet
    if (whole.length <= 6) {
      return convertAmountToNativeDisplayWorklet(numericString, currency, false, true);
    }

    const decimals = supportedNativeCurrencies[currency].decimals;
    // otherwise for > 6 figs native value we need to format in compact notation
    const formattedWhole = formatNumber(numericString, { decimals, useOrderSuffix: true });
    return `${currencySymbol}${formattedWhole}`;
  }

  const formattedWhole = formatNumber(whole, { decimals: 0, useOrderSuffix: true });
  const formattedFraction = formatFractionWorklet(fraction);
  // if it ends with a non-numeric character, it's in compact notation like '1.2K'
  if (isNaN(+formattedWhole[formattedWhole.length - 1])) return `${currencySymbol}${formattedWhole}`;

  return `${currencySymbol}${formattedWhole}.${formattedFraction}`;
}

const DEFAULT_SUBSCRIPT_MAGNITUDE_THRESHOLD = -8;

const zeroFormattedRegex = /^[-+]?0+(\.0+)?$/;

export function toCompactNotation({
  value,
  prefix,
  decimalPlaces,
  thresholdMagnitude,
  currency,
}: {
  value: string | number;
  prefix?: string;
  decimalPlaces?: number;
  thresholdMagnitude?: number;
  currency?: NativeCurrencyKey;
}): string {
  'worklet';
  const valueString = safeToStringWorklet(value);
  if (!safeIsNumberStringWorklet(valueString)) return valueString ?? '';

  const numericString = valueString;
  const isNegative = safeLessThanWorklet(numericString, '0');
  const absNumericString = isNegative ? safeMulWorklet(numericString, '-1') : numericString;
  const sign = isNegative ? '-' : '';

  if (safeEqualWorklet(absNumericString, '0')) {
    const formattedValue = safeToFixedWorklet('0', decimalPlaces ?? 2);
    return prefix ? `${prefix}${formattedValue}` : `${formattedValue}`;
  }

  const magnitude = safeOrderOfMagnitudeWorklet(absNumericString);

  // Handle >= 1
  if (safeGreaterThanOrEqualToWorklet(absNumericString, '1')) {
    // Scientific notation for >= 1,000,000
    if (magnitude >= 6) {
      const divisor = safePowWorklet('10', magnitude.toString());
      const mantissa = safeDivWorklet(absNumericString, divisor);
      const formattedMantissa = safeToFixedWorklet(mantissa, 2);
      const superscriptExponent = `${magnitude
        .toString()
        .split('')
        .map(char => toSuperscript(char))
        .join('')}`;
      return prefix
        ? `${prefix}${sign}${formattedMantissa}×10${superscriptExponent}`
        : `${sign}${formattedMantissa}×10${superscriptExponent}`;
    }

    if (currency) {
      const nativeDisplay = convertAmountToNativeDisplayWorklet(absNumericString, currency, false, true);
      // if the prefix is the same as the currency symbol, we need to remove it so it doesn't display twice
      const formattedValue = prefix === supportedNativeCurrencies[currency].symbol ? nativeDisplay.replace(prefix, '') : nativeDisplay;
      return prefix ? `${prefix}${sign}${formattedValue}` : `${sign}${formattedValue}`;
    }

    // Fixed decimal for 1 <= abs < 1,000,000
    const formattedValue = safeToFixedWorklet(absNumericString, decimalPlaces ?? 2);
    return prefix ? `${prefix}${sign}${formattedValue}` : `${sign}${formattedValue}`;
  }

  const threshold = thresholdMagnitude ?? DEFAULT_SUBSCRIPT_MAGNITUDE_THRESHOLD;
  if (magnitude >= threshold) {
    const targetDecimalPlaces = decimalPlaces ?? 2;
    let formattedValue = handleSignificantDecimalsWorklet(absNumericString, decimalPlaces ?? 2);

    const isZeroFormatted = zeroFormattedRegex.test(formattedValue);
    const isActuallyZero = safeEqualWorklet(absNumericString, '0');

    if (isZeroFormatted && !isActuallyZero) {
      const precisionNeeded = Math.abs(magnitude) + 1;
      const adjustedPrecision = Math.max(targetDecimalPlaces, precisionNeeded);
      const morePreciseValue = safeToFixedWorklet(absNumericString, adjustedPrecision);
      if (!zeroFormattedRegex.test(morePreciseValue)) {
        formattedValue = morePreciseValue;
      }
    }

    return prefix ? `${prefix}${sign}${formattedValue}` : `${sign}${formattedValue}`;
  } else {
    const [bigIntNum, fractionDecimalPlaces] = safeRemoveDecimalWorklet(absNumericString);
    let fullFractionString = '';
    if (fractionDecimalPlaces > 0) {
      const positiveBigIntStr = (bigIntNum < 0n ? -bigIntNum : bigIntNum).toString();
      fullFractionString = positiveBigIntStr.padStart(fractionDecimalPlaces, '0');
    } else {
      fullFractionString = (bigIntNum < 0n ? -bigIntNum : bigIntNum).toString();
    }
    const formattedFraction = formatFractionWorklet(fullFractionString);
    return prefix ? `${prefix}${sign}0.${formattedFraction}` : `${sign}0.${formattedFraction}`;
  }
}

<<<<<<< HEAD
export function currencyToCompactNotation({ value, currency }: { value: string; currency: NativeCurrencyKey }): string {
=======
export function currencyToCompactNotation({ value, currency }: { value: string | number; currency: NativeCurrencyKey }): string {
>>>>>>> 9a1122cb
  'worklet';
  return toCompactNotation({
    value,
    prefix: supportedNativeCurrencies[currency].symbol,
    decimalPlaces: supportedNativeCurrencies[currency].decimals,
    currency,
  });
}<|MERGE_RESOLUTION|>--- conflicted
+++ resolved
@@ -295,11 +295,7 @@
   }
 }
 
-<<<<<<< HEAD
-export function currencyToCompactNotation({ value, currency }: { value: string; currency: NativeCurrencyKey }): string {
-=======
 export function currencyToCompactNotation({ value, currency }: { value: string | number; currency: NativeCurrencyKey }): string {
->>>>>>> 9a1122cb
   'worklet';
   return toCompactNotation({
     value,
