import lang from 'i18n-js';
<<<<<<< HEAD
import { findKey, isObjectLike } from 'lodash';
import parseMilliseconds from 'parse-ms';
import { convertStringToNumber, isString, omitBy } from './utilities';
=======
import { findKey, isString } from 'lodash';
import parseMilliseconds from 'parse-ms';
import { convertStringToNumber, isObjectLike, omitBy } from './utilities';
>>>>>>> a263d501

const buildLocalizedTimeUnitString = ({ plural, short, unit }: any) => {
  const length = short ? 'short' : 'long';
  const plurality = plural ? 'plural' : 'singular';

  return lang.t(`time.${unit}.${length}.${plurality}`);
};

const getHighestResolutionUnit = (timeUnitValues: any) => {
  const highestResolutionUnit = findKey(timeUnitValues) || 'seconds';
  return {
    unit: highestResolutionUnit,
    value: timeUnitValues[highestResolutionUnit] || 0,
  };
};

const isZero = (number: any) => number === 0;

/**
 * @desc get time string for minimal unit
 * @param {String} [value='']
 * @param {Boolean} [short=true]
 * @param {Boolean} [plural=false]
 * @return {String}
 */
export const getMinimalTimeUnitStringForMs = (
  value: string | number = 0,
  short = true,
  plural?: any
) => {
  const ms =
    isObjectLike(value) || isString(value)
      ? convertStringToNumber(value)
      : value;

  const { days, hours, minutes, seconds } = parseMilliseconds(Number(ms));
  const parsedMs = omitBy({ days, hours, minutes, seconds }, isZero);

  const {
    unit: highestResolutionUnit,
    value: highestResolutionValue,
  } = getHighestResolutionUnit(parsedMs);

  const label = buildLocalizedTimeUnitString({
    plural,
    short,
    unit: highestResolutionUnit,
  });

  return `${highestResolutionValue} ${label}`;
};<|MERGE_RESOLUTION|>--- conflicted
+++ resolved
@@ -1,13 +1,12 @@
 import lang from 'i18n-js';
-<<<<<<< HEAD
-import { findKey, isObjectLike } from 'lodash';
+import findKey from 'lodash/findKey';
 import parseMilliseconds from 'parse-ms';
-import { convertStringToNumber, isString, omitBy } from './utilities';
-=======
-import { findKey, isString } from 'lodash';
-import parseMilliseconds from 'parse-ms';
-import { convertStringToNumber, isObjectLike, omitBy } from './utilities';
->>>>>>> a263d501
+import {
+  convertStringToNumber,
+  isObjectLike,
+  isString,
+  omitBy,
+} from './utilities';
 
 const buildLocalizedTimeUnitString = ({ plural, short, unit }: any) => {
   const length = short ? 'short' : 'long';
