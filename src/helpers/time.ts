--- conflicted
+++ resolved
@@ -1,13 +1,7 @@
 import lang from 'i18n-js';
-<<<<<<< HEAD
-import { findKey, isObjectLike, omitBy } from 'lodash';
+import { findKey, isObjectLike } from 'lodash';
 import parseMilliseconds from 'parse-ms';
-import { convertStringToNumber, isString } from './utilities';
-=======
-import { findKey, isObjectLike, isString } from 'lodash';
-import parseMilliseconds from 'parse-ms';
-import { convertStringToNumber, omitBy } from './utilities';
->>>>>>> df7cdfdd
+import { convertStringToNumber, isString, omitBy } from './utilities';
 
 const buildLocalizedTimeUnitString = ({ plural, short, unit }: any) => {
   const length = short ? 'short' : 'long';
