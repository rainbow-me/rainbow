import lang from 'i18n-js';
<<<<<<< HEAD
import { findKey, isString, omitBy } from 'lodash';
import parseMilliseconds from 'parse-ms';
import { convertStringToNumber, isObjectLike } from './utilities';
=======
import { findKey, isObjectLike, isString } from 'lodash';
import parseMilliseconds from 'parse-ms';
import { convertStringToNumber, omitBy } from './utilities';
>>>>>>> df7cdfdd

const buildLocalizedTimeUnitString = ({ plural, short, unit }: any) => {
  const length = short ? 'short' : 'long';
  const plurality = plural ? 'plural' : 'singular';

  return lang.t(`time.${unit}.${length}.${plurality}`);
};

const getHighestResolutionUnit = (timeUnitValues: any) => {
  const highestResolutionUnit = findKey(timeUnitValues) || 'seconds';
  return {
    unit: highestResolutionUnit,
    value: timeUnitValues[highestResolutionUnit] || 0,
  };
};

const isZero = (number: any) => number === 0;

/**
 * @desc get time string for minimal unit
 * @param {String} [value='']
 * @param {Boolean} [short=true]
 * @param {Boolean} [plural=false]
 * @return {String}
 */
export const getMinimalTimeUnitStringForMs = (
  value: string | number = 0,
  short = true,
  plural?: any
) => {
  const ms =
    isObjectLike(value) || isString(value)
      ? convertStringToNumber(value)
      : value;

  const { days, hours, minutes, seconds } = parseMilliseconds(Number(ms));
  const parsedMs = omitBy({ days, hours, minutes, seconds }, isZero);

  const {
    unit: highestResolutionUnit,
    value: highestResolutionValue,
  } = getHighestResolutionUnit(parsedMs);

  const label = buildLocalizedTimeUnitString({
    plural,
    short,
    unit: highestResolutionUnit,
  });

  return `${highestResolutionValue} ${label}`;
};<|MERGE_RESOLUTION|>--- conflicted
+++ resolved
@@ -1,13 +1,7 @@
 import lang from 'i18n-js';
-<<<<<<< HEAD
-import { findKey, isString, omitBy } from 'lodash';
+import { findKey, isString } from 'lodash';
 import parseMilliseconds from 'parse-ms';
-import { convertStringToNumber, isObjectLike } from './utilities';
-=======
-import { findKey, isObjectLike, isString } from 'lodash';
-import parseMilliseconds from 'parse-ms';
-import { convertStringToNumber, omitBy } from './utilities';
->>>>>>> df7cdfdd
+import { convertStringToNumber, isObjectLike, omitBy } from './utilities';
 
 const buildLocalizedTimeUnitString = ({ plural, short, unit }: any) => {
   const length = short ? 'short' : 'long';
