--- conflicted
+++ resolved
@@ -1,9 +1,4 @@
 import lang from 'i18n-js';
-<<<<<<< HEAD
-import { groupBy, property } from 'lodash';
-=======
-import { compact, flattenDeep } from 'lodash';
->>>>>>> fbbe0d4f
 import React from 'react';
 import { LayoutAnimation } from 'react-native';
 import { createSelector } from 'reselect';
@@ -23,11 +18,8 @@
 import {
   add,
   convertAmountToNativeDisplay,
-<<<<<<< HEAD
   flattenDeep,
-=======
   groupBy,
->>>>>>> fbbe0d4f
   multiply,
 } from './utilities';
 import { Network } from '.';
@@ -460,15 +452,9 @@
   });
 };
 
-<<<<<<< HEAD
-const sortImagesToPreload = (images: any) => {
-  const filtered = flattenDeep(images).filter(Boolean);
-  const grouped = groupBy(filtered, property('priority'));
-=======
 const sortImagesToPreload = (images: PreloadImage[]) => {
-  const filtered = compact(flattenDeep(images));
+  const filtered = flattenDeep(images).filter(Boolean) as PreloadImage[];
   const grouped = groupBy(filtered, 'priority');
->>>>>>> fbbe0d4f
   return [
     ...(grouped?.high ?? []),
     ...(grouped?.normal ?? []),
