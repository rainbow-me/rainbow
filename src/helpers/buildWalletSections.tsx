--- conflicted
+++ resolved
@@ -489,13 +489,9 @@
   [
     uniqueTokensSelector,
     showcaseTokensSelector,
-<<<<<<< HEAD
     sellingTokensSelector,
+    hiddenTokensSelector,
     listTypeSelector,
-=======
-    () => [],
-    hiddenTokensSelector,
->>>>>>> 77542df5
   ],
   buildBriefUniqueTokenList
 );
