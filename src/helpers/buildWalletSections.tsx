--- conflicted
+++ resolved
@@ -116,15 +116,9 @@
   return [];
 };
 
-<<<<<<< HEAD
-const withClaimablesSection = (isLoadingUserAssets: boolean) => {
-  const { accountAddress: address, nativeCurrency: currency } = store.getState().settings;
-  const claimables: Claimable[] | undefined = queryClient.getQueryData(claimablesQueryKey({ address, currency }));
-=======
 const withClaimablesSection = (claimables: Claimable[] | undefined, isLoadingUserAssets: boolean) => {
   const { nativeCurrency: currency } = store.getState().settings;
 
->>>>>>> f9f66ccc
   const result: ClaimableExtraData[] = [];
   let totalNativeValue = '0';
   claimables?.forEach(claimable => {
