--- conflicted
+++ resolved
@@ -1,9 +1,5 @@
 import lang from 'i18n-js';
-<<<<<<< HEAD
-import { flattenDeep, groupBy, property } from 'lodash';
-=======
-import { compact, flattenDeep } from 'lodash';
->>>>>>> fb53fbb9
+import flattenDeep from 'lodash/flattenDeep';
 import React from 'react';
 import { LayoutAnimation } from 'react-native';
 import { createSelector } from 'reselect';
@@ -23,13 +19,9 @@
 import {
   add,
   convertAmountToNativeDisplay,
-<<<<<<< HEAD
+  groupBy,
   multiply,
   notEmpty,
-=======
-  groupBy,
-  multiply,
->>>>>>> fb53fbb9
 } from './utilities';
 import { Network } from '.';
 import { ImgixImage } from '@rainbow-me/images';
@@ -461,15 +453,9 @@
   });
 };
 
-<<<<<<< HEAD
-const sortImagesToPreload = (images: any) => {
+const sortImagesToPreload = (images: PreloadImage[]) => {
   const filtered = flattenDeep(images).filter(notEmpty);
-  const grouped = groupBy(filtered, property('priority'));
-=======
-const sortImagesToPreload = (images: PreloadImage[]) => {
-  const filtered = compact(flattenDeep(images));
   const grouped = groupBy(filtered, 'priority');
->>>>>>> fb53fbb9
   return [
     ...(grouped?.high ?? []),
     ...(grouped?.normal ?? []),
