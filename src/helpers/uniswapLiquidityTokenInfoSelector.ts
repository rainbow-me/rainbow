import { ChainId, WETH } from '@uniswap/sdk';
<<<<<<< HEAD
import { compact, isEmpty, map, orderBy, sumBy, toLower } from 'lodash';
=======
import { compact, isEmpty, join, orderBy, sumBy, toLower } from 'lodash';
>>>>>>> 5b151eb4
import { createSelector } from 'reselect';
import { Asset, ParsedAddressAsset } from '@rainbow-me/entities';
import { parseAssetNative } from '@rainbow-me/parsers';
import { AppState } from '@rainbow-me/redux/store';
import {
  PositionsState,
  UniswapPosition,
} from '@rainbow-me/redux/usersPositions';
import { ETH_ADDRESS, supportedNativeCurrencies } from '@rainbow-me/references';
import {
  convertAmountToNativeDisplay,
  divide,
  handleSignificantDecimals,
  handleSignificantDecimalsWithThreshold,
  multiply,
} from '@rainbow-me/utilities';
import { getTokenMetadata } from '@rainbow-me/utils';

const accountAddressSelector = (state: AppState) =>
  state.settings.accountAddress;
const chainIdSelector = (state: AppState) => state.settings.chainId;
const nativeCurrencySelector = (state: AppState) =>
  state.settings.nativeCurrency;
const uniswapLiquidityPositionsSelector = (state: AppState) =>
  state.usersPositions;
const uniswapLiquidityTokensSelector = (state: AppState) =>
  state.uniswapLiquidity.liquidityTokens;

interface Price {
  changed_at?: number | null;
  relative_change_24h?: number | null;
  value?: number | null;
}

interface Token extends Asset {
  balance: string;
  value: string;
}

interface UniswapPool {
  address?: string;
  price?: Price | null;
  tokenNames: string;
  tokens: Token[];
  totalBalancePrice: string;
  totalNativeDisplay: string;
  type?: string;
  uniBalance: string;
}

interface UniswapCard {
  uniswap: UniswapPool[];
  uniswapTotal: number;
}

const switchWethToEth = (token: Token, chainId: ChainId): Token => {
  if (toLower(token.address) === toLower(WETH[chainId].address)) {
    return {
      ...token,
      address: ETH_ADDRESS,
      decimals: 18,
      name: 'Ethereum',
      symbol: 'ETH',
    };
  }
  return token;
};

const transformPool = (
  liquidityToken: ParsedAddressAsset | undefined,
  position: UniswapPosition,
  nativeCurrency: keyof typeof supportedNativeCurrencies,
  chainId: ChainId
): UniswapPool | null => {
  if (isEmpty(position)) {
    return null;
  }
  const liquidityTokenWithNative = parseAssetNative(
    liquidityToken,
    nativeCurrency
  );

  const price = liquidityTokenWithNative?.price;
  const {
    liquidityTokenBalance: balanceAmount,
    pair: { totalSupply, reserve0, reserve1 },
  } = position;

  const token0Balance = divide(multiply(reserve0, balanceAmount), totalSupply);
  const token1Balance = divide(multiply(reserve1, balanceAmount), totalSupply);

  const token0: Token = switchWethToEth(
    {
      ...position?.pair?.token0,
      address: position?.pair?.token0?.id,
      balance: token0Balance,
    },
    chainId
  );

  const token1: Token = switchWethToEth(
    {
      ...position?.pair?.token1,
      address: position?.pair?.token1?.id,
      balance: token1Balance,
    },
    chainId
  );

  const tokens = [token0, token1];

  const totalBalancePrice = multiply(balanceAmount, price?.value || 0);
  const totalNativeDisplay = convertAmountToNativeDisplay(
    totalBalancePrice,
    nativeCurrency
  );

  const formattedTokens = tokens.map(token => ({
    ...token,
    ...getTokenMetadata(token.address),
    value: handleSignificantDecimalsWithThreshold(token.balance, 4),
  }));

<<<<<<< HEAD
  const tokenNames = map(formattedTokens, token => token.symbol).join('-');
=======
  const tokenNames = join(
    formattedTokens.map(token => token.symbol),
    '-'
  );
>>>>>>> 5b151eb4

  return {
    ...liquidityTokenWithNative,
    tokenNames,
    tokens: formattedTokens,
    totalBalancePrice,
    totalNativeDisplay,
    uniBalance: handleSignificantDecimals(balanceAmount, 3),
  };
};

const buildUniswapCards = (
  accountAddress: string,
  chainId: number,
  nativeCurrency: keyof typeof supportedNativeCurrencies,
  uniswapLiquidityTokens: ParsedAddressAsset[],
  allUniswapLiquidityPositions: PositionsState
): UniswapCard => {
  const uniswapLiquidityPositions =
    allUniswapLiquidityPositions?.[accountAddress];
  const uniswapPools = compact(
    uniswapLiquidityPositions?.map(position => {
      const liquidityToken = uniswapLiquidityTokens.find(
        token => token.address === position?.pair?.id
      );
      return transformPool(liquidityToken, position, nativeCurrency, chainId);
    })
  );
  const orderedUniswapPools = orderBy(
    uniswapPools,
    [({ totalBalancePrice }) => Number(totalBalancePrice)],
    ['desc']
  );

  let uniswapTotal = 0;

  if (Array.isArray(orderedUniswapPools) && orderedUniswapPools.length) {
    uniswapTotal = sumBy(orderedUniswapPools, ({ totalBalancePrice }) =>
      Number(totalBalancePrice)
    );
  }

  return {
    uniswap: orderedUniswapPools,
    uniswapTotal,
  };
};

export const readableUniswapSelector = createSelector(
  [
    accountAddressSelector,
    chainIdSelector,
    nativeCurrencySelector,
    uniswapLiquidityTokensSelector,
    uniswapLiquidityPositionsSelector,
  ],
  buildUniswapCards
);<|MERGE_RESOLUTION|>--- conflicted
+++ resolved
@@ -1,9 +1,5 @@
 import { ChainId, WETH } from '@uniswap/sdk';
-<<<<<<< HEAD
-import { compact, isEmpty, map, orderBy, sumBy, toLower } from 'lodash';
-=======
-import { compact, isEmpty, join, orderBy, sumBy, toLower } from 'lodash';
->>>>>>> 5b151eb4
+import { compact, isEmpty, orderBy, sumBy, toLower } from 'lodash';
 import { createSelector } from 'reselect';
 import { Asset, ParsedAddressAsset } from '@rainbow-me/entities';
 import { parseAssetNative } from '@rainbow-me/parsers';
@@ -127,14 +123,7 @@
     value: handleSignificantDecimalsWithThreshold(token.balance, 4),
   }));
 
-<<<<<<< HEAD
-  const tokenNames = map(formattedTokens, token => token.symbol).join('-');
-=======
-  const tokenNames = join(
-    formattedTokens.map(token => token.symbol),
-    '-'
-  );
->>>>>>> 5b151eb4
+  const tokenNames = formattedTokens.map(token => token.symbol).join('-');
 
   return {
     ...liquidityTokenWithNative,
