--- conflicted
+++ resolved
@@ -1,9 +1,5 @@
 import { ChainId, WETH } from '@uniswap/sdk';
-<<<<<<< HEAD
-import { isEmpty, join, map, orderBy, toLower } from 'lodash';
-=======
-import { compact, isEmpty, join, orderBy, sumBy, toLower } from 'lodash';
->>>>>>> a1d661b8
+import { isEmpty, join, orderBy, toLower } from 'lodash';
 import { createSelector } from 'reselect';
 import { Asset, ParsedAddressAsset } from '@rainbow-me/entities';
 import { parseAssetNative } from '@rainbow-me/parsers';
@@ -152,24 +148,15 @@
 ): UniswapCard => {
   const uniswapLiquidityPositions =
     allUniswapLiquidityPositions?.[accountAddress];
-<<<<<<< HEAD
-  const uniswapPools = map(uniswapLiquidityPositions, position => {
-    const liquidityToken = uniswapLiquidityTokens.find(
-      token => token.address === position?.pair?.id
-    );
-    return transformPool(liquidityToken, position, nativeCurrency, chainId);
-  }).filter(notEmpty);
-
-=======
-  const uniswapPools = compact(
-    uniswapLiquidityPositions?.map(position => {
+  const uniswapPools = uniswapLiquidityPositions
+    ?.map(position => {
       const liquidityToken = uniswapLiquidityTokens.find(
         token => token.address === position?.pair?.id
       );
       return transformPool(liquidityToken, position, nativeCurrency, chainId);
     })
-  );
->>>>>>> a1d661b8
+    .filter(notEmpty);
+
   const orderedUniswapPools = orderBy(
     uniswapPools,
     [({ totalBalancePrice }) => Number(totalBalancePrice)],
