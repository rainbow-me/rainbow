import { ChainId, WRAPPED_ASSET } from '@rainbow-me/swaps';
<<<<<<< HEAD
import { compact, isEmpty, sumBy } from 'lodash';
=======
import { isEmpty, orderBy } from 'lodash';
>>>>>>> 34bdee4c
import { createSelector } from 'reselect';
import { Asset, ParsedAddressAsset } from '@rainbow-me/entities';
import { parseAssetNative } from '@rainbow-me/parsers';
import { AppState } from '@rainbow-me/redux/store';
import {
  PositionsState,
  UniswapPosition,
} from '@rainbow-me/redux/usersPositions';
import { ETH_ADDRESS, supportedNativeCurrencies } from '@rainbow-me/references';
import {
  convertAmountToNativeDisplay,
  divide,
  handleSignificantDecimals,
  handleSignificantDecimalsWithThreshold,
  multiply,
} from '@rainbow-me/utilities';
import { getTokenMetadata } from '@rainbow-me/utils';

const accountAddressSelector = (state: AppState) =>
  state.settings.accountAddress;
const chainIdSelector = (state: AppState) => state.settings.chainId;
const nativeCurrencySelector = (state: AppState) =>
  state.settings.nativeCurrency;
const uniswapLiquidityPositionsSelector = (state: AppState) =>
  state.usersPositions;
const uniswapLiquidityTokensSelector = (state: AppState) =>
  state.uniswapLiquidity.liquidityTokens;

interface Price {
  changed_at?: number | null;
  relative_change_24h?: number | null;
  value?: number | null;
}

interface Token extends Asset {
  balance: string;
  value: string;
}

interface UniswapPool {
  address?: string;
  price?: Price | null;
  tokenNames: string;
  tokens: Token[];
  totalBalancePrice: string;
  totalNativeDisplay: string;
  type?: string;
  uniBalance: string;
}

interface UniswapCard {
  uniswap: UniswapPool[];
  uniswapTotal: number;
}

const switchWethToEth = (token: Token, chainId: ChainId): Token => {
  if (token?.address?.toLowerCase() === WRAPPED_ASSET[chainId]?.toLowerCase()) {
    return {
      ...token,
      address: ETH_ADDRESS,
      decimals: 18,
      name: 'Ethereum',
      symbol: 'ETH',
    };
  }
  return token;
};

const transformPool = (
  liquidityToken: ParsedAddressAsset | undefined,
  position: UniswapPosition,
  nativeCurrency: keyof typeof supportedNativeCurrencies,
  chainId: ChainId
): UniswapPool | null => {
  if (isEmpty(position)) {
    return null;
  }
  const liquidityTokenWithNative = parseAssetNative(
    liquidityToken,
    nativeCurrency
  );

  const price = liquidityTokenWithNative?.price;
  const {
    liquidityTokenBalance: balanceAmount,
    pair: { totalSupply, reserve0, reserve1 },
  } = position;

  const token0Balance = divide(multiply(reserve0, balanceAmount), totalSupply);
  const token1Balance = divide(multiply(reserve1, balanceAmount), totalSupply);

  const token0: Token = switchWethToEth(
    {
      ...position?.pair?.token0,
      address: position?.pair?.token0?.id,
      balance: token0Balance,
    },
    chainId
  );

  const token1: Token = switchWethToEth(
    {
      ...position?.pair?.token1,
      address: position?.pair?.token1?.id,
      balance: token1Balance,
    },
    chainId
  );

  const tokens = [token0, token1];

  const totalBalancePrice = multiply(balanceAmount, price?.value || 0);
  const totalNativeDisplay = convertAmountToNativeDisplay(
    totalBalancePrice,
    nativeCurrency
  );

  const formattedTokens = tokens.map(token => ({
    ...token,
    ...getTokenMetadata(token.address),
    value: handleSignificantDecimalsWithThreshold(token.balance, 4),
  }));

  const tokenNames = formattedTokens.map(token => token.symbol).join('-');

  return {
    ...liquidityTokenWithNative,
    tokenNames,
    tokens: formattedTokens,
    totalBalancePrice,
    totalNativeDisplay,
    uniBalance: handleSignificantDecimals(balanceAmount, 3),
  };
};

const buildUniswapCards = (
  accountAddress: string,
  chainId: number,
  nativeCurrency: keyof typeof supportedNativeCurrencies,
  uniswapLiquidityTokens: ParsedAddressAsset[],
  allUniswapLiquidityPositions: PositionsState
): UniswapCard => {
  const uniswapLiquidityPositions =
    allUniswapLiquidityPositions?.[accountAddress];
  const uniswapPools = uniswapLiquidityPositions
    ?.map(position => {
      const liquidityToken = uniswapLiquidityTokens.find(
        token => token.address === position?.pair?.id
      );
      return transformPool(liquidityToken, position, nativeCurrency, chainId);
    })
<<<<<<< HEAD
  );
  const orderedUniswapPools = uniswapPools
    .slice()
    .sort((a, b) => (a.totalBalancePrice > b.totalBalancePrice ? -1 : 1));
=======
    .filter(Boolean) as UniswapPool[];

  const orderedUniswapPools = orderBy(
    uniswapPools,
    [({ totalBalancePrice }) => Number(totalBalancePrice)],
    ['desc']
  );
>>>>>>> 34bdee4c

  let uniswapTotal = 0;

  if (Array.isArray(orderedUniswapPools) && orderedUniswapPools.length) {
    uniswapTotal = orderedUniswapPools.reduce(
      (acc, { totalBalancePrice }) => acc + Number(totalBalancePrice),
      0
    );
  }

  return {
    uniswap: orderedUniswapPools.filter(Boolean) as UniswapPool[],
    uniswapTotal,
  };
};

export const readableUniswapSelector = createSelector(
  [
    accountAddressSelector,
    chainIdSelector,
    nativeCurrencySelector,
    uniswapLiquidityTokensSelector,
    uniswapLiquidityPositionsSelector,
  ],
  buildUniswapCards
);<|MERGE_RESOLUTION|>--- conflicted
+++ resolved
@@ -1,9 +1,5 @@
 import { ChainId, WRAPPED_ASSET } from '@rainbow-me/swaps';
-<<<<<<< HEAD
-import { compact, isEmpty, sumBy } from 'lodash';
-=======
-import { isEmpty, orderBy } from 'lodash';
->>>>>>> 34bdee4c
+import isEmpty from 'lodash/isEmpty';
 import { createSelector } from 'reselect';
 import { Asset, ParsedAddressAsset } from '@rainbow-me/entities';
 import { parseAssetNative } from '@rainbow-me/parsers';
@@ -147,7 +143,7 @@
   allUniswapLiquidityPositions: PositionsState
 ): UniswapCard => {
   const uniswapLiquidityPositions =
-    allUniswapLiquidityPositions?.[accountAddress];
+    allUniswapLiquidityPositions?.[accountAddress] || [];
   const uniswapPools = uniswapLiquidityPositions
     ?.map(position => {
       const liquidityToken = uniswapLiquidityTokens.find(
@@ -155,20 +151,11 @@
       );
       return transformPool(liquidityToken, position, nativeCurrency, chainId);
     })
-<<<<<<< HEAD
-  );
+    .filter(Boolean) as UniswapPool[];
+
   const orderedUniswapPools = uniswapPools
     .slice()
     .sort((a, b) => (a.totalBalancePrice > b.totalBalancePrice ? -1 : 1));
-=======
-    .filter(Boolean) as UniswapPool[];
-
-  const orderedUniswapPools = orderBy(
-    uniswapPools,
-    [({ totalBalancePrice }) => Number(totalBalancePrice)],
-    ['desc']
-  );
->>>>>>> 34bdee4c
 
   let uniswapTotal = 0;
 
