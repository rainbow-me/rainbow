--- conflicted
+++ resolved
@@ -2,10 +2,6 @@
   chunk,
   compact,
   concat,
-<<<<<<< HEAD
-=======
-  get,
->>>>>>> f748b78d
   groupBy,
   includes,
   isEmpty,
@@ -119,10 +115,7 @@
     emptyCollectibles
   );
 
-<<<<<<< HEAD
-=======
   // separate into standard, pinned, small balances, hidden assets
->>>>>>> f748b78d
   assets?.forEach(asset => {
     if (hiddenCoins && hiddenCoins[asset.uniqueId]) {
       hiddenAssets.push({
