--- conflicted
+++ resolved
@@ -2,10 +2,6 @@
   chunk,
   compact,
   concat,
-<<<<<<< HEAD
-=======
-  forEach,
->>>>>>> 839a29b6
   groupBy,
   includes,
   isEmpty,
@@ -119,14 +115,8 @@
     emptyCollectibles
   );
 
-  // separate into standard, pinned, small balances, hidden assets
-<<<<<<< HEAD
   assets?.forEach(asset => {
-    if (hiddenCoins && hiddenCoins.includes(asset.uniqueId)) {
-=======
-  forEach(assets, asset => {
     if (hiddenCoins && hiddenCoins[asset.uniqueId]) {
->>>>>>> 839a29b6
       hiddenAssets.push({
         isCoin: true,
         isHidden: true,
