import * as React from 'react';
import { Handle, InteractionManager, Keyboard, StyleSheet } from 'react-native';
import { ScrollView as GHScrollView } from 'react-native-gesture-handler';
import Animated, {
  useAnimatedScrollHandler,
  Value,
} from 'react-native-reanimated';
<<<<<<< HEAD
import logger from 'logger';
=======
import { PropsWithChildren } from 'react';
>>>>>>> d5c4b317

const AnimatedScrollView = Animated.createAnimatedComponent(GHScrollView);

class ScrollPager extends React.Component<PropsWithChildren> {
  static defaultProps = {
    bounces: true,
    id: '',
  };

  componentDidMount() {
    // @ts-expect-error ts-migrate(2339) FIXME: Property 'layout' does not exist on type 'Readonly... Remove this comment to see the full error message
    if (this.props.layout.width) {
      this.scrollTo(
        // @ts-expect-error ts-migrate(2339) FIXME: Property 'navigationState' does not exist on type ... Remove this comment to see the full error message
        this.props.navigationState.index * this.props.layout.width,
        false
      );
    }
  }

  componentDidUpdate(prevProps: any) {
    // @ts-expect-error ts-migrate(2339) FIXME: Property 'navigationState' does not exist on type ... Remove this comment to see the full error message
    const offset = this.props.navigationState.index * this.props.layout.width;
    // Disable pager animation when switching tabs
    const enableAnimation =
      // @ts-expect-error ts-migrate(2339) FIXME: Property 'navigationState' does not exist on type ... Remove this comment to see the full error message
      !(this.props.navigationState.index > 0) ||
      prevProps.navigationState.index === 0;
    if (
      prevProps.navigationState.routes.length !==
        // @ts-expect-error ts-migrate(2339) FIXME: Property 'navigationState' does not exist on type ... Remove this comment to see the full error message
        this.props.navigationState.routes.length ||
      // @ts-expect-error ts-migrate(2339) FIXME: Property 'layout' does not exist on type 'Readonly... Remove this comment to see the full error message
      prevProps.layout.width !== this.props.layout.width
    ) {
      this.scrollTo(offset, false);
    } else if (
      // @ts-expect-error ts-migrate(2339) FIXME: Property 'navigationState' does not exist on type ... Remove this comment to see the full error message
      prevProps.navigationState.index !== this.props.navigationState.index
    ) {
      if (this.interactionHandle === null) {
        this.interactionHandle = InteractionManager.createInteractionHandle();
      }
      this.scrollTo(offset, enableAnimation);
    }

    // @ts-expect-error ts-migrate(2339) FIXME: Property 'layout' does not exist on type 'Readonly... Remove this comment to see the full error message
    if (prevProps.layout.width !== this.props.layout.width) {
      // @ts-expect-error ts-migrate(2339) FIXME: Property 'layout' does not exist on type 'Readonly... Remove this comment to see the full error message
      this.layoutWidthNode.setValue(this.props.layout.width);
    }
  }

  componentWillUnmount() {
    if (this.interactionHandle !== null) {
      InteractionManager.clearInteractionHandle(this.interactionHandle);
      this.interactionHandle = null;
    }
  }

  initialOffset = {
    // @ts-expect-error ts-migrate(2339) FIXME: Property 'navigationState' does not exist on type ... Remove this comment to see the full error message
    x: this.props.navigationState.index * this.props.layout.width,
    y: 0,
  };

  wasTouched = false;

  // InteractionHandle to handle tasks around animations
  interactionHandle: null | Handle = null;

  scrollViewRef = React.createRef<typeof AnimatedScrollView>();

  jumpTo = (key: any) => {
    this.wasTouched = false;
    // @ts-expect-error ts-migrate(2339) FIXME: Property 'navigationState' does not exist on type ... Remove this comment to see the full error message
    const { navigationState, keyboardDismissMode, onIndexChange } = this.props;

    const index = navigationState.routes.findIndex(
      (route: any) => route.key === key
    );

    if (navigationState.index === index) {
      // @ts-expect-error ts-migrate(2339) FIXME: Property 'layout' does not exist on type 'Readonly... Remove this comment to see the full error message
      this.scrollTo(index * this.props.layout.width);
    } else {
      onIndexChange(index);
      if (keyboardDismissMode === 'auto') {
        Keyboard.dismiss();
      }
    }
  };

  scrollTo = (x: any, animated = true) => {
    if (this.scrollViewRef.current) {
      // @ts-expect-error ts-migrate(2571) FIXME: Object is of type 'unknown'.
      this.scrollViewRef.current.scrollTo({
        animated: animated,
        x,
      });
    }
  };

  enterListeners = [];

  addListener = (type: any, listener: any) => {
    switch (type) {
      case 'enter':
        // @ts-expect-error ts-migrate(2769) FIXME: No overload matches this call.
        this.enterListeners.push(listener);
        break;
    }
  };

  removeListener = (type: any, listener: any) => {
    switch (type) {
      case 'enter': {
        // @ts-expect-error ts-migrate(2769) FIXME: No overload matches this call.
        const index = this.enterListeners.indexOf(listener);

        if (index > -1) {
          this.enterListeners.splice(index, 1);
        }

        break;
      }
    }
  };

  position = new Value(
    // @ts-expect-error ts-migrate(2339) FIXME: Property 'navigationState' does not exist on type ... Remove this comment to see the full error message
    this.props.navigationState.index * this.props.layout.width
  );

  // @ts-expect-error ts-migrate(2339) FIXME: Property 'layout' does not exist on type 'Readonly... Remove this comment to see the full error message
  layoutWidthNode = new Value(this.props.layout.width);

  changeIndexIfNeeded = (newIndex: any) => {
    // @ts-expect-error ts-migrate(2339) FIXME: Property 'navigationState' does not exist on type ... Remove this comment to see the full error message
    if (this.props.navigationState.index !== newIndex) {
      // @ts-expect-error ts-migrate(2339) FIXME: Property 'onIndexChange' does not exist on type 'R... Remove this comment to see the full error message
      this.props.onIndexChange(newIndex);
    }
  };

  handleMomentumScrollEnd = ({ nativeEvent }: any) => {
    // @ts-expect-error ts-migrate(2339) FIXME: Property 'onMomentumScrollEnd' does not exist on t... Remove this comment to see the full error message
    this.props.onMomentumScrollEnd?.(nativeEvent.contentOffset.x);
    if (this.interactionHandle !== null) {
      InteractionManager.clearInteractionHandle(this.interactionHandle);
      this.interactionHandle = null;
    }
    this.changeIndexIfNeeded(
      Math.round(
        nativeEvent.contentOffset.x / nativeEvent.layoutMeasurement.width
      )
    );
  };

  render() {
    const {
      children,
      // @ts-expect-error ts-migrate(2339) FIXME: Property 'layout' does not exist on type 'Readonly... Remove this comment to see the full error message
      layout,
      // @ts-expect-error ts-migrate(2339) FIXME: Property 'onSwipeStart' does not exist on type 'Re... Remove this comment to see the full error message
      onSwipeStart,
      // @ts-expect-error ts-migrate(2339) FIXME: Property 'onSwipeEnd' does not exist on type 'Read... Remove this comment to see the full error message
      onSwipeEnd,
      // @ts-expect-error ts-migrate(2339) FIXME: Property 'overscroll' does not exist on type 'Read... Remove this comment to see the full error message
      overscroll,
      // @ts-expect-error ts-migrate(2339) FIXME: Property 'navigationState' does not exist on type ... Remove this comment to see the full error message
      navigationState,
    } = this.props;

    const handleSwipeStart = ({ nativeEvent }: any) => {
      this.wasTouched = false;
      onSwipeStart?.(nativeEvent.contentOffset.x);
      this.interactionHandle = InteractionManager.createInteractionHandle();
    };

    const handleSwipeEnd = ({ nativeEvent }: any) => {
      this.wasTouched = true;
      onSwipeEnd?.(
        nativeEvent.contentOffset.x,
        nativeEvent.targetContentOffset.x
      );
      if (this.interactionHandle !== null) {
        InteractionManager.clearInteractionHandle(this.interactionHandle);
        this.interactionHandle = null;
      }
      const maybeIndex =
        nativeEvent.contentOffset.x / nativeEvent.layoutMeasurement.width;
      if (maybeIndex === Math.round(maybeIndex)) {
        // we are finished with moving
        this.changeIndexIfNeeded(Math.round(maybeIndex));
      }
    };

    // @ts-expect-error ts-migrate(2349) FIXME: This expression is not callable.
    return children({
      addListener: this.addListener,
      jumpTo: this.jumpTo,
      removeListener: this.removeListener,
      render: (children: any) => (
        <AnimatedScrollView
          automaticallyAdjustContentInsets={false}
          bounces={overscroll}
          contentContainerStyle={
            layout.width
              ? {
                  flex: 1,
                  flexDirection: 'row',
                  width: layout.width * navigationState.routes.length,
                }
              : null
          }
          contentOffset={this.initialOffset}
          directionalLockEnabled
          keyboardShouldPersistTaps="always"
          onMomentumScrollEnd={this.handleMomentumScrollEnd}
          // @ts-expect-error ts-migrate(2339) FIXME: Property 'scrollHandler' does not exist on type 'R... Remove this comment to see the full error message
          onScroll={this.props.scrollHandler}
          onScrollBeginDrag={handleSwipeStart}
          onScrollEndDrag={handleSwipeEnd}
          overScrollMode="never"
          pagingEnabled
          ref={this.scrollViewRef}
          // @ts-expect-error ts-migrate(2339) FIXME: Property 'swipeEnabled' does not exist on type 'Re... Remove this comment to see the full error message
          scrollEnabled={this.props.swipeEnabled}
          scrollEventThrottle={1}
          scrollToOverflowEnabled
          scrollsToTop={false}
          showsHorizontalScrollIndicator={false}
          style={styles.container}
        >
          {children}
        </AnimatedScrollView>
      ),
    });
  }
}

export default function ScrollPagerWrapperWithScrollHandler(props: any) {
  const scrollHandler = useAnimatedScrollHandler(event => {
    if (event.layoutMeasurement.width) {
      props.position.value =
        event.contentOffset.x / event.layoutMeasurement.width;
    }
  });
  return <ScrollPager {...props} scrollHandler={scrollHandler} />;
}

const styles = StyleSheet.create({
  container: {
    flex: 1,
  },
});<|MERGE_RESOLUTION|>--- conflicted
+++ resolved
@@ -5,11 +5,7 @@
   useAnimatedScrollHandler,
   Value,
 } from 'react-native-reanimated';
-<<<<<<< HEAD
-import logger from 'logger';
-=======
 import { PropsWithChildren } from 'react';
->>>>>>> d5c4b317
 
 const AnimatedScrollView = Animated.createAnimatedComponent(GHScrollView);
 
