import networkInfo from './networkInfo';
import { ethereumUtils, showActionSheetWithOptions } from '@rainbow-me/utils';

const androidNetworkActions = Object.values(networkInfo)
  .filter(({ disabled }) => !disabled)
  .map(netInfo => netInfo.name);

const androidReverseNetworkWithName = name =>
  Object.values(networkInfo).find(netInfo => netInfo.name === name);

export const NETWORK_MENU_ACTION_KEY_FILTER = 'switch-to-network-';

export const networksMenuItems = () =>
  Object.values(networkInfo)
    .filter(({ disabled, testnet }) => !disabled && !testnet)
    .map(netInfo => ({
      actionKey: `${NETWORK_MENU_ACTION_KEY_FILTER}${netInfo.value}`,
      actionTitle: netInfo.longName || netInfo.name,
      icon: {
        iconType: 'ASSET',
        iconValue: `${
          netInfo.layer2 ? `${netInfo.value}BadgeNoShadow` : 'ethereumBadge'
        }`,
      },
    }));

<<<<<<< HEAD
export const changeConnectionMenuItems = () => [
  {
    actionKey: 'disconnect',
    actionTitle: 'Disconnect',
    icon: {
      iconType: 'SYSTEM',
      iconValue: 'xmark.circle.fill',
    },
    menuAttributes: ['destructive'],
  },
  {
    actionKey: 'switch-account',
    actionTitle: 'Switch Wallet',
    icon: {
      iconType: 'SYSTEM',
      iconValue: 'rectangle.stack.person.crop',
    },
  },
  {
    icon: {
      iconType: 'SYSTEM',
      iconValue: 'network',
=======
const networksAvailable = networksMenuItems();

export const changeConnectionMenuItems = () => {
  const baseOptions = [
    {
      actionKey: 'disconnect',
      actionTitle: 'Disconnect',
      icon: {
        iconType: 'SYSTEM',
        iconValue: 'xmark.circle',
      },
    },
    {
      actionKey: 'switch-account',
      actionTitle: 'Switch Account',
      icon: {
        iconType: 'SYSTEM',
        iconValue: 'person.2',
      },
>>>>>>> 17c2e7a2
    },
  ];

  if (networksAvailable.length > 1) {
    return [
      ...baseOptions,
      {
        icon: {
          iconType: 'SYSTEM',
          iconValue: 'cloud',
        },
        menuItems: networksAvailable,
        menuTitle: 'Switch Network',
      },
    ];
  }
  return baseOptions;
};

export const androidShowNetworksActionSheet = callback => {
  showActionSheetWithOptions(
    {
      options: androidNetworkActions,
      showSeparators: true,
      title: `Available Networks`,
    },
    idx => {
      const { value } = androidReverseNetworkWithName(
        androidNetworkActions[idx]
      );
      const chainId = ethereumUtils.getChainIdFromNetwork(value);
      callback({ chainId, network: value });
    }
  );
};<|MERGE_RESOLUTION|>--- conflicted
+++ resolved
@@ -24,30 +24,6 @@
       },
     }));
 
-<<<<<<< HEAD
-export const changeConnectionMenuItems = () => [
-  {
-    actionKey: 'disconnect',
-    actionTitle: 'Disconnect',
-    icon: {
-      iconType: 'SYSTEM',
-      iconValue: 'xmark.circle.fill',
-    },
-    menuAttributes: ['destructive'],
-  },
-  {
-    actionKey: 'switch-account',
-    actionTitle: 'Switch Wallet',
-    icon: {
-      iconType: 'SYSTEM',
-      iconValue: 'rectangle.stack.person.crop',
-    },
-  },
-  {
-    icon: {
-      iconType: 'SYSTEM',
-      iconValue: 'network',
-=======
 const networksAvailable = networksMenuItems();
 
 export const changeConnectionMenuItems = () => {
@@ -57,17 +33,17 @@
       actionTitle: 'Disconnect',
       icon: {
         iconType: 'SYSTEM',
-        iconValue: 'xmark.circle',
+        iconValue: 'xmark.circle.fill',
       },
+      menuAttributes: ['destructive'],
     },
     {
       actionKey: 'switch-account',
-      actionTitle: 'Switch Account',
+      actionTitle: 'Switch Wallet',
       icon: {
         iconType: 'SYSTEM',
-        iconValue: 'person.2',
+        iconValue: 'rectangle.stack.person.crop',
       },
->>>>>>> 17c2e7a2
     },
   ];
 
@@ -77,7 +53,7 @@
       {
         icon: {
           iconType: 'SYSTEM',
-          iconValue: 'cloud',
+          iconValue: 'network',
         },
         menuItems: networksAvailable,
         menuTitle: 'Switch Network',
