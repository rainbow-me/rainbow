import BigNumber from 'bignumber.js';
import currency from 'currency.js';
import { isNil } from 'lodash';
import { supportedNativeCurrencies } from '@rainbow-me/references';

type BigNumberish = number | string | BigNumber;
interface Dictionary<T> {
  [index: string]: T;
}

type ValueKeyIteratee<T> = (value: T, key: string) => unknown;
type nativeCurrencyType = typeof supportedNativeCurrencies;

export const abs = (value: BigNumberish): string =>
  new BigNumber(value).abs().toFixed();

export const isPositive = (value: BigNumberish): boolean =>
  new BigNumber(value).isPositive();

export const subtract = (
  numberOne: BigNumberish,
  numberTwo: BigNumberish
): string => new BigNumber(numberOne).minus(new BigNumber(numberTwo)).toFixed();

export const convertAmountToRawAmount = (
  value: BigNumberish,
  decimals: number | string
): string =>
  new BigNumber(value).times(new BigNumber(10).pow(decimals)).toFixed();

export const isZero = (value: BigNumberish): boolean =>
  new BigNumber(value).isZero();

export const toFixedDecimals = (
  value: BigNumberish,
  decimals: number
): string => new BigNumber(value).toFixed(decimals);

export const convertNumberToString = (value: BigNumberish): string =>
  new BigNumber(value).toFixed();

export const greaterThan = (
  numberOne: BigNumberish,
  numberTwo: BigNumberish
): boolean => new BigNumber(numberOne).gt(numberTwo);

export const greaterThanOrEqualTo = (
  numberOne: BigNumberish,
  numberTwo: BigNumberish
): boolean => new BigNumber(numberOne).gte(numberTwo);

export const isEqual = (
  numberOne: BigNumberish,
  numberTwo: BigNumberish
): boolean => new BigNumber(numberOne).eq(numberTwo);

export const formatFixedDecimals = (
  value: BigNumberish,
  decimals: number
): string => {
  const _value = convertNumberToString(value);
  const _decimals = convertStringToNumber(decimals);
  return new BigNumber(new BigNumber(_value).toFixed(_decimals)).toFixed();
};

export const mod = (numberOne: BigNumberish, numberTwo: BigNumberish): string =>
  new BigNumber(numberOne).mod(new BigNumber(numberTwo)).toFixed();

/**
 * @desc real floor divides two numbers
 * @param  {Number}   numberOne
 * @param  {Number}   numberTwo
 * @return {String}
 */
export const floorDivide = (
  numberOne: BigNumberish,
  numberTwo: BigNumberish
): string =>
  new BigNumber(numberOne)
    .dividedToIntegerBy(new BigNumber(numberTwo))
    .toFixed();

/**
 * @desc count value's number of decimals places
 * @param  {String}   value
 * @return {String}
 */
export const countDecimalPlaces = (value: BigNumberish): number =>
  new BigNumber(value).dp();

/**
 * @desc update the amount to display precision
 * equivalent to ~0.01 of the native price
 * or use most significant decimal
 * if the updated precision amounts to zero
 * @param  {String}   amount
 * @param  {String}   nativePrice
 * @param  {Boolean}  use rounding up mode
 * @return {String}   updated amount
 */
export const updatePrecisionToDisplay = (
  amount: BigNumberish | null,
  nativePrice?: BigNumberish | null,
  roundUp: boolean = false
): string => {
  if (!amount) return '0';
  if (!nativePrice) return new BigNumber(amount).toFixed();
  const roundingMode = roundUp ? BigNumber.ROUND_UP : BigNumber.ROUND_DOWN;
  const bnAmount = new BigNumber(amount);
  const significantDigitsOfNativePriceInteger = new BigNumber(nativePrice)
    .decimalPlaces(0, BigNumber.ROUND_DOWN)
    .sd(true);
  const truncatedPrecision = new BigNumber(
    significantDigitsOfNativePriceInteger
  )
    .plus(2, 10)
    .toNumber();
  const truncatedAmount = bnAmount.decimalPlaces(
    truncatedPrecision,
    BigNumber.ROUND_DOWN
  );
  return truncatedAmount.isZero()
    ? new BigNumber(bnAmount.toPrecision(1, roundingMode)).toFixed()
    : bnAmount.decimalPlaces(truncatedPrecision, roundingMode).toFixed();
};

/**
 * @desc format inputOne value to signficant decimals given inputTwo
 * @param  {String}   inputOne
 * @param  {String}   inputTwo
 * @return {String}
 */
// TODO revisit logic, at least rename so it is not native amount dp
export const formatInputDecimals = (
  inputOne: BigNumberish,
  inputTwo: BigNumberish
): string => {
  const _nativeAmountDecimalPlaces = countDecimalPlaces(inputTwo);
  const decimals =
    _nativeAmountDecimalPlaces > 8 ? _nativeAmountDecimalPlaces : 8;
  const result = new BigNumber(formatFixedDecimals(inputOne, decimals))
    .toFormat()
    .replace(/,/g, '');
  return result;
};

/**
 * @desc convert hex to number string
 * @param  {String} hex
 * @return {String}
 */
export const convertHexToString = (hex: BigNumberish): string =>
  new BigNumber(hex).toFixed();

export const convertStringToHex = (stringToConvert: string): string =>
  new BigNumber(stringToConvert).toString(16);

export const add = (numberOne: BigNumberish, numberTwo: BigNumberish): string =>
  new BigNumber(numberOne).plus(numberTwo).toFixed();

export const addDisplay = (numberOne: string, numberTwo: string): string => {
  const template = numberOne.split(/^(\D*)(.*)/);
  const display = currency(numberOne, { symbol: '' }).add(numberTwo).format();
  return [template[1], display].join('');
};

export const multiply = (
  numberOne: BigNumberish,
  numberTwo: BigNumberish
): string => new BigNumber(numberOne).times(numberTwo).toFixed();

export const addBuffer = (
  numberOne: BigNumberish,
  buffer: BigNumberish = '1.2'
): string => new BigNumber(numberOne).times(buffer).toFixed(0);

export const divide = (
  numberOne: BigNumberish,
  numberTwo: BigNumberish
): string => {
  if (!(numberOne || numberTwo)) return '0';
  return new BigNumber(numberOne).dividedBy(numberTwo).toFixed();
};

export const fraction = (
  target: BigNumberish,
  numerator: BigNumberish,
  denominator: BigNumberish
): string => {
  if (!target || !numerator || !denominator) return '0';
  return new BigNumber(target)
    .times(numerator)
    .dividedBy(denominator)
    .toFixed(0);
};

/**
 * @desc convert to asset amount units from native price value units
 * @param  {String}   value
 * @param  {Object}   asset
 * @param  {Number}   priceUnit
 * @return {String}
 */
export const convertAmountFromNativeValue = (
  value: BigNumberish,
  priceUnit: BigNumberish | null,
  decimals: number = 18
): string => {
  if (isNil(priceUnit) || isZero(priceUnit)) return '0';
  return new BigNumber(
    new BigNumber(value)
      .dividedBy(priceUnit)
      .toFixed(decimals, BigNumber.ROUND_DOWN)
  ).toFixed();
};

export const convertStringToNumber = (value: BigNumberish) =>
  new BigNumber(value).toNumber();

export const lessThan = (
  numberOne: BigNumberish,
  numberTwo: BigNumberish
): boolean => new BigNumber(numberOne).lt(numberTwo);

export const handleSignificantDecimalsWithThreshold = (
  value: BigNumberish,
  decimals: number,
  buffer: number = 3,
  threshold: string = '0.0001'
) => {
  const result = handleSignificantDecimals(value, decimals, buffer);
  return lessThan(result, threshold) ? `< ${threshold}` : result;
};

export const handleSignificantDecimals = (
  value: BigNumberish,
  decimals: number,
  buffer: number = 3,
  skipDecimals = false
): string => {
  if (lessThan(new BigNumber(value).abs(), 1)) {
    decimals = new BigNumber(value).toFixed().slice(2).search(/[^0]/g) + buffer;
    decimals = Math.min(decimals, 8);
  } else {
    decimals = Math.min(decimals, buffer);
  }
  const result = new BigNumber(
    new BigNumber(value).toFixed(decimals)
  ).toFixed();
  const resultBN = new BigNumber(result);
  return resultBN.dp() <= 2
    ? resultBN.toFormat(skipDecimals ? 0 : 2)
    : resultBN.toFormat();
};

/**
 * @desc convert from asset BigNumber amount to native price BigNumber amount
 */
export const convertAmountToNativeAmount = (
  amount: BigNumberish,
  priceUnit: BigNumberish
): string => multiply(amount, priceUnit);

/**
 * @desc convert from amount to display formatted string
 */
export const convertAmountAndPriceToNativeDisplay = (
  amount: BigNumberish,
  priceUnit: BigNumberish,
  nativeCurrency: keyof nativeCurrencyType,
  buffer?: number,
  skipDecimals: boolean = false
): { amount: string; display: string } => {
  const nativeBalanceRaw = convertAmountToNativeAmount(amount, priceUnit);
  const nativeDisplay = convertAmountToNativeDisplay(
    nativeBalanceRaw,
    nativeCurrency,
    buffer,
    skipDecimals
  );
  return {
    amount: nativeBalanceRaw,
    display: nativeDisplay,
  };
};

/**
 * @desc convert from raw amount to display formatted string
 */
export const convertRawAmountToNativeDisplay = (
  rawAmount: BigNumberish,
  assetDecimals: number,
  priceUnit: BigNumberish,
  nativeCurrency: keyof nativeCurrencyType,
  buffer?: number
) => {
  const assetBalance = convertRawAmountToDecimalFormat(
    rawAmount,
    assetDecimals
  );
  return convertAmountAndPriceToNativeDisplay(
    assetBalance,
    priceUnit,
    nativeCurrency,
    buffer
  );
};

/**
 * @desc convert from raw amount to balance object
 */
export const convertRawAmountToBalance = (
  value: BigNumberish,
  asset: { decimals: number },
  buffer?: number
) => {
  const decimals = asset?.decimals ?? 18;
  const assetBalance = convertRawAmountToDecimalFormat(value, decimals);

  return {
    amount: assetBalance,
    display: convertAmountToBalanceDisplay(assetBalance, asset, buffer),
  };
};

/**
 * @desc convert from amount value to display formatted string
 */
export const convertAmountToBalanceDisplay = (
  value: BigNumberish,
  asset: { decimals: number; symbol?: string },
  buffer?: number
) => {
  const decimals = asset?.decimals ?? 18;
  const display = handleSignificantDecimals(value, decimals, buffer);
  return `${display} ${asset?.symbol || ''}`;
};

/**
 * @desc convert from amount to display formatted string
 */
export const convertAmountToPercentageDisplay = (
  value: BigNumberish,
  decimals: number = 2,
  buffer?: number
): string => {
  const display = handleSignificantDecimals(value, decimals, buffer);
  return `${display}%`;
};

/**
 * @desc convert from amount to display formatted string
 * with a threshold percent
 */
export const convertAmountToPercentageDisplayWithThreshold = (
  value: BigNumberish,
  decimals: number = 2,
  threshold: string = '0.0001'
): string => {
  if (lessThan(value, threshold)) {
    return '< 0.01%';
  } else {
    const display = new BigNumber(value).times(100).toFixed(decimals);
    return `${display}%`;
  }
};

/**
 * @desc convert from bips amount to percentage format
 */
export const convertBipsToPercentage = (
  value: BigNumberish,
  decimals: number = 2
): string => new BigNumber(value || 0).shiftedBy(-2).toFixed(decimals);

/**
 * @desc convert from amount value to display formatted string
 */
export const convertAmountToNativeDisplay = (
  value: BigNumberish,
  nativeCurrency: keyof nativeCurrencyType,
  buffer?: number,
  skipDecimals?: boolean
) => {
  const nativeSelected = supportedNativeCurrencies?.[nativeCurrency];
  const { decimals } = nativeSelected;
  const display = handleSignificantDecimals(
    value,
    decimals,
    buffer,
    skipDecimals
  );
  if (nativeSelected.alignment === 'left') {
    return `${nativeSelected.symbol}${display}`;
  }
  return `${display} ${nativeSelected.symbol}`;
};

/**
 * @desc convert from raw amount to decimal format
 */
export const convertRawAmountToDecimalFormat = (
  value: BigNumberish,
  decimals: number = 18
): string =>
  new BigNumber(value).dividedBy(new BigNumber(10).pow(decimals)).toFixed();

export const fromWei = (number: BigNumberish): string =>
  convertRawAmountToDecimalFormat(number, 18);

/**
 * @desc Promise that will resolve after the ms interval
 */
export const delay = (ms: number): Promise<void> => {
  return new Promise(resolve => setTimeout(resolve, ms));
};

<<<<<<< HEAD
export const sortByKeyHelper = (key: string) => {
  return (a: any, b: any) => (a[key] > b[key] ? 1 : b[key] > a[key] ? -1 : 0);
};
export const reversedSortByKeyHelper = (key: string) => {
  return (a: any, b: any) => (a[key] > b[key] ? -1 : b[key] > a[key] ? 1 : 0);
};

/**
 * @desc Creates an object composed of keys generated from
 * the results of running each element of `array` thru `keyOrMapper`.
 * If `keyOrMapper` is a string then it should be shallow
 */
export const groupBy = <
  T extends Record<PropertyKey, any>,
  Func extends (arg: T) => string
>(
  arr: T[],
  keyOrMapper: string | Func
): Dictionary<T[]> => {
  return arr.reduce<Dictionary<T[]>>((acc, val) => {
    const groupedKey =
      typeof keyOrMapper === 'function' ? keyOrMapper(val) : val[keyOrMapper];
    if (!acc[groupedKey]) {
      acc[groupedKey] = [val];
      return acc;
    }
    acc[groupedKey].push(val);
    return acc;
  }, {});
};
=======
export const flattenDeep = (arr: unknown[]): unknown[] =>
  arr.flatMap(subArray =>
    Array.isArray(subArray) ? flattenDeep(subArray) : subArray
  );

>>>>>>> 0e5226a2
export const times = (n: number, fn: (i: number) => unknown) =>
  Array.from({ length: n }, (_, i) => fn(i));

/**
 * @desc Creates an object composed of the omitted object properties by some predicate function.
 */
export const omitBy = <T>(
  obj: Dictionary<T>,
  predicate: ValueKeyIteratee<T>
): Dictionary<T> => {
  return Object.keys(obj)
    .filter(k => !predicate(obj[k], k))
    .reduce((acc, key) => {
      acc[key] = obj[key];
      return acc;
    }, {} as Dictionary<T>);
};

/**
 * @desc Can omit only flattened key, will not work with nested props like 'key.someObj.value'
 */
export const omitFlatten = <T extends object, K extends keyof T>(
  obj: T | null | undefined,
  keys: K[] | K
): Omit<T, K> => {
  const keysArr = Array.isArray(keys) ? keys : [keys];
  const newObj: any = {};
  const keysArrObj: any = {};
  for (const key of keysArr) {
    keysArrObj[key] = true;
  }
  for (const key in obj) {
    if (!keysArrObj[key]) newObj[key] = obj[key];
  }
  return newObj;
};

/**
 * Creates an object composed of the picked object properties.
 * @param obj The source object
 * @param paths The property paths to pick
 */
export const pickShallow = <T extends object, K extends keyof T>(
  obj: T,
  paths: K[]
): Pick<T, K> => {
  return paths.reduce((acc, key) => {
    if (obj.hasOwnProperty(key)) {
      acc[key] = obj[key];
      return acc;
    }
    return acc;
  }, {} as Pick<T, K>);
};

/**
 * Creates an object composed of the picked object properties by some predicate function.
 * @param obj The source object
 * @param predicate The function invoked per property
 */
export const pickBy = <T>(
  obj: Dictionary<T>,
  predicate: ValueKeyIteratee<T>
): Dictionary<T> => {
  return Object.keys(obj)
    .filter(k => predicate(obj[k], k))
    .reduce((acc, key) => {
      acc[key] = obj[key];
      return acc;
    }, {} as Dictionary<T>);
};<|MERGE_RESOLUTION|>--- conflicted
+++ resolved
@@ -415,7 +415,6 @@
   return new Promise(resolve => setTimeout(resolve, ms));
 };
 
-<<<<<<< HEAD
 export const sortByKeyHelper = (key: string) => {
   return (a: any, b: any) => (a[key] > b[key] ? 1 : b[key] > a[key] ? -1 : 0);
 };
@@ -446,13 +445,12 @@
     return acc;
   }, {});
 };
-=======
-export const flattenDeep = (arr: unknown[]): unknown[] =>
+
+export const flattenDeep = <T>(arr: T[]): T[] =>
   arr.flatMap(subArray =>
     Array.isArray(subArray) ? flattenDeep(subArray) : subArray
   );
 
->>>>>>> 0e5226a2
 export const times = (n: number, fn: (i: number) => unknown) =>
   Array.from({ length: n }, (_, i) => fn(i));
 
