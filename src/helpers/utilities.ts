import BigNumber from 'bignumber.js';
import currency from 'currency.js';
import { isNil } from 'lodash';
import { supportedNativeCurrencies } from '@rainbow-me/references';

type BigNumberish = number | string | BigNumber;
interface Dictionary<T> {
  [index: string]: T;
}
type ValueKeyIteratee<T> = (value: T, key: string) => unknown;
type nativeCurrencyType = typeof supportedNativeCurrencies;

export const abs = (value: BigNumberish): string =>
  new BigNumber(value).abs().toFixed();

export const isPositive = (value: BigNumberish): boolean =>
  new BigNumber(value).isPositive();

export const subtract = (
  numberOne: BigNumberish,
  numberTwo: BigNumberish
): string => new BigNumber(numberOne).minus(new BigNumber(numberTwo)).toFixed();

export const convertAmountToRawAmount = (
  value: BigNumberish,
  decimals: number | string
): string =>
  new BigNumber(value).times(new BigNumber(10).pow(decimals)).toFixed();

export const isZero = (value: BigNumberish): boolean =>
  new BigNumber(value).isZero();

export const toFixedDecimals = (
  value: BigNumberish,
  decimals: number
): string => new BigNumber(value).toFixed(decimals);

export const convertNumberToString = (value: BigNumberish): string =>
  new BigNumber(value).toFixed();

export const greaterThan = (
  numberOne: BigNumberish,
  numberTwo: BigNumberish
): boolean => new BigNumber(numberOne).gt(numberTwo);

export const greaterThanOrEqualTo = (
  numberOne: BigNumberish,
  numberTwo: BigNumberish
): boolean => new BigNumber(numberOne).gte(numberTwo);

export const isEqual = (
  numberOne: BigNumberish,
  numberTwo: BigNumberish
): boolean => new BigNumber(numberOne).eq(numberTwo);

export const formatFixedDecimals = (
  value: BigNumberish,
  decimals: number
): string => {
  const _value = convertNumberToString(value);
  const _decimals = convertStringToNumber(decimals);
  return new BigNumber(new BigNumber(_value).toFixed(_decimals)).toFixed();
};

export const mod = (numberOne: BigNumberish, numberTwo: BigNumberish): string =>
  new BigNumber(numberOne).mod(new BigNumber(numberTwo)).toFixed();

/**
 * @desc real floor divides two numbers
 * @param  {Number}   numberOne
 * @param  {Number}   numberTwo
 * @return {String}
 */
export const floorDivide = (
  numberOne: BigNumberish,
  numberTwo: BigNumberish
): string =>
  new BigNumber(numberOne)
    .dividedToIntegerBy(new BigNumber(numberTwo))
    .toFixed();

/**
 * @desc count value's number of decimals places
 * @param  {String}   value
 * @return {String}
 */
export const countDecimalPlaces = (value: BigNumberish): number =>
  new BigNumber(value).dp();

/**
 * @desc update the amount to display precision
 * equivalent to ~0.01 of the native price
 * or use most significant decimal
 * if the updated precision amounts to zero
 * @param  {String}   amount
 * @param  {String}   nativePrice
 * @param  {Boolean}  use rounding up mode
 * @return {String}   updated amount
 */
export const updatePrecisionToDisplay = (
  amount: BigNumberish | null,
  nativePrice?: BigNumberish | null,
  roundUp: boolean = false
): string => {
  if (!amount) return '0';
  if (!nativePrice) return new BigNumber(amount).toFixed();
  const roundingMode = roundUp ? BigNumber.ROUND_UP : BigNumber.ROUND_DOWN;
  const bnAmount = new BigNumber(amount);
  const significantDigitsOfNativePriceInteger = new BigNumber(nativePrice)
    .decimalPlaces(0, BigNumber.ROUND_DOWN)
    .sd(true);
  const truncatedPrecision = new BigNumber(
    significantDigitsOfNativePriceInteger
  )
    .plus(2, 10)
    .toNumber();
  const truncatedAmount = bnAmount.decimalPlaces(
    truncatedPrecision,
    BigNumber.ROUND_DOWN
  );
  return truncatedAmount.isZero()
    ? new BigNumber(bnAmount.toPrecision(1, roundingMode)).toFixed()
    : bnAmount.decimalPlaces(truncatedPrecision, roundingMode).toFixed();
};

/**
 * @desc format inputOne value to signficant decimals given inputTwo
 * @param  {String}   inputOne
 * @param  {String}   inputTwo
 * @return {String}
 */
// TODO revisit logic, at least rename so it is not native amount dp
export const formatInputDecimals = (
  inputOne: BigNumberish,
  inputTwo: BigNumberish
): string => {
  const _nativeAmountDecimalPlaces = countDecimalPlaces(inputTwo);
  const decimals =
    _nativeAmountDecimalPlaces > 8 ? _nativeAmountDecimalPlaces : 8;
  const result = new BigNumber(formatFixedDecimals(inputOne, decimals))
    .toFormat()
    .replace(/,/g, '');
  return result;
};

/**
 * @desc convert hex to number string
 * @param  {String} hex
 * @return {String}
 */
export const convertHexToString = (hex: BigNumberish): string =>
  new BigNumber(hex).toFixed();

export const convertStringToHex = (stringToConvert: string): string =>
  new BigNumber(stringToConvert).toString(16);

export const add = (numberOne: BigNumberish, numberTwo: BigNumberish): string =>
  new BigNumber(numberOne).plus(numberTwo).toFixed();

export const addDisplay = (numberOne: string, numberTwo: string): string => {
  const template = numberOne.split(/^(\D*)(.*)/);
  const display = currency(numberOne, { symbol: '' }).add(numberTwo).format();
  return [template[1], display].join('');
};

export const multiply = (
  numberOne: BigNumberish,
  numberTwo: BigNumberish
): string => new BigNumber(numberOne).times(numberTwo).toFixed();

export const addBuffer = (
  numberOne: BigNumberish,
  buffer: BigNumberish = '1.2'
): string => new BigNumber(numberOne).times(buffer).toFixed(0);

export const divide = (
  numberOne: BigNumberish,
  numberTwo: BigNumberish
): string => {
  if (!(numberOne || numberTwo)) return '0';
  return new BigNumber(numberOne).dividedBy(numberTwo).toFixed();
};

export const fraction = (
  target: BigNumberish,
  numerator: BigNumberish,
  denominator: BigNumberish
): string => {
  if (!target || !numerator || !denominator) return '0';
  return new BigNumber(target)
    .times(numerator)
    .dividedBy(denominator)
    .toFixed(0);
};

/**
 * @desc convert to asset amount units from native price value units
 * @param  {String}   value
 * @param  {Object}   asset
 * @param  {Number}   priceUnit
 * @return {String}
 */
export const convertAmountFromNativeValue = (
  value: BigNumberish,
  priceUnit: BigNumberish | null,
  decimals: number = 18
): string => {
  if (isNil(priceUnit) || isZero(priceUnit)) return '0';
  return new BigNumber(
    new BigNumber(value)
      .dividedBy(priceUnit)
      .toFixed(decimals, BigNumber.ROUND_DOWN)
  ).toFixed();
};

export const convertStringToNumber = (value: BigNumberish) =>
  new BigNumber(value).toNumber();

export const lessThan = (
  numberOne: BigNumberish,
  numberTwo: BigNumberish
): boolean => new BigNumber(numberOne).lt(numberTwo);

export const handleSignificantDecimalsWithThreshold = (
  value: BigNumberish,
  decimals: number,
  buffer: number = 3,
  threshold: string = '0.0001'
) => {
  const result = handleSignificantDecimals(value, decimals, buffer);
  return lessThan(result, threshold) ? `< ${threshold}` : result;
};

export const handleSignificantDecimals = (
  value: BigNumberish,
  decimals: number,
  buffer: number = 3,
  skipDecimals = false
): string => {
  if (lessThan(new BigNumber(value).abs(), 1)) {
    decimals = new BigNumber(value).toFixed().slice(2).search(/[^0]/g) + buffer;
    decimals = Math.min(decimals, 8);
  } else {
    decimals = Math.min(decimals, buffer);
  }
  const result = new BigNumber(
    new BigNumber(value).toFixed(decimals)
  ).toFixed();
  const resultBN = new BigNumber(result);
  return resultBN.dp() <= 2
    ? resultBN.toFormat(skipDecimals ? 0 : 2)
    : resultBN.toFormat();
};

/**
 * @desc convert from asset BigNumber amount to native price BigNumber amount
 */
export const convertAmountToNativeAmount = (
  amount: BigNumberish,
  priceUnit: BigNumberish
): string => multiply(amount, priceUnit);

/**
 * @desc convert from amount to display formatted string
 */
export const convertAmountAndPriceToNativeDisplay = (
  amount: BigNumberish,
  priceUnit: BigNumberish,
  nativeCurrency: keyof nativeCurrencyType,
  buffer?: number,
  skipDecimals: boolean = false
): { amount: string; display: string } => {
  const nativeBalanceRaw = convertAmountToNativeAmount(amount, priceUnit);
  const nativeDisplay = convertAmountToNativeDisplay(
    nativeBalanceRaw,
    nativeCurrency,
    buffer,
    skipDecimals
  );
  return {
    amount: nativeBalanceRaw,
    display: nativeDisplay,
  };
};

/**
 * @desc convert from raw amount to display formatted string
 */
export const convertRawAmountToNativeDisplay = (
  rawAmount: BigNumberish,
  assetDecimals: number,
  priceUnit: BigNumberish,
  nativeCurrency: keyof nativeCurrencyType,
  buffer?: number
) => {
  const assetBalance = convertRawAmountToDecimalFormat(
    rawAmount,
    assetDecimals
  );
  return convertAmountAndPriceToNativeDisplay(
    assetBalance,
    priceUnit,
    nativeCurrency,
    buffer
  );
};

/**
 * @desc convert from raw amount to balance object
 */
export const convertRawAmountToBalance = (
  value: BigNumberish,
  asset: { decimals: number },
  buffer?: number
) => {
  const decimals = asset?.decimals ?? 18;
  const assetBalance = convertRawAmountToDecimalFormat(value, decimals);

  return {
    amount: assetBalance,
    display: convertAmountToBalanceDisplay(assetBalance, asset, buffer),
  };
};

/**
 * @desc convert from amount value to display formatted string
 */
export const convertAmountToBalanceDisplay = (
  value: BigNumberish,
  asset: { decimals: number; symbol?: string },
  buffer?: number
) => {
  const decimals = asset?.decimals ?? 18;
  const display = handleSignificantDecimals(value, decimals, buffer);
  return `${display} ${asset?.symbol || ''}`;
};

/**
 * @desc convert from amount to display formatted string
 */
export const convertAmountToPercentageDisplay = (
  value: BigNumberish,
  decimals: number = 2,
  buffer?: number
): string => {
  const display = handleSignificantDecimals(value, decimals, buffer);
  return `${display}%`;
};

/**
 * @desc convert from amount to display formatted string
 * with a threshold percent
 */
export const convertAmountToPercentageDisplayWithThreshold = (
  value: BigNumberish,
  decimals: number = 2,
  threshold: string = '0.0001'
): string => {
  if (lessThan(value, threshold)) {
    return '< 0.01%';
  } else {
    const display = new BigNumber(value).times(100).toFixed(decimals);
    return `${display}%`;
  }
};

/**
 * @desc convert from bips amount to percentage format
 */
export const convertBipsToPercentage = (
  value: BigNumberish,
  decimals: number = 2
): string => new BigNumber(value || 0).shiftedBy(-2).toFixed(decimals);

/**
 * @desc convert from amount value to display formatted string
 */
export const convertAmountToNativeDisplay = (
  value: BigNumberish,
  nativeCurrency: keyof nativeCurrencyType,
  buffer?: number,
  skipDecimals?: boolean
) => {
  const nativeSelected = supportedNativeCurrencies?.[nativeCurrency];
  const { decimals } = nativeSelected;
  const display = handleSignificantDecimals(
    value,
    decimals,
    buffer,
    skipDecimals
  );
  if (nativeSelected.alignment === 'left') {
    return `${nativeSelected.symbol}${display}`;
  }
  return `${display} ${nativeSelected.symbol}`;
};

/**
 * @desc convert from raw amount to decimal format
 */
export const convertRawAmountToDecimalFormat = (
  value: BigNumberish,
  decimals: number = 18
): string =>
  new BigNumber(value).dividedBy(new BigNumber(10).pow(decimals)).toFixed();

export const fromWei = (number: BigNumberish): string =>
  convertRawAmountToDecimalFormat(number, 18);

/**
 * @desc Promise that will resolve after the ms interval
 */
export const delay = (ms: number): Promise<void> => {
  return new Promise(resolve => setTimeout(resolve, ms));
};

/**
<<<<<<< HEAD
 * @desc Converts the first character of string to upper case and the remaining to lower case
 */
export const capitalize = (string?: string | undefined) => {
  if (!string) return '';
  return string
    ? string.charAt(0).toUpperCase() + string.slice(1).toLowerCase()
    : '';
};

/**
 * @desc Converts the first character of string to upper case and the remaining to lower case
 */
export const startCase = (string?: string | undefined): string => {
  if (!string) return '';
  return string
    ? string.charAt(0).toUpperCase() + string.slice(1).toLowerCase()
    : '';
};

export const notEmpty = <TValue>(
  value: TValue | null | undefined
): value is TValue => {
  return value !== null && value !== undefined;
};

export const chunk = <T>(input: T[], size: number): T[][] => {
  return input.reduce<T[][]>((arr, item, idx) => {
    return idx % size === 0
      ? [...arr, [item]]
      : [...arr.slice(0, -1), [...arr.slice(-1)[0], item]];
  }, []);
};

export const isObjectLike = (val: any) =>
  val !== null && typeof val === 'object';

export const upperFirst = (string?: string | undefined): string => {
  if (!string) return '';
  return string ? string.charAt(0).toUpperCase() + string.slice(1) : '';
=======
 * Creates an object composed of the picked object properties.
 * @param obj The source object
 * @param paths The property paths to pick
 */
export const pickShallow = <T, K extends keyof T>(
  obj: T,
  paths: K[]
): Pick<T, K> => {
  return paths.reduce((acc, key) => {
    if (obj[key] !== undefined) {
      acc[key] = obj[key];
      return acc;
    }
    return acc;
  }, {} as Pick<T, K>);
};

/**
 * Creates an object composed of the picked object properties by some predicate function.
 * @param obj The source object
 * @param predicate The function invoked per property
 */
export const pickBy = <T>(
  obj: Dictionary<T>,
  predicate: ValueKeyIteratee<T>
): Dictionary<T> => {
  return Object.keys(obj)
    .filter(k => predicate(obj[k], k))
    .reduce((acc, key) => {
      acc[key] = obj[key];
      return acc;
    }, {} as Dictionary<T>);
>>>>>>> a1d661b8
};<|MERGE_RESOLUTION|>--- conflicted
+++ resolved
@@ -415,7 +415,7 @@
 };
 
 /**
-<<<<<<< HEAD
+
  * @desc Converts the first character of string to upper case and the remaining to lower case
  */
 export const capitalize = (string?: string | undefined) => {
@@ -455,7 +455,9 @@
 export const upperFirst = (string?: string | undefined): string => {
   if (!string) return '';
   return string ? string.charAt(0).toUpperCase() + string.slice(1) : '';
-=======
+};
+
+/**
  * Creates an object composed of the picked object properties.
  * @param obj The source object
  * @param paths The property paths to pick
@@ -488,5 +490,4 @@
       acc[key] = obj[key];
       return acc;
     }, {} as Dictionary<T>);
->>>>>>> a1d661b8
 };