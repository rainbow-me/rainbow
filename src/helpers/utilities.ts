--- conflicted
+++ resolved
@@ -1,10 +1,5 @@
 import BigNumber from 'bignumber.js';
 import currency from 'currency.js';
-<<<<<<< HEAD
-import { get } from 'lodash';
-=======
-import { isNil } from 'lodash';
->>>>>>> b8b4f082
 import { supportedNativeCurrencies } from '@rainbow-me/references';
 
 type BigNumberish = number | string | BigNumber;
