import currency from 'currency.js';
import { BigNumber, BigNumberish, ethers, FixedNumber } from 'ethers';
import { isNil } from 'lodash';
import { supportedNativeCurrencies } from '@rainbow-me/references';

<<<<<<< HEAD
=======
type BigNumberish = number | string | BigNumber;
interface Dictionary<T> {
  [index: string]: T;
}
type ValueKeyIteratee<T> = (value: T, key: string) => unknown;
>>>>>>> 12a6fd8c
type nativeCurrencyType = typeof supportedNativeCurrencies;

const stringify = (value: BigNumberish) => {
  return value.toString();
};

export const add = (
  numberOne: BigNumberish,
  numberTwo: BigNumberish
): number => {
  const numberOneAsNumber =
    typeof numberOne === 'number'
      ? numberOne
      : parseFloat(numberOne?.toString());
  const numberTwoAsNumber =
    typeof numberTwo === 'number'
      ? numberTwo
      : parseFloat(numberTwo?.toString());
  return numberOneAsNumber + numberTwoAsNumber;
};

export const subtract = (
  numberOne: BigNumberish,
  numberTwo: BigNumberish
): number => {
  const numberOneAsNumber =
    typeof numberOne === 'number'
      ? numberOne
      : parseFloat(numberOne?.toString());
  const numberTwoAsNumber =
    typeof numberTwo === 'number'
      ? numberTwo
      : parseFloat(numberTwo?.toString());

  return numberOneAsNumber - numberTwoAsNumber;
};
export const multiply = (
  numberOne: BigNumberish,
  numberTwo: BigNumberish
): number => {
  const numberOneAsNumber =
    typeof numberOne === 'number'
      ? numberOne
      : parseFloat(numberOne?.toString());
  const numberTwoAsNumber =
    typeof numberTwo === 'number'
      ? numberTwo
      : parseFloat(numberTwo?.toString());

  return numberOneAsNumber * numberTwoAsNumber;
};

export const divide = (
  numberOne: BigNumberish,
  numberTwo: BigNumberish
): number => {
  const numberOneAsNumber =
    typeof numberOne === 'number'
      ? numberOne
      : parseFloat(numberOne?.toString());
  const numberTwoAsNumber =
    typeof numberTwo === 'number'
      ? numberTwo
      : parseFloat(numberTwo?.toString());

  if (!(numberOne || numberTwo)) return 0;
  return numberOneAsNumber / numberTwoAsNumber;
};

export const convertAmountToRawAmount = (
  value: BigNumberish,
  decimals: number | string
): string => {
  if (Number(value.toString()) === 0) return '0';
  return ethers.utils.parseUnits(value.toString(), decimals).toString();
};

export const isZero = (value: BigNumberish): boolean =>
  value?.toString() === '0';

export const toFixedDecimals = (
  value: BigNumberish,
  decimals: number
): string => {
  return Number(value?.toString() || '0').toFixed(decimals);
};

export const greaterThan = (
  numberOne: BigNumberish,
  numberTwo: BigNumberish
): boolean => {
  if (typeof numberOne === 'number' && typeof numberTwo === 'number') {
    return numberOne > numberTwo;
  }
  return (
    Number(numberOne?.toString() || '0') > Number(numberTwo?.toString() || '0')
  );
};

export const greaterThanOrEqualTo = (
  numberOne: BigNumberish,
  numberTwo: BigNumberish
): boolean => {
  if (typeof numberOne === 'number' && typeof numberTwo === 'number') {
    return numberOne >= numberTwo;
  }
  return (
    Number(numberOne?.toString() || '0') >= Number(numberTwo?.toString() || '0')
  );
};

export const isEqual = (
  numberOne: BigNumberish,
  numberTwo: BigNumberish
): boolean => {
  if (typeof numberOne === 'number' && typeof numberTwo === 'number') {
    return numberOne === numberTwo;
  }
  return (
    Number(numberOne?.toString() || '0') ===
    Number(numberTwo?.toString() || '0')
  );
};

export const mod = (numberOne: BigNumberish, numberTwo: BigNumberish): string =>
  stringify(BigNumber.from(numberOne).mod(BigNumber.from(numberTwo)));

/**
 * @desc count value's number of decimals places
 * @param  {String}   value
 * @return {String}
 */
export const countDecimalPlaces = (value: BigNumberish): number => {
  const decimals = value?.toString().split('.')[1];
  return decimals ? decimals.length : 0;
};
/**
 * @desc update the amount to display precision
 * equivalent to ~0.01 of the native price
 * or use most significant decimal
 * if the updated precision amounts to zero
 * @param  {String}   amount
 * @param  {String}   nativePrice
 * @return {String}   updated amount
 */
export const updatePrecisionToDisplay = (
  amount: BigNumberish | null,
  nativePrice?: BigNumberish | null
): string => {
  if (!amount) return '0';
  if (!nativePrice) return stringify(amount);
  return Number(amount).toPrecision();
};

/**
 * @desc format inputOne value to signficant decimals given inputTwo
 * @param  {String}   inputOne
 * @param  {String}   inputTwo
 * @return {String}
 */
// TODO revisit logic, at least rename so it is not native amount dp
export const formatInputDecimals = (
  inputOne: BigNumberish,
  inputTwo: BigNumberish
): string => {
  const _nativeAmountDecimalPlaces = countDecimalPlaces(inputTwo);
  const decimals =
    _nativeAmountDecimalPlaces > 8 ? _nativeAmountDecimalPlaces : 8;
  return Number(inputOne?.toString()).toFixed(decimals);
};

/**
 * @desc convert hex to number string
 * @param  {String} hex
 * @return {String}
 */
export const convertHexToString = (hex: BigNumberish): string =>
  stringify(BigNumber.from(hex.toString()));

/**
 * Converts a string to a hex string.
 * @param value The number.
 * @return The hex string (WITHOUT 0x prefix).
 */
export const convertStringToHex = (stringToConvert: string): string => {
  // Convert hex and remove 0x prefix
  const ret = BigNumber.from(stringToConvert).toHexString().substring(2);
  // Remove padding zero if any
  if (ret.length > 1 && ret.substring(0, 1) === '0') {
    return ret.substring(1);
  }
  return ret;
};

export const addDisplay = (numberOne: string, numberTwo: string): string => {
  const template = numberOne.split(/^(\D*)(.*)/);
  const display = currency(numberOne, { symbol: '' }).add(numberTwo).format();
  return [template[1], display].join('');
};

export const addBuffer = (
  numberOne: BigNumberish,
  buffer: BigNumberish = '1.2'
): string => stringify(multiply(numberOne, buffer));

export const fraction = (
  target: BigNumberish,
  numerator: BigNumberish,
  denominator: BigNumberish
): string => {
  if (!target || !numerator || !denominator) return '0';

  const targetFixedNum = FixedNumber.from(target.toString());
  const numeratorFixedNum = FixedNumber.from(numerator.toString());
  const denominatorFixedNum = FixedNumber.from(denominator.toString());

  return targetFixedNum
    .mulUnsafe(numeratorFixedNum)
    .divUnsafe(denominatorFixedNum)
    .toString();
};

/**
 * @desc convert to asset amount units from native price value units
 * @param  {String}   value
 * @param  {Object}   asset
 * @param  {Number}   priceUnit
 * @return {String}
 */
export const convertAmountFromNativeValue = (
  value: BigNumberish,
  priceUnit: BigNumberish | null,
  decimals: number = 18
): string => {
  if (isNil(priceUnit) || isZero(priceUnit)) return '0';
  return FixedNumber.from(value.toString())
    .divUnsafe(FixedNumber.from(priceUnit.toString()))
    .round(decimals)
    .toUnsafeFloat()
    .toString();
};

export const convertStringToNumber = (value: BigNumberish) =>
  parseFloat(value.toString());

export const lessThan = (
  numberOne: BigNumberish,
  numberTwo: BigNumberish
): boolean => {
  if (typeof numberOne === 'number' && typeof numberTwo === 'number') {
    return numberOne < numberTwo;
  }
  return (
    Number(numberOne?.toString() || '0') < Number(numberTwo?.toString() || '0')
  );
};

export const handleSignificantDecimalsWithThreshold = (
  value: BigNumberish,
  decimals: number,
  buffer: number = 3,
  threshold: string = '0.0001'
) => {
  const result = handleSignificantDecimals(value, decimals, buffer);
  return lessThan(result, threshold) ? `< ${threshold}` : result;
};

export const handleSignificantDecimals = (
  value: BigNumberish,
  decimals: number,
  buffer: number = 3,
  skipDecimals = false
): string => {
  if (Math.abs(Number(value.toString())) < 1) {
    decimals =
      Number(value.toString()).toString().slice(2).search(/[^0]/g) + buffer;
    decimals = Math.min(decimals, 8);
  } else {
    decimals = Math.min(decimals, buffer);
  }
  const result = Number(value.toString()).toFixed(decimals);
  const numberOfDecimals = countDecimalPlaces(result);

  const ret =
    numberOfDecimals <= 2
      ? formatLocale(Number(result).toFixed(skipDecimals ? 0 : 2))
      : formatLocale(result);
  return ret;
};

const formatLocale = (value: string) => {
  const parts = value.split('.');
  if (parts.length > 1) {
    // remove trailing zeros
    let decimals = parts[1] === '000' ? '00' : parts[1];
    if (
      decimals.length > 2 &&
      decimals.substring(decimals.length - 1) === '0'
    ) {
      decimals = decimals.substring(0, decimals.length - 1);
    }
    const integers = Number(parts[0]).toLocaleString();
    return `${integers}.${decimals}`;
  }
  return value;
};

/**
 * @desc convert from asset BigNumber amount to native price BigNumber amount
 */
export const convertAmountToNativeAmount = (
  amount: BigNumberish,
  priceUnit: BigNumberish
): number => multiply(amount, priceUnit);

/**
 * @desc convert from amount to display formatted string
 */
export const convertAmountAndPriceToNativeDisplay = (
  amount: BigNumberish,
  priceUnit: BigNumberish,
  nativeCurrency: keyof nativeCurrencyType,
  buffer?: number,
  skipDecimals: boolean = false
): { amount: number; display: string } => {
  const nativeBalanceRaw = convertAmountToNativeAmount(amount, priceUnit);
  const nativeDisplay = convertAmountToNativeDisplay(
    nativeBalanceRaw,
    nativeCurrency,
    buffer,
    skipDecimals
  );
  return {
    amount: nativeBalanceRaw,
    display: nativeDisplay,
  };
};

/**
 * @desc convert from raw amount to display formatted string
 */
export const convertRawAmountToNativeDisplay = (
  rawAmount: BigNumberish,
  assetDecimals: number,
  priceUnit: BigNumberish,
  nativeCurrency: keyof nativeCurrencyType,
  buffer?: number
) => {
  const assetBalance = convertRawAmountToDecimalFormat(
    rawAmount,
    assetDecimals
  );
  return convertAmountAndPriceToNativeDisplay(
    assetBalance,
    priceUnit,
    nativeCurrency,
    buffer
  );
};

/**
 * @desc convert from raw amount to balance object
 */
export const convertRawAmountToBalance = (
  value: BigNumberish,
  asset: { decimals: number },
  buffer?: number
) => {
  const decimals = asset?.decimals ?? 18;
  const assetBalance = convertRawAmountToDecimalFormat(value, decimals);

  return {
    amount: assetBalance,
    amountNum: parseFloat(assetBalance),
    display: convertAmountToBalanceDisplay(assetBalance, asset, buffer),
  };
};

/**
 * @desc convert from amount value to display formatted string
 */
export const convertAmountToBalanceDisplay = (
  value: BigNumberish,
  asset: { decimals: number; symbol?: string },
  buffer?: number
) => {
  const decimals = asset?.decimals ?? 18;
  const display = handleSignificantDecimals(value, decimals, buffer, false);
  return `${display} ${asset?.symbol || ''}`;
};

/**
 * @desc convert from amount to display formatted string
 */
export const convertAmountToPercentageDisplay = (
  value: BigNumberish,
  decimals: number = 2,
  buffer?: number
): string => {
  const display = handleSignificantDecimals(value, decimals, buffer);
  return `${display}%`;
};

/**
 * @desc convert from amount to display formatted string
 * with a threshold percent
 */
export const convertAmountToPercentageDisplayWithThreshold = (
  value: BigNumberish,
  decimals: number = 2,
  threshold: string = '0.0001'
): string => {
  if (lessThan(value, threshold)) {
    return '< 0.01%';
  } else {
    const display = (Number(value.toString()) * 100).toFixed(decimals);
    return `${display}%`;
  }
};

/**
 * @desc convert from amount value to display formatted string
 */
export const convertAmountToNativeDisplay = (
  value: BigNumberish,
  nativeCurrency: keyof nativeCurrencyType,
  buffer?: number,
  skipDecimals?: boolean
) => {
  const nativeSelected = supportedNativeCurrencies?.[nativeCurrency];
  const { decimals } = nativeSelected;
  const display = handleSignificantDecimals(
    value,
    decimals,
    buffer,
    skipDecimals
  );

  if (nativeSelected.alignment === 'left') {
    return `${nativeSelected.symbol}${display}`;
  }
  return `${display} ${nativeSelected.symbol}`;
};

/**
 * @desc convert from raw amount to decimal format
 */
export const convertRawAmountToDecimalFormat = (
  value: BigNumberish,
  decimals: number = 18
): string => ethers.utils.formatUnits(value, decimals);

export const fromWei = (number: BigNumberish): string =>
  ethers.utils.formatEther((number || 0).toString());

/**
 * @desc Promise that will resolve after the ms interval
 */
export const delay = (ms: number): Promise<void> => {
  return new Promise(resolve => setTimeout(resolve, ms));
};

/**
 * Creates an object composed of the picked object properties.
 * @param obj The source object
 * @param paths The property paths to pick
 */
export const pickShallow = <T, K extends keyof T>(
  obj: T,
  paths: K[]
): Pick<T, K> => {
  return paths.reduce((acc, key) => {
    if (obj[key] !== undefined) {
      acc[key] = obj[key];
      return acc;
    }
    return acc;
  }, {} as Pick<T, K>);
};

/**
 * Creates an object composed of the picked object properties by some predicate function.
 * @param obj The source object
 * @param predicate The function invoked per property
 */
export const pickBy = <T>(
  obj: Dictionary<T>,
  predicate: ValueKeyIteratee<T>
): Dictionary<T> => {
  return Object.keys(obj)
    .filter(k => predicate(obj[k], k))
    .reduce((acc, key) => {
      acc[key] = obj[key];
      return acc;
    }, {} as Dictionary<T>);
};<|MERGE_RESOLUTION|>--- conflicted
+++ resolved
@@ -3,14 +3,10 @@
 import { isNil } from 'lodash';
 import { supportedNativeCurrencies } from '@rainbow-me/references';
 
-<<<<<<< HEAD
-=======
-type BigNumberish = number | string | BigNumber;
 interface Dictionary<T> {
   [index: string]: T;
 }
 type ValueKeyIteratee<T> = (value: T, key: string) => unknown;
->>>>>>> 12a6fd8c
 type nativeCurrencyType = typeof supportedNativeCurrencies;
 
 const stringify = (value: BigNumberish) => {
