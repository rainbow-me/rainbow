--- conflicted
+++ resolved
@@ -417,7 +417,6 @@
   return new Promise(resolve => setTimeout(resolve, ms));
 };
 
-<<<<<<< HEAD
 export const sortByKeyHelper = (key: string) => {
   return (a: any, b: any) => (a[key] > b[key] ? 1 : b[key] > a[key] ? -1 : 0);
 };
@@ -447,7 +446,7 @@
     acc[groupedKey].push(val);
     return acc;
   }, {});
-=======
+};
 export const times = (n: number, fn: (i: number) => unknown) =>
   Array.from({ length: n }, (_, i) => fn(i));
 
@@ -483,7 +482,6 @@
     if (!keysArrObj[key]) newObj[key] = obj[key];
   }
   return newObj;
->>>>>>> df7cdfdd
 };
 
 /**
