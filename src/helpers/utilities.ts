import BigNumber from 'bignumber.js';
import currency from 'currency.js';
<<<<<<< HEAD
import isNil from 'lodash/isNil';
=======
>>>>>>> 5bbc8848
import { supportedNativeCurrencies } from '@rainbow-me/references';

type BigNumberish = number | string | BigNumber;
interface Dictionary<T> {
  [index: string]: T;
}
type ValueKeyIteratee<T> = (value: T, key: string) => unknown;
type nativeCurrencyType = typeof supportedNativeCurrencies;

export const isNil = (value: unknown): value is null | undefined =>
  value == null;

export const isNull = (value: unknown): value is null => value == null;

export const isEmpty = (obj: any): boolean =>
  [Object, Array].includes((obj || {}).constructor) &&
  !Object.entries(obj || {}).length;

export const isString = (str: any): str is string => {
  if (str != null && typeof str.valueOf() === 'string') {
    return true;
  }
  return false;
};

export const isNumber = (value: any) =>
  typeof value === 'number' && !Number.isNaN(value);

export const abs = (value: BigNumberish): string =>
  new BigNumber(value).abs().toFixed();

export const isPositive = (value: BigNumberish): boolean =>
  new BigNumber(value).isPositive();

export const subtract = (
  numberOne: BigNumberish,
  numberTwo: BigNumberish
): string => new BigNumber(numberOne).minus(new BigNumber(numberTwo)).toFixed();

export const convertAmountToRawAmount = (
  value: BigNumberish,
  decimals: number | string
): string =>
  new BigNumber(value).times(new BigNumber(10).pow(decimals)).toFixed();

export const isZero = (value: BigNumberish): boolean =>
  new BigNumber(value).isZero();

export const toFixedDecimals = (
  value: BigNumberish,
  decimals: number
): string => new BigNumber(value).toFixed(decimals);

export const convertNumberToString = (value: BigNumberish): string =>
  new BigNumber(value).toFixed();

export const greaterThan = (
  numberOne: BigNumberish,
  numberTwo: BigNumberish
): boolean => new BigNumber(numberOne).gt(numberTwo);

export const greaterThanOrEqualTo = (
  numberOne: BigNumberish,
  numberTwo: BigNumberish
): boolean => new BigNumber(numberOne).gte(numberTwo);

export const isEqual = (
  numberOne: BigNumberish,
  numberTwo: BigNumberish
): boolean => new BigNumber(numberOne).eq(numberTwo);

export const formatFixedDecimals = (
  value: BigNumberish,
  decimals: number
): string => {
  const _value = convertNumberToString(value);
  const _decimals = convertStringToNumber(decimals);
  return new BigNumber(new BigNumber(_value).toFixed(_decimals)).toFixed();
};

export const mod = (numberOne: BigNumberish, numberTwo: BigNumberish): string =>
  new BigNumber(numberOne).mod(new BigNumber(numberTwo)).toFixed();

/**
 * @desc real floor divides two numbers
 * @param  {Number}   numberOne
 * @param  {Number}   numberTwo
 * @return {String}
 */
export const floorDivide = (
  numberOne: BigNumberish,
  numberTwo: BigNumberish
): string =>
  new BigNumber(numberOne)
    .dividedToIntegerBy(new BigNumber(numberTwo))
    .toFixed();

/**
 * @desc count value's number of decimals places
 * @param  {String}   value
 * @return {String}
 */
export const countDecimalPlaces = (value: BigNumberish): number =>
  new BigNumber(value).dp();

/**
 * @desc update the amount to display precision
 * equivalent to ~0.01 of the native price
 * or use most significant decimal
 * if the updated precision amounts to zero
 * @param  {String}   amount
 * @param  {String}   nativePrice
 * @param  {Boolean}  use rounding up mode
 * @return {String}   updated amount
 */
export const updatePrecisionToDisplay = (
  amount: BigNumberish | null,
  nativePrice?: BigNumberish | null,
  roundUp: boolean = false
): string => {
  if (!amount) return '0';
  const roundingMode = roundUp ? BigNumber.ROUND_UP : BigNumber.ROUND_DOWN;
  if (!nativePrice)
    return new BigNumber(amount).decimalPlaces(6, roundingMode).toFixed();
  const bnAmount = new BigNumber(amount);
  const significantDigitsOfNativePriceInteger = new BigNumber(nativePrice)
    .decimalPlaces(0, BigNumber.ROUND_DOWN)
    .sd(true);
  const truncatedPrecision = new BigNumber(
    significantDigitsOfNativePriceInteger
  )
    .plus(2, 10)
    .toNumber();
  const truncatedAmount = bnAmount.decimalPlaces(
    truncatedPrecision,
    BigNumber.ROUND_DOWN
  );
  return truncatedAmount.isZero()
    ? new BigNumber(bnAmount.toPrecision(1, roundingMode)).toFixed()
    : bnAmount.decimalPlaces(truncatedPrecision, roundingMode).toFixed();
};

/**
 * @desc format inputOne value to signficant decimals given inputTwo
 * @param  {String}   inputOne
 * @param  {String}   inputTwo
 * @return {String}
 */
// TODO revisit logic, at least rename so it is not native amount dp
export const formatInputDecimals = (
  inputOne: BigNumberish,
  inputTwo: BigNumberish
): string => {
  const _nativeAmountDecimalPlaces = countDecimalPlaces(inputTwo);
  const decimals =
    _nativeAmountDecimalPlaces > 8 ? _nativeAmountDecimalPlaces : 8;
  const result = new BigNumber(formatFixedDecimals(inputOne, decimals))
    .toFormat()
    .replace(/,/g, '');
  return result;
};

/**
 * @desc convert hex to number string
 * @param  {String} hex
 * @return {String}
 */
export const convertHexToString = (hex: BigNumberish): string =>
  new BigNumber(hex).toFixed();

export const convertStringToHex = (stringToConvert: string): string =>
  new BigNumber(stringToConvert).toString(16);

export const add = (numberOne: BigNumberish, numberTwo: BigNumberish): string =>
  new BigNumber(numberOne).plus(numberTwo).toFixed();

export const addDisplay = (numberOne: string, numberTwo: string): string => {
  const template = numberOne.split(/^(\D*)(.*)/);
  const display = currency(numberOne, { symbol: '' }).add(numberTwo).format();
  return [template[1], display].join('');
};

export const multiply = (
  numberOne: BigNumberish,
  numberTwo: BigNumberish
): string => new BigNumber(numberOne).times(numberTwo).toFixed();

export const addBuffer = (
  numberOne: BigNumberish,
  buffer: BigNumberish = '1.2'
): string => new BigNumber(numberOne).times(buffer).toFixed(0);

export const divide = (
  numberOne: BigNumberish,
  numberTwo: BigNumberish
): string => {
  if (!(numberOne || numberTwo)) return '0';
  return new BigNumber(numberOne).dividedBy(numberTwo).toFixed();
};

export const fraction = (
  target: BigNumberish,
  numerator: BigNumberish,
  denominator: BigNumberish
): string => {
  if (!target || !numerator || !denominator) return '0';
  return new BigNumber(target)
    .times(numerator)
    .dividedBy(denominator)
    .toFixed(0);
};

/**
 * @desc convert to asset amount units from native price value units
 * @param  {String}   value
 * @param  {Object}   asset
 * @param  {Number}   priceUnit
 * @return {String}
 */
export const convertAmountFromNativeValue = (
  value: BigNumberish,
  priceUnit: BigNumberish | null,
  decimals: number = 18
): string => {
  if (isNil(priceUnit) || isZero(priceUnit)) return '0';
  return new BigNumber(
    new BigNumber(value)
      .dividedBy(priceUnit)
      .toFixed(decimals, BigNumber.ROUND_DOWN)
  ).toFixed();
};

export const convertStringToNumber = (value: BigNumberish) =>
  new BigNumber(value).toNumber();

export const lessThan = (
  numberOne: BigNumberish,
  numberTwo: BigNumberish
): boolean => new BigNumber(numberOne).lt(numberTwo);

export const handleSignificantDecimalsWithThreshold = (
  value: BigNumberish,
  decimals: number,
  buffer: number = 3,
  threshold: string = '0.0001'
) => {
  const result = handleSignificantDecimals(value, decimals, buffer);
  return lessThan(result, threshold) ? `< ${threshold}` : result;
};

export const handleSignificantDecimals = (
  value: BigNumberish,
  decimals: number,
  buffer: number = 3,
  skipDecimals = false
): string => {
  if (lessThan(new BigNumber(value).abs(), 1)) {
    decimals = new BigNumber(value).toFixed().slice(2).search(/[^0]/g) + buffer;
    decimals = Math.min(decimals, 8);
  } else {
    decimals = Math.min(decimals, buffer);
  }
  const result = new BigNumber(
    new BigNumber(value).toFixed(decimals)
  ).toFixed();
  const resultBN = new BigNumber(result);
  return resultBN.dp() <= 2
    ? resultBN.toFormat(skipDecimals ? 0 : 2)
    : resultBN.toFormat();
};

/**
 * @desc convert from asset BigNumber amount to native price BigNumber amount
 */
export const convertAmountToNativeAmount = (
  amount: BigNumberish,
  priceUnit: BigNumberish
): string => multiply(amount, priceUnit);

/**
 * @desc convert from amount to display formatted string
 */
export const convertAmountAndPriceToNativeDisplay = (
  amount: BigNumberish,
  priceUnit: BigNumberish,
  nativeCurrency: keyof nativeCurrencyType,
  buffer?: number,
  skipDecimals: boolean = false
): { amount: string; display: string } => {
  const nativeBalanceRaw = convertAmountToNativeAmount(amount, priceUnit);
  const nativeDisplay = convertAmountToNativeDisplay(
    nativeBalanceRaw,
    nativeCurrency,
    buffer,
    skipDecimals
  );
  return {
    amount: nativeBalanceRaw,
    display: nativeDisplay,
  };
};

/**
 * @desc convert from raw amount to display formatted string
 */
export const convertRawAmountToNativeDisplay = (
  rawAmount: BigNumberish,
  assetDecimals: number,
  priceUnit: BigNumberish,
  nativeCurrency: keyof nativeCurrencyType,
  buffer?: number
) => {
  const assetBalance = convertRawAmountToDecimalFormat(
    rawAmount,
    assetDecimals
  );
  return convertAmountAndPriceToNativeDisplay(
    assetBalance,
    priceUnit,
    nativeCurrency,
    buffer
  );
};

/**
 * @desc convert from raw amount to balance object
 */
export const convertRawAmountToBalance = (
  value: BigNumberish,
  asset: { decimals: number },
  buffer?: number
) => {
  const decimals = asset?.decimals ?? 18;
  const assetBalance = convertRawAmountToDecimalFormat(value, decimals);

  return {
    amount: assetBalance,
    display: convertAmountToBalanceDisplay(assetBalance, asset, buffer),
  };
};

/**
 * @desc convert from amount value to display formatted string
 */
export const convertAmountToBalanceDisplay = (
  value: BigNumberish,
  asset: { decimals: number; symbol?: string },
  buffer?: number
) => {
  const decimals = asset?.decimals ?? 18;
  const display = handleSignificantDecimals(value, decimals, buffer);
  return `${display} ${asset?.symbol || ''}`;
};

/**
 * @desc convert from amount to display formatted string
 */
export const convertAmountToPercentageDisplay = (
  value: BigNumberish,
  decimals: number = 2,
  buffer?: number,
  skipDecimals?: boolean
): string => {
  const display = handleSignificantDecimals(
    value,
    decimals,
    buffer,
    skipDecimals
  );
  return `${display}%`;
};

/**
 * @desc convert from amount to display formatted string
 * with a threshold percent
 */
export const convertAmountToPercentageDisplayWithThreshold = (
  value: BigNumberish,
  decimals: number = 2,
  threshold: string = '0.0001'
): string => {
  if (lessThan(value, threshold)) {
    return '< 0.01%';
  } else {
    const display = new BigNumber(value).times(100).toFixed(decimals);
    return `${display}%`;
  }
};

/**
 * @desc convert from bips amount to percentage format
 */
export const convertBipsToPercentage = (
  value: BigNumberish,
  decimals: number = 2
): string => new BigNumber(value || 0).shiftedBy(-2).toFixed(decimals);

/**
 * @desc convert from amount value to display formatted string
 */
export const convertAmountToNativeDisplay = (
  value: BigNumberish,
  nativeCurrency: keyof nativeCurrencyType,
  buffer?: number,
  skipDecimals?: boolean
) => {
  const nativeSelected = supportedNativeCurrencies?.[nativeCurrency];
  const { decimals } = nativeSelected;
  const display = handleSignificantDecimals(
    value,
    decimals,
    buffer,
    skipDecimals
  );
  if (nativeSelected.alignment === 'left') {
    return `${nativeSelected.symbol}${display}`;
  }
  return `${display} ${nativeSelected.symbol}`;
};

/**
 * @desc convert from raw amount to decimal format
 */
export const convertRawAmountToDecimalFormat = (
  value: BigNumberish,
  decimals: number = 18
): string =>
  new BigNumber(value).dividedBy(new BigNumber(10).pow(decimals)).toFixed();

export const fromWei = (number: BigNumberish): string =>
  convertRawAmountToDecimalFormat(number, 18);

/**
 * @desc Promise that will resolve after the ms interval
 */
export const delay = (ms: number): Promise<void> => {
  return new Promise(resolve => setTimeout(resolve, ms));
};

export const upperFirst = (string?: string | undefined): string => {
  if (!string) return '';
  return string ? string.charAt(0).toUpperCase() + string.slice(1) : '';
};

/**
 * Converts a string, including strings in camelCase or snake_case, into Start Case (a variant
 * of Title Case where all words start with a capital letter), it keeps original single quote
 * and hyphen in the word.
 *
 *   'management_companies' to 'Management Companies'
 *   'managementCompanies' to 'Management Companies'
 *   `hell's kitchen` to `Hell's Kitchen`
 *   `co-op` to `Co-op`
 *
 * @param {String} str
 * @returns {String}
 */
export const toStartCaseStr = (string?: string | undefined): string => {
  if (!string) return '';
  return string
    .replace(/_/g, ' ')
    .replace(/-/g, ' ')
    .replace(/([a-z])([A-Z])/g, (string, $1, $2) => $1 + ' ' + $2)
    .replace(/(\s|^)(\w)/g, (string, $1, $2) => $1 + $2.toUpperCase());
};

export const flattenDeep = (arr: unknown[]): unknown[] =>
  arr.flatMap(subArray =>
    Array.isArray(subArray) ? flattenDeep(subArray) : subArray
  );

export const times = (n: number, fn: (i: number) => unknown) =>
  Array.from({ length: n }, (_, i) => fn(i));

/**
 * @desc Creates an object composed of the omitted object properties by some predicate function.
 */
export const omitBy = <T>(
  obj: Dictionary<T>,
  predicate: ValueKeyIteratee<T>
): Dictionary<T> => {
  return Object.keys(obj)
    .filter(k => !predicate(obj[k], k))
    .reduce((acc, key) => {
      acc[key] = obj[key];
      return acc;
    }, {} as Dictionary<T>);
};

/**
 * @desc Can omit only flattened key, will not work with nested props like 'key.someObj.value'
 */
export const omitFlatten = <T extends object, K extends keyof T>(
  obj: T | null | undefined,
  keys: K[] | K
): Omit<T, K> => {
  const keysArr = Array.isArray(keys) ? keys : [keys];
  const newObj: any = {};
  const keysArrObj: any = {};
  for (const key of keysArr) {
    keysArrObj[key] = true;
  }
  for (const key in obj) {
    if (!keysArrObj[key]) newObj[key] = obj[key];
  }
  return newObj;
};

/**
 * Creates an object composed of the picked object properties.
 * @param obj The source object
 * @param paths The property paths to pick
 */
export const pickShallow = <T extends object, K extends keyof T>(
  obj: T,
  paths: K[]
): Pick<T, K> => {
  return paths.reduce((acc, key) => {
    if (obj.hasOwnProperty(key)) {
      acc[key] = obj[key];
      return acc;
    }
    return acc;
  }, {} as Pick<T, K>);
};

/**
 * Creates an object composed of the picked object properties by some predicate function.
 * @param obj The source object
 * @param predicate The function invoked per property
 */
export const pickBy = <T>(
  obj: Dictionary<T>,
  predicate: ValueKeyIteratee<T>
): Dictionary<T> => {
  return Object.keys(obj)
    .filter(k => predicate(obj[k], k))
    .reduce((acc, key) => {
      acc[key] = obj[key];
      return acc;
    }, {} as Dictionary<T>);
};<|MERGE_RESOLUTION|>--- conflicted
+++ resolved
@@ -1,9 +1,5 @@
 import BigNumber from 'bignumber.js';
 import currency from 'currency.js';
-<<<<<<< HEAD
-import isNil from 'lodash/isNil';
-=======
->>>>>>> 5bbc8848
 import { supportedNativeCurrencies } from '@rainbow-me/references';
 
 type BigNumberish = number | string | BigNumber;
