import BigNumber from 'bignumber.js';
import currency from 'currency.js';
import { get, isNil } from 'lodash';
import { supportedNativeCurrencies } from '@rainbow-me/references';

type BigNumberish = number | string | BigNumber;
interface Dictionary<T> {
  [index: string]: T;
}
type ValueKeyIteratee<T> = (value: T, key: string) => unknown;

export const abs = (value: BigNumberish): string =>
  new BigNumber(value).abs().toFixed();

export const isPositive = (value: BigNumberish): boolean =>
  new BigNumber(value).isPositive();

export const subtract = (
  numberOne: BigNumberish,
  numberTwo: BigNumberish
): string => new BigNumber(numberOne).minus(new BigNumber(numberTwo)).toFixed();

export const convertAmountToRawAmount = (
  value: BigNumberish,
  decimals: number | string
): string =>
  new BigNumber(value).times(new BigNumber(10).pow(decimals)).toFixed();

export const isZero = (value: BigNumberish): boolean =>
  new BigNumber(value).isZero();

export const toFixedDecimals = (
  value: BigNumberish,
  decimals: number
): string => new BigNumber(value).toFixed(decimals);

export const convertNumberToString = (value: BigNumberish): string =>
  new BigNumber(value).toFixed();

export const greaterThan = (
  numberOne: BigNumberish,
  numberTwo: BigNumberish
): boolean => new BigNumber(numberOne).gt(numberTwo);

export const greaterThanOrEqualTo = (
  numberOne: BigNumberish,
  numberTwo: BigNumberish
): boolean => new BigNumber(numberOne).gte(numberTwo);

export const isEqual = (
  numberOne: BigNumberish,
  numberTwo: BigNumberish
): boolean => new BigNumber(numberOne).eq(numberTwo);

export const formatFixedDecimals = (
  value: BigNumberish,
  decimals: number
): string => {
  const _value = convertNumberToString(value);
  const _decimals = convertStringToNumber(decimals);
  return new BigNumber(new BigNumber(_value).toFixed(_decimals)).toFixed();
};

export const mod = (numberOne: BigNumberish, numberTwo: BigNumberish): string =>
  new BigNumber(numberOne).mod(new BigNumber(numberTwo)).toFixed();

/**
 * @desc real floor divides two numbers
 * @param  {Number}   numberOne
 * @param  {Number}   numberTwo
 * @return {String}
 */
export const floorDivide = (
  numberOne: BigNumberish,
  numberTwo: BigNumberish
): string =>
  new BigNumber(numberOne)
    .dividedToIntegerBy(new BigNumber(numberTwo))
    .toFixed();

/**
 * @desc count value's number of decimals places
 * @param  {String}   value
 * @return {String}
 */
export const countDecimalPlaces = (value: BigNumberish): number =>
  new BigNumber(value).dp();

/**
 * @desc update the amount to display precision
 * equivalent to ~0.01 of the native price
 * or use most significant decimal
 * if the updated precision amounts to zero
 * @param  {String}   amount
 * @param  {String}   nativePrice
 * @param  {Boolean}  use rounding up mode
 * @return {String}   updated amount
 */
export const updatePrecisionToDisplay = (
  amount: BigNumberish | null,
  nativePrice?: BigNumberish | null,
  roundUp: boolean = false
): string => {
  if (!amount) return '0';
  if (!nativePrice) return new BigNumber(amount).toFixed();
  const roundingMode = roundUp ? BigNumber.ROUND_UP : BigNumber.ROUND_DOWN;
  const bnAmount = new BigNumber(amount);
  const significantDigitsOfNativePriceInteger = new BigNumber(nativePrice)
    .decimalPlaces(0, BigNumber.ROUND_DOWN)
    .sd(true);
  const truncatedPrecision = new BigNumber(
    significantDigitsOfNativePriceInteger
  )
    .plus(2, 10)
    .toNumber();
  const truncatedAmount = bnAmount.decimalPlaces(
    truncatedPrecision,
    BigNumber.ROUND_DOWN
  );
  return truncatedAmount.isZero()
    ? new BigNumber(bnAmount.toPrecision(1, roundingMode)).toFixed()
    : bnAmount.decimalPlaces(truncatedPrecision, roundingMode).toFixed();
};

/**
 * @desc format inputOne value to signficant decimals given inputTwo
 * @param  {String}   inputOne
 * @param  {String}   inputTwo
 * @return {String}
 */
// TODO revisit logic, at least rename so it is not native amount dp
export const formatInputDecimals = (
  inputOne: BigNumberish,
  inputTwo: BigNumberish
): string => {
  const _nativeAmountDecimalPlaces = countDecimalPlaces(inputTwo);
  const decimals =
    _nativeAmountDecimalPlaces > 8 ? _nativeAmountDecimalPlaces : 8;
  const result = new BigNumber(formatFixedDecimals(inputOne, decimals))
    .toFormat()
    .replace(/,/g, '');
  return result;
};

/**
 * @desc convert hex to number string
 * @param  {String} hex
 * @return {String}
 */
export const convertHexToString = (hex: BigNumberish): string =>
  new BigNumber(hex).toFixed();

export const convertStringToHex = (stringToConvert: string): string =>
  new BigNumber(stringToConvert).toString(16);

export const add = (numberOne: BigNumberish, numberTwo: BigNumberish): string =>
  new BigNumber(numberOne).plus(numberTwo).toFixed();

export const addDisplay = (numberOne: string, numberTwo: string): string => {
  const template = numberOne.split(/^(\D*)(.*)/);
  const display = currency(numberOne, { symbol: '' }).add(numberTwo).format();
  return [template[1], display].join('');
};

export const multiply = (
  numberOne: BigNumberish,
  numberTwo: BigNumberish
): string => new BigNumber(numberOne).times(numberTwo).toFixed();

export const addBuffer = (
  numberOne: BigNumberish,
  buffer: BigNumberish = '1.2'
): string => new BigNumber(numberOne).times(buffer).toFixed(0);

export const divide = (
  numberOne: BigNumberish,
  numberTwo: BigNumberish
): string => {
  if (!(numberOne || numberTwo)) return '0';
  return new BigNumber(numberOne).dividedBy(numberTwo).toFixed();
};

export const fraction = (
  target: BigNumberish,
  numerator: BigNumberish,
  denominator: BigNumberish
): string => {
  if (!target || !numerator || !denominator) return '0';
  return new BigNumber(target)
    .times(numerator)
    .dividedBy(denominator)
    .toFixed(0);
};

/**
 * @desc convert to asset amount units from native price value units
 * @param  {String}   value
 * @param  {Object}   asset
 * @param  {Number}   priceUnit
 * @return {String}
 */
export const convertAmountFromNativeValue = (
  value: BigNumberish,
  priceUnit: BigNumberish | null,
  decimals: number = 18
): string => {
  if (isNil(priceUnit) || isZero(priceUnit)) return '0';
  return new BigNumber(
    new BigNumber(value)
      .dividedBy(priceUnit)
      .toFixed(decimals, BigNumber.ROUND_DOWN)
  ).toFixed();
};

export const convertStringToNumber = (value: BigNumberish) =>
  new BigNumber(value).toNumber();

export const lessThan = (
  numberOne: BigNumberish,
  numberTwo: BigNumberish
): boolean => new BigNumber(numberOne).lt(numberTwo);

export const handleSignificantDecimalsWithThreshold = (
  value: BigNumberish,
  decimals: number,
  buffer: number = 3,
  threshold: string = '0.0001'
) => {
  const result = handleSignificantDecimals(value, decimals, buffer);
  return lessThan(result, threshold) ? `< ${threshold}` : result;
};

export const handleSignificantDecimals = (
  value: BigNumberish,
  decimals: number,
  buffer: number = 3,
  skipDecimals = false
): string => {
  if (lessThan(new BigNumber(value).abs(), 1)) {
    decimals = new BigNumber(value).toFixed().slice(2).search(/[^0]/g) + buffer;
    decimals = Math.min(decimals, 8);
  } else {
    decimals = Math.min(decimals, buffer);
  }
  const result = new BigNumber(
    new BigNumber(value).toFixed(decimals)
  ).toFixed();
  const resultBN = new BigNumber(result);
  return resultBN.dp() <= 2
    ? resultBN.toFormat(skipDecimals ? 0 : 2)
    : resultBN.toFormat();
};

/**
 * @desc convert from asset BigNumber amount to native price BigNumber amount
 */
export const convertAmountToNativeAmount = (
  amount: BigNumberish,
  priceUnit: BigNumberish
): string => multiply(amount, priceUnit);

/**
 * @desc convert from amount to display formatted string
 */
export const convertAmountAndPriceToNativeDisplay = (
  amount: BigNumberish,
  priceUnit: BigNumberish,
  nativeCurrency: string,
  buffer?: number,
  skipDecimals: boolean = false
): { amount: string; display: string } => {
  const nativeBalanceRaw = convertAmountToNativeAmount(amount, priceUnit);
  const nativeDisplay = convertAmountToNativeDisplay(
    nativeBalanceRaw,
    nativeCurrency,
    buffer,
    skipDecimals
  );
  return {
    amount: nativeBalanceRaw,
    display: nativeDisplay,
  };
};

/**
 * @desc convert from raw amount to display formatted string
 */
export const convertRawAmountToNativeDisplay = (
  rawAmount: BigNumberish,
  assetDecimals: number,
  priceUnit: BigNumberish,
  nativeCurrency: string,
  buffer?: number
) => {
  const assetBalance = convertRawAmountToDecimalFormat(
    rawAmount,
    assetDecimals
  );
  return convertAmountAndPriceToNativeDisplay(
    assetBalance,
    priceUnit,
    nativeCurrency,
    buffer
  );
};

/**
 * @desc convert from raw amount to balance object
 */
export const convertRawAmountToBalance = (
  value: BigNumberish,
  asset: { decimals: number },
  buffer?: number
) => {
  const decimals = get(asset, 'decimals', 18);
  const assetBalance = convertRawAmountToDecimalFormat(value, decimals);

  return {
    amount: assetBalance,
    display: convertAmountToBalanceDisplay(assetBalance, asset, buffer),
  };
};

/**
 * @desc convert from amount value to display formatted string
 */
export const convertAmountToBalanceDisplay = (
  value: BigNumberish,
  asset: { decimals: number },
  buffer?: number
) => {
  const decimals = get(asset, 'decimals', 18);
  const display = handleSignificantDecimals(value, decimals, buffer);
  return `${display} ${get(asset, 'symbol', '')}`;
};

/**
 * @desc convert from amount to display formatted string
 */
export const convertAmountToPercentageDisplay = (
  value: BigNumberish,
  decimals: number = 2,
  buffer?: number
): string => {
  const display = handleSignificantDecimals(value, decimals, buffer);
  return `${display}%`;
};

/**
 * @desc convert from amount to display formatted string
 * with a threshold percent
 */
export const convertAmountToPercentageDisplayWithThreshold = (
  value: BigNumberish,
  decimals: number = 2,
  threshold: string = '0.0001'
): string => {
  if (lessThan(value, threshold)) {
    return '< 0.01%';
  } else {
    const display = new BigNumber(value).times(100).toFixed(decimals);
    return `${display}%`;
  }
};

/**
 * @desc convert from bips amount to percentage format
 */
export const convertBipsToPercentage = (
  value: BigNumberish,
  decimals: number = 2
): string => new BigNumber(value || 0).shiftedBy(-2).toFixed(decimals);

/**
 * @desc convert from amount value to display formatted string
 */
export const convertAmountToNativeDisplay = (
  value: BigNumberish,
  nativeCurrency: string,
  buffer?: number,
  skipDecimals?: boolean
) => {
  const nativeSelected = get(supportedNativeCurrencies, `${nativeCurrency}`);
  const { decimals } = nativeSelected;
  const display = handleSignificantDecimals(
    value,
    decimals,
    buffer,
    skipDecimals
  );
  if (nativeSelected.alignment === 'left') {
    return `${nativeSelected.symbol}${display}`;
  }
  return `${display} ${nativeSelected.symbol}`;
};

/**
 * @desc convert from raw amount to decimal format
 */
export const convertRawAmountToDecimalFormat = (
  value: BigNumberish,
  decimals: number = 18
): string =>
  new BigNumber(value).dividedBy(new BigNumber(10).pow(decimals)).toFixed();

export const fromWei = (number: BigNumberish): string =>
  convertRawAmountToDecimalFormat(number, 18);

/**
 * @desc Promise that will resolve after the ms interval
 */
export const delay = (ms: number): Promise<void> => {
  return new Promise(resolve => setTimeout(resolve, ms));
};

/**
<<<<<<< HEAD
 * Creates an object composed of the picked object properties.
 * @param obj The source object
 * @param paths The property paths to pick
 */
export const pickFlatten = <T, K extends keyof T>(
  obj: T,
  paths: K[]
): Pick<T, K> => {
  return paths.reduce((acc, key) => {
    if (obj[key] !== undefined) {
      acc[key] = obj[key];
      return acc;
    }
    return acc;
  }, {} as Pick<T, K>);
};

/**
 * Creates an object composed of the picked object properties by some predicate function.
 * @param obj The source object
 * @param paths The property paths to pick
 */
export const pickBy = <T>(
=======
 * @desc Creates an object composed of the omitted object properties by some predicate function.
 */
export const omitBy = <T>(
>>>>>>> ba93bb9f
  obj: Dictionary<T>,
  predicate: ValueKeyIteratee<T>
): Dictionary<T> => {
  return Object.keys(obj)
<<<<<<< HEAD
    .filter(k => predicate(obj[k], k))
=======
    .filter(k => !predicate(obj[k], k))
>>>>>>> ba93bb9f
    .reduce((acc, key) => {
      acc[key] = obj[key];
      return acc;
    }, {} as Dictionary<T>);
};

<<<<<<< HEAD
export const flattenDeep = (arr: unknown[]): unknown[] =>
  arr.flatMap(subArray =>
    Array.isArray(subArray) ? flattenDeep(subArray) : subArray
  );
=======
/**
 * @desc Can omit only flattened key, will not work with nested props like 'key.someObj.value'
 */
export const omitFlatten = <T extends object, K extends keyof T>(
  obj: T | null | undefined,
  keys: K[] | K
): Omit<T, K> => {
  const keysArr = Array.isArray(keys) ? keys : [keys];
  const newObj: any = {};
  const keysArrObj: any = {};
  for (const key of keysArr) {
    keysArrObj[key] = true;
  }
  for (const key in obj) {
    if (!keysArrObj[key]) newObj[key] = obj[key];
  }
  return newObj;
};
>>>>>>> ba93bb9f
<|MERGE_RESOLUTION|>--- conflicted
+++ resolved
@@ -414,7 +414,6 @@
 };
 
 /**
-<<<<<<< HEAD
  * Creates an object composed of the picked object properties.
  * @param obj The source object
  * @param paths The property paths to pick
@@ -438,32 +437,32 @@
  * @param paths The property paths to pick
  */
 export const pickBy = <T>(
-=======
- * @desc Creates an object composed of the omitted object properties by some predicate function.
- */
-export const omitBy = <T>(
->>>>>>> ba93bb9f
   obj: Dictionary<T>,
   predicate: ValueKeyIteratee<T>
 ): Dictionary<T> => {
   return Object.keys(obj)
-<<<<<<< HEAD
     .filter(k => predicate(obj[k], k))
-=======
-    .filter(k => !predicate(obj[k], k))
->>>>>>> ba93bb9f
     .reduce((acc, key) => {
       acc[key] = obj[key];
       return acc;
     }, {} as Dictionary<T>);
 };
 
-<<<<<<< HEAD
-export const flattenDeep = (arr: unknown[]): unknown[] =>
-  arr.flatMap(subArray =>
-    Array.isArray(subArray) ? flattenDeep(subArray) : subArray
-  );
-=======
+/**
+ * @desc Creates an object composed of the omitted object properties by some predicate function.
+ */
+export const omitBy = <T>(
+  obj: Dictionary<T>,
+  predicate: ValueKeyIteratee<T>
+): Dictionary<T> => {
+  return Object.keys(obj)
+    .filter(k => !predicate(obj[k], k))
+    .reduce((acc, key) => {
+      acc[key] = obj[key];
+      return acc;
+    }, {} as Dictionary<T>);
+};
+
 /**
  * @desc Can omit only flattened key, will not work with nested props like 'key.someObj.value'
  */
@@ -482,4 +481,8 @@
   }
   return newObj;
 };
->>>>>>> ba93bb9f
+
+export const flattenDeep = (arr: unknown[]): unknown[] =>
+  arr.flatMap(subArray =>
+    Array.isArray(subArray) ? flattenDeep(subArray) : subArray
+  );