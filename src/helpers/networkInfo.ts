--- conflicted
+++ resolved
@@ -27,13 +27,8 @@
       '0x54A4E5800345c01455a7798E0D96438364e22723',
     color: '#2D374B',
     disabled: false,
-<<<<<<< HEAD
     exchange_enabled: true,
     faucet_url: `https://faucet.kovan.network/`,
-=======
-    exchange_enabled: false,
-    faucet_url: null,
->>>>>>> 97add29e
     layer2: true,
     name: 'Arbitrum',
     value: networkTypes.arbitrum,
@@ -43,13 +38,8 @@
       '0x1C8cFdE3Ba6eFc4FF8Dd5C93044B9A690b6CFf36',
     color: '#FF4040',
     disabled: false,
-<<<<<<< HEAD
     exchange_enabled: true,
     faucet_url: `https://faucet.kovan.network/`,
-=======
-    exchange_enabled: false,
-    faucet_url: null,
->>>>>>> 97add29e
     layer2: true,
     name: 'Optimism',
     value: networkTypes.optimism,
@@ -59,13 +49,8 @@
       '0x54A4E5800345c01455a7798E0D96438364e22723',
     color: '#8247E5',
     disabled: false,
-<<<<<<< HEAD
     exchange_enabled: true,
     faucet_url: `https://faucet.kovan.network/`,
-=======
-    exchange_enabled: false,
-    faucet_url: null,
->>>>>>> 97add29e
     layer2: true,
     longName: 'Polygon (Matic)',
     name: 'Polygon',
