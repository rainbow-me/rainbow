--- conflicted
+++ resolved
@@ -287,25 +287,15 @@
   it('Should go to view to set records', async () => {
     await Helpers.checkIfVisible('ens-search-continue-action-button');
     await Helpers.waitAndTap('ens-search-continue-action-button');
-<<<<<<< HEAD
-    await Helpers.checkIfVisible('ens-text-record-me.rainbow.displayName');
+    await Helpers.checkIfVisible('ens-text-record-name');
     if (device.getPlatform() === 'android') {
-      await Helpers.waitAndTap('ens-text-record-me.rainbow.displayName');
+      await Helpers.waitAndTap('ens-text-record-name');
       await Helpers.tapByText('Got it');
     }
-    await Helpers.typeText(
-      'ens-text-record-me.rainbow.displayName',
-      RECORD_NAME,
-      false
-    );
+    await Helpers.typeText('ens-text-record-name', RECORD_NAME, false);
     if (device.getPlatform() === 'ios') {
       await Helpers.tapByText('Got it');
     }
-=======
-    await Helpers.checkIfVisible('ens-text-record-name');
-    await Helpers.typeText('ens-text-record-name', RECORD_NAME, false);
-    await Helpers.tapByText('Got it');
->>>>>>> 8b4be48a
     await Helpers.checkIfVisible('ens-text-record-description');
     await Helpers.typeText('ens-text-record-description', RECORD_BIO, false);
     await Helpers.clearField('ens-text-record-name');
