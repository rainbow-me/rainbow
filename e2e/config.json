--- conflicted
+++ resolved
@@ -2,11 +2,7 @@
     "setupFilesAfterEnv": ["./init.js"],
     "testEnvironment": "./environment",
     "testRunner": "jest-circus/runner",
-<<<<<<< HEAD
-    "testTimeout": 500000,
-=======
     "testTimeout": 200000,
->>>>>>> fed7a4da
     "testRegex": "\\.spec\\.js$",
     "reporters": ["detox/runners/jest/streamlineReporter"],
     "verbose": true,
