/* eslint-disable no-undef */
/* eslint-disable jest/expect-expect */
import * as Helpers from './helpers';

describe('Swap Sheet Interaction Flow', () => {
  it('Should show the welcome screen', async () => {
    await Helpers.disableSynchronization();
    await Helpers.checkIfVisible('welcome-screen');
  });

  it('Should show the "Restore Sheet" after tapping on "I already have a wallet"', async () => {
    await Helpers.tap('already-have-wallet-button');
    await Helpers.delay(2000);
    await Helpers.checkIfExists('restore-sheet');
  });

  it('show the "Import Sheet" when tapping on "Restore with a recovery phrase or private key"', async () => {
    await Helpers.tap('restore-with-key-button');
    await Helpers.delay(2000);
    await Helpers.checkIfExists('import-sheet');
  });

  it('Should show the "Add wallet modal" after tapping import with a valid seed"', async () => {
    await Helpers.clearField('import-sheet-input');
    await Helpers.typeText('import-sheet-input', process.env.TEST_SEEDS, false);
    await Helpers.delay(1500);
    await Helpers.checkIfElementHasString(
      'import-sheet-button-label',
      'Import'
    );
    await Helpers.tap('import-sheet-button');
    await Helpers.checkIfVisible('wallet-info-modal');
  });

  it('Should navigate to the Wallet screen after tapping on "Import Wallet"', async () => {
    await Helpers.delay(5000);
    await Helpers.tap('wallet-info-submit-button');
    if (device.getPlatform() === 'android') {
      await Helpers.checkIfVisible('pin-authentication-screen');
      // Set the pin
      await Helpers.authenticatePin('1234');
      // Confirm it
      await Helpers.authenticatePin('1234');
    }
    await Helpers.delay(1000);
    await Helpers.checkIfVisible('wallet-screen');
  });

  it('Should display swap modal on swap-fab press', async () => {
    await Helpers.delay(5000);
    await Helpers.checkIfVisible('wallet-screen');
    await Helpers.tap('exchange-fab');
    await Helpers.delay(1000);
    await Helpers.checkIfVisible('exchange-modal-container');
  });

  it('Should focus on Asset Input on load', async () => {
    await Helpers.delay(1000);
    await Helpers.typeText('exchange-modal-input', '0.246\n', true);
    await Helpers.checkIfVisible('exchange-modal-input-0.246');
  });

  it('Should display enabled Choose Token Button for output token selection', async () => {
    await Helpers.delay(500);
    await Helpers.checkIfElementHasString(
      'exchange-modal-output-selection-button-text',
      'Choose Token'
    );
  });

  it('Should update input value after tapping Max Button', async () => {
    await Helpers.delay(1000);
    if (device.getPlatform() === 'android') {
      await device.pressBack();
    } else {
      await Helpers.swipe('exchange-modal-header', 'down', 'slow');
    }
    await Helpers.delay(1000);
    await Helpers.tap('exchange-fab');
    await Helpers.checkIfVisible('exchange-modal-input');
    await Helpers.delay(1000);
    await Helpers.tap('exchange-modal-input-max');
    await Helpers.delay(1000);
    await Helpers.checkIfNotVisible('exchange-modal-input');
  });

  it('Should display Swap Asset List after tapping Input Section Button', async () => {
    await Helpers.delay(1000);
    await Helpers.tap('exchange-modal-input-selection-button');
    await Helpers.delay(3000);
    await Helpers.checkIfVisible('currency-select-list');
    if (device.getPlatform() === 'android') {
      await device.pressBack();
      await device.pressBack();
    } else {
      await Helpers.tap('currency-select-header-back-button');
    }
  });

  it('Should reset all fields on selection of new input currency', async () => {
    await Helpers.delay(2000);
    await Helpers.tap('exchange-modal-input-selection-button');
    await Helpers.delay(1000);
    await Helpers.checkIfVisible('currency-select-list');
    await Helpers.delay(2000);
    await Helpers.tap('exchange-coin-row-DAI');
    await Helpers.delay(1000);
  });

  it('Should display Receive Currency Select List after tapping Choose Token', async () => {
    await Helpers.delay(1000);
    //this where it gets stuck, with all the assets loading I imagine
    await Helpers.tap('exchange-modal-output-selection-button');
    await Helpers.delay(3000);
    await Helpers.checkIfVisible('currency-select-list');
    if (device.getPlatform() === 'android') {
      await device.pressBack();
      await device.pressBack();
    } else {
      await Helpers.tap('currency-select-header-back-button');
    }
  });

  it('Should change Currency Select List on search entry', async () => {
    await Helpers.delay(3000);
    await Helpers.tap('exchange-modal-input-selection-button');
    await Helpers.delay(8000);
    await Helpers.typeText('currency-select-search-input', 'SOCKS\n', true);
    await Helpers.delay(5000);
    await Helpers.checkIfNotVisible('exchange-coin-row-ETH');
  });

  it('Should reset Currency Select List on clearing search field', async () => {
    await Helpers.delay(2000);
    await Helpers.clearField('currency-select-search-input');
    await Helpers.delay(5000);
    await Helpers.checkIfVisible('exchange-coin-row-ETH');
    if (device.getPlatform() === 'android') {
      await device.pressBack();
      await device.pressBack();
    } else {
      await Helpers.tap('currency-select-header-back-button');
    }
    await Helpers.delay(2000);
  });

  it('Should show Choose Token Button if input & output are same token(ETH)', async () => {
    await Helpers.tap('exchange-modal-input-selection-button');
    await Helpers.delay(20000);
    await Helpers.checkIfVisible('exchange-coin-row-ETH');
    await Helpers.tap('exchange-coin-row-ETH');
    await Helpers.delay(2000);
    await Helpers.tap('exchange-modal-output-selection-button');
    await Helpers.delay(2000);
<<<<<<< HEAD
    await Helpers.typeText('currency-select-search-input', 'ET\n', false);
=======
    await Helpers.typeText('currency-select-search-input', 'ETH\n', false);
>>>>>>> 10e55565
    await Helpers.delay(5000);
    await Helpers.tap('exchange-coin-row-ETH');
    await Helpers.delay(3000);
    await Helpers.checkIfElementHasString(
      'exchange-modal-input-selection-button-text',
      'Choose Token'
    );
    console.log('before check');
    await Helpers.delay(1000);
    if (device.getPlatform() === 'android') {
      await device.pressBack();
<<<<<<< HEAD
      await device.pressBack();
=======
>>>>>>> 10e55565
    } else {
      await Helpers.swipe('exchange-modal-header', 'down', 'slow');
    }
    await Helpers.delay(1000);
    await Helpers.tap('exchange-fab');
  });
  /*
  it('Should swap input & output and clear form on ETH -> ERC20 when selecting ETH as output', async () => {
    await Helpers.delay(2000);
    await Helpers.tap('exchange-modal-output-selection-button');
    await Helpers.delay(2000);
<<<<<<< HEAD
    await Helpers.typeText('currency-select-search-input', 'DA\n', true);
=======
    await Helpers.typeText('currency-select-search-input', 'DAI\n', true);
>>>>>>> 10e55565
    await Helpers.delay(5000);
    await Helpers.tap('exchange-coin-row-DAI');
    await Helpers.delay(2000);
    await Helpers.tap('exchange-modal-output-selection-button');
    await Helpers.delay(2000);
<<<<<<< HEAD
    await Helpers.typeText('currency-select-search-input', 'ET\n', true);
=======
    await Helpers.typeText('currency-select-search-input', 'ETH\n', true);
>>>>>>> 10e55565
    await Helpers.delay(5000);
    await Helpers.tap('exchange-coin-row-ETH');
    await Helpers.delay(2000);
    await Helpers.checkIfElementHasString(
      'exchange-modal-input-selection-button-text',
      'DAI'
    );
    await Helpers.checkIfElementHasString(
      'exchange-modal-output-selection-button-text',
      'ETH'
    );
    await Helpers.delay(1000);
    if (device.getPlatform() === 'android') {
      await device.pressBack();
    } else {
      await Helpers.swipe('exchange-modal-header', 'down', 'slow');
    }
    await Helpers.delay(2000);
    await Helpers.tap('exchange-fab');
  });

  it('Should swap input & output and clear form on ETH -> ERC20 when selecting ERC20 as input', async () => {
    await Helpers.delay(2000);
    await Helpers.tap('exchange-modal-output-selection-button');
    await Helpers.delay(2000);
<<<<<<< HEAD
    await Helpers.typeText('currency-select-search-input', 'DA\n', true);
=======
    await Helpers.typeText('currency-select-search-input', 'DAI\n', true);
>>>>>>> 10e55565
    await Helpers.delay(5000);
    await Helpers.tap('exchange-coin-row-DAI');
    await Helpers.delay(2000);
    await Helpers.tap('exchange-modal-input-selection-button');
    await Helpers.delay(2000);
    await Helpers.tap('exchange-coin-row-DAI');
    await Helpers.delay(2000);
    await Helpers.checkIfElementHasString(
      'exchange-modal-input-selection-button-text',
      'DAI'
    );
    await Helpers.checkIfElementHasString(
      'exchange-modal-output-selection-button-text',
      'ETH'
    );
  });

  it('Should display Enter an Amount Button once input & output currencies are selected', async () => {
    if (device.getPlatform() === 'android') {
      await Helpers.checkIfElementByTextIsVisible('Enter an Amount');
    } else {
      await Helpers.checkForElementByLabel('Enter an Amount');
    }
    /////
    ///
    //
  });

  it('Should update native input & output after input field change', async () => {
    await Helpers.delay(1000);
    if (device.getPlatform() === 'android') {
      await device.pressBack();
    } else {
      await Helpers.swipe('exchange-modal-header', 'down', 'slow');
    }
    await Helpers.delay(2000);
    await Helpers.tap('exchange-fab');
    await Helpers.delay(2000);
    await Helpers.tap('exchange-modal-output-selection-button');
    await Helpers.delay(2000);
<<<<<<< HEAD
    await Helpers.typeText('currency-select-search-input', 'ZR\n', false);
=======
    await Helpers.typeText('currency-select-search-input', 'ZRX\n', false);
>>>>>>> 10e55565
    await Helpers.delay(2000);
    await Helpers.tap('exchange-coin-row-ZRX');
    await Helpers.delay(5000);
    await Helpers.checkIfVisible('exchange-modal-input-native');
    await Helpers.checkIfVisible('exchange-modal-output');
    await Helpers.delay(2500);
    await Helpers.typeText('exchange-modal-input', '0.246\n', false);
    await Helpers.delay(2000);
    await Helpers.checkIfVisible('exchange-modal-input-0.246');
    await Helpers.checkIfNotVisible('exchange-modal-input-native');
    await Helpers.checkIfNotVisible('exchange-modal-output');
    await Helpers.delay(2000);
  });

  it('Should update input & output after native input field change', async () => {
    if (device.getPlatform() === 'android') {
      await device.pressBack();
    } else {
      await Helpers.swipe('exchange-modal-header', 'down', 'slow');
    }
    await Helpers.delay(2000);
    await Helpers.tap('exchange-fab');
    await Helpers.delay(2000);
    await Helpers.tap('exchange-modal-output-selection-button');
    await Helpers.delay(2000);
    await Helpers.typeText('currency-select-search-input', 'ZR\n', false);
    await Helpers.delay(5000);
    await Helpers.tap('exchange-coin-row-ZRX');
    await Helpers.delay(2000);
    await Helpers.checkIfVisible('exchange-modal-input');
    await Helpers.checkIfVisible('exchange-modal-output');
    await Helpers.delay(2000);
    await Helpers.typeText('exchange-modal-input-native', '0.246', false);
    await Helpers.delay(2000);
    await Helpers.checkIfVisible('exchange-modal-input-native-0.24');
    await Helpers.checkIfNotVisible('exchange-modal-input');
    await Helpers.checkIfNotVisible('exchange-modal-output');
    await Helpers.delay(2000);
  });

  it('Should update input & native input after output field change', async () => {
    if (device.getPlatform() === 'android') {
      await device.pressBack();
<<<<<<< HEAD
      await device.pressBack();
=======
>>>>>>> 10e55565
    } else {
      await Helpers.swipe('exchange-modal-header', 'down', 'slow');
    }
    await Helpers.delay(2000);
    await Helpers.tap('exchange-fab');
    await Helpers.delay(2000);
    await Helpers.tap('exchange-modal-output-selection-button');
    await Helpers.delay(2000);
    await Helpers.typeText('currency-select-search-input', 'ZR\n', false);
    await Helpers.delay(5000);
    await Helpers.tap('exchange-coin-row-ZRX');
    await Helpers.delay(2000);
    await Helpers.checkIfVisible('exchange-modal-input');
    await Helpers.checkIfVisible('exchange-modal-input-native');
    await Helpers.delay(2000);
    await Helpers.typeText('exchange-modal-output', '0.246', false);
    await Helpers.delay(2000);
    await Helpers.checkIfVisible('exchange-modal-output-0.246');
    await Helpers.checkIfNotVisible('exchange-modal-input');
    await Helpers.checkIfNotVisible('exchange-modal-input-native');
    await Helpers.delay(1000);
  });

  it('Should show Hold to Swap Button & Swap Info Button on completion of all input fields', async () => {
    if (device.getPlatform() === 'android') {
      await Helpers.checkIfElementByTextIsVisible('Hold to Swap');
    } else {
      await Helpers.checkForElementByLabel('Hold to Swap');
    }
    await Helpers.checkIfVisible('swap-info-button');
  });

  it('Should show Swap Details State on Swap Info Button press', async () => {
    await Helpers.tap('swap-info-button');
    await Helpers.delay(1000);
    await Helpers.checkIfVisible('swap-details-state-container');
    await Helpers.swipe('swap-details-state-container', 'down', 'slow');
  });

  it('Should show Insufficient Funds on input greater than balance', async () => {
    await Helpers.delay(1000);
    if (device.getPlatform() === 'android') {
      await device.pressBack();
    } else {
      await Helpers.swipe('exchange-modal-header', 'down', 'slow');
    }
    await Helpers.delay(1000);
    await Helpers.tap('exchange-fab');
    await Helpers.delay(2000);
    await Helpers.typeText('exchange-modal-input', '0.546', false);
    await Helpers.delay(2000);
    await Helpers.tap('exchange-modal-output-selection-button');
    await Helpers.delay(2000);
    await Helpers.typeText('currency-select-search-input', 'ZR\n', false);
    await Helpers.delay(5000);
    await Helpers.tap('exchange-coin-row-ZRX');
    await Helpers.delay(2000);
    if (device.getPlatform() === 'android') {
      await Helpers.checkIfElementByTextIsVisible('Insufficient Funds');
    } else {
      await Helpers.checkForElementByLabel('Insufficient Funds');
    }
  });

  it('Should prepend 0. to input field on typing .', async () => {
    await Helpers.delay(1000);
    if (device.getPlatform() === 'android') {
      await device.pressBack();
<<<<<<< HEAD
      await device.pressBack();

=======
>>>>>>> 10e55565
    } else {
      await Helpers.swipe('exchange-modal-header', 'down', 'slow');
    }
    await Helpers.delay(1000);
    await Helpers.tap('exchange-fab');
    await Helpers.delay(2000);
    await Helpers.typeText('exchange-modal-input', '.', false);
    await Helpers.delay(1000);
    await Helpers.checkIfVisible('exchange-modal-input-0.');
  });

  it('Should prepend 0. to native input field on typing .', async () => {
    await Helpers.typeText('exchange-modal-input-native', '.', false);
    await Helpers.delay(1000);
    await Helpers.checkIfVisible('exchange-modal-input-native-0.');
  });

  it('Should prepend 0. to output field on typing .', async () => {
    await Helpers.tap('exchange-modal-output-selection-button');
    await Helpers.delay(2000);
    await Helpers.typeText('currency-select-search-input', 'ZR\n', false);
    await Helpers.delay(5000);
    await Helpers.tap('exchange-coin-row-ZRX');
    await Helpers.delay(2000);
    await Helpers.tap('exchange-modal-output');
    await Helpers.typeText('exchange-modal-output', '.', true);
    await Helpers.delay(1000);
    await Helpers.checkIfVisible('exchange-modal-output-0.');
    await Helpers.delay(1000);
  });

  it('Should display Gas Button on Normal by default', async () => {
    if (device.getPlatform() === 'android') {
      await device.pressBack();
<<<<<<< HEAD
      await device.pressBack();
=======
>>>>>>> 10e55565
    } else {
      await Helpers.swipe('exchange-modal-header', 'down', 'slow');
    }
    await Helpers.delay(2000);
    await Helpers.tap('exchange-fab');
    await Helpers.delay(2000);
    await Helpers.tap('exchange-modal-output-selection-button');
    await Helpers.delay(2000);
    await Helpers.typeText('currency-select-search-input', 'ZR\n', false);
    await Helpers.delay(5000);
    await Helpers.tap('exchange-coin-row-ZRX');
    await Helpers.delay(2000);
    await Helpers.checkIfVisible('exchange-modal-gas');
    await Helpers.checkIfElementByTextIsVisible('Normal');
    await Helpers.delay(1000);
  });

  it('Should display warning on invalid custom gas price', async () => {
    await Helpers.tap('exchange-modal-gas');
    await Helpers.delay(1000);
    await Helpers.checkIfElementByTextIsVisible('Fast');
    await Helpers.tap('exchange-modal-gas');
    await Helpers.delay(1000);
    await Helpers.checkIfElementByTextIsVisible('Custom');
    await Helpers.tap('custom-gas-edit-button');
    await Helpers.clearField('custom-gas-input');
    await Helpers.delay(3000);
    await Helpers.typeText('custom-gas-input', '0\n', true);
    await Helpers.delay(3000);
    await Helpers.checkIfElementByTextIsVisible('Invalid Gas Price');
    await Helpers.delay(1000);
    await Helpers.tapAlertWithButton('OK');
    await Helpers.delay(2000);
  });

  it('Should display warning on high custom gas price', async () => {
    await Helpers.typeText('custom-gas-input', '9999\n', true);
    await Helpers.delay(3000);
    await Helpers.checkIfElementByTextIsVisible('High gas price!');
    await Helpers.tapAlertWithButton('Proceed Anyway');
    await Helpers.delay(2000);
  });

  it('Should display warning on low custom gas price', async () => {
    await Helpers.tap('custom-gas-edit-button');
    await Helpers.clearField('custom-gas-input');
    await Helpers.delay(3000);
    await Helpers.typeText('custom-gas-input', '1\n', true);
    await Helpers.delay(3000);
    await Helpers.checkIfElementByTextIsVisible(
      'Low gas price–transaction might get stuck!'
    );
    await Helpers.tapAlertWithButton('Proceed Anyway');
    await Helpers.delay(3000);
  });

  it('Should rotate between Slow, Normal, Fast, & Custom when Gas Button is Pressed', async () => {
    await Helpers.tap('exchange-modal-gas');
    await Helpers.delay(1000);
    await Helpers.checkIfElementByTextIsVisible('Slow');
    await Helpers.tap('exchange-modal-gas');
    await Helpers.delay(1000);
    await Helpers.checkIfElementByTextIsVisible('Normal');
    await Helpers.delay(1000);
    await Helpers.tap('exchange-modal-gas');
    await Helpers.delay(1000);
    await Helpers.checkIfElementByTextIsVisible('Fast');
    await Helpers.tap('exchange-modal-gas');
    await Helpers.delay(1000);
    await Helpers.checkIfElementByTextIsVisible('Custom');
  });
  */
  afterAll(async () => {
    // Reset the app state
    await device.clearKeychain();
  });
});<|MERGE_RESOLUTION|>--- conflicted
+++ resolved
@@ -152,11 +152,7 @@
     await Helpers.delay(2000);
     await Helpers.tap('exchange-modal-output-selection-button');
     await Helpers.delay(2000);
-<<<<<<< HEAD
     await Helpers.typeText('currency-select-search-input', 'ET\n', false);
-=======
-    await Helpers.typeText('currency-select-search-input', 'ETH\n', false);
->>>>>>> 10e55565
     await Helpers.delay(5000);
     await Helpers.tap('exchange-coin-row-ETH');
     await Helpers.delay(3000);
@@ -168,10 +164,7 @@
     await Helpers.delay(1000);
     if (device.getPlatform() === 'android') {
       await device.pressBack();
-<<<<<<< HEAD
-      await device.pressBack();
-=======
->>>>>>> 10e55565
+      await device.pressBack();
     } else {
       await Helpers.swipe('exchange-modal-header', 'down', 'slow');
     }
@@ -183,21 +176,13 @@
     await Helpers.delay(2000);
     await Helpers.tap('exchange-modal-output-selection-button');
     await Helpers.delay(2000);
-<<<<<<< HEAD
     await Helpers.typeText('currency-select-search-input', 'DA\n', true);
-=======
-    await Helpers.typeText('currency-select-search-input', 'DAI\n', true);
->>>>>>> 10e55565
     await Helpers.delay(5000);
     await Helpers.tap('exchange-coin-row-DAI');
     await Helpers.delay(2000);
     await Helpers.tap('exchange-modal-output-selection-button');
     await Helpers.delay(2000);
-<<<<<<< HEAD
     await Helpers.typeText('currency-select-search-input', 'ET\n', true);
-=======
-    await Helpers.typeText('currency-select-search-input', 'ETH\n', true);
->>>>>>> 10e55565
     await Helpers.delay(5000);
     await Helpers.tap('exchange-coin-row-ETH');
     await Helpers.delay(2000);
@@ -223,11 +208,7 @@
     await Helpers.delay(2000);
     await Helpers.tap('exchange-modal-output-selection-button');
     await Helpers.delay(2000);
-<<<<<<< HEAD
     await Helpers.typeText('currency-select-search-input', 'DA\n', true);
-=======
-    await Helpers.typeText('currency-select-search-input', 'DAI\n', true);
->>>>>>> 10e55565
     await Helpers.delay(5000);
     await Helpers.tap('exchange-coin-row-DAI');
     await Helpers.delay(2000);
@@ -268,11 +249,7 @@
     await Helpers.delay(2000);
     await Helpers.tap('exchange-modal-output-selection-button');
     await Helpers.delay(2000);
-<<<<<<< HEAD
-    await Helpers.typeText('currency-select-search-input', 'ZR\n', false);
-=======
     await Helpers.typeText('currency-select-search-input', 'ZRX\n', false);
->>>>>>> 10e55565
     await Helpers.delay(2000);
     await Helpers.tap('exchange-coin-row-ZRX');
     await Helpers.delay(5000);
@@ -316,10 +293,6 @@
   it('Should update input & native input after output field change', async () => {
     if (device.getPlatform() === 'android') {
       await device.pressBack();
-<<<<<<< HEAD
-      await device.pressBack();
-=======
->>>>>>> 10e55565
     } else {
       await Helpers.swipe('exchange-modal-header', 'down', 'slow');
     }
@@ -388,11 +361,6 @@
     await Helpers.delay(1000);
     if (device.getPlatform() === 'android') {
       await device.pressBack();
-<<<<<<< HEAD
-      await device.pressBack();
-
-=======
->>>>>>> 10e55565
     } else {
       await Helpers.swipe('exchange-modal-header', 'down', 'slow');
     }
@@ -427,10 +395,6 @@
   it('Should display Gas Button on Normal by default', async () => {
     if (device.getPlatform() === 'android') {
       await device.pressBack();
-<<<<<<< HEAD
-      await device.pressBack();
-=======
->>>>>>> 10e55565
     } else {
       await Helpers.swipe('exchange-modal-header', 'down', 'slow');
     }
