--- conflicted
+++ resolved
@@ -73,12 +73,8 @@
   });
 
   it('Should go to swap and try different cross chain swaps', async () => {
-<<<<<<< HEAD
-    await Helpers.waitAndTap('swap-button');
-=======
-    await Helpers.waitAndTap('exchange-fab');
+    await Helpers.waitAndTap('swap-button');
     await Helpers.checkIfExists('unswappableAssets');
->>>>>>> 1bbb4cbf
     await Helpers.typeText('currency-select-search-input', 'DAI', true);
     await Helpers.tap('currency-select-list-exchange-coin-row-DAI-token');
 
