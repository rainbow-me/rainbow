--- conflicted
+++ resolved
@@ -81,12 +81,7 @@
     await Helpers.checkIfElementByTextIsVisible('Collectibles');
   });
 
-<<<<<<< HEAD
-  it('Should say "0x3C...D3f608" in the Profile Screen header', async () => {
-    await Helpers.delay(1000);
-=======
   it('Should say correct address in the Profile Screen header', async () => {
->>>>>>> fed7a4da
     await Helpers.swipe('wallet-screen', 'right');
     if (device.getPlatform() === 'android') {
       await Helpers.checkIfElementByTextToExist('0x3C...f608');
