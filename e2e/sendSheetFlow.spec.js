/* eslint-disable no-undef */
/* eslint-disable jest/expect-expect */
import * as Helpers from './helpers';

const android = device.getPlatform() === 'android';

beforeAll(async () => {
  await Helpers.startHardhat();
});

describe('Send Sheet Interaction Flow', () => {
  it('Should show the welcome screen', async () => {
    await Helpers.checkIfVisible('welcome-screen');
  });

  it('Should show the "Restore Sheet" after tapping on "I already have a wallet"', async () => {
    await Helpers.waitAndTap('already-have-wallet-button');
    await Helpers.checkIfExists('restore-sheet');
  });

  it('show the "Import Sheet" when tapping on "Restore with a recovery phrase or private key"', async () => {
    await Helpers.waitAndTap('restore-with-key-button');
    await Helpers.checkIfExists('import-sheet');
  });

  it('Should show the "Add wallet modal" after tapping import with a valid seed"', async () => {
    await Helpers.clearField('import-sheet-input');
    await Helpers.typeText('import-sheet-input', process.env.TEST_SEEDS, false);
    await Helpers.checkIfElementHasString(
      'import-sheet-button-label',
      'Import'
    );
    await Helpers.waitAndTap('import-sheet-button');
    await Helpers.checkIfVisible('wallet-info-modal');
  });

  it('Should navigate to the Wallet screen after tapping on "Import Wallet"', async () => {
    await Helpers.disableSynchronization();
    await Helpers.waitAndTap('wallet-info-submit-button');
    if (android) {
      await Helpers.checkIfVisible('pin-authentication-screen');
      // Set the pin
      await Helpers.authenticatePin('1234');
      // Confirm it
      await Helpers.authenticatePin('1234');
    }
    await Helpers.checkIfVisible('wallet-screen', 40000);
    await Helpers.enableSynchronization();
  });

  it('Should send ETH to test wallet"', async () => {
    await Helpers.sendETHtoTestWallet();
  });

  it('Should show Hardhat Toast after pressing Connect To Hardhat', async () => {
    await Helpers.waitAndTap('dev-button-hardhat');
    await Helpers.checkIfVisible('testnet-toast-Hardhat');
  });

  // Saving for now in case we want to test iCloud back up sheet
  // it('Should show the backup sheet', async () => {
  //   await Helpers.checkIfVisible('backup-sheet');
  //   await Helpers.waitAndTap('backup-sheet-imported-cancel-button');
  // });
  /*
  it('Should open expanded state', async () => {
    await Helpers.waitAndTap('balance-coin-row-Ethereum');
    ;

  it('Should tap through chart timeseries', async () => {
    await Helpers.waitAndTap('chart-timespan-h');
    await Helpers.waitAndTap('chart-timespan-d');
    await Helpers.waitAndTap('chart-timespan-w');
    await Helpers.waitAndTap('chart-timespan-m');
    await Helpers.waitAndTap('chart-timespan-y');
    ;

  it('Should close Expanded State and navigate to wallet screen', async () => {
    await Helpers.swipe('expanded-state-header', 'down');
    await Helpers.checkIfVisible('wallet-screen');
  });
  */
  it('Should show all wallet sections', async () => {
    await Helpers.checkIfElementByTextIsVisible('Pools');
    await Helpers.swipe('wallet-screen', 'up');
    await Helpers.checkIfElementByTextIsVisible('Collectibles');
    await Helpers.swipe('wallet-screen', 'down');
  });

  it('Should say correct address in the Profile Screen header', async () => {
    await Helpers.swipe('wallet-screen', 'right');
    await Helpers.checkIfVisible('profileAddress-rainbowtestwallet.eth');
    await Helpers.swipe('profile-screen', 'left');
  });

  it('Should open send sheet after tapping send button', async () => {
    await Helpers.waitAndTap('send-button');
    await Helpers.checkIfVisible('send-asset-form-field');
  });

  it('Should do nothing on typing jibberish send address', async () => {
    await Helpers.typeText('send-asset-form-field', 'gvuabefhiwdnomks', false);
    await Helpers.checkIfNotVisible('send-asset-ETH-token');
  });

  it('Should show show Contact Button & Asset List on valid public address', async () => {
    await Helpers.clearField('send-asset-form-field');
    await Helpers.checkIfVisible('send-asset-form-field');
    await Helpers.typeText(
      'send-asset-form-field',
      '0xF0f21ab2012731542731df194cfF6c77d29cB31A',
      false
    );
    // await Helpers.checkIfVisible('add-contact-button');
    await Helpers.checkIfVisible('send-asset-list');
  });

  it('Should show show Contact Button & Asset List on valid ENS & Unstoppable addresses', async () => {
    await Helpers.clearField('send-asset-form-field');
    await Helpers.checkIfVisible('send-asset-form-field');
    await Helpers.typeText(
      'send-asset-form-field',
      'neverselling.wallet\n',
      false
    );
    await Helpers.checkIfVisible('send-asset-list');
    await Helpers.clearField('send-asset-form-field');
    await device.disableSynchronization();
    await Helpers.typeText(
      'send-asset-form-field',
      'rainbowwallet.eth\n',
      false
    );
    await device.enableSynchronization();
    // await Helpers.checkIfVisible('add-contact-button')
    await Helpers.checkIfVisible('send-asset-list');
  });

  /*
  it('Should display Asset Form after tapping on savings asset', async () => {
    await Helpers.checkIfVisible('send-savings-cDAI');
    await Helpers.waitAndTap('send-savings-cDAI');
    await Helpers.checkIfVisible('selected-asset-field-input');
  });

  it('Should go back to Asset List after tapping on savings asset', async () => {
    await Helpers.waitAndTap('send-asset-form-cDAI-token');
    await Helpers.checkIfVisible('send-asset-list');
  });*/

  it('Should display Asset Form after tapping on asset', async () => {
    await Helpers.checkIfVisible('send-asset-DAI-token');
    await Helpers.waitAndTap('send-asset-DAI-token');
    await Helpers.checkIfVisible('selected-asset-field-input');
  });

  it('Should display max button on asset input focus', async () => {
    await Helpers.checkIfVisible('selected-asset-field-input');
    await Helpers.waitAndTap('selected-asset-field-input');
    await Helpers.checkIfElementByTextIsVisible('Max');
  });

  it('Should display max button on asset quantity input focus', async () => {
    await Helpers.checkIfVisible('selected-asset-quantity-field-input');
    await Helpers.waitAndTap('selected-asset-quantity-field-input');
    await Helpers.checkIfElementByTextIsVisible('Max');
  });

  it('Should display Insufficient Funds button if exceeds asset balance', async () => {
    await Helpers.checkIfVisible('selected-asset-field-input');
    await Helpers.waitAndTap('selected-asset-field-input');
    await Helpers.typeText('selected-asset-field-input', '9999', false);
    await Helpers.checkIfElementByTextIsVisible('Insufficient Funds');
  });

  it('Should prepend a 0 to quantity field on input of .', async () => {
    await Helpers.waitAndTap('send-asset-form-DAI-token');
    await Helpers.waitAndTap('send-asset-DAI-token');
    await Helpers.checkIfVisible('selected-asset-quantity-field-input');
    await Helpers.waitAndTap('selected-asset-quantity-field-input');
    await Helpers.typeText('selected-asset-quantity-field-input', '.', true);
    await Helpers.checkIfElementByTextIsVisible('0.');
  });

  it('Should only show a max of 2 decimals in quantity field', async () => {
    await Helpers.waitAndTap('send-asset-form-DAI-token');
    await Helpers.waitAndTap('send-asset-ETH-token');
    await Helpers.checkIfVisible('selected-asset-quantity-field-input');
    await Helpers.waitAndTap('selected-asset-quantity-field-input');
    await Helpers.typeText(
      'selected-asset-quantity-field-input',
      '8.1219',
      true
    );
    await Helpers.checkIfElementByTextIsVisible('8.12');
    await Helpers.waitAndTap('send-asset-form-ETH-token');
  });

  it('Should display Asset Form after tapping on asset ETH', async () => {
    await Helpers.checkIfVisible('send-asset-ETH-token');
    await Helpers.waitAndTap('send-asset-ETH-token');
    await Helpers.checkIfVisible('selected-asset-field-input');
  });

  it('Should display max button on asset input focus ETH', async () => {
    await Helpers.checkIfVisible('selected-asset-field-input');
    await Helpers.waitAndTap('selected-asset-field-input');
    await Helpers.checkIfElementByTextIsVisible('Max');
  });

  it('Should display max button on asset quantity input focus ETH', async () => {
    await Helpers.checkIfVisible('selected-asset-quantity-field-input');
    await Helpers.waitAndTap('selected-asset-quantity-field-input');
    await Helpers.checkIfElementByTextIsVisible('Max');
  });

  it('Should display Insufficient Funds button if exceeds asset balance ETH', async () => {
    await Helpers.checkIfVisible('selected-asset-field-input');
    await Helpers.waitAndTap('selected-asset-field-input');
    await Helpers.typeText('selected-asset-field-input', '9999', true);
    await Helpers.checkIfElementByTextIsVisible('Insufficient Funds');
  });

  it('Should prepend a 0 to quantity field on input of . ETH', async () => {
    await Helpers.waitAndTap('send-asset-form-ETH-token');
    await Helpers.waitAndTap('send-asset-ETH-token');
    await Helpers.checkIfVisible('selected-asset-quantity-field-input');
    await Helpers.waitAndTap('selected-asset-quantity-field-input');
    await Helpers.typeText('selected-asset-quantity-field-input', '.', true);
    await Helpers.checkIfElementByTextIsVisible('0.');
  });

  it('Should only show a max of 2 decimals in quantity field ETH', async () => {
    await Helpers.waitAndTap('send-asset-form-ETH-token');
    await Helpers.waitAndTap('send-asset-ETH-token');
    await Helpers.checkIfVisible('selected-asset-quantity-field-input');
    await Helpers.waitAndTap('selected-asset-quantity-field-input');
    await Helpers.typeText(
      'selected-asset-quantity-field-input',
      '8.1219',
      true
    );
    await Helpers.checkIfElementByTextIsVisible('8.12');
    await Helpers.waitAndTap('send-asset-form-ETH-token');
  });
<<<<<<< HEAD

  it('Should show Add Contact Screen after tapping Add Contact Button', async () => {
    await Helpers.checkIfVisible('add-contact-button');
    await Helpers.waitAndTap('add-contact-button');
    await Helpers.checkIfVisible('wallet-info-input');
  });

  it('Should do nothing on Add Contact cancel', async () => {
    await Helpers.tapByText('Cancel');
    await Helpers.checkIfVisible('add-contact-button');
    await Helpers.waitAndTap('add-contact-button');
    await Helpers.tapByText('Cancel');
  });

  it('Should update address field to show contact name & show edit contact button', async () => {
    await Helpers.waitAndTap('add-contact-button');
    await Helpers.clearField('wallet-info-input');
    await Helpers.typeText('wallet-info-input', 'testcoin.test', true);
    await Helpers.waitAndTap('wallet-info-submit-button');
    await Helpers.checkIfElementByTextIsVisible('testcoin.test');
    await Helpers.checkIfVisible('edit-contact-button');
  });

  it('Should show Asset List & Edit Contact Button on cancel', async () => {
    await Helpers.checkIfVisible('edit-contact-button');
    await Helpers.waitAndTap('edit-contact-button');
    await Helpers.tapByText('Cancel');
  });

  it('Should updated contact name after edit contact', async () => {
    await Helpers.checkIfVisible('edit-contact-button');
    await Helpers.waitAndTap('edit-contact-button');
    await Helpers.tapByText('Edit Contact');
    await Helpers.clearField('wallet-info-input');
    await Helpers.typeText('wallet-info-input', 'testcoin.eth', true);
    await Helpers.waitAndTap('wallet-info-submit-button');
    // await Helpers.tapByText('Done');
    await Helpers.checkIfElementByTextIsVisible('testcoin.eth');
  });

  it('Should load contacts if contacts exist', async () => {
    if (device.getPlatform() === 'android') {
      await device.pressBack();
    } else {
      await Helpers.swipe('send-asset-form-field', 'down', 'slow');
    }
    await Helpers.waitAndTap('send-button');
    await Helpers.checkIfElementByTextIsVisible('testcoin.eth');
  });

  it('Should show Add Contact Button after deleting contact', async () => {
    await Helpers.checkIfElementByTextIsVisible('testcoin.eth');
    await Helpers.tapByText('testcoin.eth');
    await Helpers.checkIfVisible('edit-contact-button');
    await Helpers.waitAndTap('edit-contact-button');
    await Helpers.tapByText('Delete Contact');
    await Helpers.delay(2000);
    await Helpers.tapByText('Delete Contact');
    await Helpers.delay(2000);
    await Helpers.checkIfVisible('add-contact-button');
  });

=======
>>>>>>> f4fba5dd
  afterAll(async () => {
    // Reset the app state
    await device.clearKeychain();
    await Helpers.killHardhat();
  });
});<|MERGE_RESOLUTION|>--- conflicted
+++ resolved
@@ -243,71 +243,6 @@
     await Helpers.checkIfElementByTextIsVisible('8.12');
     await Helpers.waitAndTap('send-asset-form-ETH-token');
   });
-<<<<<<< HEAD
-
-  it('Should show Add Contact Screen after tapping Add Contact Button', async () => {
-    await Helpers.checkIfVisible('add-contact-button');
-    await Helpers.waitAndTap('add-contact-button');
-    await Helpers.checkIfVisible('wallet-info-input');
-  });
-
-  it('Should do nothing on Add Contact cancel', async () => {
-    await Helpers.tapByText('Cancel');
-    await Helpers.checkIfVisible('add-contact-button');
-    await Helpers.waitAndTap('add-contact-button');
-    await Helpers.tapByText('Cancel');
-  });
-
-  it('Should update address field to show contact name & show edit contact button', async () => {
-    await Helpers.waitAndTap('add-contact-button');
-    await Helpers.clearField('wallet-info-input');
-    await Helpers.typeText('wallet-info-input', 'testcoin.test', true);
-    await Helpers.waitAndTap('wallet-info-submit-button');
-    await Helpers.checkIfElementByTextIsVisible('testcoin.test');
-    await Helpers.checkIfVisible('edit-contact-button');
-  });
-
-  it('Should show Asset List & Edit Contact Button on cancel', async () => {
-    await Helpers.checkIfVisible('edit-contact-button');
-    await Helpers.waitAndTap('edit-contact-button');
-    await Helpers.tapByText('Cancel');
-  });
-
-  it('Should updated contact name after edit contact', async () => {
-    await Helpers.checkIfVisible('edit-contact-button');
-    await Helpers.waitAndTap('edit-contact-button');
-    await Helpers.tapByText('Edit Contact');
-    await Helpers.clearField('wallet-info-input');
-    await Helpers.typeText('wallet-info-input', 'testcoin.eth', true);
-    await Helpers.waitAndTap('wallet-info-submit-button');
-    // await Helpers.tapByText('Done');
-    await Helpers.checkIfElementByTextIsVisible('testcoin.eth');
-  });
-
-  it('Should load contacts if contacts exist', async () => {
-    if (device.getPlatform() === 'android') {
-      await device.pressBack();
-    } else {
-      await Helpers.swipe('send-asset-form-field', 'down', 'slow');
-    }
-    await Helpers.waitAndTap('send-button');
-    await Helpers.checkIfElementByTextIsVisible('testcoin.eth');
-  });
-
-  it('Should show Add Contact Button after deleting contact', async () => {
-    await Helpers.checkIfElementByTextIsVisible('testcoin.eth');
-    await Helpers.tapByText('testcoin.eth');
-    await Helpers.checkIfVisible('edit-contact-button');
-    await Helpers.waitAndTap('edit-contact-button');
-    await Helpers.tapByText('Delete Contact');
-    await Helpers.delay(2000);
-    await Helpers.tapByText('Delete Contact');
-    await Helpers.delay(2000);
-    await Helpers.checkIfVisible('add-contact-button');
-  });
-
-=======
->>>>>>> f4fba5dd
   afterAll(async () => {
     // Reset the app state
     await device.clearKeychain();
