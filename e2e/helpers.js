--- conflicted
+++ resolved
@@ -148,7 +148,6 @@
   await element(by.id(scrollviewId)).scrollTo(edge);
 }
 
-<<<<<<< HEAD
 export async function swipeUntilVisible(
   elementId,
   scrollViewId,
@@ -166,16 +165,6 @@
     } catch {
       // eslint-disable-next-line no-await-in-loop
       await swipe(scrollViewId, direction, 'slow', 0.15);
-=======
-export async function swipeUntilVisible(elementId, scrollViewId, direction) {
-  let stop = false;
-  while (!stop) {
-    try {
-      await checkIfVisible(elementId, 500);
-      stop = true;
-    } catch {
-      await swipe(scrollViewId, direction, 'slow', 0.5);
->>>>>>> f4fba5dd
     }
   }
 }
