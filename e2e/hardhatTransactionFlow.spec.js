/* eslint-disable sort-keys-fix/sort-keys-fix */
/* eslint-disable no-undef */
/* eslint-disable jest/expect-expect */
import { exec } from 'child_process';
import { JsonRpcProvider } from '@ethersproject/providers';
import { Wallet } from '@ethersproject/wallet';
import WalletConnect from '@walletconnect/client';
import { ethers } from 'ethers';
import * as Helpers from './helpers';

let connector = null;
let uri = null;
let account = null;

const RAINBOW_WALLET_DOT_ETH = '0x7a3d05c70581bD345fe117c06e45f9669205384f';
const TESTING_WALLET = '0x3Cb462CDC5F809aeD0558FBEe151eD5dC3D3f608';

const sendETHtoTestWallet = async () => {
  // Send additional ETH to wallet before start sending
  const provider = new JsonRpcProvider(
    device.getPlatform() === 'ios'
      ? process.env.HARDHAT_URL_IOS
      : process.env.HARDHAT_URL_ANDROID,
    'any'
  );
  // Hardhat account 0 that has 10000 ETH
  const wallet = new Wallet(
    '0xac0974bec39a17e36ba4a6b4d238ff944bacb478cbed5efcae784d7bf4f2ff80',
    provider
  );
  // Sending 20 ETH so we have enough to pay the tx fees even when the gas is too high
  await wallet.sendTransaction({
    to: TESTING_WALLET,
    value: ethers.utils.parseEther('20'),
  });
  return true;
};

beforeAll(async () => {
  // Connect to hardhat
  await exec('yarn hardhat');
  await exec(
    'open /Applications/Xcode.app/Contents/Developer/Applications/Simulator.app/'
  );
});

describe('Hardhat Transaction Flow', () => {
  it('Should show the welcome screen', async () => {
    await Helpers.checkIfVisible('welcome-screen');
  });

  it('Should show the "Restore Sheet" after tapping on "I already have a wallet"', async () => {
    await Helpers.tap('already-have-wallet-button');
    await Helpers.checkIfExists('restore-sheet');
  });

  it('show the "Import Sheet" when tapping on "Restore with a recovery phrase or private key"', async () => {
    await Helpers.tap('restore-with-key-button');
    await Helpers.checkIfExists('import-sheet');
  });

  it('Should show the "Add wallet modal" after tapping import with a valid seed"', async () => {
    await Helpers.typeText('import-sheet-input', process.env.TEST_SEEDS, false);
    await Helpers.checkIfElementHasString(
      'import-sheet-button-label',
      'Import'
    );
    await Helpers.tap('import-sheet-button');
    await Helpers.checkIfVisible('wallet-info-modal');
  });

  it('Should navigate to the Wallet screen after tapping on "Import Wallet"', async () => {
    await Helpers.disableSynchronization();
    await Helpers.tap('wallet-info-submit-button');
    if (device.getPlatform() === 'android') {
      await Helpers.checkIfVisible('pin-authentication-screen');
      // Set the pin
      await Helpers.authenticatePin('1234');
      // Confirm it
      await Helpers.authenticatePin('1234');
    }
    await Helpers.checkIfVisible('wallet-screen', 40000);
    await Helpers.enableSynchronization();
  });

  it('Should navigate to the Profile screen after swiping right', async () => {
    await Helpers.swipe('wallet-screen', 'right', 'slow');
    await Helpers.checkIfVisible('profile-screen');
  });

  it('Should navigate to Settings Modal after tapping Settings Button', async () => {
    await Helpers.tap('settings-button');
    await Helpers.checkIfVisible('settings-modal');
  });

  it('Should toggle Dark Mode on and off', async () => {
    await Helpers.tap('darkmode-section-false');
    await Helpers.tap('darkmode-section-true');
  });

  it('Should navigate to Developer Settings after tapping Developer Section', async () => {
    await Helpers.tap('developer-section');
    await Helpers.checkIfVisible('developer-settings-modal');
  });

  if (device.getPlatform() === 'ios') {
    it('Should show Applied alert after pressing Alert', async () => {
      await Helpers.tap('alert-section');
      await Helpers.checkIfElementByTextIsVisible('APPLIED');
      await Helpers.tapAlertWithButton('OK');
      await Helpers.checkIfVisible('developer-settings-modal');
    });
  }

  it('Should show Hardhat Toast after pressing Connect To Hardhat', async () => {
    await sendETHtoTestWallet();

    await Helpers.tap('hardhat-section');
    await Helpers.checkIfVisible('testnet-toast-Hardhat');
    await Helpers.swipe('profile-screen', 'left', 'slow');
  });

  // it('Should swap ETH -> ERC20 (DAI)', async () => {
  //   await Helpers.tap('exchange-fab');
  //   await Helpers.typeText('exchange-modal-input', '0.01', true);
  //   await Helpers.tap('exchange-modal-output-selection-button');
  //   await Helpers.typeText('currency-select-search-input', 'DAI', true);
  //   await Helpers.tap('exchange-coin-row-DAI');
  //   await Helpers.tapAndLongPress('exchange-modal-confirm');
  //   await Helpers.swipe('profile-screen', 'left', 'slow');
  // });

  // it('Should swap ERC20 (BAT) -> ERC20 (ZRX)', async () => {
  //   await Helpers.tap('exchange-fab');
  //   await Helpers.tap('exchange-modal-input-selection-button');
  //   await Helpers.tap('exchange-coin-row-BAT');
  //   await Helpers.typeText('exchange-modal-input', '5', true);
  //   await Helpers.tap('exchange-modal-output-selection-button');
  //   await Helpers.tap('exchange-coin-row-ZRX');
  //   await Helpers.tapAndLongPress('exchange-modal-confirm');
  //   await Helpers.swipe('profile-screen', 'left', 'slow');
  // });

  // it('Should swap ERC20 (USDC)-> ETH', async () => {
  //   await Helpers.tap('exchange-fab');
  //   await Helpers.tap('exchange-modal-input-selection-button');
  //   await Helpers.tap('exchange-coin-row-USDC');
  //   await Helpers.typeText('exchange-modal-input', '2', true);
  //   await Helpers.tap('exchange-modal-output-selection-button');
  //   await Helpers.typeText('currency-select-search-input', 'ETH', true);
  //   await Helpers.tap('exchange-coin-row-ETH');
  //   await Helpers.tapAndLongPress('exchange-modal-confirm');
  //   await Helpers.swipe('profile-screen', 'left', 'slow');
  // });
  /*
  it('Should send ERC20 (cSAI)', async () => {
    await Helpers.tap('send-fab');
    await Helpers.typeText('send-asset-form-field', 'poopcoin.eth', false);
    await Helpers.tap('send-savings-cSAI');
    await Helpers.typeText('selected-asset-field-input', '1.69', true);
    await Helpers.waitAndTap('send-sheet-confirm-action-button');
    await Helpers.tapAndLongPress('send-confirmation-button');
    await Helpers.checkIfVisible('profile-screen');
    await Helpers.swipe('profile-screen', 'left', 'slow');
  });


  it('Should show completed swap ETH -> ERC20 (DAI)', async () => {
    try {
      await Helpers.checkIfVisible('Swapped-Ethereum');
    } catch (e) {
      await Helpers.checkIfVisible('Swapping-Ethereum');
    }
    await Helpers.swipe('profile-screen', 'left', 'slow');
  });
  */

  it('Should open send sheet after tapping send fab', async () => {
    await Helpers.waitAndTap('send-fab');
    await Helpers.checkIfVisible('send-asset-form-field');
  });

<<<<<<< HEAD
  it('Should send (Cryptokitties)', async () => {
    await Helpers.typeTextAndHideKeyboard(
=======
  xit('Should send (Cryptokitties)', async () => {
    await Helpers.typeText(
>>>>>>> db9aef6c
      'send-asset-form-field',
      RAINBOW_WALLET_DOT_ETH
    );
    await Helpers.tap('CryptoKitties-family-header');
    await Helpers.tapByText('Arun Cattybinky');
    await Helpers.waitAndTap('send-sheet-confirm-action-button', 10000);
    await Helpers.tapAndLongPress('send-confirmation-button');
    await Helpers.checkIfVisible('profile-screen');
    await Helpers.swipe('profile-screen', 'left', 'slow');
  });

  xit('Should send ERC20 (BAT)', async () => {
    await Helpers.tap('send-fab');
    await Helpers.typeTextAndHideKeyboard(
      'send-asset-form-field',
      RAINBOW_WALLET_DOT_ETH
    );
    await Helpers.tap('send-asset-BAT');
    await Helpers.typeText('selected-asset-field-input', '1.02', true);
    await Helpers.waitAndTap('send-sheet-confirm-action-button');
    await Helpers.tapAndLongPress('send-confirmation-button');
    await Helpers.checkIfVisible('profile-screen');
    await Helpers.swipe('profile-screen', 'left', 'slow');
  });

  xit('Should send ETH', async () => {
    await Helpers.tap('send-fab');
    await Helpers.typeTextAndHideKeyboard(
      'send-asset-form-field',
      RAINBOW_WALLET_DOT_ETH
    );
    await Helpers.tap('send-asset-ETH');
    await Helpers.typeText('selected-asset-field-input', '0.003', true);
    await Helpers.waitAndTap('send-sheet-confirm-action-button');
    await Helpers.tapAndLongPress('send-confirmation-button');
    await Helpers.checkIfVisible('profile-screen');
  });

  it('Should receive the WC connect request and approve it', async () => {
    connector = new WalletConnect({
      bridge: 'https://bridge.walletconnect.org',
      clientMeta: {
        description: 'Connect with WalletConnect',
        icons: ['https://walletconnect.org/walletconnect-logo.png'],
        name: 'WalletConnect',
        url: 'https://walletconnect.org',
      },
    });
    await Helpers.delay(3000);

    await connector.createSession();
    uri = connector.uri;
    const connected = new Promise(async (resolve, reject) => {
      connector.on('connect', (error, payload) => {
        if (error) {
          reject(error);
        }
        const { accounts } = payload.params[0];
        if (accounts[0] === '0x3Cb462CDC5F809aeD0558FBEe151eD5dC3D3f608') {
          account = accounts[0];
          resolve(true);
        } else {
          reject(false);
        }
      });
    });

    const baseUrl = 'https://rnbwapp.com';
    const encodedUri = encodeURIComponent(uri);
    const fullUrl = `${baseUrl}/wc?uri=${encodedUri}`;

    await Helpers.disableSynchronization();
    await device.sendToHome();
    await Helpers.enableSynchronization();

    await Helpers.delay(2000);

    await device.launchApp({
      newInstance: false,
      url: fullUrl,
    });

    await Helpers.checkIfVisible('wc-approval-sheet', 30000);
    await Helpers.waitAndTap('wc-connect-action-button');
    const isConnected = await connected;
    if (!isConnected) throw new Error('WC Connection failed');
    await Helpers.checkIfVisible('wc-redirect-sheet');
    await Helpers.swipe('wc-redirect-sheet', 'down', 'fast');
  });

  it('Should be able to sign personal messages via WC', async () => {
    const result = connector.signPersonalMessage(['My msg', account]);
    await Helpers.checkIfVisible('wc-request-sheet');
    await Helpers.waitAndTap('wc-confirm-action-button');
    await Helpers.delay(1000);
    if (!result) throw new Error('WC Connection failed');
    const signature = await result;
    if (
      signature !==
      '0x9b08221727750e582b43e14f50069083ac6d8a2670a9f28009f14cbef7e66ba16d3370330aed5b6744027bd6a0bef32cb97bb9da3db34c67ba2237b2ef5d1ec71b'
    ) {
      throw new Error('WC personal sign failed');
    }
  });

  it('Should be able to sign typed data messages via WC', async () => {
    const msg = {
      types: {
        EIP712Domain: [
          { name: 'name', type: 'string' },
          { name: 'version', type: 'string' },
          { name: 'verifyingContract', type: 'address' },
        ],
        RelayRequest: [
          { name: 'target', type: 'address' },
          { name: 'encodedFunction', type: 'bytes' },
          { name: 'gasData', type: 'GasData' },
          { name: 'relayData', type: 'RelayData' },
        ],
        GasData: [
          { name: 'gasLimit', type: 'uint256' },
          { name: 'gasPrice', type: 'uint256' },
          { name: 'pctRelayFee', type: 'uint256' },
          { name: 'baseRelayFee', type: 'uint256' },
        ],
        RelayData: [
          { name: 'senderAddress', type: 'address' },
          { name: 'senderNonce', type: 'uint256' },
          { name: 'relayWorker', type: 'address' },
          { name: 'paymaster', type: 'address' },
        ],
      },
      domain: {
        name: 'GSN Relayed Transaction',
        version: '1',
        chainId: 42,
        verifyingContract: '0x6453D37248Ab2C16eBd1A8f782a2CBC65860E60B',
      },
      primaryType: 'RelayRequest',
      message: {
        target: '0x9cf40ef3d1622efe270fe6fe720585b4be4eeeff',
        encodedFunction:
          '0xa9059cbb0000000000000000000000002e0d94754b348d208d64d52d78bcd443afa9fa520000000000000000000000000000000000000000000000000000000000000007',
        gasData: {
          gasLimit: '39507',
          gasPrice: '1700000000',
          pctRelayFee: '70',
          baseRelayFee: '0',
        },
        relayData: {
          senderAddress: '0x22d491bde2303f2f43325b2108d26f1eaba1e32b',
          senderNonce: '3',
          relayWorker: '0x3baee457ad824c94bd3953183d725847d023a2cf',
          paymaster: '0x957F270d45e9Ceca5c5af2b49f1b5dC1Abb0421c',
        },
      },
    };

    const result = connector.signTypedData([account, JSON.stringify(msg)]);
    await Helpers.checkIfVisible('wc-request-sheet');
    await Helpers.waitAndTap('wc-confirm-action-button');
    await Helpers.delay(1000);
    const signature = await result;
    if (
      signature !==
      '0xb78f17ff5779826ebfe4a7572a569a8802c02962242ff0195bd17bd4c07248b930a8c459276bc6eaa02dfb4523b8dc66d0020742d3f60a9209bde811aebb39351b'
    ) {
      throw new Error('WC personal sign failed');
    }
  });

  it('Should be able to approve transactions via WC', async () => {
    const result = connector.sendTransaction({
      from: account,
      to: account,
      value: '0x0',
      data: '0x',
    });
    await Helpers.checkIfVisible('wc-request-sheet');
    await Helpers.delay(3000);
    await Helpers.waitAndTap('wc-confirm-action-button');
    await Helpers.delay(1000);
    const hash = await result;
    if (!hash) {
      throw new Error('WC approving tx failed');
    }
    await Helpers.delay(3000);
  });

  /*
  it('Should show completed swap ERC20 (BAT) -> ERC20 (ZRX)', async () => {
    try {
      await Helpers.checkIfVisible('Swapped-Basic Attention Token');
    } catch (e) {
      await Helpers.checkIfVisible('Swapping-Basic Attention Token');
    }
  });

  it('Should show completed swap ERC20 (USDC) -> ETH', async () => {
    try {
      await Helpers.checkIfVisible('Swapped-USD Coin');
    } catch (e) {
      await Helpers.checkIfVisible('Swapping-USD Coin');
    }
    try {
      await Helpers.checkIfVisible('Sent-Compound Sai');
    } catch (e) {
      await Helpers.checkIfVisible('Sending-Compound Sai');
    }
  });*/
  /*
  it('Should show completed send ERC20 (cSAI)', async () => {
    try {
      await Helpers.checkIfVisible('Sent-Compound SAI-1.69 cSAI');
    } catch (e) {
      await Helpers.checkIfVisible('Sending-Compound SAI-1.69 cSAI');
    }
  });
*/
  // it('Should show completed send NFT (Cryptokitties)', async () => {
  //   try {
  //     await Helpers.checkIfVisible('Sent-Arun Cattybinky-1.00 CryptoKitties');
  //   } catch (e) {
  //     await Helpers.checkIfVisible(
  //       'Sending-Arun Cattybinky-1.00 CryptoKitties'
  //     );
  //   }
  // });

  xit('Should show completed send ERC20 (BAT)', async () => {
    try {
      await Helpers.checkIfVisible('Sent-Basic Attention Token-1.02 BAT');
    } catch (e) {
      await Helpers.checkIfVisible('Sending-Basic Attention Token-1.02 BAT');
    }
  });

  xit('Should show completed send ETH', async () => {
    try {
      await Helpers.checkIfVisible('Sent-Ethereum-0.003 ETH');
    } catch (e) {
      await Helpers.checkIfVisible('Sending-Ethereum-0.003 ETH');
    }
  });

  xit('Should show completed send ETH (WC)', async () => {
    try {
      await Helpers.checkIfVisible('Self-Ethereum-0.00 ETH');
    } catch (e) {
      await Helpers.checkIfVisible('Sending-Ethereum-0.00 ETH');
    }
  });

  afterAll(async () => {
    // Reset the app state
    await connector.killSession();
    connector = null;
    await device.clearKeychain();
    await exec('kill $(lsof -t -i:8545)');
    await Helpers.delay(2000);
  });
});<|MERGE_RESOLUTION|>--- conflicted
+++ resolved
@@ -180,13 +180,8 @@
     await Helpers.checkIfVisible('send-asset-form-field');
   });
 
-<<<<<<< HEAD
   it('Should send (Cryptokitties)', async () => {
     await Helpers.typeTextAndHideKeyboard(
-=======
-  xit('Should send (Cryptokitties)', async () => {
-    await Helpers.typeText(
->>>>>>> db9aef6c
       'send-asset-form-field',
       RAINBOW_WALLET_DOT_ETH
     );
