/* eslint-disable sort-keys-fix/sort-keys-fix */
/* eslint-disable no-undef */
/* eslint-disable jest/expect-expect */
import { exec } from 'child_process';
import { JsonRpcProvider } from '@ethersproject/providers';
import { Wallet } from '@ethersproject/wallet';
import WalletConnect from '@walletconnect/client';
import { ethers } from 'ethers';
import * as Helpers from './helpers';

let connector = null;
let uri = null;
let account = null;

const RAINBOW_WALLET_DOT_ETH = '0x7a3d05c70581bD345fe117c06e45f9669205384f';
const TESTING_WALLET = '0x3Cb462CDC5F809aeD0558FBEe151eD5dC3D3f608';

const sendETHtoTestWallet = async () => {
  // Send additional ETH to wallet before start sending
  const provider = new JsonRpcProvider(
    device.getPlatform() === 'ios'
      ? process.env.HARDHAT_URL_IOS
      : process.env.HARDHAT_URL_ANDROID,
    'any'
  );
  // Hardhat account 0 that has 10000 ETH
  const wallet = new Wallet(
    '0xac0974bec39a17e36ba4a6b4d238ff944bacb478cbed5efcae784d7bf4f2ff80',
    provider
  );
  // Sending 20 ETH so we have enough to pay the tx fees even when the gas is too high
  await wallet.sendTransaction({
    to: TESTING_WALLET,
    value: ethers.utils.parseEther('20'),
  });
  return true;
};

beforeAll(async () => {
  // Connect to hardhat
  await exec('yarn hardhat');
<<<<<<< HEAD

  if (process.env.CI.toString() === 'true') {
    await exec(
      'open /Applications/Xcode.app/Contents/Developer/Applications/Simulator.app/'
    );
  }
=======
  await exec(
    'open /Applications/Xcode.app/Contents/Developer/Applications/Simulator.app/'
  );
>>>>>>> 82a70d23
});

describe('Hardhat Transaction Flow', () => {
  it('Should show the welcome screen', async () => {
    await Helpers.checkIfVisible('welcome-screen');
  });

  it('Should show the "Restore Sheet" after tapping on "I already have a wallet"', async () => {
    await Helpers.tap('already-have-wallet-button');
    await Helpers.checkIfExists('restore-sheet');
  });

  it('show the "Import Sheet" when tapping on "Restore with a recovery phrase or private key"', async () => {
    await Helpers.tap('restore-with-key-button');
    await Helpers.checkIfExists('import-sheet');
  });

  it('Should show the "Add wallet modal" after tapping import with a valid seed"', async () => {
    await Helpers.typeText('import-sheet-input', process.env.TEST_SEEDS, false);
    await Helpers.checkIfElementHasString(
      'import-sheet-button-label',
      'Import'
    );
    await Helpers.tap('import-sheet-button');
    await Helpers.checkIfVisible('wallet-info-modal');
  });

  it('Should navigate to the Wallet screen after tapping on "Import Wallet"', async () => {
    await Helpers.disableSynchronization();
    await Helpers.tap('wallet-info-submit-button');
    if (device.getPlatform() === 'android') {
      await Helpers.checkIfVisible('pin-authentication-screen');
      // Set the pin
      await Helpers.authenticatePin('1234');
      // Confirm it
      await Helpers.authenticatePin('1234');
    }
    await Helpers.checkIfVisible('wallet-screen', 40000);
    await Helpers.enableSynchronization();
  });

  it('Should navigate to the Profile screen after swiping right', async () => {
    await Helpers.swipe('wallet-screen', 'right', 'slow');
    await Helpers.checkIfVisible('profile-screen');
  });

  it('Should navigate to Settings Modal after tapping Settings Button', async () => {
    await Helpers.tap('settings-button');
    await Helpers.checkIfVisible('settings-modal');
  });

  it('Should toggle Dark Mode on and off', async () => {
    await Helpers.tap('darkmode-section-false');
    await Helpers.tap('darkmode-section-true');
  });

  it('Should navigate to Developer Settings after tapping Developer Section', async () => {
    await Helpers.tap('developer-section');
    await Helpers.checkIfVisible('developer-settings-modal');
  });

  if (device.getPlatform() === 'ios') {
    it('Should show Applied alert after pressing Alert', async () => {
      await Helpers.tap('alert-section');
      await Helpers.checkIfElementByTextIsVisible('APPLIED');
      await Helpers.tapAlertWithButton('OK');
      await Helpers.checkIfVisible('developer-settings-modal');
    });
  }

  it('Should show Hardhat Toast after pressing Connect To Hardhat', async () => {
    await sendETHtoTestWallet();

    await Helpers.tap('hardhat-section');
    await Helpers.checkIfVisible('testnet-toast-Hardhat');
    await Helpers.swipe('profile-screen', 'left', 'slow');
  });

  // it('Should swap ETH -> ERC20 (DAI)', async () => {
  //   await Helpers.tap('exchange-fab');
  //   await Helpers.typeText('exchange-modal-input', '0.01', true);
  //   await Helpers.tap('exchange-modal-output-selection-button');
  //   await Helpers.typeText('currency-select-search-input', 'DAI', true);
  //   await Helpers.tap('exchange-coin-row-DAI');
  //   await Helpers.tapAndLongPress('exchange-modal-confirm');
  //   await Helpers.swipe('profile-screen', 'left', 'slow');
  // });

  // it('Should swap ERC20 (BAT) -> ERC20 (ZRX)', async () => {
  //   await Helpers.tap('exchange-fab');
  //   await Helpers.tap('exchange-modal-input-selection-button');
  //   await Helpers.tap('exchange-coin-row-BAT');
  //   await Helpers.typeText('exchange-modal-input', '5', true);
  //   await Helpers.tap('exchange-modal-output-selection-button');
  //   await Helpers.tap('exchange-coin-row-ZRX');
  //   await Helpers.tapAndLongPress('exchange-modal-confirm');
  //   await Helpers.swipe('profile-screen', 'left', 'slow');
  // });

  // it('Should swap ERC20 (USDC)-> ETH', async () => {
  //   await Helpers.tap('exchange-fab');
  //   await Helpers.tap('exchange-modal-input-selection-button');
  //   await Helpers.tap('exchange-coin-row-USDC');
  //   await Helpers.typeText('exchange-modal-input', '2', true);
  //   await Helpers.tap('exchange-modal-output-selection-button');
  //   await Helpers.typeText('currency-select-search-input', 'ETH', true);
  //   await Helpers.tap('exchange-coin-row-ETH');
  //   await Helpers.tapAndLongPress('exchange-modal-confirm');
  //   await Helpers.swipe('profile-screen', 'left', 'slow');
  // });
  /*
  it('Should send ERC20 (cSAI)', async () => {
    await Helpers.tap('send-fab');
    await Helpers.typeText('send-asset-form-field', 'poopcoin.eth', false);
    await Helpers.tap('send-savings-cSAI');
    await Helpers.typeText('selected-asset-field-input', '1.69', true);
    await Helpers.tap('send-sheet-confirm-action-button');
    await Helpers.tapAndLongPress('send-confirmation-button');
    await Helpers.checkIfVisible('profile-screen');
    await Helpers.swipe('profile-screen', 'left', 'slow');
  });

 
  it('Should show completed swap ETH -> ERC20 (DAI)', async () => {
    try {
      await Helpers.checkIfVisible('Swapped-Ethereum');
    } catch (e) {
      await Helpers.checkIfVisible('Swapping-Ethereum');
    }
    await Helpers.swipe('profile-screen', 'left', 'slow');
  });
  */

  it('Should open send sheet after tapping send fab', async () => {
    await Helpers.waitAndTap('send-fab');
    await Helpers.checkIfVisible('send-asset-form-field');
  });

  it('Should send (Cryptokitties)', async () => {
    await Helpers.typeText(
      'send-asset-form-field',
      RAINBOW_WALLET_DOT_ETH,
      true
    );
    await Helpers.tap('CryptoKitties-family-header');
    await Helpers.tapByText('Arun Cattybinky');
    await Helpers.tap('send-sheet-confirm-action-button');
    await Helpers.tapAndLongPress('send-confirmation-button');
    await Helpers.checkIfVisible('profile-screen');
    await Helpers.swipe('profile-screen', 'left', 'slow');
  });

  it('Should send ERC20 (BAT)', async () => {
    await Helpers.tap('send-fab');
    await Helpers.typeText(
      'send-asset-form-field',
      RAINBOW_WALLET_DOT_ETH,
      true
    );
    await Helpers.tap('send-asset-BAT');
    await Helpers.typeText('selected-asset-field-input', '1.02', true);
    await Helpers.tap('send-sheet-confirm-action-button');
    await Helpers.tapAndLongPress('send-confirmation-button');
    await Helpers.checkIfVisible('profile-screen');
    await Helpers.swipe('profile-screen', 'left', 'slow');
  });

  it('Should send ETH', async () => {
    await Helpers.tap('send-fab');
    await Helpers.typeText(
      'send-asset-form-field',
      RAINBOW_WALLET_DOT_ETH,
      true
    );
    await Helpers.tap('send-asset-ETH');
    await Helpers.typeText('selected-asset-field-input', '0.003', true);
    await Helpers.tap('send-sheet-confirm-action-button');
    await Helpers.tapAndLongPress('send-confirmation-button');
    await Helpers.checkIfVisible('profile-screen');
  });

  it('Should receive the WC connect request and approve it', async () => {
    connector = new WalletConnect({
      bridge: 'https://bridge.walletconnect.org',
      clientMeta: {
        description: 'Connect with WalletConnect',
        icons: ['https://walletconnect.org/walletconnect-logo.png'],
        name: 'WalletConnect',
        url: 'https://walletconnect.org',
      },
    });
    await Helpers.delay(3000);

    await connector.createSession();
    uri = connector.uri;
    const connected = new Promise(async (resolve, reject) => {
      connector.on('connect', (error, payload) => {
        if (error) {
          reject(error);
        }
        const { accounts } = payload.params[0];
        if (accounts[0] === '0x3Cb462CDC5F809aeD0558FBEe151eD5dC3D3f608') {
          account = accounts[0];
          resolve(true);
        } else {
          reject(false);
        }
      });
    });

    const baseUrl = 'https://rnbwapp.com';
    const encodedUri = encodeURIComponent(uri);
    const fullUrl = `${baseUrl}/wc?uri=${encodedUri}`;

    await Helpers.disableSynchronization();
    await device.sendToHome();
    await Helpers.enableSynchronization();

    await Helpers.delay(2000);

    await device.launchApp({
      newInstance: false,
      url: fullUrl,
    });

    await Helpers.checkIfVisible('wc-approval-sheet', 30000);
    await Helpers.waitAndTap('wc-connect-action-button');
    const isConnected = await connected;
    if (!isConnected) throw new Error('WC Connection failed');
    await Helpers.checkIfVisible('wc-redirect-sheet');
    await Helpers.swipe('wc-redirect-sheet', 'down', 'fast');
  });

  it('Should be able to sign personal messages via WC', async () => {
    const result = connector.signPersonalMessage(['My msg', account]);
    await Helpers.checkIfVisible('wc-request-sheet');
    await Helpers.waitAndTap('wc-confirm-action-button');
    await Helpers.delay(1000);
    if (!result) throw new Error('WC Connection failed');
    const signature = await result;
    if (
      signature !==
      '0x9b08221727750e582b43e14f50069083ac6d8a2670a9f28009f14cbef7e66ba16d3370330aed5b6744027bd6a0bef32cb97bb9da3db34c67ba2237b2ef5d1ec71b'
    ) {
      throw new Error('WC personal sign failed');
    }
  });

  it('Should be able to sign typed data messages via WC', async () => {
    const msg = {
      types: {
        EIP712Domain: [
          { name: 'name', type: 'string' },
          { name: 'version', type: 'string' },
          { name: 'verifyingContract', type: 'address' },
        ],
        RelayRequest: [
          { name: 'target', type: 'address' },
          { name: 'encodedFunction', type: 'bytes' },
          { name: 'gasData', type: 'GasData' },
          { name: 'relayData', type: 'RelayData' },
        ],
        GasData: [
          { name: 'gasLimit', type: 'uint256' },
          { name: 'gasPrice', type: 'uint256' },
          { name: 'pctRelayFee', type: 'uint256' },
          { name: 'baseRelayFee', type: 'uint256' },
        ],
        RelayData: [
          { name: 'senderAddress', type: 'address' },
          { name: 'senderNonce', type: 'uint256' },
          { name: 'relayWorker', type: 'address' },
          { name: 'paymaster', type: 'address' },
        ],
      },
      domain: {
        name: 'GSN Relayed Transaction',
        version: '1',
        chainId: 42,
        verifyingContract: '0x6453D37248Ab2C16eBd1A8f782a2CBC65860E60B',
      },
      primaryType: 'RelayRequest',
      message: {
        target: '0x9cf40ef3d1622efe270fe6fe720585b4be4eeeff',
        encodedFunction:
          '0xa9059cbb0000000000000000000000002e0d94754b348d208d64d52d78bcd443afa9fa520000000000000000000000000000000000000000000000000000000000000007',
        gasData: {
          gasLimit: '39507',
          gasPrice: '1700000000',
          pctRelayFee: '70',
          baseRelayFee: '0',
        },
        relayData: {
          senderAddress: '0x22d491bde2303f2f43325b2108d26f1eaba1e32b',
          senderNonce: '3',
          relayWorker: '0x3baee457ad824c94bd3953183d725847d023a2cf',
          paymaster: '0x957F270d45e9Ceca5c5af2b49f1b5dC1Abb0421c',
        },
      },
    };

    const result = connector.signTypedData([account, JSON.stringify(msg)]);
    await Helpers.checkIfVisible('wc-request-sheet');
    await Helpers.waitAndTap('wc-confirm-action-button');
    await Helpers.delay(1000);
    const signature = await result;
    if (
      signature !==
      '0xb78f17ff5779826ebfe4a7572a569a8802c02962242ff0195bd17bd4c07248b930a8c459276bc6eaa02dfb4523b8dc66d0020742d3f60a9209bde811aebb39351b'
    ) {
      throw new Error('WC personal sign failed');
    }
  });

  it('Should be able to approve transactions via WC', async () => {
    const result = connector.sendTransaction({
      from: account,
      to: account,
      value: '0x0',
      data: '0x',
    });
    await Helpers.checkIfVisible('wc-request-sheet');
    await Helpers.delay(3000);
    await Helpers.waitAndTap('wc-confirm-action-button');
    await Helpers.delay(1000);
    const hash = await result;
    if (!hash) {
      throw new Error('WC approving tx failed');
    }
    await Helpers.delay(3000);
  });

  /*
  it('Should show completed swap ERC20 (BAT) -> ERC20 (ZRX)', async () => {
    try {
      await Helpers.checkIfVisible('Swapped-Basic Attention Token');
    } catch (e) {
      await Helpers.checkIfVisible('Swapping-Basic Attention Token');
    }
  });

  it('Should show completed swap ERC20 (USDC) -> ETH', async () => {
    try {
      await Helpers.checkIfVisible('Swapped-USD Coin');
    } catch (e) {
      await Helpers.checkIfVisible('Swapping-USD Coin');
    }
    try {
      await Helpers.checkIfVisible('Sent-Compound Sai');
    } catch (e) {
      await Helpers.checkIfVisible('Sending-Compound Sai');
    }
  });*/
  /*
  it('Should show completed send ERC20 (cSAI)', async () => {
    try {
      await Helpers.checkIfVisible('Sent-Compound SAI-1.69 cSAI');
    } catch (e) {
      await Helpers.checkIfVisible('Sending-Compound SAI-1.69 cSAI');
    }
  });
*/
  // it('Should show completed send NFT (Cryptokitties)', async () => {
  //   try {
  //     await Helpers.checkIfVisible('Sent-Arun Cattybinky-1.00 CryptoKitties');
  //   } catch (e) {
  //     await Helpers.checkIfVisible(
  //       'Sending-Arun Cattybinky-1.00 CryptoKitties'
  //     );
  //   }
  // });

  it('Should show completed send ERC20 (BAT)', async () => {
    try {
      await Helpers.checkIfVisible('Sent-Basic Attention Token-1.02 BAT');
    } catch (e) {
      await Helpers.checkIfVisible('Sending-Basic Attention Token-1.02 BAT');
    }
  });

  it('Should show completed send ETH', async () => {
    try {
      await Helpers.checkIfVisible('Sent-Ethereum-0.003 ETH');
    } catch (e) {
      await Helpers.checkIfVisible('Sending-Ethereum-0.003 ETH');
    }
  });

  it('Should show completed send ETH (WC)', async () => {
    try {
      await Helpers.checkIfVisible('Self-Ethereum-0.00 ETH');
    } catch (e) {
      await Helpers.checkIfVisible('Sending-Ethereum-0.00 ETH');
    }
  });

  afterAll(async () => {
    // Reset the app state
    await connector.killSession();
    connector = null;
    await device.clearKeychain();
    await exec('kill $(lsof -t -i:8545)');
    await Helpers.delay(2000);
  });
});<|MERGE_RESOLUTION|>--- conflicted
+++ resolved
@@ -39,18 +39,9 @@
 beforeAll(async () => {
   // Connect to hardhat
   await exec('yarn hardhat');
-<<<<<<< HEAD
-
-  if (process.env.CI.toString() === 'true') {
-    await exec(
-      'open /Applications/Xcode.app/Contents/Developer/Applications/Simulator.app/'
-    );
-  }
-=======
   await exec(
     'open /Applications/Xcode.app/Contents/Developer/Applications/Simulator.app/'
   );
->>>>>>> 82a70d23
 });
 
 describe('Hardhat Transaction Flow', () => {
@@ -173,7 +164,7 @@
     await Helpers.swipe('profile-screen', 'left', 'slow');
   });
 
- 
+
   it('Should show completed swap ETH -> ERC20 (DAI)', async () => {
     try {
       await Helpers.checkIfVisible('Swapped-Ethereum');
