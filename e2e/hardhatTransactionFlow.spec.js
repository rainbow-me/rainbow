--- conflicted
+++ resolved
@@ -18,13 +18,9 @@
 
 beforeAll(async () => {
   // Connect to hardhat
-<<<<<<< HEAD
-  // await exec('yarn hardhat');
-=======
   await exec('yarn hardhat');
 
   await Helpers.delay(5000);
->>>>>>> 4d814151
 
   const provider = new JsonRpcProvider(
     device.getPlatform() === 'ios' ? HARDHAT_URL_IOS : HARDHAT_URL_ANDROID,
