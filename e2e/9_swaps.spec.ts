--- conflicted
+++ resolved
@@ -64,7 +64,6 @@
     await tap('swap-button');
     await delayTime('very-long');
 
-<<<<<<< HEAD
     const swapInput = await fetchElementAttributes('swap-asset-input');
 
     expect(swapInput.label).toContain('10');
@@ -81,14 +80,6 @@
     await tap('swap-action-button');
     await delayTime('long');
     const swapInput = await fetchElementAttributes('swap-asset-input');
-=======
-    // flaky
-    // await swipeUntilVisible('token-to-buy-dai-1', 'token-to-buy-list', 'up', 100);
-    await swipe('token-to-buy-list', 'up', 'slow', 0.2);
-
-    await tap('token-to-buy-dai-1');
-    await delayTime('very-long');
->>>>>>> 182ba511
 
     expect(swapInput.label).toContain('10');
     expect(swapInput.label).toContain('ETH');
