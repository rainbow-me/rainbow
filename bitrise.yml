--- conflicted
+++ resolved
@@ -698,40 +698,43 @@
         - webhook_url: $SLACK_WEBHOOK_URL
   workflow_google_play:
     steps:
-<<<<<<< HEAD
-    - script@1:
-        inputs:
-        - content: "#!/usr/bin/env bash\n# fail if any commands fails\nset -e\n# debug log\nset -x\n\n# write your script here\ntouch .env\necho \"DATA_ORIGIN=$DATA_ORIGIN\" >> .env\necho \"INFURA_PROJECT_ID=$INFURA_PROJECT_ID\" >> .env\necho \"INFURA_PROJECT_ID_DEV=$INFURA_PROJECT_ID_DEV\" >> .env\necho \"REACT_APP_SEGMENT_API_WRITE_KEY=$REACT_APP_SEGMENT_API_WRITE_KEY\" >> .env\necho \"DATA_API_KEY=$DATA_API_KEY\" >> .env\necho \"DATA_ENDPOINT=$DATA_ENDPOINT\" >> .env\necho \"SENTRY_ENDPOINT=$SENTRY_ENDPOINT\" >> .env\necho \"SENTRY_ENVIRONMENT=LocalRelease\" >> .env\necho \"WYRE_ENDPOINT=$WYRE_ENDPOINT\" >> .env\necho \"WYRE_ACCOUNT_ID=$WYRE_ACCOUNT_ID\" >> .env\necho \"RAINBOW_WYRE_MERCHANT_ID=$RAINBOW_WYRE_MERCHANT_ID\" >> .env\necho \"WYRE_ENDPOINT_TEST=$WYRE_ENDPOINT_TEST\" >> .env\necho \"WYRE_ACCOUNT_ID_TEST=$WYRE_ACCOUNT_ID_TEST\" >> .env\necho \"RAINBOW_WYRE_MERCHANT_ID_TEST=$RAINBOW_WYRE_MERCHANT_ID_TEST\" >> .env\necho \"ETHERSCAN_API_KEY=$ETHERSCAN_API_KEY\" >> .env\necho \"BRANCH_APP_DOMAIN=$BRANCH_APP_DOMAIN\" >> .env\necho \"BRANCH_KEY=$BRANCH_KEY\" >> .env\necho \"RAINBOW_MASTER_KEY=$RAINBOW_MASTER_KEY\" >> .env\necho \"DEV_PKEY=$DEV_PKEY_PROD\" >> .env\necho \"WYRE_TOKEN=$WYRE_TOKEN\" >> .env\necho \"WYRE_TOKEN_TEST=$WYRE_TOKEN_TEST\" >> .env\necho \"ENABLE_DEV_MODE=0\" >> .env\necho \"ETH_GAS_STATION_API_KEY=$ETH_GAS_STATION_API_KEY\" >> .env\necho \"IMGIX_TOKEN=$IMGIX_TOKEN\" >> .env\necho \"IMGIX_DOMAIN=$IMGIX_DOMAIN\" >> .env\necho \"DEBUG_NM=NO\" >> .env\necho \"CODEPUSH_KEY_RELEASE=$CODEPUSH_KEY_RELEASE\" >> .env\necho \"CODEPUSH_KEY_STAGING=$CODEPUSH_KEY_STAGING\" >> .env\necho \"CODE_PUSH_DEPLOYMENT_KEY_ANDROID=$CODE_PUSH_DEPLOYMENT_KEY_ANDROID\" >> .env \necho \"GOOGLE_SERVICE_API_KEY=$GOOGLE_SERVICE_API_KEY\" >> .env\necho \"COVALENT_IOS_API_KEY=$COVALENT_IOS_API_KEY\" >> .env\necho \"COVALENT_ANDROID_API_KEY=$COVALENT_ANDROID_API_KEY\" >> .env\necho \"POLYGON_MAINNET_RPC=$POLYGON_MAINNET_RPC\" >> .env\necho \"ARBITRUM_MAINNET_RPC=$ARBITRUM_MAINNET_RPC\" >> .env\necho \"OPTIMISM_MAINNET_RPC=$OPTIMISM_MAINNET_RPC\" >> .env\necho \"OPENSEA_API_KEY=$OPENSEA_API_KEY\" >> .env\necho \"OPENSEA_RINKEBY_API_KEY=$OPENSEA_RINKEBY_API_KEY\" >> .env\necho \"NFT_API_KEY=$NFT_API_KEY\" >> .env\necho \"NFT_API_URL=$NFT_API_URL\" >> .env\necho \"ETHEREUM_MAINNET_RPC=$ETHEREUM_MAINNET_RPC\" >> .env\necho \"ETHEREUM_MAINNET_RPC_DEV=$ETHEREUM_MAINNET_RPC_DEV\" >> .env\necho \"ETHEREUM_KOVAN_RPC=$ETHEREUM_KOVAN_RPC\" >> .env\necho \"ETHEREUM_KOVAN_RPC_DEV=$ETHEREUM_KOVAN_RPC_DEV\" >> .env\necho \"ETHEREUM_ROPSTEN_RPC=$ETHEREUM_ROPSTEN_RPC\" >> .env\necho \"ETHEREUM_ROPSTEN_RPC_DEV=$ETHEREUM_ROPSTEN_RPC_DEV\" >> .env\necho \"ETHEREUM_RINKEBY_RPC=$ETHEREUM_RINKEBY_RPC\" >> .env\necho \"ETHEREUM_RINKEBY_RPC_DEV=$ETHEREUM_RINKEBY_RPC_DEV\" >> .env\necho \"ETHEREUM_GOERLI_RPC=$ETHEREUM_GOERLI_RPC\" >> .env\necho \"ETHEREUM_GOERLI_RPC_DEV=$ETHEREUM_GOERLI_RPC_DEV\" >> .env\necho \"RAINBOW_TOKEN_LIST_URL=$RAINBOW_TOKEN_LIST_URL\" >>.env\necho \"HARDHAT_URL_IOS=$HARDHAT_URL_IOS\" >>.env\necho \"HARDHAT_URL_ANDROID=$HARDHAT_URL_ANDROID\" >>.env\necho \"COMPOUND_SUBGRAPH_ENDPOINT=$COMPOUND_SUBGRAPH_ENDPOINT\" >>.env\necho \"CLOUDINARY_CLOUD_NAME=$CLOUDINARY_CLOUD_NAME\" >>.env\necho \"CLOUDINARY_API_KEY=$CLOUDINARY_API_KEY\" >>.env\necho \"CLOUDINARY_API_SECRET=$CLOUDINARY_API_SECRET\" >>.env\necho \"PINATA_API_URL=$PINATA_API_URL\" >>.env\necho \"PINATA_API_KEY=$PINATA_API_KEY\" >>.env\necho \"PINATA_API_SECRET=$PINATA_API_SECRET\" >>.env\necho \"PINATA_GATEWAY_URL=$PINATA_GATEWAY_URL\" >>.env\necho \"CODE_PUSH_DEPLOYMENT_KEY_IOS=$CODE_PUSH_DEPLOYMENT_KEY_IOS\" >> .env\necho \"APP_CENTER_READ_ONLY_TOKEN_ANDROID=$APP_CENTER_READ_ONLY_TOKEN_ANDROID\" >> .env\necho \"APP_CENTER_READ_ONLY_TOKEN_IOS=$APP_CENTER_READ_ONLY_TOKEN_IOS\" >> .env"
-        title: Generate .env
-    - script@1:
-        inputs:
-        - content: |-
-            #!/bin/bash
-            jenv add /usr/local/opt/openjdk/
-            jenv global 15
-            export JAVA_HOME="$(jenv prefix)"
-            envman add --key JAVA_HOME --value "$(jenv prefix)"
-            echo "openjdk-15 installed"
-        title: Install JVM 15
-    - activate-ssh-key@4:
-        run_if: '{{getenv "SSH_RSA_PRIVATE_KEY" | ne ""}}'
-    - git-clone@6: {}
-    - cache-pull@2: {}
-    - install-missing-android-tools@3: {}
-    - nvm@1:
-        inputs:
-        - node_version: "14"
-    - script@1:
-        inputs:
-        - content: |
-            #!/usr/bin/env bash
-            # fail if any commands fails
-            set -e
-            # debug log
-            set -x
-
-            # Yarn sucks and running a couple of times does the trick.
-            # See https://github.com/yarnpkg/yarn/issues/7212 before yelling at me
+      - script@1.1.6:
+          inputs:
+            - content: |+
+                #!/usr/bin/env bash
+                # fail if any commands fails
+                set -e
+                # debug log
+                set -x
+                # write your script here
+                touch .env
+                echo "DATA_ORIGIN=$DATA_ORIGIN" >> .env
+                echo "INFURA_PROJECT_ID=$INFURA_PROJECT_ID" >> .env
+                echo "INFURA_PROJECT_ID_DEV=$INFURA_PROJECT_ID_DEV" >> .env
+                echo "REACT_APP_SEGMENT_API_WRITE_KEY=$REACT_APP_SEGMENT_API_WRITE_KEY" >> .env
+                echo "DATA_API_KEY=$DATA_API_KEY" >> .env
+                echo "DATA_ENDPOINT=$DATA_ENDPOINT" >> .env
+                echo "SENTRY_ENDPOINT=$SENTRY_ENDPOINT" >> .env
+                echo "SENTRY_ENVIRONMENT=$SENTRY_ENVIRONMENT" >> .env
+                echo "WYRE_ENDPOINT=$WYRE_ENDPOINT" >> .env
+                echo "WYRE_ACCOUNT_ID=$WYRE_ACCOUNT_ID" >> .env
+                echo "RAINBOW_WYRE_MERCHANT_ID=$RAINBOW_WYRE_MERCHANT_ID" >> .env
+                echo "WYRE_ENDPOINT_TEST=$WYRE_ENDPOINT_TEST" >> .env
+                echo "WYRE_ACCOUNT_ID_TEST=$WYRE_ACCOUNT_ID_TEST" >> .env
+                echo "RAINBOW_WYRE_MERCHANT_ID_TEST=$RAINBOW_WYRE_MERCHANT_ID_TEST" >> .env
+                echo "ETHERSCAN_API_KEY=$ETHERSCAN_API_KEY" >> .env
+                echo "BRANCH_APP_DOMAIN=$BRANCH_APP_DOMAIN" >> .env
+                echo "BRANCH_KEY=$BRANCH_KEY" >> .env
+                echo "RAINBOW_MASTER_KEY=$RAINBOW_MASTER_KEY" >> .env
+                echo "DEV_SEEDS=\"$DEV_SEEDS\"" >> .env
+                echo "DEV_PKEY=\$DEV_PKEY" >> .env
+                echo "TEST_SEEDS=\"$TEST_SEEDS\"" >> .env
+                echo "IS_TESTING=$IS_TESTING" >> .env
+                echo "WYRE_TOKEN=$WYRE_TOKEN" >> .env
+                echo "WYRE_TOKEN_TEST=$WYRE_TOKEN_TEST" >> .env
+                echo "ENABLE_DEV_MODE=$ENABLE_DEV_MODE" >> .env
+                echo "GANACHE_URL=$GANACHE_URL" >> .env
+                echo "ETH_GAS_STATION_API_KEY=$ETH_GAS_STATION_API_KEY" >> .env
 
             yarn setup || yarn setup || yarn setup
         title: Install dependencies via Yarn
@@ -820,49 +823,6 @@
     - opts:
         is_expand: false
       GRADLEW_PATH: ./android/gradlew
-=======
-      - script@1.1.6:
-          inputs:
-            - content: |+
-                #!/usr/bin/env bash
-                # fail if any commands fails
-                set -e
-                # debug log
-                set -x
-                # write your script here
-                touch .env
-                echo "DATA_ORIGIN=$DATA_ORIGIN" >> .env
-                echo "INFURA_PROJECT_ID=$INFURA_PROJECT_ID" >> .env
-                echo "INFURA_PROJECT_ID_DEV=$INFURA_PROJECT_ID_DEV" >> .env
-                echo "REACT_APP_SEGMENT_API_WRITE_KEY=$REACT_APP_SEGMENT_API_WRITE_KEY" >> .env
-                echo "DATA_API_KEY=$DATA_API_KEY" >> .env
-                echo "DATA_ENDPOINT=$DATA_ENDPOINT" >> .env
-                echo "SENTRY_ENDPOINT=$SENTRY_ENDPOINT" >> .env
-                echo "SENTRY_ENVIRONMENT=$SENTRY_ENVIRONMENT" >> .env
-                echo "WYRE_ENDPOINT=$WYRE_ENDPOINT" >> .env
-                echo "WYRE_ACCOUNT_ID=$WYRE_ACCOUNT_ID" >> .env
-                echo "RAINBOW_WYRE_MERCHANT_ID=$RAINBOW_WYRE_MERCHANT_ID" >> .env
-                echo "WYRE_ENDPOINT_TEST=$WYRE_ENDPOINT_TEST" >> .env
-                echo "WYRE_ACCOUNT_ID_TEST=$WYRE_ACCOUNT_ID_TEST" >> .env
-                echo "RAINBOW_WYRE_MERCHANT_ID_TEST=$RAINBOW_WYRE_MERCHANT_ID_TEST" >> .env
-                echo "ETHERSCAN_API_KEY=$ETHERSCAN_API_KEY" >> .env
-                echo "BRANCH_APP_DOMAIN=$BRANCH_APP_DOMAIN" >> .env
-                echo "BRANCH_KEY=$BRANCH_KEY" >> .env
-                echo "RAINBOW_MASTER_KEY=$RAINBOW_MASTER_KEY" >> .env
-                echo "DEV_SEEDS=\"$DEV_SEEDS\"" >> .env
-                echo "DEV_PKEY=\$DEV_PKEY" >> .env
-                echo "TEST_SEEDS=\"$TEST_SEEDS\"" >> .env
-                echo "IS_TESTING=$IS_TESTING" >> .env
-                echo "WYRE_TOKEN=$WYRE_TOKEN" >> .env
-                echo "WYRE_TOKEN_TEST=$WYRE_TOKEN_TEST" >> .env
-                echo "ENABLE_DEV_MODE=$ENABLE_DEV_MODE" >> .env
-                echo "GANACHE_URL=$GANACHE_URL" >> .env
-                echo "ETH_GAS_STATION_API_KEY=$ETH_GAS_STATION_API_KEY" >> .env
-
-
-
-          title: Generate .env file for testing
->>>>>>> 87d5fd1a
   workflow_remote_access:
     before_run: []
     envs:
