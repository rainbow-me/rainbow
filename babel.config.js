--- conflicted
+++ resolved
@@ -3,13 +3,8 @@
 const envLine = fs
   .readFileSync('./.env', 'utf8')
   .split('\n')
-<<<<<<< HEAD
-  .find(l => l.startsWith('SCRIPT_NM='))
-  .slice(10);
-=======
   .find(l => l.startsWith('SCRIPT_NM='));
 const data = envLine && envLine.slice(10);
->>>>>>> 91da8fb5
 
 function getAliasesFromTsConfig() {
   const tsConfig = require('./tsconfig.json');
