{
  "name": "Rainbow",
  "version": "1.5.32-1",
  "private": true,
  "scripts": {
    "setup": "yarn install && yarn allow-scripts && yarn postinstall",
    "android": "yarn uninstall:android && react-native run-android",
    "android:apk": "yarn gradle assembleRelease && yarn uninstall:android && yarn android:load-apk",
    "android:bundle": "./scripts/check-env.sh && yarn update-tokens && yarn gradle bundleRelease && open android/app/build/outputs/bundle/release/",
    "android:load-apk": "adb install android/app/build/outputs/apk/release/app-release.apk",
    "clean:android": "yarn uninstall:android && yarn gradle clean",
    "detox:android": "detox build -c android.emu.debug && detox test -R 1 -c android.emu.debug --loglevel verbose",
    "detox:android:release": "detox build -c android.emu.release && detox test -R 1 -c android.emu.release",
    "detox:ios": "detox build -c ios.sim.debug && detox test -R 1 -c ios.sim.debug --bail",
    "detox:ios:release": "detox build -c ios.sim.release && detox test -R 1 -c ios.sim.release --bail",
    "fast": "yarn setup && yarn install-pods-fast",
    "gradle": "cd android && ./gradlew",
    "hardhat": "source .env && hardhat node --fork ${ETHEREUM_MAINNET_RPC_DEV}",
    "install-all": "yarn setup && yarn install-pods",
    "install-all-no-flipper": "yarn setup && yarn install-pods-no-flipper",
    "install-bundle": "cd ios && bundle install && cd ..",
    "install-pods": "cd ios && bundle exec pod install --repo-update && cd ..",
    "install-pods-fast": "cd ios && bundle exec pod install && cd ..",
    "install-pods-fast-jsc": "cd ios && bundle exec env USE_HERMES=NO pod install && cd ..",
    "install-pods-no-flipper": "cd ios && bundle exec env SKIP_FLIPPER=true pod install --repo-update && cd ..",
    "ios": "react-native run-ios --simulator='iPhone 11'",
    "lint": "yarn lint:ts && yarn lint:js",
    "lint:js": "eslint --cache --ext '.ts,.tsx,.js,.jsx' .",
    "lint:ts": "yarn tsc --skipLibCheck --noEmit",
    "postinstall": "./scripts/postinstall.sh",
    "start": "react-native start",
    "start:clean": "watchman watch-del-all && rm -rf $TMPDIR/react-* && rm -rf $TMPDIR/metro-* && rm -rf $TMPDIR/haste-map-* && react-native start -- --reset-cache",
    "test": "jest test.js",
    "uninstall:android": "adb uninstall me.rainbow; true",
    "uninstall:ios": "echo 'Script not yet added.'",
    "update-env": "curl -H 'Authorization: token '$GITHUB_TOKEN -H 'Accept: application/vnd.github.v3.raw' -O  -L https://api.github.com/repos/rainbow-me/rainbow-env/contents/dotenv && rm -f .env && mv dotenv .env",
    "android-reverse-ports": "adb reverse tcp:8097 tcp:8097 && adb reverse tcp:8081 tcp:8081",
    "update-tokens": "yarn update-token-list && yarn update-token-metadata",
    "update-token-list": "./scripts/update-token-list.sh",
    "update-token-metadata": "./scripts/update-token-metadata.sh"
  },
  "husky": {
    "hooks": {
      "pre-commit": "lint-staged"
    }
  },
  "lint-staged": {
    "*.{js,jsx,ts,tsx}": [
      "eslint --ext '.js,.jsx,.ts,.tsx' -c .eslintrc.js"
    ]
  },
  "dependencies": {
    "@apollo/client": "3.2.4",
    "@bankify/react-native-animate-number": "0.2.1",
    "@ethersproject/abi": "5.0.9",
    "@ethersproject/abstract-provider": "5.0.7",
    "@ethersproject/abstract-signer": "5.0.9",
    "@ethersproject/address": "5.0.8",
    "@ethersproject/bignumber": "5.0.12",
    "@ethersproject/bytes": "5.0.8",
    "@ethersproject/constants": "5.0.7",
    "@ethersproject/contracts": "5.0.8",
    "@ethersproject/hdnode": "5.0.7",
    "@ethersproject/logger": "5.1.0",
    "@ethersproject/providers": "5.0.17",
    "@ethersproject/random": "5.0.6",
    "@ethersproject/shims": "5.0.10",
    "@ethersproject/signing-key": "5.0.7",
    "@ethersproject/solidity": "5.0.7",
    "@ethersproject/transactions": "5.0.8",
    "@ethersproject/units": "5.0.8",
    "@ethersproject/wallet": "5.0.9",
    "@gorhom/bottom-sheet": "4.0.3",
    "@lavamoat/preinstall-always-fail": "1.0.0",
    "@metamask/eth-sig-util": "4.0.0",
    "@rainbow-me/react-native-animated-number": "0.0.2",
    "@rainbow-me/react-native-payments": "1.1.5",
    "@react-native-community/async-storage": "1.12.1",
    "@react-native-community/blur": "3.6.0",
    "@react-native-community/clipboard": "git+https://github.com/brunobar79/clipboard#01d1c13",
    "@react-native-community/masked-view": "0.1.10",
    "@react-native-community/netinfo": "5.9.7",
    "@react-native-community/viewpager": "5.0.5",
    "@react-native-firebase/app": "12.9.3",
    "@react-native-firebase/crashlytics": "12.9.3",
    "@react-native-firebase/messaging": "12.9.3",
    "@react-native-firebase/remote-config": "12.9.3",
    "@react-navigation/core": "5.12.5",
    "@react-navigation/material-top-tabs": "5.2.19",
    "@react-navigation/native": "5.7.6",
    "@react-navigation/stack": "5.9.3",
    "@segment/analytics-react-native": "1.4.3",
    "@sentry/react-native": "2.6.0",
    "@tradle/react-native-http": "2.0.1",
    "@types/i18n-js": "3.0.3",
    "@types/lodash": "4.14.168",
    "@types/react-redux": "7.1.9",
    "@unstoppabledomains/resolution": "5.0.2",
    "@walletconnect/client": "1.6.6",
    "@walletconnect/utils": "1.6.6",
    "assert": "1.5.0",
    "async-mutex": "0.3.2",
    "asyncstorage-down": "4.2.0",
    "bignumber.js": "9.0.1",
    "bip39": "3.0.2",
    "browserify-zlib": "0.1.4",
    "buffer": "4.9.2",
    "chroma-js": "2.1.0",
    "console-browserify": "1.2.0",
    "constants-browserify": "1.0.0",
    "date-fns": "2.16.1",
    "delay": "4.4.0",
    "dns.js": "1.0.1",
    "domain-browser": "1.2.0",
    "emoji-datasource": "4.1.0",
    "eth-contract-metadata": "1.16.0",
    "eth-url-parser": "1.0.4",
    "ethereumjs-util": "6.2.1",
    "ethereumjs-wallet": "1.0.1",
    "events": "1.1.1",
    "global": "4.4.0",
    "grapheme-splitter": "1.0.4",
    "graphql-tag": "2.11.0",
    "hermes-engine": "0.7.2",
    "https-browserify": "0.0.1",
    "husky": "2.7.0",
    "i18n-js": "3.8.0",
    "i18next": "17.3.1",
    "imgix-core-js": "2.3.2",
    "immer": "9.0.6",
    "inherits": "2.0.4",
    "is-valid-domain": "0.1.2",
    "lint-staged": "10.4.0",
    "lodash": "4.17.21",
    "lottie-ios": "3.2.3",
    "lottie-react-native": "4.0.2",
    "make-color-more-chill": "0.2.1",
    "match-sorter": "6.3.0",
    "mnemonist": "0.38.1",
    "nanoid": "2.1.11",
    "parse-domain": "4.1.0",
    "parse-ms": "2.1.0",
    "patch-package": "6.4.7",
    "path-browserify": "0.0.0",
    "prop-types": "15.7.2",
    "punycode": "1.4.1",
    "qrcode": "1.4.4",
    "qs": "6.9.4",
    "querystring-es3": "0.2.1",
    "rainbow-token-list": "1.2.2",
    "react": "17.0.1",
    "react-coin-icon": "0.1.42",
    "react-fast-compare": "2.0.4",
    "react-flatten-children": "1.1.2",
    "react-native": "0.64.2",
    "react-native-action-sheet": "2.2.0",
    "react-native-actionsheet": "2.4.2",
    "react-native-aes-crypto": "brunobar79/react-native-aes#65c49f7e70266615b2999eaa7db654d3fe4f2e3b",
    "react-native-android-keyboard-adjust": "1.2.0",
    "react-native-branch": "5.0.0",
    "react-native-camera": "3.40.0",
    "react-native-circular-progress": "1.3.6",
    "react-native-cloud-fs": "brunobar79/react-native-cloud-fs#e7e3111fb427b6df5e97f61c700ca1e64636cad8",
    "react-native-crypto": "2.2.0",
    "react-native-dark-mode": "0.2.2",
    "react-native-device-info": "5.3.1",
    "react-native-dotenv": "2.4.2",
    "react-native-dynamic": "1.0.0",
    "react-native-exit-app": "1.1.0",
    "react-native-extra-dimensions-android": "1.2.2",
    "react-native-fast-image": "8.3.4",
    "react-native-fs": "2.16.6",
    "react-native-gesture-handler": "1.10.3",
    "react-native-get-random-values": "1.5.0",
    "react-native-haptic-feedback": "1.11.0",
    "react-native-image-crop-picker": "0.32.3",
    "react-native-indicators": "0.17.0",
    "react-native-ios-context-menu": "1.3.0",
    "react-native-ios11-devicecheck": "0.0.3",
    "react-native-iphone-x-helper": "1.3.0",
    "react-native-keyboard-area": "1.0.5",
    "react-native-keychain": "6.2.0",
    "react-native-languages": "3.0.2",
    "react-native-level-fs": "3.0.1",
    "react-native-linear-gradient": "2.5.6",
    "react-native-mail": "4.1.0",
    "react-native-markdown-display": "7.0.0-alpha.2",
    "react-native-os": "brunobar79/react-native-os#41a08e45260b8c1c53c77ad00e13ae954cb9337c",
    "react-native-permissions": "3.0.5",
    "react-native-qrcode-svg": "mikedemarais/react-native-qrcode-svg#c0302a698ea4fa0bb9b506a11ef39905674f2221",
    "react-native-radial-gradient": "rainbow-me/react-native-radial-gradient#1266cd8f6ac3321bcf27357f8771bd088f9f27ef",
    "react-native-randombytes": "3.5.3",
    "react-native-reanimated": "2.2.0",
    "react-native-redash": "16.2.2",
    "react-native-restart": "0.0.22",
    "react-native-safe-area-context": "0.5.0",
    "react-native-safe-area-view": "mikedemarais/react-native-safe-area-view",
    "react-native-screens": "2.9.0",
    "react-native-splash-screen": "3.2.0",
    "react-native-storage": "1.0.1",
    "react-native-store-review": "0.1.5",
    "react-native-svg": "brunobar79/react-native-svg#6e9d1f0327e1567913743b8df9093a38e8b8b473",
    "react-native-tab-view": "2.14.2",
    "react-native-tcp": "3.3.2",
    "react-native-text-input-mask": "2.0.0",
    "react-native-text-size": "brunobar79/react-native-text-size#15b21c9f88c6df0d1b5e0f2ba792fe59b5dc255a",
    "react-native-tooltip": "brunobar79/react-native-tooltip#e0e88d212b5b7f350e5eabba87f588a32e0f2590",
    "react-native-tooltips": "brunobar79/react-native-tooltips#3b79e544378c112aaa608037f8155ce174cd9249",
    "react-native-udp": "2.7.0",
    "react-native-version-number": "0.3.6",
    "react-native-video": "5.1.1",
    "react-native-video-cache": "2.0.5",
    "react-native-webview": "11.2.3",
    "react-navigation-backhandler": "2.0.1",
    "react-primitives": "0.8.1",
    "react-query": "1.5.10",
    "react-redux": "7.2.1",
    "react-style-proptype": "3.2.2",
    "readable-stream": "1.1.14",
    "reanimated-bottom-sheet": "1.0.0-alpha.22",
    "recyclerlistview": "3.0.0",
    "redux": "4.0.5",
    "redux-devtools-extension": "2.13.8",
    "redux-thunk": "2.3.0",
    "reselect": "4.0.0",
    "rn-dominant-color": "1.7.0",
    "socket.io-client": "2.3.1",
    "stream-browserify": "1.0.0",
    "string.fromcodepoint": "0.2.1",
    "string_decoder": "0.10.31",
    "styled-components": "5.2.1",
    "timers-browserify": "1.4.2",
    "tty-browserify": "0.0.0",
    "url": "0.10.3",
    "url-parse": "1.5.3",
    "use-debounce": "^7.0.0",
    "use-memo-one": "1.1.1",
    "util": "0.10.4",
    "vm-browserify": "0.0.4",
    "zxcvbn": "4.4.2"
  },
  "devDependencies": {
    "@nomiclabs/hardhat-ethers": "2.0.2",
    "@nomiclabs/hardhat-waffle": "2.0.1",
    "chai": "4.2.0",
    "ethereum-waffle": "3.4.0",
    "hardhat": "2.6.7",
    "ethers": "5.5.1",
    "@babel/core": "7.14.2",
    "@babel/parser": "7.12.14",
    "@babel/plugin-transform-react-inline-elements": "7.12.1",
    "@babel/plugin-transform-runtime": "7.12.1",
    "@babel/preset-env": "7.12.1",
    "@babel/runtime": "7.14.0",
    "@lavamoat/allow-scripts": "1.0.3",
    "@nomiclabs/hardhat-ethers": "2.0.2",
    "@nomiclabs/hardhat-waffle": "2.0.1",
    "@types/jest": "26.0.14",
    "@types/react": "16.9.52",
    "@types/react-native": "0.63.25",
    "@types/react-native-dotenv": "0.2.0",
    "@types/react-test-renderer": "16.9.3",
    "@types/styled-components": "5.1.7",
    "@types/url-parse": "1.4.3",
    "ast-parser": "0.0.5",
    "audit-ci": "3.1.1",
    "babel-core": "7.0.0-bridge.0",
    "babel-jest": "26.6.3",
    "babel-plugin-date-fns": "2.0.0",
    "babel-plugin-graphql-tag": "2.5.0",
    "babel-plugin-lodash": "3.3.4",
    "babel-plugin-module-resolver": "4.0.0",
    "babel-plugin-rewire": "1.2.0",
    "babel-plugin-styled-components": "1.11.1",
    "babel-plugin-transform-remove-console": "6.9.4",
    "chai": "4.2.0",
    "detox": "18.22.1",
    "dotenv": "8.2.0",
    "eslint": "7.32.0",
    "eslint-config-rainbow": "2.0.0",
    "eslint-import-resolver-babel-module": "5.3.1",
<<<<<<< HEAD
    "ethereum-waffle": "3.4.0",
    "ethers": "5.5.1",
=======
>>>>>>> dd1b5f09
    "graphql": "15.3.0",
    "hardhat": "2.6.7",
    "image-size": "1.0.0",
    "jest": "26.6.3",
    "jest-circus": "26.6.3",
    "metro-plugin-anisotropic-transform": "rainbow-me/metro-plugin-anisotropic-transform#463b4ca9f5631f9c5e6028d22a450f6f0e54214f",
    "metro-react-native-babel-preset": "0.64.0",
    "node-vibrant": "3.2.1-alpha.1",
    "prettier": "2.2.1",
    "react-test-renderer": "17.0.1",
    "rn-nodeify": "10.2.0",
    "schedule": "0.5.0",
    "typescript": "3.9.7"
  },
  "resolutions": {
    "**/node-fetch": "2.6.1",
    "**/web3": "1.5.2",
    "**/underscore": "1.12.1",
    "**/socket.io-parser": "3.3.1",
    "**/bl": "2.2.1",
    "**/browserslist": "4.16.5",
    "**/elliptic": "6.5.4",
    "**/hosted-git-info": "3.0.8",
    "**/logkitty": "0.7.1",
    "**/lodash": "4.17.21",
    "**/madge": "4.0.2",
    "**/minimist": "1.2.3",
    "**/netmask": "2.0.1",
    "**/postcss": "8.2.10",
    "**/resolve": "1.8.1",
    "**/semver": "7.3.2",
    "**/xmldom": "github:xmldom/xmldom#c568938641cc1f121cef5b4df80fcfda1e489b6e",
    "**/xmlhttprequest-ssl": "1.6.2",
    "**/y18n": "5.0.5",
    "**/yargs-parser": "20.2.5",
    "**/@hapi/hoek": "8.5.1",
    "**/glob-parent": "6.0.0",
    "**/merge-deep": "3.0.3",
    "**/css-what": "5.0.1",
    "**/tar": "6.1.11",
    "**/path-parse": "1.0.7",
    "**/ansi-regex": "5.0.1",
    "**/color-string": "1.6.0",
    "**/tmpl": "1.0.5",
    "**/nth-check": "2.0.1",
    "**/is-svg": "4.3.1",
    "**/set-value": "4.1.0"
  },
  "jest": {
    "preset": "react-native",
    "moduleFileExtensions": [
      "ts",
      "js",
      "jsx",
      "json",
      "node"
    ],
    "setupFiles": [
      "./config/test/jest-setup.js"
    ]
  },
  "detox": {
    "devices": {
      "simulator": {
        "type": "ios.simulator",
        "device": {
          "type": "iPhone 12 Pro Max"
        }
      }
    },
    "apps": {
      "ios.release": {
        "type": "ios.app",
        "binaryPath": "ios/build/Build/Products/Release-iphonesimulator/Rainbow.app",
        "build": "xcodebuild -workspace ios/Rainbow.xcworkspace -scheme Rainbow -configuration Release -sdk iphonesimulator -derivedDataPath ios/build"
      },
      "ios.debug": {
        "type": "ios.app",
        "binaryPath": "ios/build/Build/Products/Debug-iphonesimulator/Rainbow.app",
        "build": "xcodebuild -workspace ios/Rainbow.xcworkspace -scheme Rainbow -configuration Debug -sdk iphonesimulator -derivedDataPath ios/build"
      }
    },
    "configurations": {
      "ios.sim.release": {
        "app": "ios.release",
        "device": "simulator"
      },
      "ios.sim.debug": {
        "app": "ios.debug",
        "device": "simulator"
      },
      "android.emu.debug": {
        "binaryPath": "./android/app/build/outputs/apk/debug/app-debug.apk",
        "build": "cd ./android && ./gradlew assembleDebug assembleAndroidTest -DtestBuildType=debug && cd ..",
        "type": "android.emulator",
        "name": "Pixel_3_API_29"
      }
    },
    "runner-config": "e2e/config.json",
    "test-runner": "jest"
  },
  "react-native": {
    "zlib": "browserify-zlib",
    "console": "console-browserify",
    "constants": "constants-browserify",
    "crypto": "react-native-crypto",
    "dns": "dns.js",
    "net": "react-native-tcp",
    "domain": "domain-browser",
    "http": "@tradle/react-native-http",
    "https": "https-browserify",
    "os": "react-native-os",
    "path": "path-browserify",
    "querystring": "querystring-es3",
    "fs": "react-native-level-fs",
    "_stream_transform": "readable-stream/transform",
    "_stream_readable": "readable-stream/readable",
    "_stream_writable": "readable-stream/writable",
    "_stream_duplex": "readable-stream/duplex",
    "_stream_passthrough": "readable-stream/passthrough",
    "dgram": "react-native-udp",
    "stream": "stream-browserify",
    "timers": "timers-browserify",
    "tty": "tty-browserify",
    "vm": "vm-browserify",
    "tls": false
  },
  "browser": {
    "zlib": "browserify-zlib",
    "console": "console-browserify",
    "constants": "constants-browserify",
    "crypto": "react-native-crypto",
    "dns": "dns.js",
    "net": "react-native-tcp",
    "domain": "domain-browser",
    "http": "@tradle/react-native-http",
    "https": "https-browserify",
    "os": "react-native-os",
    "path": "path-browserify",
    "querystring": "querystring-es3",
    "fs": "react-native-level-fs",
    "_stream_transform": "readable-stream/transform",
    "_stream_readable": "readable-stream/readable",
    "_stream_writable": "readable-stream/writable",
    "_stream_duplex": "readable-stream/duplex",
    "_stream_passthrough": "readable-stream/passthrough",
    "dgram": "react-native-udp",
    "stream": "stream-browserify",
    "timers": "timers-browserify",
    "tty": "tty-browserify",
    "vm": "vm-browserify",
    "tls": false
  },
  "lavamoat": {
    "allowScripts": {
      "Rainbow": false,
      "@scarf/scarf": false,
      "@lavamoat/preinstall-always-fail": false,
      "core-js": false,
      "core-js-pure": false,
      "detox": false,
      "dtrace-provider": false,
      "fsevents": false,
      "husky": false,
      "keccak": false,
      "react-native-storage": false,
      "react-query": false,
      "scrypt": false,
      "secp256k1": false,
<<<<<<< HEAD
      "web3": false,
      "bufferutil": false,
      "utf-8-validate": false,
      "postinstall-postinstall": false,
      "@sentry/cli": true
=======
      "@sentry/cli": true,
      "web3": false,
      "web3-bzz": false,
      "web3-shh": false,
      "bufferutil": false,
      "utf-8-validate": false,
      "postinstall-postinstall": false,
      "core-js-pure": false
>>>>>>> dd1b5f09
    }
  }
}<|MERGE_RESOLUTION|>--- conflicted
+++ resolved
@@ -253,8 +253,6 @@
     "@babel/preset-env": "7.12.1",
     "@babel/runtime": "7.14.0",
     "@lavamoat/allow-scripts": "1.0.3",
-    "@nomiclabs/hardhat-ethers": "2.0.2",
-    "@nomiclabs/hardhat-waffle": "2.0.1",
     "@types/jest": "26.0.14",
     "@types/react": "16.9.52",
     "@types/react-native": "0.63.25",
@@ -273,19 +271,12 @@
     "babel-plugin-rewire": "1.2.0",
     "babel-plugin-styled-components": "1.11.1",
     "babel-plugin-transform-remove-console": "6.9.4",
-    "chai": "4.2.0",
     "detox": "18.22.1",
     "dotenv": "8.2.0",
     "eslint": "7.32.0",
     "eslint-config-rainbow": "2.0.0",
     "eslint-import-resolver-babel-module": "5.3.1",
-<<<<<<< HEAD
-    "ethereum-waffle": "3.4.0",
-    "ethers": "5.5.1",
-=======
->>>>>>> dd1b5f09
     "graphql": "15.3.0",
-    "hardhat": "2.6.7",
     "image-size": "1.0.0",
     "jest": "26.6.3",
     "jest-circus": "26.6.3",
@@ -453,22 +444,13 @@
       "react-query": false,
       "scrypt": false,
       "secp256k1": false,
-<<<<<<< HEAD
       "web3": false,
       "bufferutil": false,
       "utf-8-validate": false,
       "postinstall-postinstall": false,
-      "@sentry/cli": true
-=======
       "@sentry/cli": true,
-      "web3": false,
       "web3-bzz": false,
-      "web3-shh": false,
-      "bufferutil": false,
-      "utf-8-validate": false,
-      "postinstall-postinstall": false,
-      "core-js-pure": false
->>>>>>> dd1b5f09
+      "web3-shh": false
     }
   }
 }