--- conflicted
+++ resolved
@@ -434,12 +434,8 @@
       "@scarf/scarf": false,
       "@lavamoat/preinstall-always-fail": false,
       "core-js": false,
-<<<<<<< HEAD
       "core-js-pure": false,
-      "detox": false,
-=======
       "detox": true,
->>>>>>> 27e36704
       "dtrace-provider": false,
       "fsevents": false,
       "husky": false,
