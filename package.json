{
  "name": "Rainbow",
  "version": "1.6.23-1",
  "private": true,
  "scripts": {
    "setup": "yarn install && yarn ds:install && yarn allow-scripts && yarn postinstall",
    "setup-ci": "./scripts/setup-ci.sh",
    "android": "yarn uninstall:android && react-native run-android",
    "android:apk": "yarn gradle assembleRelease && yarn uninstall:android && yarn android:load-apk",
    "android:bundle": "./scripts/check-env.sh && yarn gradle bundleRelease && open android/app/build/outputs/bundle/release/",
    "android:load-apk": "adb install android/app/build/outputs/apk/release/app-release.apk",
    "check-lockfile": "./scripts/check-lockfile.sh",
    "clean:android": "yarn uninstall:android && yarn gradle clean",
    "detox:android": "detox build -c android.emu.debug && detox test -R 1 -c android.emu.debug --loglevel verbose",
    "detox:android:release": "detox build -c android.emu.release && detox test -R 1 -c android.emu.release",
    "detox:ios": "detox build -c ios.sim.debug && detox test -R 1 -c ios.sim.debug --bail",
    "detox:ios:release": "detox build -c ios.sim.release && detox test -R 1 -c ios.sim.release --bail",
    "ds:install": "yarn install --cwd src/design-system/docs",
    "ds": "cd src/design-system/docs && yarn dev",
    "fast": "yarn setup && yarn install-pods-fast",
    "gradle": "cd android && ./gradlew",
    "hardhat": "source .env && npx hardhat node --fork ${ETHEREUM_MAINNET_RPC_DEV}",
    "install-all": "yarn setup && yarn install-pods",
    "install-all-no-flipper": "yarn setup && yarn install-pods-no-flipper",
    "install-bundle": "cd ios && bundle install && cd ..",
    "install-pods": "cd ios && bundle exec pod install --repo-update && cd ..",
    "install-pods-fast": "cd ios && bundle exec pod install && cd ..",
    "install-pods-fast-jsc": "cd ios && bundle exec env USE_HERMES=NO pod install && cd ..",
    "install-pods-no-flipper": "cd ios && bundle exec env SKIP_FLIPPER=true pod install --repo-update && cd ..",
    "ios": "react-native run-ios --simulator='iPhone 11'",
    "format": "prettier --write '**/*.{js,jsx,ts,tsx}'",
    "lint": "yarn lint:ts && yarn lint:js",
    "lint:js": "eslint --cache --ext '.ts,.tsx,.js,.jsx' .",
    "lint:ts": "yarn tsc --skipLibCheck --noEmit",
    "postinstall": "./scripts/postinstall.sh",
    "preview": "git reset && git commit -m \"/preview\" --allow-empty",
    "start": "react-native start",
    "start:clean": "watchman watch-del-all && rm -rf $TMPDIR/react-* && rm -rf $TMPDIR/metro-* && rm -rf $TMPDIR/haste-map-* && react-native start -- --reset-cache",
    "test": "jest test.js",
    "ts-coverage": "typescript-coverage-report",
    "ts-migrate-folder": "./scripts/ts-migrate-folder.sh",
    "uninstall:android": "adb uninstall me.rainbow; true",
    "uninstall:ios": "echo 'Script not yet added.'",
    "update-env": "curl -H 'Authorization: token '$GITHUB_TOKEN -H 'Accept: application/vnd.github.v3.raw' -O  -L https://api.github.com/repos/rainbow-me/rainbow-env/contents/dotenv && rm -f .env && mv dotenv .env",
    "android-reverse-ports": "adb reverse tcp:8097 tcp:8097 && adb reverse tcp:8081 tcp:8081",
    "update-tokens": "yarn update-token-list && yarn update-token-metadata",
    "update-token-list": "./scripts/update-token-list.sh",
    "update-token-metadata": "./scripts/update-token-metadata.sh",
    "check-translations": "./scripts/check-translations.sh ./src './src/languages/*.json' lang.t",
    "codegen-translations": "node ./scripts/codegen-translations.js",
    "prepare": "husky install"
  },
  "dependencies": {
    "@apollo/client": "3.2.4",
    "@bankify/react-native-animate-number": "0.2.1",
    "@bradgarropy/use-countdown": "1.4.1",
    "@capsizecss/core": "3.0.0",
    "@ensdomains/address-encoder": "0.2.16",
    "@ensdomains/content-hash": "2.5.7",
    "@ensdomains/eth-ens-namehash": "2.0.15",
    "@ethersproject/abi": "5.6.3",
    "@ethersproject/abstract-provider": "5.6.1",
    "@ethersproject/abstract-signer": "5.6.2",
    "@ethersproject/address": "5.6.1",
    "@ethersproject/bignumber": "5.6.2",
    "@ethersproject/bytes": "5.6.1",
    "@ethersproject/constants": "5.6.1",
    "@ethersproject/contracts": "5.6.2",
    "@ethersproject/hdnode": "5.6.2",
    "@ethersproject/logger": "5.6.0",
    "@ethersproject/providers": "5.6.8",
    "@ethersproject/random": "5.6.1",
    "@ethersproject/shims": "5.6.0",
    "@ethersproject/solidity": "5.6.1",
    "@ethersproject/transactions": "5.6.2",
    "@ethersproject/units": "5.6.1",
    "@ethersproject/wallet": "5.6.2",
    "@gorhom/bottom-sheet": "4.1.5",
    "@lavamoat/preinstall-always-fail": "1.0.0",
    "@metamask/eth-sig-util": "4.0.0",
    "@rainbow-me/react-native-animated-number": "0.0.2",
    "@rainbow-me/react-native-payments": "1.1.5",
    "@rainbow-me/swaps": "0.1.14",
    "@react-native-community/async-storage": "1.12.1",
    "@react-native-community/blur": "3.6.0",
    "@react-native-community/cameraroll": "4.1.2",
    "@react-native-community/clipboard": "git+https://github.com/brunobar79/clipboard#01d1c13",
    "@react-native-community/netinfo": "5.9.7",
    "@react-native-firebase/app": "14.7.0",
    "@react-native-firebase/crashlytics": "14.7.0",
    "@react-native-firebase/messaging": "14.7.0",
    "@react-native-firebase/remote-config": "14.7.0",
    "@react-native-masked-view/masked-view": "0.2.6",
    "@react-native-menu/menu": "0.5.2",
    "@react-navigation/core": "5.12.5",
    "@react-navigation/material-top-tabs": "5.2.19",
    "@react-navigation/native": "5.7.6",
    "@react-navigation/stack": "5.9.3",
    "@segment/analytics-react-native": "1.5.0",
    "@sentry/react-native": "3.4.1",
    "@tradle/react-native-http": "2.0.1",
    "@types/i18n-js": "3.0.3",
    "@types/lodash": "4.14.168",
    "@types/react-redux": "7.1.9",
    "@types/url-join": "4.0.1",
    "@unstoppabledomains/resolution": "7.1.4",
    "@walletconnect/client": "1.6.6",
    "@walletconnect/utils": "1.6.6",
    "appcenter": "4.4.3",
    "assert": "1.5.0",
    "async-mutex": "0.3.2",
    "asyncstorage-down": "4.2.0",
    "big-integer": "1.6.51",
    "bignumber.js": "9.0.1",
    "bip39": "3.0.2",
    "browserify-zlib": "0.1.4",
    "buffer": "4.9.2",
    "chroma-js": "2.1.0",
    "cloudinary": "1.27.1",
    "conditional-wrap": "1.0.2",
    "console-browserify": "1.2.0",
    "constants-browserify": "1.0.0",
    "currency.js": "2.0.4",
    "d3-scale": "4.0.2",
    "d3-shape": "3.0.1",
    "date-fns": "2.16.1",
    "dedent": "0.7.0",
    "delay": "4.4.0",
    "dns.js": "1.0.1",
    "domain-browser": "1.2.0",
    "emoji-datasource": "4.1.0",
    "emoji-regex": "10.0.0",
    "eth-contract-metadata": "1.16.0",
    "eth-url-parser": "1.0.4",
    "ethereumjs-util": "6.2.1",
    "ethereumjs-wallet": "1.0.1",
    "events": "1.1.1",
    "fast-text-encoding": "1.0.3",
    "global": "4.4.0",
    "grapheme-splitter": "1.0.4",
    "graphql-tag": "2.11.0",
    "hermes-engine": "0.11.0",
    "https-browserify": "0.0.1",
    "i18n-js": "3.8.0",
    "i18next": "17.3.1",
    "idna-uts46-hx": "3.4.0",
    "imgix-core-js": "2.3.2",
    "immer": "9.0.6",
    "inherits": "2.0.4",
    "is-valid-domain": "0.1.2",
    "lint-staged": "10.4.0",
    "lodash": "4.17.21",
    "lottie-ios": "3.2.3",
    "lottie-react-native": "4.1.3",
    "make-color-more-chill": "0.2.2",
    "match-sorter": "6.3.0",
    "mnemonist": "0.38.1",
    "multiformats": "9.6.2",
    "nanoid": "3.2.0",
    "p-wait-for": "4.1.0",
    "pako": "2.0.4",
    "parse-domain": "4.1.0",
    "parse-ms": "2.1.0",
    "patch-package": "6.4.7",
    "path-browserify": "0.0.0",
    "prop-types": "15.7.2",
    "punycode": "1.4.1",
    "qrcode": "1.4.4",
    "qs": "6.9.4",
    "querystring-es3": "0.2.1",
    "react": "17.0.2",
    "react-coin-icon": "osdnk/react-coin-icon#06464588a3d986f6ef3a7d7341b2d7ea0c5ac50b",
    "react-fast-compare": "2.0.4",
    "react-flatten-children": "1.1.2",
    "react-native": "0.68.1",
    "react-native-action-sheet": "2.2.0",
    "react-native-actionsheet": "2.4.2",
    "react-native-aes-crypto": "brunobar79/react-native-aes#65c49f7e70266615b2999eaa7db654d3fe4f2e3b",
    "react-native-android-keyboard-adjust": "1.2.0",
    "react-native-bootsplash": "4.1.0",
    "react-native-branch": "5.3.1",
    "react-native-camera": "4.2.1",
    "react-native-change-icon": "3.2.0",
    "react-native-circular-progress": "1.3.6",
    "react-native-cloud-fs": "brunobar79/react-native-cloud-fs#e7e3111fb427b6df5e97f61c700ca1e64636cad8",
    "react-native-code-push": "7.0.4",
    "react-native-crypto": "2.2.0",
    "react-native-dark-mode": "0.2.2",
    "react-native-device-info": "5.3.1",
    "react-native-dotenv": "2.4.2",
    "react-native-drop-shadow": "0.0.4",
    "react-native-exit-app": "1.1.0",
    "react-native-extra-dimensions-android": "1.2.2",
    "react-native-fast-image": "8.5.11",
    "react-native-fs": "2.16.6",
    "react-native-gesture-handler": "1.10.3",
    "react-native-get-random-values": "1.5.0",
    "react-native-haptic-feedback": "1.11.0",
    "react-native-image-crop-picker": "0.37.3",
    "react-native-indicators": "0.17.0",
    "react-native-ios-context-menu": "1.7.4",
    "react-native-ios11-devicecheck": "0.0.3",
    "react-native-iphone-x-helper": "1.3.0",
    "react-native-keyboard-area": "1.0.5",
    "react-native-keychain": "8.0.0",
    "react-native-languages": "3.0.2",
    "react-native-level-fs": "3.0.1",
    "react-native-linear-gradient": "2.5.6",
    "react-native-mail": "4.1.0",
    "react-native-markdown-display": "7.0.0-alpha.2",
    "react-native-minimizer": "brunobar79/react-native-minimizer#26ae6dce10d353de701cebc3a1ae126729bf87f0",
    "react-native-mmkv": "2.3.3",
    "react-native-os": "brunobar79/react-native-os#41a08e45260b8c1c53c77ad00e13ae954cb9337c",
    "react-native-pager-view": "5.4.24",
    "react-native-palette-full": "1.2.0",
    "react-native-permissions": "3.0.5",
    "react-native-quick-md5": "3.0.3",
    "react-native-radial-gradient": "rainbow-me/react-native-radial-gradient#1266cd8f6ac3321bcf27357f8771bd088f9f27ef",
    "react-native-randombytes": "3.5.3",
    "react-native-reanimated": "2.8.0",
    "react-native-redash": "16.2.2",
    "react-native-restart": "0.0.22",
    "react-native-safe-area-context": "0.5.0",
    "react-native-safe-area-view": "mikedemarais/react-native-safe-area-view",
    "react-native-screens": "2.9.0",
    "react-native-section-list-get-item-layout": "2.2.3",
    "react-native-splash-screen": "3.2.0",
    "react-native-storage": "1.0.1",
    "react-native-store-review": "0.1.5",
    "react-native-svg": "brunobar79/react-native-svg#6e9d1f0327e1567913743b8df9093a38e8b8b473",
    "react-native-tab-view": "2.14.2",
    "react-native-tcp": "3.3.2",
    "react-native-text-input-mask": "2.0.0",
    "react-native-text-size": "brunobar79/react-native-text-size#15b21c9f88c6df0d1b5e0f2ba792fe59b5dc255a",
    "react-native-tooltip": "brunobar79/react-native-tooltip#e0e88d212b5b7f350e5eabba87f588a32e0f2590",
    "react-native-tooltips": "brunobar79/react-native-tooltips#3b79e544378c112aaa608037f8155ce174cd9249",
    "react-native-udp": "2.7.0",
    "react-native-version-number": "0.3.6",
    "react-native-video": "5.1.1",
    "react-native-video-cache": "2.0.5",
    "react-native-webview": "11.2.3",
    "react-native-widgetkit": "1.0.9",
    "react-navigation-backhandler": "2.0.1",
    "react-primitives": "0.8.1",
    "react-query": "3.34.15",
    "react-redux": "7.2.1",
    "react-style-proptype": "3.2.2",
    "readable-stream": "1.1.14",
    "reanimated-bottom-sheet": "1.0.0-alpha.22",
    "recoil": "0.5.2",
    "recyclerlistview": "3.0.5",
    "redux": "4.0.5",
    "redux-thunk": "2.3.0",
    "reselect": "4.0.0",
    "rn-fetch-blob": "0.12.0",
    "socket.io-client": "2.3.1",
    "stream-browserify": "1.0.0",
    "string.fromcodepoint": "0.2.1",
    "string_decoder": "0.10.31",
    "styled-components": "5.2.1",
    "timers-browserify": "1.4.2",
    "tty-browserify": "0.0.0",
    "url": "0.10.3",
    "url-join": "4.0.1",
    "url-parse": "1.5.10",
    "use-debounce": "7.0.0",
    "use-deep-compare": "1.1.0",
    "use-memo-one": "1.1.1",
    "util": "0.10.4",
    "vm-browserify": "0.0.4",
    "zxcvbn": "4.4.2"
  },
  "devDependencies": {
    "@babel/core": "7.14.2",
    "@babel/helper-skip-transparent-expression-wrappers": "7.16.0",
    "@babel/parser": "7.12.14",
    "@babel/plugin-transform-react-inline-elements": "7.12.1",
    "@babel/plugin-transform-runtime": "7.12.1",
    "@babel/preset-env": "7.12.1",
    "@babel/runtime": "7.14.0",
    "@lavamoat/allow-scripts": "2.0.3",
    "@nomiclabs/hardhat-ethers": "2.0.4",
    "@nomiclabs/hardhat-waffle": "2.0.1",
    "@types/chroma-js": "2.1.3",
    "@types/d3-scale": "4.0.2",
    "@types/d3-shape": "3.0.2",
    "@types/dedent": "0.7.0",
    "@types/jest": "26.0.14",
    "@types/mocha": "9.0.0",
    "@types/node": "16.11.6",
    "@types/qs": "6.9.7",
    "@types/react": "16.9.52",
    "@types/react-native": "0.63.25",
    "@types/react-native-dotenv": "0.2.0",
    "@types/react-test-renderer": "16.9.3",
    "@types/socket.io-client": "1.4.36",
    "@types/styled-components": "5.1.7",
    "@types/url-parse": "1.4.3",
    "ast-parser": "0.0.5",
    "audit-ci": "3.1.1",
    "babel-core": "7.0.0-bridge.0",
    "babel-jest": "26.6.3",
    "babel-plugin-date-fns": "2.0.0",
    "babel-plugin-graphql-tag": "2.5.0",
    "babel-plugin-lodash": "3.3.4",
    "babel-plugin-module-resolver": "4.0.0",
    "babel-plugin-rewire": "1.2.0",
    "babel-plugin-styled-components": "1.11.1",
    "babel-plugin-transform-remove-console": "6.9.4",
    "chai": "4.2.0",
    "detox": "19.7.1",
    "dotenv": "8.2.0",
    "eslint": "7.32.0",
    "eslint-config-rainbow": "2.0.0",
    "eslint-import-resolver-babel-module": "5.3.1",
    "ethereum-waffle": "3.4.0",
    "ethers": "5.6.8",
    "graphql": "15.3.0",
<<<<<<< HEAD
    "hardhat": "2.8.2",
=======
    "hardhat": "2.9.1",
>>>>>>> d1717e92
    "husky": "8.0.1",
    "image-size": "1.0.0",
    "jest": "26.6.3",
    "jest-circus": "26.6.3",
    "metro-plugin-anisotropic-transform": "rainbow-me/metro-plugin-anisotropic-transform#463b4ca9f5631f9c5e6028d22a450f6f0e54214f",
    "metro-react-native-babel-preset": "0.68.0",
    "node-vibrant": "3.2.1-alpha.1",
    "prettier": "2.2.1",
    "react-test-renderer": "17.0.1",
    "rn-nodeify": "10.2.0",
    "schedule": "0.5.0",
    "ts-migrate": "0.1.26",
    "typescript": "4.4.4",
    "typescript-coverage-report": "0.6.1"
  },
  "resolutions": {
    "**/async": "2.6.4",
    "**/file-type": "16.5.4",
    "**/got": "11.8.5",
    "**/jpeg-js": "0.4.4",
    "**/shell-quote": "1.7.3",
    "**/node-fetch": "2.6.7",
    "**/web3": "1.6.1",
    "**/bn.js": "5.2.1",
    "**/underscore": "1.12.1",
    "**/socket.io-parser": "3.3.2",
    "**/bl": "4.1.0",
    "**/browserslist": "4.17.6",
    "**/elliptic": "6.5.4",
    "**/@ethersproject/bignumber": "5.6.2",
    "**/hosted-git-info": "3.0.8",
    "**/logkitty": "0.7.1",
    "**/lodash": "4.17.21",
    "**/madge": "4.0.2",
    "**/nanoid": "3.2.0",
    "**/netmask": "2.0.1",
    "**/postcss": "8.2.13",
    "**/resolve": "1.8.1",
    "**/semver": "7.3.2",
    "**/terser": "5.14.2",
    "**/xmldom": "github:xmldom/xmldom#c568938641cc1f121cef5b4df80fcfda1e489b6e",
    "**/xmlhttprequest-ssl": "1.6.2",
    "**/y18n": "5.0.5",
    "**/yargs-parser": "20.2.5",
    "**/@hapi/hoek": "8.5.1",
    "**/glob-parent": "6.0.2",
    "**/merge-deep": "3.0.3",
    "**/moment": "2.29.4",
    "**/css-what": "5.0.1",
    "**/tar": "6.1.11",
    "**/path-parse": "1.0.7",
    "**/ansi-regex": "5.0.1",
    "**/color-string": "1.6.0",
    "**/tmpl": "1.0.5",
    "**/nth-check": "2.0.1",
    "**/is-svg": "4.3.1",
    "**/set-value": "4.1.0",
    "**/validator": "13.7.0",
    "**/json-schema": "0.4.0",
    "**/follow-redirects": "1.14.8",
    "**/markdown-it": "12.3.2",
    "**/simple-get": "4.0.1",
    "**/simple-plist": "1.3.1",
    "**/plist": "3.0.5",
    "**/minimist": "1.2.6",
    "react-native/react-devtools-core": "4.24.0",
    "cross-fetch": "3.1.5"
  },
  "jest": {
    "preset": "react-native",
    "moduleFileExtensions": [
      "ts",
      "js",
      "jsx",
      "json",
      "node"
    ],
    "setupFiles": [
      "./config/test/jest-setup.js"
    ]
  },
  "detox": {
    "devices": {
      "simulator": {
        "type": "ios.simulator",
        "device": {
          "type": "iPhone 11"
        }
      }
    },
    "apps": {
      "ios.release": {
        "type": "ios.app",
        "binaryPath": "ios/build/Build/Products/Release-iphonesimulator/Rainbow.app",
        "build": "xcodebuild -workspace ios/Rainbow.xcworkspace -scheme Rainbow -configuration Release -sdk iphonesimulator -derivedDataPath ios/build"
      },
      "ios.debug": {
        "type": "ios.app",
        "binaryPath": "ios/build/Build/Products/Debug-iphonesimulator/Rainbow.app",
        "build": "xcodebuild -workspace ios/Rainbow.xcworkspace -scheme Rainbow -configuration Debug -sdk iphonesimulator -derivedDataPath ios/build"
      }
    },
    "configurations": {
      "ios.sim.release": {
        "app": "ios.release",
        "device": "simulator"
      },
      "ios.sim.debug": {
        "app": "ios.debug",
        "device": "simulator"
      },
      "android.emu.debug": {
        "binaryPath": "./android/app/build/outputs/apk/debug/app-debug.apk",
        "build": "cd ./android && ./gradlew assembleDebug assembleAndroidTest -DtestBuildType=debug && cd ..",
        "type": "android.emulator",
        "name": "Pixel_3_API_29"
      }
    },
    "runner-config": "e2e/config.json",
    "test-runner": "jest"
  },
  "react-native": {
    "zlib": "browserify-zlib",
    "console": "console-browserify",
    "constants": "constants-browserify",
    "crypto": "react-native-crypto",
    "dns": "dns.js",
    "net": "react-native-tcp",
    "domain": "domain-browser",
    "http": "@tradle/react-native-http",
    "https": "https-browserify",
    "os": "react-native-os",
    "path": "path-browserify",
    "querystring": "querystring-es3",
    "fs": "react-native-level-fs",
    "_stream_transform": "readable-stream/transform",
    "_stream_readable": "readable-stream/readable",
    "_stream_writable": "readable-stream/writable",
    "_stream_duplex": "readable-stream/duplex",
    "_stream_passthrough": "readable-stream/passthrough",
    "dgram": "react-native-udp",
    "stream": "stream-browserify",
    "timers": "timers-browserify",
    "tty": "tty-browserify",
    "vm": "vm-browserify",
    "tls": false
  },
  "browser": {
    "zlib": "browserify-zlib",
    "console": "console-browserify",
    "constants": "constants-browserify",
    "crypto": "react-native-crypto",
    "dns": "dns.js",
    "net": "react-native-tcp",
    "domain": "domain-browser",
    "http": "@tradle/react-native-http",
    "https": "https-browserify",
    "os": "react-native-os",
    "path": "path-browserify",
    "querystring": "querystring-es3",
    "fs": "react-native-level-fs",
    "_stream_transform": "readable-stream/transform",
    "_stream_readable": "readable-stream/readable",
    "_stream_writable": "readable-stream/writable",
    "_stream_duplex": "readable-stream/duplex",
    "_stream_passthrough": "readable-stream/passthrough",
    "dgram": "react-native-udp",
    "stream": "stream-browserify",
    "timers": "timers-browserify",
    "tty": "tty-browserify",
    "vm": "vm-browserify",
    "tls": false
  },
  "typeCoverage": {
    "cache": true,
    "atLeast": 99,
    "ignoreFiles": [
      "*.json",
      "*.js",
      "config/**/*.*",
      "android/**/*.*",
      "ios/**/*.*",
      "e2e/**/*.*",
      "rainbow-scripts/**/*.*",
      "src/ens-avatar/**/*.*",
      "src/react-native-animated-charts/**/*.*",
      "src/react-native-cool-modals/**/*.*",
      "src/react-native-shadow-stack/**/*.*",
      "src/react-native-yet-another-bottom-sheet/**/*.*"
    ]
  },
  "lavamoat": {
    "allowScripts": {
      "$root$": false,
      "@lavamoat/preinstall-always-fail": false,
      "@sentry/react-native>@sentry/cli": true,
      "@sentry/react-native>@sentry/wizard>@sentry/cli": false,
      "cloudinary>core-js": false,
      "detox": false,
      "detox>bunyan>dtrace-provider": false,
      "detox>ws>bufferutil": false,
      "detox>ws>utf-8-validate": false,
      "ethereum-waffle>@ethereum-waffle/provider>ganache-core>keccak": false,
      "ethereum-waffle>@ethereum-waffle/provider>ganache-core>web3": false,
      "ethereum-waffle>@ethereum-waffle/provider>ganache-core>web3>web3-bzz": false,
      "ethereum-waffle>@ethereum-waffle/provider>ganache-core>web3>web3-shh": false,
      "ethereum-waffle>@ethereum-waffle/provider>postinstall-postinstall": false,
      "hardhat>@ethereumjs/vm>core-js-pure": false,
      "hardhat>ethereum-cryptography>keccak": false,
      "hardhat>ethereum-cryptography>secp256k1": false,
      "react-native-storage": false,
      "react-native-storage>opencollective>babel-polyfill>core-js": false
    }
  },
  "lint-staged": {
    "*.{js,jsx,ts,tsx}": [
      "prettier --write",
      "eslint --ext '.js,.jsx,.ts,.tsx' -c .eslintrc.js"
    ]
  }
}<|MERGE_RESOLUTION|>--- conflicted
+++ resolved
@@ -316,11 +316,7 @@
     "ethereum-waffle": "3.4.0",
     "ethers": "5.6.8",
     "graphql": "15.3.0",
-<<<<<<< HEAD
-    "hardhat": "2.8.2",
-=======
     "hardhat": "2.9.1",
->>>>>>> d1717e92
     "husky": "8.0.1",
     "image-size": "1.0.0",
     "jest": "26.6.3",
