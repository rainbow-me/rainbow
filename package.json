--- conflicted
+++ resolved
@@ -1,10 +1,6 @@
 {
   "name": "Rainbow",
-<<<<<<< HEAD
-  "version": "1.9.60-1",
-=======
   "version": "1.9.61-1",
->>>>>>> 7676a3a4
   "private": true,
   "scripts": {
     "setup": "yarn graphql-codegen:install && yarn ds:install && yarn allow-scripts && yarn graphql-codegen && yarn fetch:networks",
