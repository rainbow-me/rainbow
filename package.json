--- conflicted
+++ resolved
@@ -99,12 +99,8 @@
     "react-native-touch-id": "^4.4.1",
     "react-native-udp": "^2.6.1",
     "react-native-version-number": "^0.3.6",
-<<<<<<< HEAD
-    "react-navigation": "^3.11.0",
+    "react-navigation": "^3.11.1",
     "react-navigation-stack": "^2.0.0-alpha.7",
-=======
-    "react-navigation": "^3.11.1",
->>>>>>> 0146ce5b
     "react-primitives": "^0.8.0",
     "react-redux": "^5.0.7",
     "react-spring": "^5.7.2",
