--- conflicted
+++ resolved
@@ -1,10 +1,6 @@
 {
   "name": "Rainbow",
-<<<<<<< HEAD
   "version": "1.1.0-9",
-=======
-  "version": "1.1.0-8",
->>>>>>> 3993c552
   "private": true,
   "scripts": {
     "clean": "react-native-clean-project",
