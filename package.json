--- conflicted
+++ resolved
@@ -100,11 +100,7 @@
     "lint-staged": "^10.0.7",
     "lodash": "^4.17.19",
     "lottie-ios": "3.1.3",
-<<<<<<< HEAD
-    "lottie-react-native": "3.3.2",
-=======
     "lottie-react-native": "3.4.0",
->>>>>>> 54eb77fc
     "match-sorter": "^4.0.2",
     "nanoid": "^2.1.6",
     "node-emoji": "omnidan/node-emoji#97f910e37011397f4fda58f7f51d9ad22fb0c38d",
