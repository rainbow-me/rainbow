--- conflicted
+++ resolved
@@ -18,11 +18,7 @@
     "@tradle/react-native-http": "^2.0.0",
     "assert": "^1.4.1",
     "axios": "^0.18.0",
-<<<<<<< HEAD
     "balance-common": "balance-io/balance-common#gas-format-option",
-=======
-    "balance-common": "^0.5.17-noshape",
->>>>>>> bc69a135
     "browserify-zlib": "^0.1.4",
     "buffer": "^4.9.1",
     "chroma-js": "^1.3.7",
