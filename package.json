--- conflicted
+++ resolved
@@ -1,10 +1,6 @@
 {
   "name": "Rainbow",
-<<<<<<< HEAD
-  "version": "2.0.5-1",
-=======
   "version": "2.0.6-1",
->>>>>>> 7a15052d
   "private": true,
   "scripts": {
     "setup": "yarn graphql-codegen:install && yarn ds:install && yarn allow-scripts && yarn graphql-codegen && yarn fetch:networks",
