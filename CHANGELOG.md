--- conflicted
+++ resolved
@@ -15,8 +15,6 @@
 
 ### Fixed
 
-<<<<<<< HEAD
-=======
 ## [1.9.11] (https://github.com/rainbow-me/rainbow/releases/tag/v1.9.11)
 
 ### Added
@@ -40,7 +38,6 @@
 - Fixed scroll issue on discover search (#5227)
 - Fixed a crash that would intermittently happen when switching wallets (#5232)
 
->>>>>>> 34d14e56
 ## [1.9.10] (https://github.com/rainbow-me/rainbow/releases/tag/v1.9.10)
 
 ### Added
