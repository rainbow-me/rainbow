--- conflicted
+++ resolved
@@ -15,8 +15,6 @@
 
 ### Fixed
 
-<<<<<<< HEAD
-=======
 ## [1.9.60] (https://github.com/rainbow-me/rainbow/releases/tag/v1.9.60)
 
 ### Added
@@ -40,7 +38,6 @@
 - Ensure env vars are defined when instantiating http client (#6474)
 - Fixed an issue in gas estimation (#6475)
 
->>>>>>> 7676a3a4
 ## [1.9.59] (https://github.com/rainbow-me/rainbow/releases/tag/v1.9.59)
 
 ### Added
