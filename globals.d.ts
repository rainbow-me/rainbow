--- conflicted
+++ resolved
@@ -45,10 +45,7 @@
   export const AVALANCHE_MAINNET_RPC: string;
   export const AVALANCHE_MAINNET_RPC_DEV: string;
   export const AVALANCHE_FUJI_RPC: string;
-<<<<<<< HEAD
-=======
   export const BLAST_MAINNET_RPC: string;
->>>>>>> 048a38ba
   export const POLYGON_MAINNET_RPC: string;
   export const ARBITRUM_MAINNET_RPC: string;
   export const BSC_MAINNET_RPC: string;
