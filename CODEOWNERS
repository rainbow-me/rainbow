--- conflicted
+++ resolved
@@ -7,39 +7,8 @@
 ios/ @brunobar79 @osdnk
 
 # SECURITY / APP INFRA
-<<<<<<< HEAD
-patches/ @brunobar79 @osdnk
-scripts/ @brunobar79 @osdnk
-
-# i18N
-scripts/check-translations.sh @jinchung @marco
-scripts/codegen-translations.js @jinchung @marco
-
-# APOLLO
-src/apollo @brunobar79 @jinchung @derHowie
-
-# ASSETS
-src/assets @skylarbarrera
-
-# COMPONENTS
-src/components @osdnk @terrysahaidak
-src/components/unique-token @osdnk @terrysahaidak @jkadamczyk
-src/components/floating-emojis @osdnk @terrysahaidak @jkadamczyk
-src/components/buttons/hold-to-authorize @osdnk @terrysahaidak @jkadamczyk
-src/components/icons/svg/ProgressIcon.tsx @osdnk @terrysahaidak @jkadamczyk
-
-# APP CONFIG
-src/config @osdnk @brunobar79 @skylarbarrera
-
-# REACT THEME
-src/theme @osdnk @terrysahaidak @jkadamczyk
-
-# NETWORK DEBUGGING
-src/debugging @brunobar79
-=======
 patches/ @brunobar79 @osdnk @estebanmino
 scripts/ @brunobar79 @osdnk @estebanmino
->>>>>>> 3c3defec
 
 # DESIGN SYSTEM
 src/design-system @markdalgleish @jxom
