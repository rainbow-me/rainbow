--- conflicted
+++ resolved
@@ -20,7 +20,6 @@
 # If there are missing global NPM packages, install them.
 if [ ${#GLOBAL_NPM_MISSING[@]} -gt 0 ]
 then
-<<<<<<< HEAD
   echo ""
   echo "Some global NPM packages are required. Installing:"
   echo "${GLOBAL_NPM_MISSING[@]}"
@@ -37,24 +36,6 @@
     cat .env | grep "BRANCH" | sed 's/=/ = /g' > ./ios/release.xcconfig
     cat .env | grep "BRANCH" | sed 's/=/ = /g' > ./ios/localrelease.xcconfig
     cat .env | grep "BRANCH" | sed 's/=/ = /g' > ./ios/staging.xcconfig
-    
-    cat .env | grep "CODEPUSH" | sed 's/=/ = /g' >> ./ios/debug.xcconfig
-    cat .env | grep "CODEPUSH" | sed 's/=/ = /g' >> ./ios/release.xcconfig
-    cat .env | grep "CODEPUSH" | sed 's/=/ = /g' >> ./ios/localrelease.xcconfig
-    cat .env | grep "CODEPUSH" | sed 's/=/ = /g' >> ./ios/staging.xcconfig
-=======
-  cat .env | grep "BRANCH" | sed 's/=/ = /g' > ./ios/debug.xcconfig
-  cat .env | grep "BRANCH" | sed 's/=/ = /g' > ./ios/release.xcconfig
-  cat .env | grep "BRANCH" | sed 's/=/ = /g' > ./ios/localrelease.xcconfig
-  cat .env | grep "BRANCH" | sed 's/=/ = /g' > ./ios/staging.xcconfig
-  
-  cat .env | grep "GOOGLE" | sed 's/=/ = /g' >> ./ios/debug.xcconfig
-  cat .env | grep "GOOGLE" | sed 's/=/ = /g' >> ./ios/release.xcconfig
-  cat .env | grep "GOOGLE" | sed 's/=/ = /g' >> ./ios/localrelease.xcconfig
-  cat .env | grep "GOOGLE" | sed 's/=/ = /g' >> ./ios/staging.xcconfig
-
-  echo "✅ .xcconfig files created"
->>>>>>> a37cc8d4
 
     cat .env | grep "GOOGLE" | sed 's/=/ = /g' >> ./ios/debug.xcconfig
     cat .env | grep "GOOGLE" | sed 's/=/ = /g' >> ./ios/release.xcconfig
