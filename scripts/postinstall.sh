--- conflicted
+++ resolved
@@ -25,15 +25,10 @@
 
 else
   echo "⚠️ .env file missing!! ⚠️"
-<<<<<<< HEAD
   echo "Please make sure the file exists and it's located in the root of  the project"
-fi
-=======
-  echo "Please make sure the file exists and it's located in the root of the project"
 fi
 
 rm -rf node_modules/react-native-reanimated
 cp -R  patches/reanimated node_modules/react-native-reanimated
 
-echo "✅ Reanimated moved from patches to mode_modules"
->>>>>>> 01a4302e
+echo "✅ Reanimated moved from patches to mode_modules"