--- conflicted
+++ resolved
@@ -22,11 +22,7 @@
         }
     }
     dependencies {
-<<<<<<< HEAD
-        classpath("com.android.tools.build:gradle:4.1.2")
-=======
         classpath("com.android.tools.build:gradle:4.2.2")
->>>>>>> 9861b072
         classpath 'com.google.gms:google-services:4.3.3'
         classpath 'io.fabric.tools:gradle:1.28.1'
         classpath "org.jetbrains.kotlin:kotlin-gradle-plugin:$kotlinVersion"
