--- conflicted
+++ resolved
@@ -9,7 +9,6 @@
     <uses-permission android:name="android.permission.WRITE_EXTERNAL_STORAGE" />
     <uses-permission android:name="android.permission.READ_EXTERNAL_STORAGE" />
     <uses-permission android:name="android.permission.ACCESS_NETWORK_STATE" />
-<<<<<<< HEAD
     <uses-permission android:name="android.permission.BLUETOOTH"/>
     <uses-permission android:name="android.permission.BLUETOOTH_ADMIN"/>
     <uses-permission android:name="android.permission.BLUETOOTH_SCAN"/>
@@ -22,9 +21,7 @@
       -->
     <uses-feature android:name="android.hardware.bluetooth_le" android:required="true"/>
 
-=======
     <uses-permission android:name="android.permission.POST_NOTIFICATIONS" />
->>>>>>> 6414660a
 
   <application
       android:name=".MainApplication"
