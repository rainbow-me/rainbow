<manifest
    xmlns:android="http://schemas.android.com/apk/res/android"
    xmlns:tools="http://schemas.android.com/tools"
    package="me.rainbow">

    <uses-permission android:name="android.permission.INTERNET" />
    <uses-permission android:name="android.permission.CAMERA" />
    <uses-permission android:name="android.permission.SYSTEM_ALERT_WINDOW"/>
    <uses-permission android:name="android.permission.WRITE_EXTERNAL_STORAGE" />
    <uses-permission android:name="android.permission.READ_EXTERNAL_STORAGE" />
    <uses-permission android:name="android.permission.ACCESS_NETWORK_STATE" />
    <uses-permission android:name="android.permission.POST_NOTIFICATIONS" />

  <application
      android:name=".MainApplication"
      android:label="@string/app_name"
      android:icon="@mipmap/og"
      android:roundIcon="@mipmap/og_round"
      android:allowBackup="false"
      android:theme="@style/BootTheme"
      android:networkSecurityConfig="@xml/network_security_config"
      android:requestLegacyExternalStorage="true"
      android:resizeableActivity="false"
    >
      <meta-data
        android:name="com.google.firebase.messaging.default_notification_icon"
        android:resource="@mipmap/ic_state_ic_notification"
      />
      <meta-data
        android:name="com.google.firebase.messaging.default_notification_color"
        android:resource="@color/primary_dark"
        tools:replace="android:resource"
      />
      <activity
        android:name=".MainActivity"
        android:icon="@mipmap/og"
        android:roundIcon="@mipmap/og_round"
        android:label="@string/app_name"
        android:screenOrientation="portrait"
        android:exported="true"
        android:configChanges="keyboard|keyboardHidden|orientation|screenSize|smallestScreenSize|uiMode"
        android:launchMode="singleTask"
        android:windowSoftInputMode="adjustResize">
        <intent-filter>
            <category android:name="android.intent.category.LAUNCHER" />
            <action android:name="android.intent.action.DOWNLOAD_COMPLETE"/>
        </intent-filter>
        <!-- Branch URI Scheme -->
        <intent-filter android:autoVerify="true">
          <action android:name="android.intent.action.VIEW" />
          <category android:name="android.intent.category.DEFAULT" />
          <category android:name="android.intent.category.BROWSABLE" />
          <data android:scheme="https" />
          <data android:host="rnbwapp.com" />
          <data android:host="rainbow-web.vercel.app" />
          <data android:host="rainbow.me" />
          <data android:host="rnbw.app" />
          <data android:host="rainbowdotme.app.link" />
          <data android:host="rnbwappdotcom.app.link" />
          <data android:host="rainbowdotme-alternate.app.link" />
          <data android:host="rnbwappdotcom-alternate.app.link" />
        </intent-filter>
        <intent-filter>
          <data android:scheme="ethereum" />
          <action android:name="android.intent.action.VIEW" />
          <category android:name="android.intent.category.DEFAULT" />
          <category android:name="android.intent.category.BROWSABLE" />
        </intent-filter>
        <intent-filter>
          <data android:scheme="rainbow" />
          <action android:name="android.intent.action.VIEW" />
          <category android:name="android.intent.category.DEFAULT" />
          <category android:name="android.intent.category.BROWSABLE" />
        </intent-filter>
        <intent-filter>
          <data android:scheme="wc" />
          <action android:name="android.intent.action.VIEW" />
          <category android:name="android.intent.category.DEFAULT" />
          <category android:name="android.intent.category.BROWSABLE" />
        </intent-filter>
      </activity>

      <activity-alias
        android:name="me.rainbow.MainActivityog"
        android:enabled="true"
        android:icon="@mipmap/og"
        android:roundIcon="@mipmap/og_round"
        android:targetActivity=".MainActivity"
        android:exported="true"
      >
        <intent-filter>
          <action android:name="android.intent.action.MAIN" />
          <category android:name="android.intent.category.LAUNCHER" />
        </intent-filter>
      </activity-alias>
      <activity-alias
        android:name="me.rainbow.MainActivityoptimism"
        android:enabled="false"
        android:icon="@mipmap/optimism"
        android:roundIcon="@mipmap/optimism_round"
        android:targetActivity=".MainActivity"
        android:exported="true"
      >
        <intent-filter>
          <action android:name="android.intent.action.MAIN" />
          <category android:name="android.intent.category.LAUNCHER" />
        </intent-filter>
      </activity-alias>
      <activity-alias
        android:name="me.rainbow.MainActivitypixel"
        android:enabled="false"
        android:icon="@mipmap/pixel"
        android:roundIcon="@mipmap/pixel_round"
        android:targetActivity=".MainActivity"
        android:exported="true"
      >
        <intent-filter>
          <action android:name="android.intent.action.MAIN" />
          <category android:name="android.intent.category.LAUNCHER" />
        </intent-filter>
      </activity-alias>
      <activity-alias
        android:name="me.rainbow.MainActivitysmol"
        android:enabled="false"
        android:icon="@mipmap/smol"
        android:roundIcon="@mipmap/smol_round"
        android:targetActivity=".MainActivity"
        android:exported="true"
      >
        <intent-filter>
          <action android:name="android.intent.action.MAIN" />
          <category android:name="android.intent.category.LAUNCHER" />
        </intent-filter>
      </activity-alias>
      <activity-alias
<<<<<<< HEAD
          android:name="me.rainbow.MainActivityzora"
          android:enabled="false"
          android:icon="@mipmap/zora"
          android:roundIcon="@mipmap/zora_round"
=======
          android:name="me.rainbow.MainActivityraindoge"
          android:enabled="false"
          android:icon="@mipmap/raindoge"
          android:roundIcon="@mipmap/raindoge_round"
          android:targetActivity=".MainActivity"
          android:exported="true"
          >
          <intent-filter>
              <action android:name="android.intent.action.MAIN" />
              <category android:name="android.intent.category.LAUNCHER" />
          </intent-filter>
      </activity-alias>
      <activity-alias
          android:name="me.rainbow.MainActivitygolddoge"
          android:enabled="false"
          android:icon="@mipmap/golddoge"
          android:roundIcon="@mipmap/golddoge_round"
>>>>>>> 80dd062b
          android:targetActivity=".MainActivity"
          android:exported="true"
          >
          <intent-filter>
              <action android:name="android.intent.action.MAIN" />
              <category android:name="android.intent.category.LAUNCHER" />
          </intent-filter>
      </activity-alias>


      <activity android:name="com.facebook.react.devsupport.DevSettingsActivity" />
      <!-- Branch init -->
      <meta-data android:name="io.branch.sdk.BranchKey" android:value="${BRANCH_KEY}" />
      <meta-data android:name="io.branch.sdk.TestMode" android:value="false" />
      <receiver android:name="io.branch.referral.InstallListener" android:exported="true">
        <intent-filter>
          <action android:name="com.android.vending.INSTALL_REFERRER" />
        </intent-filter>
      </receiver>
    </application>

</manifest><|MERGE_RESOLUTION|>--- conflicted
+++ resolved
@@ -132,17 +132,11 @@
           <category android:name="android.intent.category.LAUNCHER" />
         </intent-filter>
       </activity-alias>
-      <activity-alias
-<<<<<<< HEAD
+     <activity-alias
           android:name="me.rainbow.MainActivityzora"
           android:enabled="false"
           android:icon="@mipmap/zora"
           android:roundIcon="@mipmap/zora_round"
-=======
-          android:name="me.rainbow.MainActivityraindoge"
-          android:enabled="false"
-          android:icon="@mipmap/raindoge"
-          android:roundIcon="@mipmap/raindoge_round"
           android:targetActivity=".MainActivity"
           android:exported="true"
           >
@@ -156,7 +150,19 @@
           android:enabled="false"
           android:icon="@mipmap/golddoge"
           android:roundIcon="@mipmap/golddoge_round"
->>>>>>> 80dd062b
+          android:targetActivity=".MainActivity"
+          android:exported="true"
+          >
+          <intent-filter>
+              <action android:name="android.intent.action.MAIN" />
+              <category android:name="android.intent.category.LAUNCHER" />
+          </intent-filter>
+      </activity-alias>
+      <activity-alias
+          android:name="me.rainbow.MainActivityraindoge"
+          android:enabled="false"
+          android:icon="@mipmap/raindoge"
+          android:roundIcon="@mipmap/raindoge_round"
           android:targetActivity=".MainActivity"
           android:exported="true"
           >
