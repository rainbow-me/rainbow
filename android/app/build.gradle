apply plugin: "com.android.application"
apply plugin: "org.jetbrains.kotlin.android"
apply plugin: 'com.google.gms.google-services'
apply plugin: 'com.google.firebase.crashlytics'

def getPassword(String currentUser, String keyChain) {
    def stdout = new ByteArrayOutputStream()
    def stderr = new ByteArrayOutputStream()
    if (org.gradle.internal.os.OperatingSystem.current().isMacOsX()) {
        exec {
            commandLine 'security', '-q', 'find-generic-password', '-a', currentUser, '-s', keyChain, '-w'
            standardOutput = stdout
            errorOutput = stderr
            ignoreExitValue true
        }
    } else if (org.gradle.internal.os.OperatingSystem.current().isLinux()) {
        exec {
            // In order for this to work you need to store it:
            // secret-tool store --label='mm' server mm user mm key mm-upload-key
            commandLine 'secret-tool', 'lookup', 'server', currentUser, 'user', currentUser, 'key', keyChain
            standardOutput = stdout
            errorOutput = stderr
            ignoreExitValue true
        }
    } else {
        throw new GradleException('Unsupported OS! Only MacOSx and Linux are supported')
    }
    //noinspection GroovyAssignabilityCheck
    stdout.toString().trim()
}

import com.android.build.OutputFile

apply plugin: "com.facebook.react"
apply from: "../../node_modules/@sentry/react-native/sentry.gradle"

react {
	    /* Folders */
	    //   The root of your project, i.e. where "package.json" lives. Default is '..'
	    // root = file("../")
	    //   The folder where the react-native NPM package is. Default is ../node_modules/react-native
	    // reactNativeDir = file("../node_modules/react-native")
	    //   The folder where the react-native Codegen package is. Default is ../node_modules/@react-native/codegen
	    // codegenDir = file("../node_modules/@react-native/codegen")
	    //   The cli.js file which is the React Native CLI entrypoint. Default is ../node_modules/react-native/cli.js
	    // cliFile = file("../node_modules/react-native/cli.js")
	
	    /* Variants */
	    //   The list of variants to that are debuggable. For those we're going to
	    //   skip the bundling of the JS bundle and the assets. By default is just 'debug'.
	    //   If you add flavors like lite, prod, etc. you'll have to list your debuggableVariants.
	    // debuggableVariants = ["liteDebug", "prodDebug"]
	
	    /* Bundling */
	    //   A list containing the node command and its flags. Default is just 'node'.
	    // nodeExecutableAndArgs = ["node"]
	    //
	    //   The command to run when bundling. By default is 'bundle'
	    // bundleCommand = "ram-bundle"
	    //
	    //   The path to the CLI configuration file. Default is empty.
	    // bundleConfig = file(../rn-cli.config.js)
	    //
	    //   The name of the generated asset file containing your JS bundle
	    // bundleAssetName = "MyApplication.android.bundle"
	    //
	    //   The entry file for bundle generation. Default is 'index.android.js' or 'index.js'
	    // entryFile = file("../js/MyApplication.android.js")
	    //
	    //   A list of extra flags to pass to the 'bundle' commands.
	    //   See https://github.com/react-native-community/cli/blob/main/docs/commands.md#bundle
	    // extraPackagerArgs = []
	
	    /* Hermes Commands */
	    //   The hermes compiler command to run. By default it is 'hermesc'
	    // hermesCommand = "$rootDir/my-custom-hermesc/bin/hermesc"
	    //
	    //   The list of flags to pass to the Hermes compiler. By default is "-O", "-output-source-map"
	    // hermesFlags = ["-O", "-output-source-map"]
	    //
    // Added by install-expo-modules
    entryFile = file(["node", "-e", "require('expo/scripts/resolveAppEntry')", rootDir.getAbsoluteFile().getParentFile().getAbsolutePath(), "android", "absolute"].execute(null, rootDir).text.trim())
    cliFile = new File(["node", "--print", "require.resolve('@expo/cli')"].execute(null, rootDir).text.trim())
    bundleCommand = "export:embed"
}

/**
 * Set this to true to create two separate APKs instead of one:
 *   - An APK that only works on ARM devices
 *   - An APK that only works on x86 devices
 * The advantage is the size of the APK is reduced by about 4MB.
 * Upload all the APKs to the Play Store and people will download
 * the correct one based on the CPU architecture of their device.
 */
def enableSeparateBuildPerCPUArchitecture = false

/**
 * Run Proguard to shrink the Java bytecode in release builds.
 */
def enableProguardInReleaseBuilds = false

/**
 * The preferred build flavor of JavaScriptCore.
 *
 * For example, to use the international variant, you can use:
 * `def jscFlavor = 'org.webkit:android-jsc-intl:+'`
 *
 * The international variant includes ICU i18n library and necessary data
 * allowing to use e.g. `Date.toLocaleString` and `String.localeCompare` that
 * give correct results when using with locales other than en-US.  Note that
 * this variant is about 6MiB larger per architecture than default.
 */
def jscFlavor = 'org.webkit:android-jsc:+'

android {
    def envFile = project.file('../../.env')
    def env = [:]
    envFile.eachLine {
        if (it.contains('=') && (!it.startsWith("#"))) {
            def (key, value) = it.split('=')
            env[key] = value
        }
    }

    buildToolsVersion rootProject.ext.buildToolsVersion
    compileSdk rootProject.ext.compileSdkVersion

    compileOptions {
        sourceCompatibility JavaVersion.VERSION_1_8
        targetCompatibility JavaVersion.VERSION_1_8
    }

    namespace 'me.rainbow'
    defaultConfig {
        applicationId "me.rainbow"
        minSdkVersion rootProject.ext.minSdkVersion
        targetSdkVersion rootProject.ext.targetSdkVersion
<<<<<<< HEAD
        versionCode 255
        versionName "1.9.60"
=======
        versionCode 256
        versionName "1.9.61"
>>>>>>> 7676a3a4
        missingDimensionStrategy 'react-native-camera', 'general'
        renderscriptTargetApi 23
        renderscriptSupportModeEnabled true
        multiDexEnabled true
        testBuildType System.getProperty('testBuildType', 'debug')
        missingDimensionStrategy 'detox', 'full'        
        testInstrumentationRunner 'androidx.test.runner.AndroidJUnitRunner'

        manifestPlaceholders = [
            BRANCH_KEY: env.get('BRANCH_KEY')
        ]

        ndk {
            abiFilters 'armeabi-v7a', 'arm64-v8a', 'x86', 'x86_64'
        }
    }

    signingConfigs {
        debug {
            storeFile file('../keystores/debug.keystore')
            storePassword 'android'
            keyAlias 'androiddebugkey'
            keyPassword 'android'
        }

        def pass = System.getenv('RAINBOW_KEY_ANDROID_PASSWORD') ?: getPassword("rainbow","rainbow-android-key")

        release {
            storeFile file('../keystores/rainbow-key.keystore')
            storePassword pass
            keyAlias 'rainbow-alias'
            keyPassword pass
        }
    }

    buildTypes {
        debug {
            signingConfig signingConfigs.debug
        }
        release {
            // Caution! In production, you need to generate your own keystore file.
            // see https://facebook.github.io/react-native/docs/signed-apk-android.
            signingConfig signingConfigs.release
            minifyEnabled enableProguardInReleaseBuilds
            proguardFiles getDefaultProguardFile("proguard-android.txt"), "proguard-rules.pro"
            // Detox-specific additions to pro-guard
            proguardFile "${rootProject.projectDir}/../node_modules/detox/android/detox/proguard-rules-app.pro"
        }
    }

    packagingOptions {
        exclude 'META-INF/DEPENDENCIES'
        pickFirst '**/armeabi-v7a/libc++_shared.so'
        pickFirst '**/x86/libc++_shared.so'
        pickFirst '**/arm64-v8a/libc++_shared.so'
        pickFirst '**/x86_64/libc++_shared.so'
        pickFirst '**/x86/libjsc.so'
        pickFirst '**/armeabi-v7a/libjsc.so'
        // exclude
        exclude 'META-INF/DEPENDENCIES'
        exclude 'META-INF/LICENSE'
        exclude 'META-INF/LICENSE.txt'
        exclude 'META-INF/license.txt'
        exclude 'META-INF/NOTICE'
        exclude 'META-INF/NOTICE.txt'
        exclude 'META-INF/notice.txt'
        exclude 'META-INF/ASL2.0'
        exclude("META-INF/*.kotlin_module")
    }
}

dependencies {

    // The version of react-native is set by the React Native Gradle Plugin
    implementation("com.facebook.react:react-android")
    
    implementation("com.github.NovaCrypto:BIP39:0e7fa95f80") {
        exclude group: "io.github.novacrypto", module: "ToRuntime"
        exclude group: "io.github.novacrypto", module: "SHA256"
    }
    implementation("com.github.NovaCrypto:Sha256:57bed72da5") {
        exclude group: "io.github.novacrypto", module: "ToRuntime"
    }
    implementation "com.github.NovaCrypto:ToRuntime:c3ae3080eb"

    implementation 'com.google.android.play:review:2.0.1'
    implementation 'com.google.android.play:app-update:2.1.0'
    implementation 'com.google.guava:listenablefuture:9999.0-empty-to-avoid-conflict-with-guava'
    implementation "androidx.core:core-splashscreen:1.0.1"

    if (hermesEnabled.toBoolean()) {
        implementation("com.facebook.react:hermes-android")
    } else {
        implementation jscFlavor
    }

    // DETOX
    androidTestImplementation('com.wix:detox:+') { transitive = true }
    androidTestImplementation(project(path: ":detox"))
}

// Run this once to be able to run the application with BUCK
// puts all compile dependencies into folder libs for BUCK to use
task copyDownloadableDepsToLibs(type: Copy) {
    from configurations.implementation
    into 'libs'
}

apply from: file("../../node_modules/@react-native-community/cli-platform-android/native_modules.gradle"); applyNativeModulesAppBuildGradle(project)<|MERGE_RESOLUTION|>--- conflicted
+++ resolved
@@ -135,13 +135,8 @@
         applicationId "me.rainbow"
         minSdkVersion rootProject.ext.minSdkVersion
         targetSdkVersion rootProject.ext.targetSdkVersion
-<<<<<<< HEAD
-        versionCode 255
-        versionName "1.9.60"
-=======
         versionCode 256
         versionName "1.9.61"
->>>>>>> 7676a3a4
         missingDimensionStrategy 'react-native-camera', 'general'
         renderscriptTargetApi 23
         renderscriptSupportModeEnabled true
