apply plugin: "com.android.application"
apply plugin: 'com.google.gms.google-services'
apply plugin: 'com.google.firebase.crashlytics'


def getPassword(String currentUser, String keyChain) {
    def stdout = new ByteArrayOutputStream()
    def stderr = new ByteArrayOutputStream()
    if (org.gradle.internal.os.OperatingSystem.current().isMacOsX()) {
        exec {
            commandLine 'security', '-q', 'find-generic-password', '-a', currentUser, '-s', keyChain, '-w'
            standardOutput = stdout
            errorOutput = stderr
            ignoreExitValue true
        }
    } else if (org.gradle.internal.os.OperatingSystem.current().isLinux()) {
        exec {
            // In order for this to work you need to store it:
            // secret-tool store --label='mm' server mm user mm key mm-upload-key
            commandLine 'secret-tool', 'lookup', 'server', currentUser, 'user', currentUser, 'key', keyChain
            standardOutput = stdout
            errorOutput = stderr
            ignoreExitValue true
        }
    } else {
        throw new GradleException('Unsupported OS! Only MacOSx and Linux are supported')
    }
    //noinspection GroovyAssignabilityCheck
    stdout.toString().trim()
}


import com.android.build.OutputFile



apply plugin: "com.facebook.react"



apply from: "../../node_modules/@sentry/react-native/sentry.gradle"
apply from: "../../node_modules/react-native-code-push/android/codepush.gradle"

react {
	    /* Folders */
	    //   The root of your project, i.e. where "package.json" lives. Default is '..'
	    // root = file("../")
	    //   The folder where the react-native NPM package is. Default is ../node_modules/react-native
	    // reactNativeDir = file("../node_modules/react-native")
	    //   The folder where the react-native Codegen package is. Default is ../node_modules/@react-native/codegen
	    // codegenDir = file("../node_modules/@react-native/codegen")
	    //   The cli.js file which is the React Native CLI entrypoint. Default is ../node_modules/react-native/cli.js
	    // cliFile = file("../node_modules/react-native/cli.js")
	
	    /* Variants */
	    //   The list of variants to that are debuggable. For those we're going to
	    //   skip the bundling of the JS bundle and the assets. By default is just 'debug'.
	    //   If you add flavors like lite, prod, etc. you'll have to list your debuggableVariants.
	    // debuggableVariants = ["liteDebug", "prodDebug"]
	
	    /* Bundling */
	    //   A list containing the node command and its flags. Default is just 'node'.
	    // nodeExecutableAndArgs = ["node"]
	    //
	    //   The command to run when bundling. By default is 'bundle'
	    // bundleCommand = "ram-bundle"
	    //
	    //   The path to the CLI configuration file. Default is empty.
	    // bundleConfig = file(../rn-cli.config.js)
	    //
	    //   The name of the generated asset file containing your JS bundle
	    // bundleAssetName = "MyApplication.android.bundle"
	    //
	    //   The entry file for bundle generation. Default is 'index.android.js' or 'index.js'
	    // entryFile = file("../js/MyApplication.android.js")
	    //
	    //   A list of extra flags to pass to the 'bundle' commands.
	    //   See https://github.com/react-native-community/cli/blob/main/docs/commands.md#bundle
	    // extraPackagerArgs = []
	
	    /* Hermes Commands */
	    //   The hermes compiler command to run. By default it is 'hermesc'
	    // hermesCommand = "$rootDir/my-custom-hermesc/bin/hermesc"
	    //
	    //   The list of flags to pass to the Hermes compiler. By default is "-O", "-output-source-map"
	    // hermesFlags = ["-O", "-output-source-map"]
	}

/**
 * Set this to true to create two separate APKs instead of one:
 *   - An APK that only works on ARM devices
 *   - An APK that only works on x86 devices
 * The advantage is the size of the APK is reduced by about 4MB.
 * Upload all the APKs to the Play Store and people will download
 * the correct one based on the CPU architecture of their device.
 */
def enableSeparateBuildPerCPUArchitecture = false

/**
 * Run Proguard to shrink the Java bytecode in release builds.
 */
def enableProguardInReleaseBuilds = false

/**
 * The preferred build flavor of JavaScriptCore.
 *
 * For example, to use the international variant, you can use:
 * `def jscFlavor = 'org.webkit:android-jsc-intl:+'`
 *
 * The international variant includes ICU i18n library and necessary data
 * allowing to use e.g. `Date.toLocaleString` and `String.localeCompare` that
 * give correct results when using with locales other than en-US.  Note that
 * this variant is about 6MiB larger per architecture than default.
 */
def jscFlavor = 'org.webkit:android-jsc:+'



android {
    def envFile = project.file('../../.env')
    def env =[:]
    envFile.eachLine {
        if (it.contains('=') && (!it.startsWith("#"))) {
            def (key, value) = it.split('=')
            env[key] = value
        }
    }

    def props = project.file('src/main/java/me/rainbow/MainApplication.java')
    def contents2 = props.getText( 'UTF-8' ).replaceAll( "//_REA ", '' ).replaceAll('/\\* REA', '//_REA /* REA')
    props.delete()
    props << contents2

    if (env.get('DISABLE_REANIMATED_IN_DEV') == 'YES') {
        def contents = props.getText( 'UTF-8' ).replaceAll( "//_REA ", '' )
        props.delete()
        props << contents
    }

    compileSdkVersion rootProject.ext.compileSdkVersion

    compileOptions {
        sourceCompatibility JavaVersion.VERSION_1_8
        targetCompatibility JavaVersion.VERSION_1_8
    }

    namespace 'me.rainbow'
    defaultConfig {
        // https://github.com/microsoft/react-native-code-push/issues/1961#issuecomment-710698621
        resValue 'string', "CODE_PUSH_APK_BUILD_TIME", String.format("\"%d\"", System.currentTimeMillis())
        resValue 'string', "CodePushDeploymentKey", env.get('CODE_PUSH_DEPLOYMENT_KEY_ANDROID')
        applicationId "me.rainbow"
        minSdkVersion rootProject.ext.minSdkVersion
        targetSdkVersion rootProject.ext.targetSdkVersion
<<<<<<< HEAD
        versionCode 194
        versionName "1.9.10"
=======
        versionCode 195
        versionName "1.9.11"
>>>>>>> 99a70ecb
        missingDimensionStrategy 'react-native-camera', 'general'
        renderscriptTargetApi 23
        renderscriptSupportModeEnabled true
        multiDexEnabled true
        testBuildType System.getProperty('testBuildType', 'debug')  // This will later be used to control the test apk build type
        testInstrumentationRunner 'androidx.test.runner.AndroidJUnitRunner'

        manifestPlaceholders = [
		    BRANCH_KEY: env.get('BRANCH_KEY')
	    ]

        ndk {
            abiFilters 'armeabi-v7a','arm64-v8a','x86','x86_64'
        }
    }


    signingConfigs {
        debug {
            storeFile file('../keystores/debug.keystore')
            storePassword 'android'
            keyAlias 'androiddebugkey'
            keyPassword 'android'
        }

        def pass = System.getenv('RAINBOW_KEY_ANDROID_PASSWORD') ?: getPassword("rainbow","rainbow-android-key")

        release {
            storeFile file('../keystores/rainbow-key.keystore')
            storePassword pass
            keyAlias 'rainbow-alias'
            keyPassword pass
        }
    }

    buildTypes {
        debug {
            signingConfig signingConfigs.debug
        }
        release {
            // Caution! In production, you need to generate your own keystore file.
            // see https://facebook.github.io/react-native/docs/signed-apk-android.
            signingConfig signingConfigs.release
            minifyEnabled enableProguardInReleaseBuilds
            proguardFiles getDefaultProguardFile("proguard-android.txt"), "proguard-rules.pro"
            // Detox-specific additions to pro-guard
            //proguardFile "${rootProject.projectDir}/../node_modules/detox/android/detox/proguard-rules-app.pro"
        }
    }

    packagingOptions {
        exclude 'META-INF/DEPENDENCIES'
        pickFirst '**/armeabi-v7a/libc++_shared.so'
        pickFirst '**/x86/libc++_shared.so'
        pickFirst '**/arm64-v8a/libc++_shared.so'
        pickFirst '**/x86_64/libc++_shared.so'
        pickFirst '**/x86/libjsc.so'
        pickFirst '**/armeabi-v7a/libjsc.so'
    }

}

dependencies {

    // The version of react-native is set by the React Native Gradle Plugin
    implementation("com.facebook.react:react-android")
    
    implementation 'io.github.novacrypto:BIP39:2019.01.27'
    implementation 'com.google.android.play:core:1.8.2'
    implementation 'com.google.guava:listenablefuture:9999.0-empty-to-avoid-conflict-with-guava'
    implementation "androidx.core:core-splashscreen:1.0.0"
    implementation project(':react-native-plaid-link-sdk')

    debugImplementation("com.facebook.flipper:flipper:${FLIPPER_VERSION}")
    debugImplementation("com.facebook.flipper:flipper-network-plugin:${FLIPPER_VERSION}") {
        exclude group:'com.squareup.okhttp3', module:'okhttp'
    }
    debugImplementation("com.facebook.flipper:flipper-fresco-plugin:${FLIPPER_FRESCO_VERSION}")

    if (hermesEnabled.toBoolean()) {
        implementation("com.facebook.react:hermes-android")
    } else {
        implementation jscFlavor
    }

    // DETOX
    //androidTestImplementation('com.wix:detox:+')

}

// Run this once to be able to run the application with BUCK
// puts all compile dependencies into folder libs for BUCK to use
task copyDownloadableDepsToLibs(type: Copy) {
    from configurations.implementation
    into 'libs'
}

apply from: file("../../node_modules/@react-native-community/cli-platform-android/native_modules.gradle"); applyNativeModulesAppBuildGradle(project)


<|MERGE_RESOLUTION|>--- conflicted
+++ resolved
@@ -152,13 +152,8 @@
         applicationId "me.rainbow"
         minSdkVersion rootProject.ext.minSdkVersion
         targetSdkVersion rootProject.ext.targetSdkVersion
-<<<<<<< HEAD
-        versionCode 194
-        versionName "1.9.10"
-=======
         versionCode 195
         versionName "1.9.11"
->>>>>>> 99a70ecb
         missingDimensionStrategy 'react-native-camera', 'general'
         renderscriptTargetApi 23
         renderscriptSupportModeEnabled true
