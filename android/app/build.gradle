apply plugin: "com.android.application"

import com.android.build.OutputFile

/**
 * The react.gradle file registers a task for each build variant (e.g. bundleDebugJsAndAssets
 * and bundleReleaseJsAndAssets).
 * These basically call `react-native bundle` with the correct arguments during the Android build
 * cycle. By default, bundleDebugJsAndAssets is skipped, as in debug/dev mode we prefer to load the
 * bundle directly from the development server. Below you can see all the possible configurations
 * and their defaults. If you decide to add a configuration block, make sure to add it before the
 * `apply from: "../../node_modules/react-native/react.gradle"` line.
 *
 * project.ext.react = [
 *   // the name of the generated asset file containing your JS bundle
 *   bundleAssetName: "index.android.bundle",
 *
 *   // the entry file for bundle generation
 *   entryFile: "index.android.js",
 *
 *   // whether to bundle JS and assets in debug mode
 *   bundleInDebug: false,
 *
 *   // whether to bundle JS and assets in release mode
 *   bundleInRelease: true,
 *
 *   // whether to bundle JS and assets in another build variant (if configured).
 *   // See http://tools.android.com/tech-docs/new-build-system/user-guide#TOC-Build-Variants
 *   // The configuration property can be in the following formats
 *   //         'bundleIn${productFlavor}${buildType}'
 *   //         'bundleIn${buildType}'
 *   // bundleInFreeDebug: true,
 *   // bundleInPaidRelease: true,
 *   // bundleInBeta: true,
 *
 *   // whether to disable dev mode in custom build variants (by default only disabled in release)
 *   // for example: to disable dev mode in the staging build type (if configured)
 *   devDisabledInStaging: true,
 *   // The configuration property can be in the following formats
 *   //         'devDisabledIn${productFlavor}${buildType}'
 *   //         'devDisabledIn${buildType}'
 *
 *   // the root of your project, i.e. where "package.json" lives
 *   root: "../../",
 *
 *   // where to put the JS bundle asset in debug mode
 *   jsBundleDirDebug: "$buildDir/intermediates/assets/debug",
 *
 *   // where to put the JS bundle asset in release mode
 *   jsBundleDirRelease: "$buildDir/intermediates/assets/release",
 *
 *   // where to put drawable resources / React Native assets, e.g. the ones you use via
 *   // require('./image.png')), in debug mode
 *   resourcesDirDebug: "$buildDir/intermediates/res/merged/debug",
 *
 *   // where to put drawable resources / React Native assets, e.g. the ones you use via
 *   // require('./image.png')), in release mode
 *   resourcesDirRelease: "$buildDir/intermediates/res/merged/release",
 *
 *   // by default the gradle tasks are skipped if none of the JS files or assets change; this means
 *   // that we don't look at files in android/ or ios/ to determine whether the tasks are up to
 *   // date; if you have any other folders that you want to ignore for performance reasons (gradle
 *   // indexes the entire tree), add them here. Alternatively, if you have JS files in android/
 *   // for example, you might want to remove it from here.
 *   inputExcludes: ["android/**", "ios/**"],
 *
 *   // override which node gets called and with what additional arguments
 *   nodeExecutableAndArgs: ["node"],
 *
 *   // supply additional arguments to the packager
 *   extraPackagerArgs: []
 * ]
 */

project.ext.react = [
    entryFile: "index.js"
]

apply from: "../../node_modules/react-native/react.gradle"

/**
 * Set this to true to create two separate APKs instead of one:
 *   - An APK that only works on ARM devices
 *   - An APK that only works on x86 devices
 * The advantage is the size of the APK is reduced by about 4MB.
 * Upload all the APKs to the Play Store and people will download
 * the correct one based on the CPU architecture of their device.
 */
def enableSeparateBuildPerCPUArchitecture = false

/**
 * Run Proguard to shrink the Java bytecode in release builds.
 */
def enableProguardInReleaseBuilds = false

android {
    compileSdkVersion rootProject.ext.compileSdkVersion
    
    compileOptions {
        sourceCompatibility JavaVersion.VERSION_1_8
        targetCompatibility JavaVersion.VERSION_1_8
    }

    defaultConfig {
        applicationId "com.rainbow"
        minSdkVersion rootProject.ext.minSdkVersion
        targetSdkVersion rootProject.ext.targetSdkVersion
        versionCode 1
        versionName "1.0"
    }
    splits {
        abi {
            reset()
            enable enableSeparateBuildPerCPUArchitecture
            universalApk false  // If true, also generate a universal APK
            include "armeabi-v7a", "x86", "arm64-v8a", "x86_64"
        }
    }
    buildTypes {
        debug {
            applicationIdSuffix ".debug"
            // Note: CodePush updates should not be tested in Debug mode as they are overriden by the RN packager. However, because CodePush checks for updates in all modes, we must supply a key.
            buildConfigField "String", "CODEPUSH_KEY", ""
        }

        releaseStaging {
            applicationIdSuffix ".staging"
            minifyEnabled enableProguardInReleaseBuilds
            proguardFiles getDefaultProguardFile("proguard-android.txt"), "proguard-rules.pro"
            buildConfigField "String", "CODEPUSH_KEY", "<STAGING_DEPLOYMENT_KEY>"
        }

        release {
            minifyEnabled enableProguardInReleaseBuilds
            proguardFiles getDefaultProguardFile("proguard-android.txt"), "proguard-rules.pro"
            buildConfigField "String", "CODEPUSH_KEY", "<PRODUCTION_DEPLOYMENT_KEY>"
        }
    }
    // applicationVariants are e.g. debug, release
    applicationVariants.all { variant ->
        variant.outputs.each { output ->
            // For each separate APK per architecture, set a unique version code as described here:
            // http://tools.android.com/tech-docs/new-build-system/user-guide/apk-splits
            def versionCodes = ["armeabi-v7a":1, "x86":2, "arm64-v8a": 3, "x86_64": 4]
            def abi = output.getFilter(OutputFile.ABI)
            if (abi != null) {  // null for the universal-debug, universal-release variants
                output.versionCodeOverride =
                        versionCodes.get(abi) * 1048576 + defaultConfig.versionCode
            }
        }
    }
}

dependencies {
    implementation project(':react-native-text-input-mask')
    implementation project(':react-native-safe-area-context')
    implementation project(':@segment_analytics-react-native')
    implementation project(':@staltz_react-native-tcp')
    implementation project(':@react-native-community_blur')
    implementation project(':@react-native-community_netinfo')
    implementation project(':@react-native-community_masked-view')
    implementation project(':react-native-camera')
    compile project(':react-native-device-info')
    compile project(':react-native-screens')
    compile project(':react-native-version-number')
    compile project(':react-native-matomo')
    compile project(':react-native-blur')
    compile project(':react-native-languages')
    compile project(':react-native-reanimated')
<<<<<<< HEAD
=======
    compile project(':react-native-code-push')
>>>>>>> 30e5ec10
    compile fileTree(dir: "libs", include: ["*.jar"])
    compile "com.android.support:appcompat-v7:${rootProject.ext.supportLibVersion}"
    compile "com.facebook.react:react-native:+"  // From node_modules
}

// Run this once to be able to run the application with BUCK
// puts all compile dependencies into folder libs for BUCK to use
task copyDownloadableDepsToLibs(type: Copy) {
    from configurations.compile
    into 'libs'
}<|MERGE_RESOLUTION|>--- conflicted
+++ resolved
@@ -167,10 +167,7 @@
     compile project(':react-native-blur')
     compile project(':react-native-languages')
     compile project(':react-native-reanimated')
-<<<<<<< HEAD
-=======
     compile project(':react-native-code-push')
->>>>>>> 30e5ec10
     compile fileTree(dir: "libs", include: ["*.jar"])
     compile "com.android.support:appcompat-v7:${rootProject.ext.supportLibVersion}"
     compile "com.facebook.react:react-native:+"  // From node_modules
