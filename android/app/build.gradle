--- conflicted
+++ resolved
@@ -211,13 +211,8 @@
     implementation 'io.github.novacrypto:BIP39:2019.01.27'
     implementation 'com.google.android.play:core:1.8.2'
     implementation 'com.google.guava:listenablefuture:9999.0-empty-to-avoid-conflict-with-guava'
-<<<<<<< HEAD
-    implementation "androidx.core:core-splashscreen:1.0.0"
-    implementation project(':react-native-plaid-link-sdk')
+    implementation "androidx.core:core-splashscreen:1.0.1"
     implementation project(':react-native-exit-app')
-=======
-    implementation "androidx.core:core-splashscreen:1.0.1"
->>>>>>> 43bef027
 
     if (hermesEnabled.toBoolean()) {
         implementation("com.facebook.react:hermes-android")
