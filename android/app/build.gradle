--- conflicted
+++ resolved
@@ -194,11 +194,7 @@
         applicationId "me.rainbow"
         minSdkVersion rootProject.ext.minSdkVersion
         targetSdkVersion rootProject.ext.targetSdkVersion
-<<<<<<< HEAD
-        versionCode 68
-=======
         versionCode 76
->>>>>>> e539d9a9
         versionName "1.0"
         missingDimensionStrategy 'react-native-camera', 'general'
         renderscriptTargetApi 23
