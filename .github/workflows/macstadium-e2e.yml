name: iOS e2e tests

on: [pull_request, workflow_dispatch]
jobs:
  ios-e2e:
    runs-on: ["self-hosted"]
    concurrency: 
      group: ${{ github.workflow }}-${{ github.ref }}
      cancel-in-progress: true

    permissions:
      contents: read

    steps:
      - name: Checkout repo
        uses: actions/checkout@v4

      - name: Set up github keys
        run: git config core.sshCommand "ssh -i ~/.ssh/id_ed25519 -F /dev/null"

      - name: Clean iOS app
        run: yarn clean:ios > /dev/null 2>&1 || true

      - name: Set up ENV vars & scripts
        env:
          CI_SCRIPTS: ${{ secrets.CI_SCRIPTS }}
        run: |
          source ~/.bashrc
          git clone git@github.com:rainbow-me/rainbow-env.git
          mv rainbow-env/dotenv .env && rm -rf rainbow-env
          eval $CI_SCRIPTS
          sed -i'' -e "s/IS_TESTING=false/IS_TESTING=true/" .env && rm -f .env-e

      - name: Cache Yarn dependencies
        uses: actions/cache@v2
        with:
          path: |
            ~/.cache/yarn
            node_modules
          key: ${{ runner.os }}-yarn-${{ hashFiles('**/yarn.lock') }}
          restore-keys: |
            ${{ runner.os }}-yarn-

      - name: Install dependencies and pods
        run: |
          yarn setup-ci
          yarn install-pods

      - name: Check for frozen lockfile
        run: yarn check-lockfile

      - name: Audit CI
        run: yarn audit-ci --config audit-ci.jsonc

      - name: Lint
        run: yarn lint:ci

      - name: Rebuild detox cache
        run: ./node_modules/.bin/detox clean-framework-cache && ./node_modules/.bin/detox build-framework-cache

      - name: Build the app in release mode
        run: ./node_modules/.bin/detox build --configuration ios.sim.release | xcpretty --color
<<<<<<< HEAD

      - name: Run iOS e2e tests with retry
        run: ./scripts/run-retry-tests.sh 3
=======
     
      - name: Run iOS e2e tests with retry
      # change the '5' here to how many times you want the tests to rerun on failure
        run: ./scripts/run-retry-tests.sh 3
     
      - name: Upload Test Artifacts
        if: failure()
        uses: actions/upload-artifact@v3
        with:
          name: detox-artifacts
          path: artifacts/**
>>>>>>> c9a2e63e
<|MERGE_RESOLUTION|>--- conflicted
+++ resolved
@@ -60,20 +60,7 @@
 
       - name: Build the app in release mode
         run: ./node_modules/.bin/detox build --configuration ios.sim.release | xcpretty --color
-<<<<<<< HEAD
 
+      # change the '3' here to how many times you want the tests to rerun on failure
       - name: Run iOS e2e tests with retry
-        run: ./scripts/run-retry-tests.sh 3
-=======
-     
-      - name: Run iOS e2e tests with retry
-      # change the '5' here to how many times you want the tests to rerun on failure
-        run: ./scripts/run-retry-tests.sh 3
-     
-      - name: Upload Test Artifacts
-        if: failure()
-        uses: actions/upload-artifact@v3
-        with:
-          name: detox-artifacts
-          path: artifacts/**
->>>>>>> c9a2e63e
+        run: ./scripts/run-retry-tests.sh 3