name: iOS e2e tests
on:
  pull_request:
    # prevent running on draft PRs
    types: [opened, synchronize, reopened, ready_for_review]
  workflow_dispatch:
  push:
    branches:
      - develop
jobs:
  # iOS build and e2e tests
  e2e-ios:
    if: github.event_name != 'pull_request' || github.event.pull_request.draft == false
    runs-on: ["self-hosted"]
    concurrency:
      # For pushes on develop run for every commit, but for PRs cancel in-progress runs.
      group: ${{ github.workflow }}-${{ github.event_name == 'pull_request' && github.ref || github.sha }}
      cancel-in-progress: true
    permissions:
      contents: read
    timeout-minutes: 90
    env:
      ARTIFACTS_FOLDER: e2e-artifacts
    steps:
      - name: Checkout repo
        uses: actions/checkout@v4

      - name: Set up github keys
        run: git config core.sshCommand "ssh -i ~/.ssh/id_ed25519 -F /dev/null"

      - name: Set sanitized branch name
        id: sanitize
        run: echo "SANITIZED_REF_NAME=${GITHUB_REF_NAME//\//-}" >> $GITHUB_ENV
      - name: Get Yarn cache directory path
        id: yarn-cache-dir-path
        run: echo "dir=$(yarn config get cacheFolder)" >> $GITHUB_OUTPUT
      - name: Cache Yarn dependencies
        uses: actions/cache@v4
        with:
          path: |
            ${{ steps.yarn-cache-dir-path.outputs.dir }}
            .yarn/cache
            .yarn/install-state.gz
            !.eslintcache # Exclude eslint cache
          key: ${{ runner.os }}-yarn-${{ github.sha }}  # Cache per commit
          restore-keys: |
            ${{ runner.os }}-yarn-
      - name: Set up ENV vars & scripts
        env:
          CI_SCRIPTS: ${{ secrets.CI_SCRIPTS }}
        run: |
          source ~/.zshrc
          git clone git@github.com:rainbow-me/rainbow-env.git
          mv rainbow-env/dotenv .env && rm -rf rainbow-env
          eval $CI_SCRIPTS

<<<<<<< HEAD
      - run: cd rainbow-scripts && git checkout @janic/rn79

=======
>>>>>>> 23a4a58b
      - name: Install dependencies
        run: |
          yarn install && yarn setup

      - name: Version debug
        run: |
          npx react-native info

      - name: Install pods
        run: |
          rm -rf /Users/administrator/.cocoapods/repos/cocoapods/.git/index.lock
          yarn install-bundle && yarn install-pods

      - uses: irgaly/xcode-cache@v1
        with:
          key: xcode-cache-deriveddata-${{ github.workflow }}-${{ github.sha }}
          restore-keys: xcode-cache-deriveddata-${{ github.workflow }}-

      - name: Install Maestro
        run: export MAESTRO_VERSION=1.39.13; curl -fsSL "https://get.maestro.mobile.dev" | bash

      - name: Modify env and build app in release mode
        env:
          SENTRY_AUTH_TOKEN: ${{ secrets.SENTRY_AUTH_TOKEN }}
        run: |
          sed -i'' -e "s/IS_TESTING=false/IS_TESTING=true/" .env && rm -f .env-e
          ./scripts/e2e-ios-build.sh
      - uses: futureware-tech/simulator-action@v4
        id: simulator
        with:
          model: 'iPhone 16'
          wait_for_boot: true
      - name: Ensure Simulator is fully booted
        run: |
          echo "Waiting for simulator to be fully booted..."
          timeout=0
          while [[ "$(xcrun simctl list | grep "${{ steps.simulator.outputs.udid }}" | grep -o 'Booted')" != "Booted" ]]; do
            sleep 5
            timeout=$((timeout+5))
            echo "Still waiting... ($timeout seconds)"
            if [ $timeout -ge 120 ]; then
              echo "Timed out waiting for simulator"
              exit 1
            fi
          done
          echo "Simulator is ready."
      - name: Run Tests
        run: ./scripts/e2e-ios-ci.sh
        env:
          DEVICE_UDID: ${{ steps.simulator.outputs.udid }}

      - name: Upload artifacts
        if: ${{ always() }}
        uses: actions/upload-artifact@v4
        with:
          name: artifacts
          path: ${{ env.ARTIFACTS_FOLDER }}<|MERGE_RESOLUTION|>--- conflicted
+++ resolved
@@ -54,11 +54,6 @@
           mv rainbow-env/dotenv .env && rm -rf rainbow-env
           eval $CI_SCRIPTS
 
-<<<<<<< HEAD
-      - run: cd rainbow-scripts && git checkout @janic/rn79
-
-=======
->>>>>>> 23a4a58b
       - name: Install dependencies
         run: |
           yarn install && yarn setup
