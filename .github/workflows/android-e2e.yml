<<<<<<< HEAD
# name: Android e2e tests
#
# on:
#   pull_request:
#     types: [opened, synchronize, reopened, ready_for_review]
# jobs:
#   android-e2e:
#     if: github.event.pull_request.draft == false
#     runs-on: blacksmith-8vcpu-ubuntu-2404
#     concurrency:
#       group: ${{ github.workflow }}-${{ github.ref }}
#       cancel-in-progress: true
#
#     env:
#       # Can be used to help debug test failures. This will cause the apk to be
#       # built for all architectures so it can be downloaded from the artifacts
#       # and installed locally. It will also record logcat logs and a video of
#       # the test run. Note that the video is limited to 3 minutes.
#       DEBUG: false
#       SHARDS: 1
#       ANDROID_EMULATOR_API_LEVEL: 31
#       ANDROID_EMULATOR_PROFILE: pixel_6
#       ANDROID_EMULATOR_CORES: 4
#       ANDROID_EMULATOR_RAM_SIZE: 8192
#       ANDROID_EMULATOR_BUILD: 10696886
#       ARTIFACTS_FOLDER: e2e-artifacts
#       ARCH: x86_64
#       ANDROID_EMULATOR_WAIT_TIME_BEFORE_KILL: 60
#
#     steps:
#       - name: Checkout repo
#         uses: actions/checkout@v4
#
#       - name: Setup Java environment
#         uses: useblacksmith/setup-java@v5
#         with:
#           distribution: 'zulu'
#           java-version: '17'
#
#       - name: Install secret tools
#         run: sudo apt install libsecret-tools
#
#       - name: Setup env key
#         uses: ./.github/actions/ssh/
#         with:
#           name: env
#           key: ${{ secrets.DEPLOY_PKEY_DOTENV_REPO }}
#
#       - name: Setup scripts key
#         uses: ./.github/actions/ssh/
#         with:
#           name: scripts
#           key: ${{ secrets.DEPLOY_PKEY_SCRIPTS_REPO }}
#
#       - name: Setup sandbox key
#         uses: ./.github/actions/ssh/
#         with:
#           name: sandbox
#           key: ${{ secrets.DEPLOY_PKEY_SANDBOX_REPO }}
#
#       - name: Setup env
#         env:
#             SSH_AUTH_SOCK: /tmp/ssh_agent_env.sock
#         run: |
#             git clone git@github.com:rainbow-me/rainbow-env.git
#             mv rainbow-env/dotenv .env
#             mv rainbow-env/android/app/google-services.json android/app/google-services.json
#             rm -rf rainbow-env
#             sed -i "s/IS_TESTING=false/IS_TESTING=true/" .env
#       - name: Setup scripts
#         env:
#             CI_SCRIPTS: ${{ secrets.CI_SCRIPTS }}
#             SSH_AUTH_SOCK: /tmp/ssh_agent_scripts.sock
#         run: |
#             eval $CI_SCRIPTS
#       - name: Get Yarn cache directory path
#         id: yarn-cache-dir-path
#         run: echo "dir=$(yarn config get cacheFolder)" >> $GITHUB_OUTPUT
#
#       - name: Cache Yarn dependencies
#         uses: useblacksmith/cache@v5
#         with:
#           path: |
#             ${{ steps.yarn-cache-dir-path.outputs.dir }}
#             .yarn/cache
#             .yarn/install-state.gz
#           key: ${{ runner.os }}-${{ runner.arch }}-yarn-${{ hashFiles('**/yarn.lock') }}
#           restore-keys: |
#             ${{ runner.os }}-yarn-
#
#       - name: Cache Gradle build
#         uses: useblacksmith/setup-gradle/setup-gradle@v5
#         with:
#           cache-read-only: false
#
#       - run: cd rainbow-scripts && git checkout @janic/rn79
#
#       - name: Install dependencies
#         env:
#           SSH_AUTH_SOCK: /tmp/ssh_agent_sandbox.sock
#         run: |
#           yarn install && yarn setup
#
#       - name: Install Anvil
#         uses: foundry-rs/foundry-toolchain@v1
#         with:
#           version: stable
#
#       - name: Check for frozen lockfile
#         run: ./scripts/check-lockfile.sh
#
#       - name: Audit CI
#         run: yarn audit-ci --config audit-ci.jsonc
#
#       - name: Build the app in Release mode
#         run: ./scripts/e2e-android-build.sh
#
#       - name: Install Maestro
#         run: export MAESTRO_VERSION=1.39.13; curl -fsSL "https://get.maestro.mobile.dev" | bash
#
#       - name: Setup Android Emulator
#         id: android-emulator
#         uses: ./.github/actions/android-emulator/
#         with:
#           emulators: ${{ env.SHARDS }}
#           api-level: ${{ env.ANDROID_EMULATOR_API_LEVEL }}
#           profile: ${{ env.ANDROID_EMULATOR_PROFILE }}
#           cores: ${{ env.ANDROID_EMULATOR_CORES }}
#           ram-size: ${{ env.ANDROID_EMULATOR_RAM_SIZE }}
#           arch: ${{ env.ARCH }}
#           emulator-build: ${{ env.ANDROID_EMULATOR_BUILD }}
#
#       - name: Run tests
#         uses: reactivecircus/android-emulator-runner@v2
#         id: e2e_test
#         with:
#           api-level: ${{ env.ANDROID_EMULATOR_API_LEVEL }}
#           target: google_apis_playstore
#           arch: ${{ env.ARCH }}
#           force-avd-creation: false
#           emulator-options: -no-snapshot -no-window -gpu swiftshader_indirect -noaudio -no-boot-anim -camera-back none
#           disable-animations: true
#           profile: ${{ env.ANDROID_EMULATOR_PROFILE }}
#           cores: ${{ env.ANDROID_EMULATOR_CORES }}
#           ram-size: ${{ env.ANDROID_EMULATOR_RAM_SIZE }}
#           emulator-build: ${{ env.ANDROID_EMULATOR_BUILD }}
#           script: ./scripts/e2e-android-ci.sh
#
#       - name: Upload artifacts
#         if: ${{ always() }}
#         uses: actions/upload-artifact@v4
#         with:
#           name: artifacts
#           path: ${{ env.ARTIFACTS_FOLDER }}
#
#       - name: Upload apk
#         if: ${{ always() }}
#         uses: actions/upload-artifact@v4
#         with:
#           name: apk
#           path: android/app/build/outputs/apk/release/app-release.apk
=======
name: Android e2e tests

on:
  pull_request:
    types: [opened, synchronize, reopened, ready_for_review]
jobs:
  android-e2e:
    if: github.event.pull_request.draft == false
    runs-on: blacksmith-8vcpu-ubuntu-2404
    timeout-minutes: 60
    concurrency:
      group: ${{ github.workflow }}-${{ github.ref }}
      cancel-in-progress: true

    env:
      # Can be used to help debug test failures. This will cause the apk to be
      # built for all architectures so it can be downloaded from the artifacts
      # and installed locally. It will also record logcat logs and a video of
      # the test run. Note that the video is limited to 3 minutes.
      DEBUG: false
      SHARDS: 1
      ANDROID_EMULATOR_API_LEVEL: 31
      ANDROID_EMULATOR_PROFILE: pixel_6
      ANDROID_EMULATOR_CORES: 4
      ANDROID_EMULATOR_RAM_SIZE: 8192
      ANDROID_EMULATOR_BUILD: 10696886
      ARTIFACTS_FOLDER: e2e-artifacts
      ARCH: x86_64
      ANDROID_EMULATOR_WAIT_TIME_BEFORE_KILL: 60

    steps:
      - name: Checkout repo
        uses: actions/checkout@v4

      - name: Setup Java environment
        uses: useblacksmith/setup-java@v5
        with:
          distribution: 'zulu'
          java-version: '17'

      - name: Install secret tools
        run: sudo apt install libsecret-tools

      - name: Setup env key
        uses: ./.github/actions/ssh/
        with:
          name: env
          key: ${{ secrets.DEPLOY_PKEY_DOTENV_REPO }}

      - name: Setup scripts key
        uses: ./.github/actions/ssh/
        with:
          name: scripts
          key: ${{ secrets.DEPLOY_PKEY_SCRIPTS_REPO }}

      - name: Setup sandbox key
        uses: ./.github/actions/ssh/
        with:
          name: sandbox
          key: ${{ secrets.DEPLOY_PKEY_SANDBOX_REPO }}

      - name: Setup env
        env:
            SSH_AUTH_SOCK: /tmp/ssh_agent_env.sock
        run: |
            git clone git@github.com:rainbow-me/rainbow-env.git
            mv rainbow-env/dotenv .env
            mv rainbow-env/android/app/google-services.json android/app/google-services.json
            rm -rf rainbow-env
            sed -i "s/IS_TESTING=false/IS_TESTING=true/" .env
      - name: Setup scripts
        env:
            CI_SCRIPTS: ${{ secrets.CI_SCRIPTS }}
            SSH_AUTH_SOCK: /tmp/ssh_agent_scripts.sock
        run: |
            eval $CI_SCRIPTS
      - name: Get Yarn cache directory path
        id: yarn-cache-dir-path
        run: echo "dir=$(yarn config get cacheFolder)" >> $GITHUB_OUTPUT

      - name: Cache Yarn dependencies
        uses: useblacksmith/cache@v5
        with:
          path: |
            ${{ steps.yarn-cache-dir-path.outputs.dir }}
            .yarn/cache
            .yarn/install-state.gz
          key: ${{ runner.os }}-${{ runner.arch }}-yarn-${{ hashFiles('**/yarn.lock') }}
          restore-keys: |
            ${{ runner.os }}-yarn-

      - name: Cache Gradle build
        uses: useblacksmith/setup-gradle/setup-gradle@v5
        with:
          cache-read-only: false

      - name: Install dependencies
        env:
          SSH_AUTH_SOCK: /tmp/ssh_agent_sandbox.sock
        run: |
          yarn install && yarn setup

      - name: Install Anvil
        uses: foundry-rs/foundry-toolchain@v1
        with:
          version: stable

      - name: Check for frozen lockfile
        run: ./scripts/check-lockfile.sh

      - name: Audit CI
        run: yarn audit-ci --config audit-ci.jsonc

      - name: Build the app in Release mode
        run: ./scripts/e2e-android-build.sh

      - name: Install Maestro
        run: export MAESTRO_VERSION=1.39.13; curl -fsSL "https://get.maestro.mobile.dev" | bash

      - name: Setup Android Emulator
        id: android-emulator
        uses: ./.github/actions/android-emulator/
        with:
          emulators: ${{ env.SHARDS }}
          api-level: ${{ env.ANDROID_EMULATOR_API_LEVEL }}
          profile: ${{ env.ANDROID_EMULATOR_PROFILE }}
          cores: ${{ env.ANDROID_EMULATOR_CORES }}
          ram-size: ${{ env.ANDROID_EMULATOR_RAM_SIZE }}
          arch: ${{ env.ARCH }}
          emulator-build: ${{ env.ANDROID_EMULATOR_BUILD }}

      - name: Run tests
        uses: reactivecircus/android-emulator-runner@v2
        id: e2e_test
        with:
          api-level: ${{ env.ANDROID_EMULATOR_API_LEVEL }}
          target: google_apis_playstore
          arch: ${{ env.ARCH }}
          force-avd-creation: false
          emulator-options: -no-snapshot -no-window -gpu swiftshader_indirect -noaudio -no-boot-anim -camera-back none
          disable-animations: true
          profile: ${{ env.ANDROID_EMULATOR_PROFILE }}
          cores: ${{ env.ANDROID_EMULATOR_CORES }}
          ram-size: ${{ env.ANDROID_EMULATOR_RAM_SIZE }}
          emulator-build: ${{ env.ANDROID_EMULATOR_BUILD }}
          script: ./scripts/e2e-android-ci.sh

      - name: Upload artifacts
        if: ${{ always() }}
        uses: actions/upload-artifact@v4
        with:
          name: artifacts
          path: ${{ env.ARTIFACTS_FOLDER }}

      - name: Upload apk
        if: ${{ always() }}
        uses: actions/upload-artifact@v4
        with:
          name: apk
          path: android/app/build/outputs/apk/release/app-release.apk
>>>>>>> 0074a956
<|MERGE_RESOLUTION|>--- conflicted
+++ resolved
@@ -1,166 +1,3 @@
-<<<<<<< HEAD
-# name: Android e2e tests
-#
-# on:
-#   pull_request:
-#     types: [opened, synchronize, reopened, ready_for_review]
-# jobs:
-#   android-e2e:
-#     if: github.event.pull_request.draft == false
-#     runs-on: blacksmith-8vcpu-ubuntu-2404
-#     concurrency:
-#       group: ${{ github.workflow }}-${{ github.ref }}
-#       cancel-in-progress: true
-#
-#     env:
-#       # Can be used to help debug test failures. This will cause the apk to be
-#       # built for all architectures so it can be downloaded from the artifacts
-#       # and installed locally. It will also record logcat logs and a video of
-#       # the test run. Note that the video is limited to 3 minutes.
-#       DEBUG: false
-#       SHARDS: 1
-#       ANDROID_EMULATOR_API_LEVEL: 31
-#       ANDROID_EMULATOR_PROFILE: pixel_6
-#       ANDROID_EMULATOR_CORES: 4
-#       ANDROID_EMULATOR_RAM_SIZE: 8192
-#       ANDROID_EMULATOR_BUILD: 10696886
-#       ARTIFACTS_FOLDER: e2e-artifacts
-#       ARCH: x86_64
-#       ANDROID_EMULATOR_WAIT_TIME_BEFORE_KILL: 60
-#
-#     steps:
-#       - name: Checkout repo
-#         uses: actions/checkout@v4
-#
-#       - name: Setup Java environment
-#         uses: useblacksmith/setup-java@v5
-#         with:
-#           distribution: 'zulu'
-#           java-version: '17'
-#
-#       - name: Install secret tools
-#         run: sudo apt install libsecret-tools
-#
-#       - name: Setup env key
-#         uses: ./.github/actions/ssh/
-#         with:
-#           name: env
-#           key: ${{ secrets.DEPLOY_PKEY_DOTENV_REPO }}
-#
-#       - name: Setup scripts key
-#         uses: ./.github/actions/ssh/
-#         with:
-#           name: scripts
-#           key: ${{ secrets.DEPLOY_PKEY_SCRIPTS_REPO }}
-#
-#       - name: Setup sandbox key
-#         uses: ./.github/actions/ssh/
-#         with:
-#           name: sandbox
-#           key: ${{ secrets.DEPLOY_PKEY_SANDBOX_REPO }}
-#
-#       - name: Setup env
-#         env:
-#             SSH_AUTH_SOCK: /tmp/ssh_agent_env.sock
-#         run: |
-#             git clone git@github.com:rainbow-me/rainbow-env.git
-#             mv rainbow-env/dotenv .env
-#             mv rainbow-env/android/app/google-services.json android/app/google-services.json
-#             rm -rf rainbow-env
-#             sed -i "s/IS_TESTING=false/IS_TESTING=true/" .env
-#       - name: Setup scripts
-#         env:
-#             CI_SCRIPTS: ${{ secrets.CI_SCRIPTS }}
-#             SSH_AUTH_SOCK: /tmp/ssh_agent_scripts.sock
-#         run: |
-#             eval $CI_SCRIPTS
-#       - name: Get Yarn cache directory path
-#         id: yarn-cache-dir-path
-#         run: echo "dir=$(yarn config get cacheFolder)" >> $GITHUB_OUTPUT
-#
-#       - name: Cache Yarn dependencies
-#         uses: useblacksmith/cache@v5
-#         with:
-#           path: |
-#             ${{ steps.yarn-cache-dir-path.outputs.dir }}
-#             .yarn/cache
-#             .yarn/install-state.gz
-#           key: ${{ runner.os }}-${{ runner.arch }}-yarn-${{ hashFiles('**/yarn.lock') }}
-#           restore-keys: |
-#             ${{ runner.os }}-yarn-
-#
-#       - name: Cache Gradle build
-#         uses: useblacksmith/setup-gradle/setup-gradle@v5
-#         with:
-#           cache-read-only: false
-#
-#       - run: cd rainbow-scripts && git checkout @janic/rn79
-#
-#       - name: Install dependencies
-#         env:
-#           SSH_AUTH_SOCK: /tmp/ssh_agent_sandbox.sock
-#         run: |
-#           yarn install && yarn setup
-#
-#       - name: Install Anvil
-#         uses: foundry-rs/foundry-toolchain@v1
-#         with:
-#           version: stable
-#
-#       - name: Check for frozen lockfile
-#         run: ./scripts/check-lockfile.sh
-#
-#       - name: Audit CI
-#         run: yarn audit-ci --config audit-ci.jsonc
-#
-#       - name: Build the app in Release mode
-#         run: ./scripts/e2e-android-build.sh
-#
-#       - name: Install Maestro
-#         run: export MAESTRO_VERSION=1.39.13; curl -fsSL "https://get.maestro.mobile.dev" | bash
-#
-#       - name: Setup Android Emulator
-#         id: android-emulator
-#         uses: ./.github/actions/android-emulator/
-#         with:
-#           emulators: ${{ env.SHARDS }}
-#           api-level: ${{ env.ANDROID_EMULATOR_API_LEVEL }}
-#           profile: ${{ env.ANDROID_EMULATOR_PROFILE }}
-#           cores: ${{ env.ANDROID_EMULATOR_CORES }}
-#           ram-size: ${{ env.ANDROID_EMULATOR_RAM_SIZE }}
-#           arch: ${{ env.ARCH }}
-#           emulator-build: ${{ env.ANDROID_EMULATOR_BUILD }}
-#
-#       - name: Run tests
-#         uses: reactivecircus/android-emulator-runner@v2
-#         id: e2e_test
-#         with:
-#           api-level: ${{ env.ANDROID_EMULATOR_API_LEVEL }}
-#           target: google_apis_playstore
-#           arch: ${{ env.ARCH }}
-#           force-avd-creation: false
-#           emulator-options: -no-snapshot -no-window -gpu swiftshader_indirect -noaudio -no-boot-anim -camera-back none
-#           disable-animations: true
-#           profile: ${{ env.ANDROID_EMULATOR_PROFILE }}
-#           cores: ${{ env.ANDROID_EMULATOR_CORES }}
-#           ram-size: ${{ env.ANDROID_EMULATOR_RAM_SIZE }}
-#           emulator-build: ${{ env.ANDROID_EMULATOR_BUILD }}
-#           script: ./scripts/e2e-android-ci.sh
-#
-#       - name: Upload artifacts
-#         if: ${{ always() }}
-#         uses: actions/upload-artifact@v4
-#         with:
-#           name: artifacts
-#           path: ${{ env.ARTIFACTS_FOLDER }}
-#
-#       - name: Upload apk
-#         if: ${{ always() }}
-#         uses: actions/upload-artifact@v4
-#         with:
-#           name: apk
-#           path: android/app/build/outputs/apk/release/app-release.apk
-=======
 name: Android e2e tests
 
 on:
@@ -320,5 +157,4 @@
         uses: actions/upload-artifact@v4
         with:
           name: apk
-          path: android/app/build/outputs/apk/release/app-release.apk
->>>>>>> 0074a956
+          path: android/app/build/outputs/apk/release/app-release.apk