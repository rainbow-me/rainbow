--- conflicted
+++ resolved
@@ -1,11 +1,16 @@
 /** @type {import('@jest/types').Config.InitialOptions} */
 module.exports = {
-<<<<<<< HEAD
-  preset: 'ts-jest',
+  preset: 'react-native',
+  setupFiles: ['./config/test/jest-setup.js'],
+  testRegex: '(/__tests__/.*|(\\.|/)(test|spec))(?<!\\.disabled)\\.[jt]sx?$',
+  testPathIgnorePatterns: ['node_modules', 'e2e'],
   transform: {
-    '^.+\\.tsx?$': 'ts-jest',
-    '^.+\\.jsx?$': 'ts-jest',
-    '^.+\\.js$': 'ts-jest',
+    '\\.tsx?$': [
+      'ts-jest',
+      {
+        tsconfig: 'tsconfig.jest.json',
+      },
+    ],
   },
   testEnvironment: 'node',
   testTimeout: 120_000,
@@ -18,31 +23,15 @@
   moduleNameMapper: {
     '^@/__swaps__/(.*)$': '<rootDir>/../src/__swaps__/$1',
     '^@/(.*)$': '<rootDir>/../src/$1',
-=======
-  preset: 'react-native',
-  setupFiles: ['./config/test/jest-setup.js'],
-  testRegex: '(/__tests__/.*|(\\.|/)(test|spec))(?<!\\.disabled)\\.[jt]sx?$',
-  testPathIgnorePatterns: ['node_modules', 'e2e'],
-  transform: {
-    '\\.tsx?$': [
-      'ts-jest',
-      {
-        tsconfig: 'tsconfig.jest.json',
-      },
-    ],
->>>>>>> 7ce92064
   },
   setupFiles: ['dotenv/config'],
   transformIgnorePatterns: [
     'node_modules/(?!((jest-)?react-native|react-native-keyboard-area|imgix-core-js|react-native-payments|@react-native-firebase|@react-native(-community)?|react-native-reanimated)/)',
   ],
-<<<<<<< HEAD
-=======
   moduleNameMapper: {
     ...pathsToModuleNameMapper(compilerOptions.paths, {
       prefix: '<rootDir>',
     }),
   },
   moduleFileExtensions: ['ts', 'tsx', 'js', 'jsx', 'json', 'node'],
->>>>>>> 7ce92064
 };